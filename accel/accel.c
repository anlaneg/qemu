/*
 * QEMU System Emulator, accelerator interfaces
 *
 * Copyright (c) 2003-2008 Fabrice Bellard
 * Copyright (c) 2014 Red Hat Inc.
 *
 * Permission is hereby granted, free of charge, to any person obtaining a copy
 * of this software and associated documentation files (the "Software"), to deal
 * in the Software without restriction, including without limitation the rights
 * to use, copy, modify, merge, publish, distribute, sublicense, and/or sell
 * copies of the Software, and to permit persons to whom the Software is
 * furnished to do so, subject to the following conditions:
 *
 * The above copyright notice and this permission notice shall be included in
 * all copies or substantial portions of the Software.
 *
 * THE SOFTWARE IS PROVIDED "AS IS", WITHOUT WARRANTY OF ANY KIND, EXPRESS OR
 * IMPLIED, INCLUDING BUT NOT LIMITED TO THE WARRANTIES OF MERCHANTABILITY,
 * FITNESS FOR A PARTICULAR PURPOSE AND NONINFRINGEMENT. IN NO EVENT SHALL
 * THE AUTHORS OR COPYRIGHT HOLDERS BE LIABLE FOR ANY CLAIM, DAMAGES OR OTHER
 * LIABILITY, WHETHER IN AN ACTION OF CONTRACT, TORT OR OTHERWISE, ARISING FROM,
 * OUT OF OR IN CONNECTION WITH THE SOFTWARE OR THE USE OR OTHER DEALINGS IN
 * THE SOFTWARE.
 */

#include "qemu/osdep.h"
#include "sysemu/accel.h"
#include "hw/boards.h"
#include "sysemu/arch_init.h"
#include "sysemu/sysemu.h"
#include "qom/object.h"

static const TypeInfo accel_type = {
    .name = TYPE_ACCEL,
    .parent = TYPE_OBJECT,
    .class_size = sizeof(AccelClass),
    .instance_size = sizeof(AccelState),
};

/* Lookup AccelClass from opt_name. Returns NULL if not found */
AccelClass *accel_find(const char *opt_name)
{
	//取accelClass名称，并实例化其对象
    char *class_name = g_strdup_printf(ACCEL_CLASS_NAME("%s"), opt_name);
    AccelClass *ac = ACCEL_CLASS(object_class_by_name(class_name));
    g_free(class_name);
    return ac;
}

int accel_init_machine(AccelState *accel, MachineState *ms)
{
    AccelClass *acc = ACCEL_GET_CLASS(accel);
    int ret;
    ms->accelerator = accel;
    *(acc->allowed) = true;
    //创建并初始化 vm instance
    ret = acc->init_machine(ms);
    if (ret < 0) {
        ms->accelerator = NULL;
        *(acc->allowed) = false;
        object_unref(OBJECT(accel));
    } else {
        object_set_accelerator_compat_props(acc->compat_props);
    }
    return ret;
}

AccelState *current_accel(void)
{
<<<<<<< HEAD
    const char *accel;
    char **accel_list, **tmp;
    int ret;
    bool accel_initialised = false;
    bool init_failed = false;
    AccelClass *acc = NULL;

    //取machine中的accel，例如kvm
    accel = qemu_opt_get(qemu_get_machine_opts(), "accel");
    if (accel == NULL) {
        /* Select the default accelerator */
    		//如果未配置accel,则检查程序结尾，如果以kvm结尾，则使用kvm及tcg
        int pnlen = strlen(progname);
        if (pnlen >= 3 && g_str_equal(&progname[pnlen - 3], "kvm")) {
            /* If the program name ends with "kvm", we prefer KVM */
            accel = "kvm:tcg";
        } else {
        	//按不同配置，优先使用kvm
#if defined(CONFIG_TCG)
            accel = "tcg";
#elif defined(CONFIG_KVM)
            accel = "kvm";
#else
            error_report("No accelerator selected and"
                         " no default accelerator available");
            exit(1);
#endif
        }
    }

    //将accel按':'号分割，并遍历accel_list（取首个可成功初始化machie的accel)
    accel_list = g_strsplit(accel, ":", 0);

    for (tmp = accel_list; !accel_initialised/*如果machine已初始化成功，则跳出*/ && tmp && *tmp; tmp++) {
        acc = accel_find(*tmp);//针对一种accel，用其初始化machie
        if (!acc) {
        	//如果不存在，则尝试下一个
            continue;
        }
        ret = accel_init_machine(acc, ms);
        if (ret < 0) {
            init_failed = true;
            error_report("failed to initialize %s: %s",
                         acc->name, strerror(-ret));
        } else {
            accel_initialised = true;/*machine初始化成功*/
        }
    }
    g_strfreev(accel_list);

    if (!accel_initialised) {
        if (!init_failed) {
            error_report("-machine accel=%s: No accelerator found", accel);
        }
        exit(1);
    }

    if (init_failed) {
        error_report("Back to %s accelerator", acc->name);
    }
=======
    return current_machine->accelerator;
>>>>>>> 88e2b97a
}

void accel_setup_post(MachineState *ms)
{
    AccelState *accel = ms->accelerator;
    AccelClass *acc = ACCEL_GET_CLASS(accel);
    if (acc->setup_post) {
        acc->setup_post(ms, accel);
    }
}

static void register_accel_types(void)
{
    type_register_static(&accel_type);
}

type_init(register_accel_types);<|MERGE_RESOLUTION|>--- conflicted
+++ resolved
@@ -67,70 +67,7 @@
 
 AccelState *current_accel(void)
 {
-<<<<<<< HEAD
-    const char *accel;
-    char **accel_list, **tmp;
-    int ret;
-    bool accel_initialised = false;
-    bool init_failed = false;
-    AccelClass *acc = NULL;
-
-    //取machine中的accel，例如kvm
-    accel = qemu_opt_get(qemu_get_machine_opts(), "accel");
-    if (accel == NULL) {
-        /* Select the default accelerator */
-    		//如果未配置accel,则检查程序结尾，如果以kvm结尾，则使用kvm及tcg
-        int pnlen = strlen(progname);
-        if (pnlen >= 3 && g_str_equal(&progname[pnlen - 3], "kvm")) {
-            /* If the program name ends with "kvm", we prefer KVM */
-            accel = "kvm:tcg";
-        } else {
-        	//按不同配置，优先使用kvm
-#if defined(CONFIG_TCG)
-            accel = "tcg";
-#elif defined(CONFIG_KVM)
-            accel = "kvm";
-#else
-            error_report("No accelerator selected and"
-                         " no default accelerator available");
-            exit(1);
-#endif
-        }
-    }
-
-    //将accel按':'号分割，并遍历accel_list（取首个可成功初始化machie的accel)
-    accel_list = g_strsplit(accel, ":", 0);
-
-    for (tmp = accel_list; !accel_initialised/*如果machine已初始化成功，则跳出*/ && tmp && *tmp; tmp++) {
-        acc = accel_find(*tmp);//针对一种accel，用其初始化machie
-        if (!acc) {
-        	//如果不存在，则尝试下一个
-            continue;
-        }
-        ret = accel_init_machine(acc, ms);
-        if (ret < 0) {
-            init_failed = true;
-            error_report("failed to initialize %s: %s",
-                         acc->name, strerror(-ret));
-        } else {
-            accel_initialised = true;/*machine初始化成功*/
-        }
-    }
-    g_strfreev(accel_list);
-
-    if (!accel_initialised) {
-        if (!init_failed) {
-            error_report("-machine accel=%s: No accelerator found", accel);
-        }
-        exit(1);
-    }
-
-    if (init_failed) {
-        error_report("Back to %s accelerator", acc->name);
-    }
-=======
     return current_machine->accelerator;
->>>>>>> 88e2b97a
 }
 
 void accel_setup_post(MachineState *ms)
