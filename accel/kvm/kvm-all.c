--- conflicted
+++ resolved
@@ -85,64 +85,6 @@
     QLIST_ENTRY(KVMParkedVcpu) node;
 };
 
-<<<<<<< HEAD
-struct KVMState
-{
-    AccelState parent_obj;
-
-    int nr_slots;//memory slots的数目
-    int fd;/* kvm_dev对应的fd */
-    int vmfd;/*vm对应的fd*/
-    int coalesced_mmio;//返回mmio_page_offset情况
-    int coalesced_pio;//是否支持pio
-    struct kvm_coalesced_mmio_ring *coalesced_mmio_ring;
-    //标记 coalesced_flush正在处理
-    bool coalesced_flush_in_progress;
-    int vcpu_events;
-    int robust_singlestep;
-    int debugregs;
-#ifdef KVM_CAP_SET_GUEST_DEBUG
-    QTAILQ_HEAD(, kvm_sw_breakpoint) kvm_sw_breakpoints;
-#endif
-    int max_nested_state_len;
-    int many_ioeventfds;
-    int intx_set_mask;
-    int kvm_shadow_mem;
-    bool kernel_irqchip_allowed;
-    bool kernel_irqchip_required;
-    OnOffAuto kernel_irqchip_split;
-    bool sync_mmu;
-    uint64_t manual_dirty_log_protect;
-    /* The man page (and posix) say ioctl numbers are signed int, but
-     * they're not.  Linux, glibc and *BSD all treat ioctl numbers as
-     * unsigned, and treating them as signed here can break things */
-    unsigned irq_set_ioctl;
-    unsigned int sigmask_len;
-    GHashTable *gsimap;
-#ifdef KVM_CAP_IRQ_ROUTING
-    struct kvm_irq_routing *irq_routes;
-    int nr_allocated_irq_routes;
-    unsigned long *used_gsi_bitmap;
-    unsigned int gsi_count;
-    QTAILQ_HEAD(, KVMMSIRoute) msi_hashtab[KVM_MSI_HASHTAB_SIZE];
-#endif
-    KVMMemoryListener memory_listener;
-    QLIST_HEAD(, KVMParkedVcpu) kvm_parked_vcpus;
-
-    /* memory encryption */
-    void *memcrypt_handle;
-    int (*memcrypt_encrypt_data)(void *handle, uint8_t *ptr, uint64_t len);
-
-    /* For "info mtree -f" to tell if an MR is registered in KVM */
-    int nr_as;
-    struct KVMAs {
-        KVMMemoryListener *ml;
-        AddressSpace *as;
-    } *as;
-};
-
-=======
->>>>>>> 6c9ae1ce
 KVMState *kvm_state;
 bool kvm_kernel_irqchip;
 bool kvm_split_irqchip;
@@ -1169,15 +1111,7 @@
      }
 }
 
-<<<<<<< HEAD
-static MemoryListener kvm_coalesced_pio_listener = {
-    .coalesced_io_add = kvm_coalesce_pio_add,
-    .coalesced_io_del = kvm_coalesce_pio_del,
-};
-
 //检查extension扩展的支持情况
-=======
->>>>>>> 6c9ae1ce
 int kvm_check_extension(KVMState *s, unsigned int extension)
 {
     int ret;
@@ -2164,15 +2098,7 @@
         }
     }
 
-<<<<<<< HEAD
-    //检查是否开启了irqfds
-    if (!kvm_irqfds_enabled()) {
-        return -ENOSYS;
-    }
-
     //向kvm配置irqfd,完成中断事件监听并注入中断给vcpu
-=======
->>>>>>> 6c9ae1ce
     return kvm_vm_ioctl(s, KVM_IRQFD, &irqfd);
 }
 
@@ -2395,9 +2321,6 @@
     return vcpu_id >= 0 && vcpu_id < kvm_max_vcpu_id(s);
 }
 
-<<<<<<< HEAD
-//kvm初始化
-=======
 bool kvm_dirty_ring_enabled(void)
 {
     return kvm_state->kvm_dirty_ring_size ? true : false;
@@ -2412,7 +2335,7 @@
     return kvm_state->kvm_dirty_ring_size;
 }
 
->>>>>>> 6c9ae1ce
+//kvm初始化
 static int kvm_init(MachineState *ms)
 {
     MachineClass *mc = MACHINE_GET_CLASS(ms);
@@ -2453,11 +2376,7 @@
     QTAILQ_INIT(&s->kvm_sw_breakpoints);
 #endif
     QLIST_INIT(&s->kvm_parked_vcpus);
-<<<<<<< HEAD
-    s->vmfd = -1;
     /*打开设备/dev/kvm*/
-=======
->>>>>>> 6c9ae1ce
     s->fd = qemu_open_old("/dev/kvm", O_RDWR);
     if (s->fd == -1) {
         fprintf(stderr, "Could not access KVM kernel module: %m\n");
@@ -2667,12 +2586,9 @@
 #endif
     }
 
-<<<<<<< HEAD
+    kvm_state = s;
+
     //各体系结构自已的init
-=======
-    kvm_state = s;
-
->>>>>>> 6c9ae1ce
     ret = kvm_arch_init(ms, s);
     if (ret < 0) {
         goto err;
@@ -2776,12 +2692,8 @@
 {
     KVMState *s = kvm_state;
 
-<<<<<<< HEAD
-    if (s->coalesced_flush_in_progress) {
+    if (!s || s->coalesced_flush_in_progress) {
         //如果已在处理，则直接返回
-=======
-    if (!s || s->coalesced_flush_in_progress) {
->>>>>>> 6c9ae1ce
         return;
     }
 
@@ -3174,11 +3086,8 @@
     va_end(ap);
 
     trace_kvm_vcpu_ioctl(cpu->cpu_index, type, arg);
-<<<<<<< HEAD
+    accel_cpu_ioctl_begin(cpu);
     //执行vcpu的ioctl
-=======
-    accel_cpu_ioctl_begin(cpu);
->>>>>>> 6c9ae1ce
     ret = ioctl(cpu->kvm_fd, type, arg);
     accel_cpu_ioctl_end(cpu);
     if (ret == -1) {
@@ -3806,10 +3715,7 @@
     type_register_static(&kvm_accel_type);
 }
 
-<<<<<<< HEAD
 //我们将此函数定义为construct时自动载入
-type_init(kvm_type_init);
-=======
 type_init(kvm_type_init);
 
 typedef struct StatsArgs {
@@ -4211,5 +4117,4 @@
         stats_args.errp = errp;
         query_stats_schema_vcpu(first_cpu, &stats_args);
     }
-}
->>>>>>> 6c9ae1ce
+}