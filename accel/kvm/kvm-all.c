--- conflicted
+++ resolved
@@ -1745,14 +1745,9 @@
     return kvm_update_routing_entry(s, &kroute);
 }
 
-<<<<<<< HEAD
-static int kvm_irqchip_assign_irqfd(KVMState *s, int fd/*中断源fd*/, int rfd/*如果此值为-1,则resample*/, int virq,
-                                    bool assign/*是否assign操作*/)
-=======
 static int kvm_irqchip_assign_irqfd(KVMState *s, EventNotifier *event,
                                     EventNotifier *resample, int virq,
                                     bool assign)
->>>>>>> 944fdc5e
 {
     int fd = event_notifier_get_fd(event);
     int rfd = resample ? event_notifier_get_fd(resample) : -1;
@@ -1904,13 +1899,8 @@
 int kvm_irqchip_add_irqfd_notifier_gsi(KVMState *s, EventNotifier *n,
                                        EventNotifier *rn, int virq)
 {
-<<<<<<< HEAD
     //添加中断fd通知
-    return kvm_irqchip_assign_irqfd(s, event_notifier_get_fd(n),
-           rn ? event_notifier_get_fd(rn) : -1, virq, true);
-=======
     return kvm_irqchip_assign_irqfd(s, n, rn, virq, true);
->>>>>>> 944fdc5e
 }
 
 int kvm_irqchip_remove_irqfd_notifier_gsi(KVMState *s, EventNotifier *n,
@@ -2061,12 +2051,8 @@
 #endif
     QLIST_INIT(&s->kvm_parked_vcpus);
     s->vmfd = -1;
-<<<<<<< HEAD
     /*打开设备/dev/kvm*/
-    s->fd = qemu_open("/dev/kvm", O_RDWR);
-=======
     s->fd = qemu_open_old("/dev/kvm", O_RDWR);
->>>>>>> 944fdc5e
     if (s->fd == -1) {
         fprintf(stderr, "Could not access KVM kernel module: %m\n");
         ret = -errno;
