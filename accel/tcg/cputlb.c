/*
 *  Common CPU TLB handling
 *
 *  Copyright (c) 2003 Fabrice Bellard
 *
 * This library is free software; you can redistribute it and/or
 * modify it under the terms of the GNU Lesser General Public
 * License as published by the Free Software Foundation; either
 * version 2.1 of the License, or (at your option) any later version.
 *
 * This library is distributed in the hope that it will be useful,
 * but WITHOUT ANY WARRANTY; without even the implied warranty of
 * MERCHANTABILITY or FITNESS FOR A PARTICULAR PURPOSE.  See the GNU
 * Lesser General Public License for more details.
 *
 * You should have received a copy of the GNU Lesser General Public
 * License along with this library; if not, see <http://www.gnu.org/licenses/>.
 */

#include "qemu/osdep.h"
#include "qemu/main-loop.h"
#include "hw/core/tcg-cpu-ops.h"
#include "exec/exec-all.h"
#include "exec/memory.h"
#include "exec/cpu_ldst.h"
#include "exec/cputlb.h"
#include "exec/memory-internal.h"
#include "exec/ram_addr.h"
#include "tcg/tcg.h"
#include "qemu/error-report.h"
#include "exec/log.h"
#include "exec/helper-proto-common.h"
#include "qemu/atomic.h"
#include "qemu/atomic128.h"
#include "exec/translate-all.h"
#include "trace.h"
#include "tb-hash.h"
#include "internal-common.h"
#include "internal-target.h"
#ifdef CONFIG_PLUGIN
#include "qemu/plugin-memory.h"
#endif
#include "tcg/tcg-ldst.h"
#include "tcg/oversized-guest.h"

/* DEBUG defines, enable DEBUG_TLB_LOG to log to the CPU_LOG_MMU target */
/* #define DEBUG_TLB */
/* #define DEBUG_TLB_LOG */

#ifdef DEBUG_TLB
# define DEBUG_TLB_GATE 1
# ifdef DEBUG_TLB_LOG
#  define DEBUG_TLB_LOG_GATE 1
# else
#  define DEBUG_TLB_LOG_GATE 0
# endif
#else
# define DEBUG_TLB_GATE 0
# define DEBUG_TLB_LOG_GATE 0
#endif

#define tlb_debug(fmt, ...) do { \
    if (DEBUG_TLB_LOG_GATE) { \
        qemu_log_mask(CPU_LOG_MMU, "%s: " fmt, __func__, \
                      ## __VA_ARGS__); \
    } else if (DEBUG_TLB_GATE) { \
        fprintf(stderr, "%s: " fmt, __func__, ## __VA_ARGS__); \
    } \
} while (0)

#define assert_cpu_is_self(cpu) do {                              \
        if (DEBUG_TLB_GATE) {                                     \
            g_assert(!(cpu)->created || qemu_cpu_is_self(cpu));   \
        }                                                         \
    } while (0)

/* run_on_cpu_data.target_ptr should always be big enough for a
 * vaddr even on 32 bit builds
 */
QEMU_BUILD_BUG_ON(sizeof(vaddr) > sizeof(run_on_cpu_data));

/* We currently can't handle more than 16 bits in the MMUIDX bitmask.
 */
QEMU_BUILD_BUG_ON(NB_MMU_MODES > 16);
#define ALL_MMUIDX_BITS ((1 << NB_MMU_MODES) - 1)

static inline size_t tlb_n_entries(CPUTLBDescFast *fast)
{
    return (fast->mask >> CPU_TLB_ENTRY_BITS) + 1;
}

static inline size_t sizeof_tlb(CPUTLBDescFast *fast)
{
    return fast->mask + (1 << CPU_TLB_ENTRY_BITS);
}

static void tlb_window_reset(CPUTLBDesc *desc, int64_t ns,
                             size_t max_entries)
{
    desc->window_begin_ns = ns;
    desc->window_max_entries = max_entries;
}

static void tb_jmp_cache_clear_page(CPUState *cpu, vaddr page_addr)
{
    CPUJumpCache *jc = cpu->tb_jmp_cache;
    int i, i0;

    if (unlikely(!jc)) {
        return;
    }

    i0 = tb_jmp_cache_hash_page(page_addr);
    for (i = 0; i < TB_JMP_PAGE_SIZE; i++) {
        qatomic_set(&jc->array[i0 + i].tb, NULL);
    }
}

/**
 * tlb_mmu_resize_locked() - perform TLB resize bookkeeping; resize if necessary
 * @desc: The CPUTLBDesc portion of the TLB
 * @fast: The CPUTLBDescFast portion of the same TLB
 *
 * Called with tlb_lock_held.
 *
 * We have two main constraints when resizing a TLB: (1) we only resize it
 * on a TLB flush (otherwise we'd have to take a perf hit by either rehashing
 * the array or unnecessarily flushing it), which means we do not control how
 * frequently the resizing can occur; (2) we don't have access to the guest's
 * future scheduling decisions, and therefore have to decide the magnitude of
 * the resize based on past observations.
 *
 * In general, a memory-hungry process can benefit greatly from an appropriately
 * sized TLB, since a guest TLB miss is very expensive. This doesn't mean that
 * we just have to make the TLB as large as possible; while an oversized TLB
 * results in minimal TLB miss rates, it also takes longer to be flushed
 * (flushes can be _very_ frequent), and the reduced locality can also hurt
 * performance.
 *
 * To achieve near-optimal performance for all kinds of workloads, we:
 *
 * 1. Aggressively increase the size of the TLB when the use rate of the
 * TLB being flushed is high, since it is likely that in the near future this
 * memory-hungry process will execute again, and its memory hungriness will
 * probably be similar.
 *
 * 2. Slowly reduce the size of the TLB as the use rate declines over a
 * reasonably large time window. The rationale is that if in such a time window
 * we have not observed a high TLB use rate, it is likely that we won't observe
 * it in the near future. In that case, once a time window expires we downsize
 * the TLB to match the maximum use rate observed in the window.
 *
 * 3. Try to keep the maximum use rate in a time window in the 30-70% range,
 * since in that range performance is likely near-optimal. Recall that the TLB
 * is direct mapped, so we want the use rate to be low (or at least not too
 * high), since otherwise we are likely to have a significant amount of
 * conflict misses.
 */
static void tlb_mmu_resize_locked(CPUTLBDesc *desc, CPUTLBDescFast *fast,
                                  int64_t now)
{
    size_t old_size = tlb_n_entries(fast);
    size_t rate;
    size_t new_size = old_size;
    int64_t window_len_ms = 100;
    int64_t window_len_ns = window_len_ms * 1000 * 1000;
    bool window_expired = now > desc->window_begin_ns + window_len_ns;

    if (desc->n_used_entries > desc->window_max_entries) {
        desc->window_max_entries = desc->n_used_entries;
    }
    rate = desc->window_max_entries * 100 / old_size;

    if (rate > 70) {
        new_size = MIN(old_size << 1, 1 << CPU_TLB_DYN_MAX_BITS);
    } else if (rate < 30 && window_expired) {
        size_t ceil = pow2ceil(desc->window_max_entries);
        size_t expected_rate = desc->window_max_entries * 100 / ceil;

        /*
         * Avoid undersizing when the max number of entries seen is just below
         * a pow2. For instance, if max_entries == 1025, the expected use rate
         * would be 1025/2048==50%. However, if max_entries == 1023, we'd get
         * 1023/1024==99.9% use rate, so we'd likely end up doubling the size
         * later. Thus, make sure that the expected use rate remains below 70%.
         * (and since we double the size, that means the lowest rate we'd
         * expect to get is 35%, which is still in the 30-70% range where
         * we consider that the size is appropriate.)
         */
        if (expected_rate > 70) {
            ceil *= 2;
        }
        new_size = MAX(ceil, 1 << CPU_TLB_DYN_MIN_BITS);
    }

    if (new_size == old_size) {
        if (window_expired) {
            tlb_window_reset(desc, now, desc->n_used_entries);
        }
        return;
    }

    g_free(fast->table);
    g_free(desc->fulltlb);

    tlb_window_reset(desc, now, 0);
    /* desc->n_used_entries is cleared by the caller */
    fast->mask = (new_size - 1) << CPU_TLB_ENTRY_BITS;
    fast->table = g_try_new(CPUTLBEntry, new_size);
    desc->fulltlb = g_try_new(CPUTLBEntryFull, new_size);

    /*
     * If the allocations fail, try smaller sizes. We just freed some
     * memory, so going back to half of new_size has a good chance of working.
     * Increased memory pressure elsewhere in the system might cause the
     * allocations to fail though, so we progressively reduce the allocation
     * size, aborting if we cannot even allocate the smallest TLB we support.
     */
    while (fast->table == NULL || desc->fulltlb == NULL) {
        if (new_size == (1 << CPU_TLB_DYN_MIN_BITS)) {
            error_report("%s: %s", __func__, strerror(errno));
            abort();
        }
        new_size = MAX(new_size >> 1, 1 << CPU_TLB_DYN_MIN_BITS);
        fast->mask = (new_size - 1) << CPU_TLB_ENTRY_BITS;

        g_free(fast->table);
        g_free(desc->fulltlb);
        fast->table = g_try_new(CPUTLBEntry, new_size);
        desc->fulltlb = g_try_new(CPUTLBEntryFull, new_size);
    }
}

static void tlb_mmu_flush_locked(CPUTLBDesc *desc, CPUTLBDescFast *fast)
{
    desc->n_used_entries = 0;
    desc->large_page_addr = -1;
    desc->large_page_mask = -1;
    desc->vindex = 0;
    memset(fast->table, -1, sizeof_tlb(fast));
    memset(desc->vtable, -1, sizeof(desc->vtable));
}

static void tlb_flush_one_mmuidx_locked(CPUState *cpu, int mmu_idx,
                                        int64_t now)
{
    CPUTLBDesc *desc = &cpu->neg.tlb.d[mmu_idx];
    CPUTLBDescFast *fast = &cpu->neg.tlb.f[mmu_idx];

    tlb_mmu_resize_locked(desc, fast, now);
    tlb_mmu_flush_locked(desc, fast);
}

static void tlb_mmu_init(CPUTLBDesc *desc, CPUTLBDescFast *fast, int64_t now)
{
    size_t n_entries = 1 << CPU_TLB_DYN_DEFAULT_BITS;

    tlb_window_reset(desc, now, 0);
    desc->n_used_entries = 0;
    fast->mask = (n_entries - 1) << CPU_TLB_ENTRY_BITS;
    fast->table = g_new(CPUTLBEntry, n_entries);
    desc->fulltlb = g_new(CPUTLBEntryFull, n_entries);
    tlb_mmu_flush_locked(desc, fast);
}

static inline void tlb_n_used_entries_inc(CPUState *cpu, uintptr_t mmu_idx)
{
    cpu->neg.tlb.d[mmu_idx].n_used_entries++;
}

static inline void tlb_n_used_entries_dec(CPUState *cpu, uintptr_t mmu_idx)
{
    cpu->neg.tlb.d[mmu_idx].n_used_entries--;
}

void tlb_init(CPUState *cpu)
{
    int64_t now = get_clock_realtime();
    int i;

    qemu_spin_init(&cpu->neg.tlb.c.lock);

    /* All tlbs are initialized flushed. */
    cpu->neg.tlb.c.dirty = 0;

    for (i = 0; i < NB_MMU_MODES; i++) {
        tlb_mmu_init(&cpu->neg.tlb.d[i], &cpu->neg.tlb.f[i], now);
    }
}

void tlb_destroy(CPUState *cpu)
{
    int i;

    qemu_spin_destroy(&cpu->neg.tlb.c.lock);
    for (i = 0; i < NB_MMU_MODES; i++) {
        CPUTLBDesc *desc = &cpu->neg.tlb.d[i];
        CPUTLBDescFast *fast = &cpu->neg.tlb.f[i];

        g_free(fast->table);
        g_free(desc->fulltlb);
    }
}

/* flush_all_helper: run fn across all cpus
 *
 * If the wait flag is set then the src cpu's helper will be queued as
 * "safe" work and the loop exited creating a synchronisation point
 * where all queued work will be finished before execution starts
 * again.
 */
static void flush_all_helper(CPUState *src, run_on_cpu_func fn,
                             run_on_cpu_data d)
{
    CPUState *cpu;

    CPU_FOREACH(cpu) {
        if (cpu != src) {
            async_run_on_cpu(cpu, fn, d);
        }
    }
}

void tlb_flush_counts(size_t *pfull, size_t *ppart, size_t *pelide)
{
    CPUState *cpu;
    size_t full = 0, part = 0, elide = 0;

    CPU_FOREACH(cpu) {
        full += qatomic_read(&cpu->neg.tlb.c.full_flush_count);
        part += qatomic_read(&cpu->neg.tlb.c.part_flush_count);
        elide += qatomic_read(&cpu->neg.tlb.c.elide_flush_count);
    }
    *pfull = full;
    *ppart = part;
    *pelide = elide;
}

static void tlb_flush_by_mmuidx_async_work(CPUState *cpu, run_on_cpu_data data)
{
    uint16_t asked = data.host_int;
    uint16_t all_dirty, work, to_clean;
    int64_t now = get_clock_realtime();

    assert_cpu_is_self(cpu);

    tlb_debug("mmu_idx:0x%04" PRIx16 "\n", asked);

    qemu_spin_lock(&cpu->neg.tlb.c.lock);

    all_dirty = cpu->neg.tlb.c.dirty;
    to_clean = asked & all_dirty;
    all_dirty &= ~to_clean;
    cpu->neg.tlb.c.dirty = all_dirty;

    for (work = to_clean; work != 0; work &= work - 1) {
        int mmu_idx = ctz32(work);
        tlb_flush_one_mmuidx_locked(cpu, mmu_idx, now);
    }

    qemu_spin_unlock(&cpu->neg.tlb.c.lock);

    tcg_flush_jmp_cache(cpu);

    if (to_clean == ALL_MMUIDX_BITS) {
        qatomic_set(&cpu->neg.tlb.c.full_flush_count,
                    cpu->neg.tlb.c.full_flush_count + 1);
    } else {
        qatomic_set(&cpu->neg.tlb.c.part_flush_count,
                    cpu->neg.tlb.c.part_flush_count + ctpop16(to_clean));
        if (to_clean != asked) {
            qatomic_set(&cpu->neg.tlb.c.elide_flush_count,
                        cpu->neg.tlb.c.elide_flush_count +
                        ctpop16(asked & ~to_clean));
        }
    }
}

void tlb_flush_by_mmuidx(CPUState *cpu, uint16_t idxmap)
{
    tlb_debug("mmu_idx: 0x%" PRIx16 "\n", idxmap);

    if (cpu->created && !qemu_cpu_is_self(cpu)) {
        async_run_on_cpu(cpu, tlb_flush_by_mmuidx_async_work,
                         RUN_ON_CPU_HOST_INT(idxmap));
    } else {
        tlb_flush_by_mmuidx_async_work(cpu, RUN_ON_CPU_HOST_INT(idxmap));
    }
}

void tlb_flush(CPUState *cpu)
{
    tlb_flush_by_mmuidx(cpu, ALL_MMUIDX_BITS);
}

void tlb_flush_by_mmuidx_all_cpus(CPUState *src_cpu, uint16_t idxmap)
{
    const run_on_cpu_func fn = tlb_flush_by_mmuidx_async_work;

    tlb_debug("mmu_idx: 0x%"PRIx16"\n", idxmap);

    flush_all_helper(src_cpu, fn, RUN_ON_CPU_HOST_INT(idxmap));
    fn(src_cpu, RUN_ON_CPU_HOST_INT(idxmap));
}

void tlb_flush_all_cpus(CPUState *src_cpu)
{
    tlb_flush_by_mmuidx_all_cpus(src_cpu, ALL_MMUIDX_BITS);
}

void tlb_flush_by_mmuidx_all_cpus_synced(CPUState *src_cpu, uint16_t idxmap)
{
    const run_on_cpu_func fn = tlb_flush_by_mmuidx_async_work;

    tlb_debug("mmu_idx: 0x%"PRIx16"\n", idxmap);

    flush_all_helper(src_cpu, fn, RUN_ON_CPU_HOST_INT(idxmap));
    async_safe_run_on_cpu(src_cpu, fn, RUN_ON_CPU_HOST_INT(idxmap));
}

void tlb_flush_all_cpus_synced(CPUState *src_cpu)
{
    tlb_flush_by_mmuidx_all_cpus_synced(src_cpu, ALL_MMUIDX_BITS);
}

static bool tlb_hit_page_mask_anyprot(CPUTLBEntry *tlb_entry,
                                      vaddr page, vaddr mask)
{
    page &= mask;
    mask &= TARGET_PAGE_MASK | TLB_INVALID_MASK;

    return (page == (tlb_entry->addr_read & mask) ||
            page == (tlb_addr_write(tlb_entry) & mask) ||
            page == (tlb_entry->addr_code & mask));
}

static inline bool tlb_hit_page_anyprot(CPUTLBEntry *tlb_entry, vaddr page)
{
    return tlb_hit_page_mask_anyprot(tlb_entry, page, -1);
}

/**
 * tlb_entry_is_empty - return true if the entry is not in use
 * @te: pointer to CPUTLBEntry
 */
static inline bool tlb_entry_is_empty(const CPUTLBEntry *te)
{
    return te->addr_read == -1 && te->addr_write == -1 && te->addr_code == -1;
}

/* Called with tlb_c.lock held */
static bool tlb_flush_entry_mask_locked(CPUTLBEntry *tlb_entry,
                                        vaddr page,
                                        vaddr mask)
{
    if (tlb_hit_page_mask_anyprot(tlb_entry, page, mask)) {
        memset(tlb_entry, -1, sizeof(*tlb_entry));
        return true;
    }
    return false;
}

static inline bool tlb_flush_entry_locked(CPUTLBEntry *tlb_entry, vaddr page)
{
    return tlb_flush_entry_mask_locked(tlb_entry, page, -1);
}

/* Called with tlb_c.lock held */
static void tlb_flush_vtlb_page_mask_locked(CPUState *cpu, int mmu_idx,
                                            vaddr page,
                                            vaddr mask)
{
    CPUTLBDesc *d = &cpu->neg.tlb.d[mmu_idx];
    int k;

    assert_cpu_is_self(cpu);
    for (k = 0; k < CPU_VTLB_SIZE; k++) {
        if (tlb_flush_entry_mask_locked(&d->vtable[k], page, mask)) {
            tlb_n_used_entries_dec(cpu, mmu_idx);
        }
    }
}

static inline void tlb_flush_vtlb_page_locked(CPUState *cpu, int mmu_idx,
                                              vaddr page)
{
    tlb_flush_vtlb_page_mask_locked(cpu, mmu_idx, page, -1);
}

static void tlb_flush_page_locked(CPUState *cpu, int midx, vaddr page)
{
    vaddr lp_addr = cpu->neg.tlb.d[midx].large_page_addr;
    vaddr lp_mask = cpu->neg.tlb.d[midx].large_page_mask;

    /* Check if we need to flush due to large pages.  */
    if ((page & lp_mask) == lp_addr) {
        tlb_debug("forcing full flush midx %d (%016"
                  VADDR_PRIx "/%016" VADDR_PRIx ")\n",
                  midx, lp_addr, lp_mask);
        tlb_flush_one_mmuidx_locked(cpu, midx, get_clock_realtime());
    } else {
        if (tlb_flush_entry_locked(tlb_entry(cpu, midx, page), page)) {
            tlb_n_used_entries_dec(cpu, midx);
        }
        tlb_flush_vtlb_page_locked(cpu, midx, page);
    }
}

/**
 * tlb_flush_page_by_mmuidx_async_0:
 * @cpu: cpu on which to flush
 * @addr: page of virtual address to flush
 * @idxmap: set of mmu_idx to flush
 *
 * Helper for tlb_flush_page_by_mmuidx and friends, flush one page
 * at @addr from the tlbs indicated by @idxmap from @cpu.
 */
static void tlb_flush_page_by_mmuidx_async_0(CPUState *cpu,
                                             vaddr addr,
                                             uint16_t idxmap)
{
    int mmu_idx;

    assert_cpu_is_self(cpu);

    tlb_debug("page addr: %016" VADDR_PRIx " mmu_map:0x%x\n", addr, idxmap);

    qemu_spin_lock(&cpu->neg.tlb.c.lock);
    for (mmu_idx = 0; mmu_idx < NB_MMU_MODES; mmu_idx++) {
        if ((idxmap >> mmu_idx) & 1) {
            tlb_flush_page_locked(cpu, mmu_idx, addr);
        }
    }
    qemu_spin_unlock(&cpu->neg.tlb.c.lock);

    /*
     * Discard jump cache entries for any tb which might potentially
     * overlap the flushed page, which includes the previous.
     */
    tb_jmp_cache_clear_page(cpu, addr - TARGET_PAGE_SIZE);
    tb_jmp_cache_clear_page(cpu, addr);
}

/**
 * tlb_flush_page_by_mmuidx_async_1:
 * @cpu: cpu on which to flush
 * @data: encoded addr + idxmap
 *
 * Helper for tlb_flush_page_by_mmuidx and friends, called through
 * async_run_on_cpu.  The idxmap parameter is encoded in the page
 * offset of the target_ptr field.  This limits the set of mmu_idx
 * that can be passed via this method.
 */
static void tlb_flush_page_by_mmuidx_async_1(CPUState *cpu,
                                             run_on_cpu_data data)
{
    vaddr addr_and_idxmap = data.target_ptr;
    vaddr addr = addr_and_idxmap & TARGET_PAGE_MASK;
    uint16_t idxmap = addr_and_idxmap & ~TARGET_PAGE_MASK;

    tlb_flush_page_by_mmuidx_async_0(cpu, addr, idxmap);
}

typedef struct {
    vaddr addr;
    uint16_t idxmap;
} TLBFlushPageByMMUIdxData;

/**
 * tlb_flush_page_by_mmuidx_async_2:
 * @cpu: cpu on which to flush
 * @data: allocated addr + idxmap
 *
 * Helper for tlb_flush_page_by_mmuidx and friends, called through
 * async_run_on_cpu.  The addr+idxmap parameters are stored in a
 * TLBFlushPageByMMUIdxData structure that has been allocated
 * specifically for this helper.  Free the structure when done.
 */
static void tlb_flush_page_by_mmuidx_async_2(CPUState *cpu,
                                             run_on_cpu_data data)
{
    TLBFlushPageByMMUIdxData *d = data.host_ptr;

    tlb_flush_page_by_mmuidx_async_0(cpu, d->addr, d->idxmap);
    g_free(d);
}

void tlb_flush_page_by_mmuidx(CPUState *cpu, vaddr addr, uint16_t idxmap)
{
    tlb_debug("addr: %016" VADDR_PRIx " mmu_idx:%" PRIx16 "\n", addr, idxmap);

    /* This should already be page aligned */
    addr &= TARGET_PAGE_MASK;

    if (qemu_cpu_is_self(cpu)) {
        tlb_flush_page_by_mmuidx_async_0(cpu, addr, idxmap);
    } else if (idxmap < TARGET_PAGE_SIZE) {
        /*
         * Most targets have only a few mmu_idx.  In the case where
         * we can stuff idxmap into the low TARGET_PAGE_BITS, avoid
         * allocating memory for this operation.
         */
        async_run_on_cpu(cpu, tlb_flush_page_by_mmuidx_async_1,
                         RUN_ON_CPU_TARGET_PTR(addr | idxmap));
    } else {
        TLBFlushPageByMMUIdxData *d = g_new(TLBFlushPageByMMUIdxData, 1);

        /* Otherwise allocate a structure, freed by the worker.  */
        d->addr = addr;
        d->idxmap = idxmap;
        async_run_on_cpu(cpu, tlb_flush_page_by_mmuidx_async_2,
                         RUN_ON_CPU_HOST_PTR(d));
    }
}

void tlb_flush_page(CPUState *cpu, vaddr addr)
{
    tlb_flush_page_by_mmuidx(cpu, addr, ALL_MMUIDX_BITS);
}

void tlb_flush_page_by_mmuidx_all_cpus(CPUState *src_cpu, vaddr addr,
                                       uint16_t idxmap)
{
    tlb_debug("addr: %016" VADDR_PRIx " mmu_idx:%"PRIx16"\n", addr, idxmap);

    /* This should already be page aligned */
    addr &= TARGET_PAGE_MASK;

    /*
     * Allocate memory to hold addr+idxmap only when needed.
     * See tlb_flush_page_by_mmuidx for details.
     */
    if (idxmap < TARGET_PAGE_SIZE) {
        flush_all_helper(src_cpu, tlb_flush_page_by_mmuidx_async_1,
                         RUN_ON_CPU_TARGET_PTR(addr | idxmap));
    } else {
        CPUState *dst_cpu;

        /* Allocate a separate data block for each destination cpu.  */
        CPU_FOREACH(dst_cpu) {
            if (dst_cpu != src_cpu) {
                TLBFlushPageByMMUIdxData *d
                    = g_new(TLBFlushPageByMMUIdxData, 1);

                d->addr = addr;
                d->idxmap = idxmap;
                async_run_on_cpu(dst_cpu, tlb_flush_page_by_mmuidx_async_2,
                                 RUN_ON_CPU_HOST_PTR(d));
            }
        }
    }

    tlb_flush_page_by_mmuidx_async_0(src_cpu, addr, idxmap);
}

void tlb_flush_page_all_cpus(CPUState *src, vaddr addr)
{
    tlb_flush_page_by_mmuidx_all_cpus(src, addr, ALL_MMUIDX_BITS);
}

void tlb_flush_page_by_mmuidx_all_cpus_synced(CPUState *src_cpu,
                                              vaddr addr,
                                              uint16_t idxmap)
{
    tlb_debug("addr: %016" VADDR_PRIx " mmu_idx:%"PRIx16"\n", addr, idxmap);

    /* This should already be page aligned */
    addr &= TARGET_PAGE_MASK;

    /*
     * Allocate memory to hold addr+idxmap only when needed.
     * See tlb_flush_page_by_mmuidx for details.
     */
    if (idxmap < TARGET_PAGE_SIZE) {
        flush_all_helper(src_cpu, tlb_flush_page_by_mmuidx_async_1,
                         RUN_ON_CPU_TARGET_PTR(addr | idxmap));
        async_safe_run_on_cpu(src_cpu, tlb_flush_page_by_mmuidx_async_1,
                              RUN_ON_CPU_TARGET_PTR(addr | idxmap));
    } else {
        CPUState *dst_cpu;
        TLBFlushPageByMMUIdxData *d;

        /* Allocate a separate data block for each destination cpu.  */
        CPU_FOREACH(dst_cpu) {
            if (dst_cpu != src_cpu) {
                d = g_new(TLBFlushPageByMMUIdxData, 1);
                d->addr = addr;
                d->idxmap = idxmap;
                async_run_on_cpu(dst_cpu, tlb_flush_page_by_mmuidx_async_2,
                                 RUN_ON_CPU_HOST_PTR(d));
            }
        }

        d = g_new(TLBFlushPageByMMUIdxData, 1);
        d->addr = addr;
        d->idxmap = idxmap;
        async_safe_run_on_cpu(src_cpu, tlb_flush_page_by_mmuidx_async_2,
                              RUN_ON_CPU_HOST_PTR(d));
    }
}

void tlb_flush_page_all_cpus_synced(CPUState *src, vaddr addr)
{
    tlb_flush_page_by_mmuidx_all_cpus_synced(src, addr, ALL_MMUIDX_BITS);
}

static void tlb_flush_range_locked(CPUState *cpu, int midx,
                                   vaddr addr, vaddr len,
                                   unsigned bits)
{
    CPUTLBDesc *d = &cpu->neg.tlb.d[midx];
    CPUTLBDescFast *f = &cpu->neg.tlb.f[midx];
    vaddr mask = MAKE_64BIT_MASK(0, bits);

    /*
     * If @bits is smaller than the tlb size, there may be multiple entries
     * within the TLB; otherwise all addresses that match under @mask hit
     * the same TLB entry.
     * TODO: Perhaps allow bits to be a few bits less than the size.
     * For now, just flush the entire TLB.
     *
     * If @len is larger than the tlb size, then it will take longer to
     * test all of the entries in the TLB than it will to flush it all.
     */
    if (mask < f->mask || len > f->mask) {
        tlb_debug("forcing full flush midx %d ("
                  "%016" VADDR_PRIx "/%016" VADDR_PRIx "+%016" VADDR_PRIx ")\n",
                  midx, addr, mask, len);
        tlb_flush_one_mmuidx_locked(cpu, midx, get_clock_realtime());
        return;
    }

    /*
     * Check if we need to flush due to large pages.
     * Because large_page_mask contains all 1's from the msb,
     * we only need to test the end of the range.
     */
    if (((addr + len - 1) & d->large_page_mask) == d->large_page_addr) {
        tlb_debug("forcing full flush midx %d ("
                  "%016" VADDR_PRIx "/%016" VADDR_PRIx ")\n",
                  midx, d->large_page_addr, d->large_page_mask);
        tlb_flush_one_mmuidx_locked(cpu, midx, get_clock_realtime());
        return;
    }

    for (vaddr i = 0; i < len; i += TARGET_PAGE_SIZE) {
        vaddr page = addr + i;
        CPUTLBEntry *entry = tlb_entry(cpu, midx, page);

        if (tlb_flush_entry_mask_locked(entry, page, mask)) {
            tlb_n_used_entries_dec(cpu, midx);
        }
        tlb_flush_vtlb_page_mask_locked(cpu, midx, page, mask);
    }
}

typedef struct {
    vaddr addr;
    vaddr len;
    uint16_t idxmap;
    uint16_t bits;
} TLBFlushRangeData;

static void tlb_flush_range_by_mmuidx_async_0(CPUState *cpu,
                                              TLBFlushRangeData d)
{
    int mmu_idx;

    assert_cpu_is_self(cpu);

    tlb_debug("range: %016" VADDR_PRIx "/%u+%016" VADDR_PRIx " mmu_map:0x%x\n",
              d.addr, d.bits, d.len, d.idxmap);

    qemu_spin_lock(&cpu->neg.tlb.c.lock);
    for (mmu_idx = 0; mmu_idx < NB_MMU_MODES; mmu_idx++) {
        if ((d.idxmap >> mmu_idx) & 1) {
            tlb_flush_range_locked(cpu, mmu_idx, d.addr, d.len, d.bits);
        }
    }
    qemu_spin_unlock(&cpu->neg.tlb.c.lock);

    /*
     * If the length is larger than the jump cache size, then it will take
     * longer to clear each entry individually than it will to clear it all.
     */
    if (d.len >= (TARGET_PAGE_SIZE * TB_JMP_CACHE_SIZE)) {
        tcg_flush_jmp_cache(cpu);
        return;
    }

    /*
     * Discard jump cache entries for any tb which might potentially
     * overlap the flushed pages, which includes the previous.
     */
    d.addr -= TARGET_PAGE_SIZE;
    for (vaddr i = 0, n = d.len / TARGET_PAGE_SIZE + 1; i < n; i++) {
        tb_jmp_cache_clear_page(cpu, d.addr);
        d.addr += TARGET_PAGE_SIZE;
    }
}

static void tlb_flush_range_by_mmuidx_async_1(CPUState *cpu,
                                              run_on_cpu_data data)
{
    TLBFlushRangeData *d = data.host_ptr;
    tlb_flush_range_by_mmuidx_async_0(cpu, *d);
    g_free(d);
}

void tlb_flush_range_by_mmuidx(CPUState *cpu, vaddr addr,
                               vaddr len, uint16_t idxmap,
                               unsigned bits)
{
    TLBFlushRangeData d;

    /*
     * If all bits are significant, and len is small,
     * this devolves to tlb_flush_page.
     */
    if (bits >= TARGET_LONG_BITS && len <= TARGET_PAGE_SIZE) {
        tlb_flush_page_by_mmuidx(cpu, addr, idxmap);
        return;
    }
    /* If no page bits are significant, this devolves to tlb_flush. */
    if (bits < TARGET_PAGE_BITS) {
        tlb_flush_by_mmuidx(cpu, idxmap);
        return;
    }

    /* This should already be page aligned */
    d.addr = addr & TARGET_PAGE_MASK;
    d.len = len;
    d.idxmap = idxmap;
    d.bits = bits;

    if (qemu_cpu_is_self(cpu)) {
        tlb_flush_range_by_mmuidx_async_0(cpu, d);
    } else {
        /* Otherwise allocate a structure, freed by the worker.  */
        TLBFlushRangeData *p = g_memdup(&d, sizeof(d));
        async_run_on_cpu(cpu, tlb_flush_range_by_mmuidx_async_1,
                         RUN_ON_CPU_HOST_PTR(p));
    }
}

void tlb_flush_page_bits_by_mmuidx(CPUState *cpu, vaddr addr,
                                   uint16_t idxmap, unsigned bits)
{
    tlb_flush_range_by_mmuidx(cpu, addr, TARGET_PAGE_SIZE, idxmap, bits);
}

void tlb_flush_range_by_mmuidx_all_cpus(CPUState *src_cpu,
                                        vaddr addr, vaddr len,
                                        uint16_t idxmap, unsigned bits)
{
    TLBFlushRangeData d;
    CPUState *dst_cpu;

    /*
     * If all bits are significant, and len is small,
     * this devolves to tlb_flush_page.
     */
    if (bits >= TARGET_LONG_BITS && len <= TARGET_PAGE_SIZE) {
        tlb_flush_page_by_mmuidx_all_cpus(src_cpu, addr, idxmap);
        return;
    }
    /* If no page bits are significant, this devolves to tlb_flush. */
    if (bits < TARGET_PAGE_BITS) {
        tlb_flush_by_mmuidx_all_cpus(src_cpu, idxmap);
        return;
    }

    /* This should already be page aligned */
    d.addr = addr & TARGET_PAGE_MASK;
    d.len = len;
    d.idxmap = idxmap;
    d.bits = bits;

    /* Allocate a separate data block for each destination cpu.  */
    CPU_FOREACH(dst_cpu) {
        if (dst_cpu != src_cpu) {
            TLBFlushRangeData *p = g_memdup(&d, sizeof(d));
            async_run_on_cpu(dst_cpu,
                             tlb_flush_range_by_mmuidx_async_1,
                             RUN_ON_CPU_HOST_PTR(p));
        }
    }

    tlb_flush_range_by_mmuidx_async_0(src_cpu, d);
}

void tlb_flush_page_bits_by_mmuidx_all_cpus(CPUState *src_cpu,
                                            vaddr addr, uint16_t idxmap,
                                            unsigned bits)
{
    tlb_flush_range_by_mmuidx_all_cpus(src_cpu, addr, TARGET_PAGE_SIZE,
                                       idxmap, bits);
}

void tlb_flush_range_by_mmuidx_all_cpus_synced(CPUState *src_cpu,
                                               vaddr addr,
                                               vaddr len,
                                               uint16_t idxmap,
                                               unsigned bits)
{
    TLBFlushRangeData d, *p;
    CPUState *dst_cpu;

    /*
     * If all bits are significant, and len is small,
     * this devolves to tlb_flush_page.
     */
    if (bits >= TARGET_LONG_BITS && len <= TARGET_PAGE_SIZE) {
        tlb_flush_page_by_mmuidx_all_cpus_synced(src_cpu, addr, idxmap);
        return;
    }
    /* If no page bits are significant, this devolves to tlb_flush. */
    if (bits < TARGET_PAGE_BITS) {
        tlb_flush_by_mmuidx_all_cpus_synced(src_cpu, idxmap);
        return;
    }

    /* This should already be page aligned */
    d.addr = addr & TARGET_PAGE_MASK;
    d.len = len;
    d.idxmap = idxmap;
    d.bits = bits;

    /* Allocate a separate data block for each destination cpu.  */
    CPU_FOREACH(dst_cpu) {
        if (dst_cpu != src_cpu) {
            p = g_memdup(&d, sizeof(d));
            async_run_on_cpu(dst_cpu, tlb_flush_range_by_mmuidx_async_1,
                             RUN_ON_CPU_HOST_PTR(p));
        }
    }

    p = g_memdup(&d, sizeof(d));
    async_safe_run_on_cpu(src_cpu, tlb_flush_range_by_mmuidx_async_1,
                          RUN_ON_CPU_HOST_PTR(p));
}

void tlb_flush_page_bits_by_mmuidx_all_cpus_synced(CPUState *src_cpu,
                                                   vaddr addr,
                                                   uint16_t idxmap,
                                                   unsigned bits)
{
    tlb_flush_range_by_mmuidx_all_cpus_synced(src_cpu, addr, TARGET_PAGE_SIZE,
                                              idxmap, bits);
}

/* update the TLBs so that writes to code in the virtual page 'addr'
   can be detected */
void tlb_protect_code(ram_addr_t ram_addr)
{
    cpu_physical_memory_test_and_clear_dirty(ram_addr & TARGET_PAGE_MASK,
                                             TARGET_PAGE_SIZE,
                                             DIRTY_MEMORY_CODE);
}

/* update the TLB so that writes in physical page 'phys_addr' are no longer
   tested for self modifying code */
void tlb_unprotect_code(ram_addr_t ram_addr)
{
    cpu_physical_memory_set_dirty_flag(ram_addr, DIRTY_MEMORY_CODE);
}


/*
 * Dirty write flag handling
 *
 * When the TCG code writes to a location it looks up the address in
 * the TLB and uses that data to compute the final address. If any of
 * the lower bits of the address are set then the slow path is forced.
 * There are a number of reasons to do this but for normal RAM the
 * most usual is detecting writes to code regions which may invalidate
 * generated code.
 *
 * Other vCPUs might be reading their TLBs during guest execution, so we update
 * te->addr_write with qatomic_set. We don't need to worry about this for
 * oversized guests as MTTCG is disabled for them.
 *
 * Called with tlb_c.lock held.
 */
static void tlb_reset_dirty_range_locked(CPUTLBEntry *tlb_entry,
                                         uintptr_t start, uintptr_t length)
{
    uintptr_t addr = tlb_entry->addr_write;

    if ((addr & (TLB_INVALID_MASK | TLB_MMIO |
                 TLB_DISCARD_WRITE | TLB_NOTDIRTY)) == 0) {
        addr &= TARGET_PAGE_MASK;
        addr += tlb_entry->addend;
        if ((addr - start) < length) {
#if TARGET_LONG_BITS == 32
            uint32_t *ptr_write = (uint32_t *)&tlb_entry->addr_write;
            ptr_write += HOST_BIG_ENDIAN;
            qatomic_set(ptr_write, *ptr_write | TLB_NOTDIRTY);
#elif TCG_OVERSIZED_GUEST
            tlb_entry->addr_write |= TLB_NOTDIRTY;
#else
            qatomic_set(&tlb_entry->addr_write,
                        tlb_entry->addr_write | TLB_NOTDIRTY);
#endif
        }
    }
}

/*
 * Called with tlb_c.lock held.
 * Called only from the vCPU context, i.e. the TLB's owner thread.
 */
static inline void copy_tlb_helper_locked(CPUTLBEntry *d, const CPUTLBEntry *s)
{
    *d = *s;
}

/* This is a cross vCPU call (i.e. another vCPU resetting the flags of
 * the target vCPU).
 * We must take tlb_c.lock to avoid racing with another vCPU update. The only
 * thing actually updated is the target TLB entry ->addr_write flags.
 */
void tlb_reset_dirty(CPUState *cpu, ram_addr_t start1, ram_addr_t length)
{
    int mmu_idx;

    qemu_spin_lock(&cpu->neg.tlb.c.lock);
    for (mmu_idx = 0; mmu_idx < NB_MMU_MODES; mmu_idx++) {
        unsigned int i;
        unsigned int n = tlb_n_entries(&cpu->neg.tlb.f[mmu_idx]);

        for (i = 0; i < n; i++) {
            tlb_reset_dirty_range_locked(&cpu->neg.tlb.f[mmu_idx].table[i],
                                         start1, length);
        }

        for (i = 0; i < CPU_VTLB_SIZE; i++) {
            tlb_reset_dirty_range_locked(&cpu->neg.tlb.d[mmu_idx].vtable[i],
                                         start1, length);
        }
    }
    qemu_spin_unlock(&cpu->neg.tlb.c.lock);
}

/* Called with tlb_c.lock held */
static inline void tlb_set_dirty1_locked(CPUTLBEntry *tlb_entry,
                                         vaddr addr)
{
    if (tlb_entry->addr_write == (addr | TLB_NOTDIRTY)) {
        tlb_entry->addr_write = addr;
    }
}

/* update the TLB corresponding to virtual page vaddr
   so that it is no longer dirty */
void tlb_set_dirty(CPUState *cpu, vaddr addr)
{
    int mmu_idx;

    assert_cpu_is_self(cpu);

    addr &= TARGET_PAGE_MASK;
    qemu_spin_lock(&cpu->neg.tlb.c.lock);
    for (mmu_idx = 0; mmu_idx < NB_MMU_MODES; mmu_idx++) {
        tlb_set_dirty1_locked(tlb_entry(cpu, mmu_idx, addr), addr);
    }

    for (mmu_idx = 0; mmu_idx < NB_MMU_MODES; mmu_idx++) {
        int k;
        for (k = 0; k < CPU_VTLB_SIZE; k++) {
            tlb_set_dirty1_locked(&cpu->neg.tlb.d[mmu_idx].vtable[k], addr);
        }
    }
    qemu_spin_unlock(&cpu->neg.tlb.c.lock);
}

/* Our TLB does not support large pages, so remember the area covered by
   large pages and trigger a full TLB flush if these are invalidated.  */
static void tlb_add_large_page(CPUState *cpu, int mmu_idx,
                               vaddr addr, uint64_t size)
{
    vaddr lp_addr = cpu->neg.tlb.d[mmu_idx].large_page_addr;
    vaddr lp_mask = ~(size - 1);

    if (lp_addr == (vaddr)-1) {
        /* No previous large page.  */
        lp_addr = addr;
    } else {
        /* Extend the existing region to include the new page.
           This is a compromise between unnecessary flushes and
           the cost of maintaining a full variable size TLB.  */
        lp_mask &= cpu->neg.tlb.d[mmu_idx].large_page_mask;
        while (((lp_addr ^ addr) & lp_mask) != 0) {
            lp_mask <<= 1;
        }
    }
    cpu->neg.tlb.d[mmu_idx].large_page_addr = lp_addr & lp_mask;
    cpu->neg.tlb.d[mmu_idx].large_page_mask = lp_mask;
}

static inline void tlb_set_compare(CPUTLBEntryFull *full, CPUTLBEntry *ent,
                                   vaddr address, int flags,
                                   MMUAccessType access_type, bool enable)
{
    if (enable) {
        address |= flags & TLB_FLAGS_MASK;
        flags &= TLB_SLOW_FLAGS_MASK;
        if (flags) {
            address |= TLB_FORCE_SLOW;
        }
    } else {
        address = -1;
        flags = 0;
    }
    ent->addr_idx[access_type] = address;
    full->slow_flags[access_type] = flags;
}

/*
 * Add a new TLB entry. At most one entry for a given virtual address
 * is permitted. Only a single TARGET_PAGE_SIZE region is mapped, the
 * supplied size is only used by tlb_flush_page.
 *
 * Called from TCG-generated code, which is under an RCU read-side
 * critical section.
 */
void tlb_set_page_full(CPUState *cpu, int mmu_idx,
                       vaddr addr, CPUTLBEntryFull *full)
{
    CPUTLB *tlb = &cpu->neg.tlb;
    CPUTLBDesc *desc = &tlb->d[mmu_idx];
    MemoryRegionSection *section;
    unsigned int index, read_flags, write_flags;
    uintptr_t addend;
    CPUTLBEntry *te, tn;
    hwaddr iotlb, xlat, sz, paddr_page;
    vaddr addr_page;
    int asidx, wp_flags, prot;
    bool is_ram, is_romd;

    assert_cpu_is_self(cpu);

    if (full->lg_page_size <= TARGET_PAGE_BITS) {
        sz = TARGET_PAGE_SIZE;
    } else {
        sz = (hwaddr)1 << full->lg_page_size;
        tlb_add_large_page(cpu, mmu_idx, addr, sz);
    }
    addr_page = addr & TARGET_PAGE_MASK;
    paddr_page = full->phys_addr & TARGET_PAGE_MASK;

    prot = full->prot;
    asidx = cpu_asidx_from_attrs(cpu, full->attrs);
    section = address_space_translate_for_iotlb(cpu, asidx, paddr_page,
                                                &xlat, &sz, full->attrs, &prot);
    assert(sz >= TARGET_PAGE_SIZE);

    tlb_debug("vaddr=%016" VADDR_PRIx " paddr=0x" HWADDR_FMT_plx
              " prot=%x idx=%d\n",
              addr, full->phys_addr, prot, mmu_idx);

    read_flags = 0;
    if (full->lg_page_size < TARGET_PAGE_BITS) {
        /* Repeat the MMU check and TLB fill on every access.  */
        read_flags |= TLB_INVALID_MASK;
    }
    if (full->attrs.byte_swap) {
        read_flags |= TLB_BSWAP;
    }

    is_ram = memory_region_is_ram(section->mr);
    is_romd = memory_region_is_romd(section->mr);

    if (is_ram || is_romd) {
        /* RAM and ROMD both have associated host memory. */
        addend = (uintptr_t)memory_region_get_ram_ptr(section->mr) + xlat;
    } else {
        /* I/O does not; force the host address to NULL. */
        addend = 0;
    }

    write_flags = read_flags;
    if (is_ram) {
        iotlb = memory_region_get_ram_addr(section->mr) + xlat;
        assert(!(iotlb & ~TARGET_PAGE_MASK));
        /*
         * Computing is_clean is expensive; avoid all that unless
         * the page is actually writable.
         */
        if (prot & PAGE_WRITE) {
            if (section->readonly) {
                write_flags |= TLB_DISCARD_WRITE;
            } else if (cpu_physical_memory_is_clean(iotlb)) {
                write_flags |= TLB_NOTDIRTY;
            }
        }
    } else {
        /* I/O or ROMD */
        iotlb = memory_region_section_get_iotlb(cpu, section) + xlat;
        /*
         * Writes to romd devices must go through MMIO to enable write.
         * Reads to romd devices go through the ram_ptr found above,
         * but of course reads to I/O must go through MMIO.
         */
        write_flags |= TLB_MMIO;
        if (!is_romd) {
            read_flags = write_flags;
        }
    }

    wp_flags = cpu_watchpoint_address_matches(cpu, addr_page,
                                              TARGET_PAGE_SIZE);

    index = tlb_index(cpu, mmu_idx, addr_page);
    te = tlb_entry(cpu, mmu_idx, addr_page);

    /*
     * Hold the TLB lock for the rest of the function. We could acquire/release
     * the lock several times in the function, but it is faster to amortize the
     * acquisition cost by acquiring it just once. Note that this leads to
     * a longer critical section, but this is not a concern since the TLB lock
     * is unlikely to be contended.
     */
    qemu_spin_lock(&tlb->c.lock);

    /* Note that the tlb is no longer clean.  */
    tlb->c.dirty |= 1 << mmu_idx;

    /* Make sure there's no cached translation for the new page.  */
    tlb_flush_vtlb_page_locked(cpu, mmu_idx, addr_page);

    /*
     * Only evict the old entry to the victim tlb if it's for a
     * different page; otherwise just overwrite the stale data.
     */
    if (!tlb_hit_page_anyprot(te, addr_page) && !tlb_entry_is_empty(te)) {
        unsigned vidx = desc->vindex++ % CPU_VTLB_SIZE;
        CPUTLBEntry *tv = &desc->vtable[vidx];

        /* Evict the old entry into the victim tlb.  */
        copy_tlb_helper_locked(tv, te);
        desc->vfulltlb[vidx] = desc->fulltlb[index];
        tlb_n_used_entries_dec(cpu, mmu_idx);
    }

    /* refill the tlb */
    /*
     * When memory region is ram, iotlb contains a TARGET_PAGE_BITS
     * aligned ram_addr_t of the page base of the target RAM.
     * Otherwise, iotlb contains
     *  - a physical section number in the lower TARGET_PAGE_BITS
     *  - the offset within section->mr of the page base (I/O, ROMD) with the
     *    TARGET_PAGE_BITS masked off.
     * We subtract addr_page (which is page aligned and thus won't
     * disturb the low bits) to give an offset which can be added to the
     * (non-page-aligned) vaddr of the eventual memory access to get
     * the MemoryRegion offset for the access. Note that the vaddr we
     * subtract here is that of the page base, and not the same as the
     * vaddr we add back in io_prepare()/get_page_addr_code().
     */
    desc->fulltlb[index] = *full;
    full = &desc->fulltlb[index];
    full->xlat_section = iotlb - addr_page;
    full->phys_addr = paddr_page;

    /* Now calculate the new entry */
    tn.addend = addend - addr_page;

    tlb_set_compare(full, &tn, addr_page, read_flags,
                    MMU_INST_FETCH, prot & PAGE_EXEC);

    if (wp_flags & BP_MEM_READ) {
        read_flags |= TLB_WATCHPOINT;
    }
    tlb_set_compare(full, &tn, addr_page, read_flags,
                    MMU_DATA_LOAD, prot & PAGE_READ);

    if (prot & PAGE_WRITE_INV) {
        write_flags |= TLB_INVALID_MASK;
    }
    if (wp_flags & BP_MEM_WRITE) {
        write_flags |= TLB_WATCHPOINT;
    }
    tlb_set_compare(full, &tn, addr_page, write_flags,
                    MMU_DATA_STORE, prot & PAGE_WRITE);

    copy_tlb_helper_locked(te, &tn);
    tlb_n_used_entries_inc(cpu, mmu_idx);
    qemu_spin_unlock(&tlb->c.lock);
}

void tlb_set_page_with_attrs(CPUState *cpu, vaddr addr,
                             hwaddr paddr, MemTxAttrs attrs, int prot,
                             int mmu_idx, uint64_t size)
{
    CPUTLBEntryFull full = {
        .phys_addr = paddr,
        .attrs = attrs,
        .prot = prot,
        .lg_page_size = ctz64(size)
    };

    assert(is_power_of_2(size));
    tlb_set_page_full(cpu, mmu_idx, addr, &full);
}

void tlb_set_page(CPUState *cpu, vaddr addr,
                  hwaddr paddr, int prot,
                  int mmu_idx, uint64_t size)
{
    tlb_set_page_with_attrs(cpu, addr, paddr, MEMTXATTRS_UNSPECIFIED,
                            prot, mmu_idx, size);
}

/*
 * Note: tlb_fill() can trigger a resize of the TLB. This means that all of the
 * caller's prior references to the TLB table (e.g. CPUTLBEntry pointers) must
 * be discarded and looked up again (e.g. via tlb_entry()).
 */
static void tlb_fill(CPUState *cpu, vaddr addr, int size,
                     MMUAccessType access_type, int mmu_idx, uintptr_t retaddr)
{
    bool ok;

    /*
     * This is not a probe, so only valid return is success; failure
     * should result in exception + longjmp to the cpu loop.
     */
    ok = cpu->cc->tcg_ops->tlb_fill(cpu, addr, size,
                                    access_type, mmu_idx, false, retaddr);
    assert(ok);
}

<<<<<<< HEAD
static uint64_t io_readx(CPUArchState *env, CPUIOTLBEntry *iotlbentry,
                         int mmu_idx, target_ulong addr, uintptr_t retaddr,
                         MMUAccessType access_type, MemOp op)
{
    CPUState *cpu = env_cpu(env);
    hwaddr mr_offset;
    MemoryRegionSection *section;
    MemoryRegion *mr;
    uint64_t val;
    bool locked = false;
    MemTxResult r;

    section = iotlb_to_section(cpu, iotlbentry->addr, iotlbentry->attrs);
    mr = section->mr;
    /*自tlb中取出物理地址*/
    mr_offset = (iotlbentry->addr & TARGET_PAGE_MASK) + addr;
    cpu->mem_io_pc = retaddr;
    if (!cpu->can_do_io) {
        cpu_io_recompile(cpu, retaddr);
    }

    if (!qemu_mutex_iothread_locked()) {
        qemu_mutex_lock_iothread();
        locked = true;
    }

    //取mr_offset对应地址的内容，通过val返回
    r = memory_region_dispatch_read(mr, mr_offset, &val, op, iotlbentry->attrs);
    if (r != MEMTX_OK) {
        hwaddr physaddr = mr_offset +
            section->offset_within_address_space -
            section->offset_within_region;

        cpu_transaction_failed(cpu, physaddr, addr, memop_size(op), access_type,
                               mmu_idx, iotlbentry->attrs, r, retaddr);
    }
    if (locked) {
        qemu_mutex_unlock_iothread();
    }

    /*返回读取到的内容*/
    return val;
}

/*
 * Save a potentially trashed IOTLB entry for later lookup by plugin.
 * This is read by tlb_plugin_lookup if the iotlb entry doesn't match
 * because of the side effect of io_writex changing memory layout.
 */
static void save_iotlb_data(CPUState *cs, hwaddr addr,
                            MemoryRegionSection *section, hwaddr mr_offset)
=======
static inline void cpu_unaligned_access(CPUState *cpu, vaddr addr,
                                        MMUAccessType access_type,
                                        int mmu_idx, uintptr_t retaddr)
>>>>>>> 6c9ae1ce
{
    cpu->cc->tcg_ops->do_unaligned_access(cpu, addr, access_type,
                                          mmu_idx, retaddr);
}

static MemoryRegionSection *
io_prepare(hwaddr *out_offset, CPUState *cpu, hwaddr xlat,
           MemTxAttrs attrs, vaddr addr, uintptr_t retaddr)
{
    MemoryRegionSection *section;
    hwaddr mr_offset;

    section = iotlb_to_section(cpu, xlat, attrs);
    mr_offset = (xlat & TARGET_PAGE_MASK) + addr;
    cpu->mem_io_pc = retaddr;
    if (!cpu->neg.can_do_io) {
        cpu_io_recompile(cpu, retaddr);
    }

    *out_offset = mr_offset;
    return section;
}

static void io_failed(CPUState *cpu, CPUTLBEntryFull *full, vaddr addr,
                      unsigned size, MMUAccessType access_type, int mmu_idx,
                      MemTxResult response, uintptr_t retaddr)
{
    if (!cpu->ignore_memory_transaction_failures
        && cpu->cc->tcg_ops->do_transaction_failed) {
        hwaddr physaddr = full->phys_addr | (addr & ~TARGET_PAGE_MASK);

        cpu->cc->tcg_ops->do_transaction_failed(cpu, physaddr, addr, size,
                                                access_type, mmu_idx,
                                                full->attrs, response, retaddr);
    }
}

/* Return true if ADDR is present in the victim tlb, and has been copied
   back to the main tlb.  */
static bool victim_tlb_hit(CPUState *cpu, size_t mmu_idx, size_t index,
                           MMUAccessType access_type, vaddr page)
{
    size_t vidx;

    assert_cpu_is_self(cpu);
    for (vidx = 0; vidx < CPU_VTLB_SIZE; ++vidx) {
        CPUTLBEntry *vtlb = &cpu->neg.tlb.d[mmu_idx].vtable[vidx];
        uint64_t cmp = tlb_read_idx(vtlb, access_type);

        if (cmp == page) {
            /* Found entry in victim tlb, swap tlb and iotlb.  */
            CPUTLBEntry tmptlb, *tlb = &cpu->neg.tlb.f[mmu_idx].table[index];

            qemu_spin_lock(&cpu->neg.tlb.c.lock);
            copy_tlb_helper_locked(&tmptlb, tlb);
            copy_tlb_helper_locked(tlb, vtlb);
            copy_tlb_helper_locked(vtlb, &tmptlb);
            qemu_spin_unlock(&cpu->neg.tlb.c.lock);

            CPUTLBEntryFull *f1 = &cpu->neg.tlb.d[mmu_idx].fulltlb[index];
            CPUTLBEntryFull *f2 = &cpu->neg.tlb.d[mmu_idx].vfulltlb[vidx];
            CPUTLBEntryFull tmpf;
            tmpf = *f1; *f1 = *f2; *f2 = tmpf;
            return true;
        }
    }
    return false;
}

static void notdirty_write(CPUState *cpu, vaddr mem_vaddr, unsigned size,
                           CPUTLBEntryFull *full, uintptr_t retaddr)
{
    ram_addr_t ram_addr = mem_vaddr + full->xlat_section;

    trace_memory_notdirty_write_access(mem_vaddr, ram_addr, size);

    if (!cpu_physical_memory_get_dirty_flag(ram_addr, DIRTY_MEMORY_CODE)) {
        tb_invalidate_phys_range_fast(ram_addr, size, retaddr);
    }

    /*
     * Set both VGA and migration bits for simplicity and to remove
     * the notdirty callback faster.
     */
    cpu_physical_memory_set_dirty_range(ram_addr, size, DIRTY_CLIENTS_NOCODE);

    /* We remove the notdirty callback only if the code has been flushed. */
    if (!cpu_physical_memory_is_clean(ram_addr)) {
        trace_memory_notdirty_set_dirty(mem_vaddr);
        tlb_set_dirty(cpu, mem_vaddr);
    }
}

static int probe_access_internal(CPUState *cpu, vaddr addr,
                                 int fault_size, MMUAccessType access_type,
                                 int mmu_idx, bool nonfault,
                                 void **phost, CPUTLBEntryFull **pfull,
                                 uintptr_t retaddr, bool check_mem_cbs)
{
    uintptr_t index = tlb_index(cpu, mmu_idx, addr);
    CPUTLBEntry *entry = tlb_entry(cpu, mmu_idx, addr);
    uint64_t tlb_addr = tlb_read_idx(entry, access_type);
    vaddr page_addr = addr & TARGET_PAGE_MASK;
    int flags = TLB_FLAGS_MASK & ~TLB_FORCE_SLOW;
    bool force_mmio = check_mem_cbs && cpu_plugin_mem_cbs_enabled(cpu);
    CPUTLBEntryFull *full;

    if (!tlb_hit_page(tlb_addr, page_addr)) {
        if (!victim_tlb_hit(cpu, mmu_idx, index, access_type, page_addr)) {
            if (!cpu->cc->tcg_ops->tlb_fill(cpu, addr, fault_size, access_type,
                                            mmu_idx, nonfault, retaddr)) {
                /* Non-faulting page table read failed.  */
                *phost = NULL;
                *pfull = NULL;
                return TLB_INVALID_MASK;
            }

            /* TLB resize via tlb_fill may have moved the entry.  */
            index = tlb_index(cpu, mmu_idx, addr);
            entry = tlb_entry(cpu, mmu_idx, addr);

            /*
             * With PAGE_WRITE_INV, we set TLB_INVALID_MASK immediately,
             * to force the next access through tlb_fill.  We've just
             * called tlb_fill, so we know that this entry *is* valid.
             */
            flags &= ~TLB_INVALID_MASK;
        }
        tlb_addr = tlb_read_idx(entry, access_type);
    }
    flags &= tlb_addr;

    *pfull = full = &cpu->neg.tlb.d[mmu_idx].fulltlb[index];
    flags |= full->slow_flags[access_type];

    /* Fold all "mmio-like" bits into TLB_MMIO.  This is not RAM.  */
    if (unlikely(flags & ~(TLB_WATCHPOINT | TLB_NOTDIRTY))
        ||
        (access_type != MMU_INST_FETCH && force_mmio)) {
        *phost = NULL;
        return TLB_MMIO;
    }

    /* Everything else is RAM. */
    *phost = (void *)((uintptr_t)addr + entry->addend);
    return flags;
}

int probe_access_full(CPUArchState *env, vaddr addr, int size,
                      MMUAccessType access_type, int mmu_idx,
                      bool nonfault, void **phost, CPUTLBEntryFull **pfull,
                      uintptr_t retaddr)
{
    int flags = probe_access_internal(env_cpu(env), addr, size, access_type,
                                      mmu_idx, nonfault, phost, pfull, retaddr,
                                      true);

    /* Handle clean RAM pages.  */
    if (unlikely(flags & TLB_NOTDIRTY)) {
        notdirty_write(env_cpu(env), addr, 1, *pfull, retaddr);
        flags &= ~TLB_NOTDIRTY;
    }

    return flags;
}

int probe_access_full_mmu(CPUArchState *env, vaddr addr, int size,
                          MMUAccessType access_type, int mmu_idx,
                          void **phost, CPUTLBEntryFull **pfull)
{
    void *discard_phost;
    CPUTLBEntryFull *discard_tlb;

    /* privately handle users that don't need full results */
    phost = phost ? phost : &discard_phost;
    pfull = pfull ? pfull : &discard_tlb;

    int flags = probe_access_internal(env_cpu(env), addr, size, access_type,
                                      mmu_idx, true, phost, pfull, 0, false);

    /* Handle clean RAM pages.  */
    if (unlikely(flags & TLB_NOTDIRTY)) {
        notdirty_write(env_cpu(env), addr, 1, *pfull, 0);
        flags &= ~TLB_NOTDIRTY;
    }

    return flags;
}

int probe_access_flags(CPUArchState *env, vaddr addr, int size,
                       MMUAccessType access_type, int mmu_idx,
                       bool nonfault, void **phost, uintptr_t retaddr)
{
    CPUTLBEntryFull *full;
    int flags;

    g_assert(-(addr | TARGET_PAGE_MASK) >= size);

    flags = probe_access_internal(env_cpu(env), addr, size, access_type,
                                  mmu_idx, nonfault, phost, &full, retaddr,
                                  true);

    /* Handle clean RAM pages. */
    if (unlikely(flags & TLB_NOTDIRTY)) {
        notdirty_write(env_cpu(env), addr, 1, full, retaddr);
        flags &= ~TLB_NOTDIRTY;
    }

    return flags;
}

void *probe_access(CPUArchState *env, vaddr addr, int size,
                   MMUAccessType access_type, int mmu_idx, uintptr_t retaddr)
{
    CPUTLBEntryFull *full;
    void *host;
    int flags;

    g_assert(-(addr | TARGET_PAGE_MASK) >= size);

    flags = probe_access_internal(env_cpu(env), addr, size, access_type,
                                  mmu_idx, false, &host, &full, retaddr,
                                  true);

    /* Per the interface, size == 0 merely faults the access. */
    if (size == 0) {
        return NULL;
    }

    if (unlikely(flags & (TLB_NOTDIRTY | TLB_WATCHPOINT))) {
        /* Handle watchpoints.  */
        if (flags & TLB_WATCHPOINT) {
            int wp_access = (access_type == MMU_DATA_STORE
                             ? BP_MEM_WRITE : BP_MEM_READ);
            cpu_check_watchpoint(env_cpu(env), addr, size,
                                 full->attrs, wp_access, retaddr);
        }

        /* Handle clean RAM pages.  */
        if (flags & TLB_NOTDIRTY) {
            notdirty_write(env_cpu(env), addr, 1, full, retaddr);
        }
    }

    return host;
}

void *tlb_vaddr_to_host(CPUArchState *env, abi_ptr addr,
                        MMUAccessType access_type, int mmu_idx)
{
    CPUTLBEntryFull *full;
    void *host;
    int flags;

    flags = probe_access_internal(env_cpu(env), addr, 0, access_type,
                                  mmu_idx, true, &host, &full, 0, false);

    /* No combination of flags are expected by the caller. */
    return flags ? NULL : host;
}

/*
 * Return a ram_addr_t for the virtual address for execution.
 *
 * Return -1 if we can't translate and execute from an entire page
 * of RAM.  This will force us to execute by loading and translating
 * one insn at a time, without caching.
 *
 * NOTE: This function will trigger an exception if the page is
 * not executable.
 */
tb_page_addr_t get_page_addr_code_hostp(CPUArchState *env, vaddr addr,
                                        void **hostp)
{
    CPUTLBEntryFull *full;
    void *p;

    (void)probe_access_internal(env_cpu(env), addr, 1, MMU_INST_FETCH,
                                cpu_mmu_index(env, true), false,
                                &p, &full, 0, false);
    if (p == NULL) {
        return -1;
    }

    if (full->lg_page_size < TARGET_PAGE_BITS) {
        return -1;
    }

    if (hostp) {
        *hostp = p;
    }
    return qemu_ram_addr_from_host_nofail(p);
}

/* Load/store with atomicity primitives. */
#include "ldst_atomicity.c.inc"

#ifdef CONFIG_PLUGIN
/*
 * Perform a TLB lookup and populate the qemu_plugin_hwaddr structure.
 * This should be a hot path as we will have just looked this path up
 * in the softmmu lookup code (or helper). We don't handle re-fills or
 * checking the victim table. This is purely informational.
 *
 * The one corner case is i/o write, which can cause changes to the
 * address space.  Those changes, and the corresponding tlb flush,
 * should be delayed until the next TB, so even then this ought not fail.
 * But check, Just in Case.
 */
bool tlb_plugin_lookup(CPUState *cpu, vaddr addr, int mmu_idx,
                       bool is_store, struct qemu_plugin_hwaddr *data)
{
    CPUTLBEntry *tlbe = tlb_entry(cpu, mmu_idx, addr);
    uintptr_t index = tlb_index(cpu, mmu_idx, addr);
    MMUAccessType access_type = is_store ? MMU_DATA_STORE : MMU_DATA_LOAD;
    uint64_t tlb_addr = tlb_read_idx(tlbe, access_type);
    CPUTLBEntryFull *full;

    if (unlikely(!tlb_hit(tlb_addr, addr))) {
        return false;
    }

    full = &cpu->neg.tlb.d[mmu_idx].fulltlb[index];
    data->phys_addr = full->phys_addr | (addr & ~TARGET_PAGE_MASK);

    /* We must have an iotlb entry for MMIO */
    if (tlb_addr & TLB_MMIO) {
        MemoryRegionSection *section =
            iotlb_to_section(cpu, full->xlat_section & ~TARGET_PAGE_MASK,
                             full->attrs);
        data->is_io = true;
        data->mr = section->mr;
    } else {
        data->is_io = false;
        data->mr = NULL;
    }
    return true;
}
#endif

/*
 * Probe for a load/store operation.
 * Return the host address and into @flags.
 */

typedef struct MMULookupPageData {
    CPUTLBEntryFull *full;
    void *haddr;
    vaddr addr;
    int flags;
    int size;
} MMULookupPageData;

typedef struct MMULookupLocals {
    MMULookupPageData page[2];
    MemOp memop;
    int mmu_idx;
} MMULookupLocals;

/**
 * mmu_lookup1: translate one page
 * @cpu: generic cpu state
 * @data: lookup parameters
 * @mmu_idx: virtual address context
 * @access_type: load/store/code
 * @ra: return address into tcg generated code, or 0
 *
 * Resolve the translation for the one page at @data.addr, filling in
 * the rest of @data with the results.  If the translation fails,
 * tlb_fill will longjmp out.  Return true if the softmmu tlb for
 * @mmu_idx may have resized.
 */
static bool mmu_lookup1(CPUState *cpu, MMULookupPageData *data,
                        int mmu_idx, MMUAccessType access_type, uintptr_t ra)
{
    vaddr addr = data->addr;
    uintptr_t index = tlb_index(cpu, mmu_idx, addr);
    CPUTLBEntry *entry = tlb_entry(cpu, mmu_idx, addr);
    uint64_t tlb_addr = tlb_read_idx(entry, access_type);
    bool maybe_resized = false;
    CPUTLBEntryFull *full;
    int flags;

    /* If the TLB entry is for a different page, reload and try again.  */
    if (!tlb_hit(tlb_addr, addr)) {
        if (!victim_tlb_hit(cpu, mmu_idx, index, access_type,
                            addr & TARGET_PAGE_MASK)) {
            tlb_fill(cpu, addr, data->size, access_type, mmu_idx, ra);
            maybe_resized = true;
            index = tlb_index(cpu, mmu_idx, addr);
            entry = tlb_entry(cpu, mmu_idx, addr);
        }
        tlb_addr = tlb_read_idx(entry, access_type) & ~TLB_INVALID_MASK;
    }

    full = &cpu->neg.tlb.d[mmu_idx].fulltlb[index];
    flags = tlb_addr & (TLB_FLAGS_MASK & ~TLB_FORCE_SLOW);
    flags |= full->slow_flags[access_type];

    data->full = full;
    data->flags = flags;
    /* Compute haddr speculatively; depending on flags it might be invalid. */
    data->haddr = (void *)((uintptr_t)addr + entry->addend);

    return maybe_resized;
}

/**
 * mmu_watch_or_dirty
 * @cpu: generic cpu state
 * @data: lookup parameters
 * @access_type: load/store/code
 * @ra: return address into tcg generated code, or 0
 *
 * Trigger watchpoints for @data.addr:@data.size;
 * record writes to protected clean pages.
 */
static void mmu_watch_or_dirty(CPUState *cpu, MMULookupPageData *data,
                               MMUAccessType access_type, uintptr_t ra)
{
    CPUTLBEntryFull *full = data->full;
    vaddr addr = data->addr;
    int flags = data->flags;
    int size = data->size;

    /* On watchpoint hit, this will longjmp out.  */
    if (flags & TLB_WATCHPOINT) {
        int wp = access_type == MMU_DATA_STORE ? BP_MEM_WRITE : BP_MEM_READ;
        cpu_check_watchpoint(cpu, addr, size, full->attrs, wp, ra);
        flags &= ~TLB_WATCHPOINT;
    }

    /* Note that notdirty is only set for writes. */
    if (flags & TLB_NOTDIRTY) {
        notdirty_write(cpu, addr, size, full, ra);
        flags &= ~TLB_NOTDIRTY;
    }
    data->flags = flags;
}

/**
 * mmu_lookup: translate page(s)
 * @cpu: generic cpu state
 * @addr: virtual address
 * @oi: combined mmu_idx and MemOp
 * @ra: return address into tcg generated code, or 0
 * @access_type: load/store/code
 * @l: output result
 *
 * Resolve the translation for the page(s) beginning at @addr, for MemOp.size
 * bytes.  Return true if the lookup crosses a page boundary.
 */
static bool mmu_lookup(CPUState *cpu, vaddr addr, MemOpIdx oi,
                       uintptr_t ra, MMUAccessType type, MMULookupLocals *l)
{
    unsigned a_bits;
    bool crosspage;
    int flags;

    l->memop = get_memop(oi);
    l->mmu_idx = get_mmuidx(oi);

    tcg_debug_assert(l->mmu_idx < NB_MMU_MODES);

    /* Handle CPU specific unaligned behaviour */
    a_bits = get_alignment_bits(l->memop);
    if (addr & ((1 << a_bits) - 1)) {
        cpu_unaligned_access(cpu, addr, type, l->mmu_idx, ra);
    }

    l->page[0].addr = addr;
    l->page[0].size = memop_size(l->memop);
    l->page[1].addr = (addr + l->page[0].size - 1) & TARGET_PAGE_MASK;
    l->page[1].size = 0;
    crosspage = (addr ^ l->page[1].addr) & TARGET_PAGE_MASK;

    if (likely(!crosspage)) {
        mmu_lookup1(cpu, &l->page[0], l->mmu_idx, type, ra);

        flags = l->page[0].flags;
        if (unlikely(flags & (TLB_WATCHPOINT | TLB_NOTDIRTY))) {
            mmu_watch_or_dirty(cpu, &l->page[0], type, ra);
        }
        if (unlikely(flags & TLB_BSWAP)) {
            l->memop ^= MO_BSWAP;
        }
    } else {
        /* Finish compute of page crossing. */
        int size0 = l->page[1].addr - addr;
        l->page[1].size = l->page[0].size - size0;
        l->page[0].size = size0;

        /*
         * Lookup both pages, recognizing exceptions from either.  If the
         * second lookup potentially resized, refresh first CPUTLBEntryFull.
         */
        mmu_lookup1(cpu, &l->page[0], l->mmu_idx, type, ra);
        if (mmu_lookup1(cpu, &l->page[1], l->mmu_idx, type, ra)) {
            uintptr_t index = tlb_index(cpu, l->mmu_idx, addr);
            l->page[0].full = &cpu->neg.tlb.d[l->mmu_idx].fulltlb[index];
        }

        flags = l->page[0].flags | l->page[1].flags;
        if (unlikely(flags & (TLB_WATCHPOINT | TLB_NOTDIRTY))) {
            mmu_watch_or_dirty(cpu, &l->page[0], type, ra);
            mmu_watch_or_dirty(cpu, &l->page[1], type, ra);
        }

        /*
         * Since target/sparc is the only user of TLB_BSWAP, and all
         * Sparc accesses are aligned, any treatment across two pages
         * would be arbitrary.  Refuse it until there's a use.
         */
        tcg_debug_assert((flags & TLB_BSWAP) == 0);
    }

    return crosspage;
}

/*
 * Probe for an atomic operation.  Do not allow unaligned operations,
 * or io operations to proceed.  Return the host address.
 */
static void *atomic_mmu_lookup(CPUState *cpu, vaddr addr, MemOpIdx oi,
                               int size, uintptr_t retaddr)
{
    uintptr_t mmu_idx = get_mmuidx(oi);
    MemOp mop = get_memop(oi);
    int a_bits = get_alignment_bits(mop);
    uintptr_t index;
    CPUTLBEntry *tlbe;
    vaddr tlb_addr;
    void *hostaddr;
    CPUTLBEntryFull *full;

    tcg_debug_assert(mmu_idx < NB_MMU_MODES);

    /* Adjust the given return address.  */
    retaddr -= GETPC_ADJ;

    /* Enforce guest required alignment.  */
    if (unlikely(a_bits > 0 && (addr & ((1 << a_bits) - 1)))) {
        /* ??? Maybe indicate atomic op to cpu_unaligned_access */
        cpu_unaligned_access(cpu, addr, MMU_DATA_STORE,
                             mmu_idx, retaddr);
    }

    /* Enforce qemu required alignment.  */
    if (unlikely(addr & (size - 1))) {
        /* We get here if guest alignment was not requested,
           or was not enforced by cpu_unaligned_access above.
           We might widen the access and emulate, but for now
           mark an exception and exit the cpu loop.  */
        goto stop_the_world;
    }

    index = tlb_index(cpu, mmu_idx, addr);
    tlbe = tlb_entry(cpu, mmu_idx, addr);

    /* Check TLB entry and enforce page permissions.  */
    tlb_addr = tlb_addr_write(tlbe);
    if (!tlb_hit(tlb_addr, addr)) {
        if (!victim_tlb_hit(cpu, mmu_idx, index, MMU_DATA_STORE,
                            addr & TARGET_PAGE_MASK)) {
            tlb_fill(cpu, addr, size,
                     MMU_DATA_STORE, mmu_idx, retaddr);
            index = tlb_index(cpu, mmu_idx, addr);
            tlbe = tlb_entry(cpu, mmu_idx, addr);
        }
        tlb_addr = tlb_addr_write(tlbe) & ~TLB_INVALID_MASK;
    }

    /*
     * Let the guest notice RMW on a write-only page.
     * We have just verified that the page is writable.
     * Subpage lookups may have left TLB_INVALID_MASK set,
     * but addr_read will only be -1 if PAGE_READ was unset.
     */
    if (unlikely(tlbe->addr_read == -1)) {
        tlb_fill(cpu, addr, size, MMU_DATA_LOAD, mmu_idx, retaddr);
        /*
         * Since we don't support reads and writes to different
         * addresses, and we do have the proper page loaded for
         * write, this shouldn't ever return.  But just in case,
         * handle via stop-the-world.
         */
        goto stop_the_world;
    }
    /* Collect tlb flags for read. */
    tlb_addr |= tlbe->addr_read;

    /* Notice an IO access or a needs-MMU-lookup access */
    if (unlikely(tlb_addr & (TLB_MMIO | TLB_DISCARD_WRITE))) {
        /* There's really nothing that can be done to
           support this apart from stop-the-world.  */
        goto stop_the_world;
    }

    hostaddr = (void *)((uintptr_t)addr + tlbe->addend);
    full = &cpu->neg.tlb.d[mmu_idx].fulltlb[index];

    if (unlikely(tlb_addr & TLB_NOTDIRTY)) {
        notdirty_write(cpu, addr, size, full, retaddr);
    }

    if (unlikely(tlb_addr & TLB_FORCE_SLOW)) {
        int wp_flags = 0;

        if (full->slow_flags[MMU_DATA_STORE] & TLB_WATCHPOINT) {
            wp_flags |= BP_MEM_WRITE;
        }
        if (full->slow_flags[MMU_DATA_LOAD] & TLB_WATCHPOINT) {
            wp_flags |= BP_MEM_READ;
        }
        if (wp_flags) {
            cpu_check_watchpoint(cpu, addr, size,
                                 full->attrs, wp_flags, retaddr);
        }
    }

    return hostaddr;

 stop_the_world:
    cpu_loop_exit_atomic(cpu, retaddr);
}

/*
 * Load Helpers
 *
 * We support two different access types. SOFTMMU_CODE_ACCESS is
 * specifically for reading instructions from system memory. It is
 * called by the translation loop and in some helpers where the code
 * is disassembled. It shouldn't be called directly by guest code.
 *
 * For the benefit of TCG generated code, we want to avoid the
 * complication of ABI-specific return type promotion and always
 * return a value extended to the register size of the host. This is
 * tcg_target_long, except in the case of a 32-bit host and 64-bit
 * data, and for that we always have uint64_t.
 *
 * We don't bother with this widened value for SOFTMMU_CODE_ACCESS.
 */

/**
 * do_ld_mmio_beN:
 * @cpu: generic cpu state
 * @full: page parameters
 * @ret_be: accumulated data
 * @addr: virtual address
 * @size: number of bytes
 * @mmu_idx: virtual address context
 * @ra: return address into tcg generated code, or 0
 * Context: iothread lock held
 *
 * Load @size bytes from @addr, which is memory-mapped i/o.
 * The bytes are concatenated in big-endian order with @ret_be.
 */
static uint64_t int_ld_mmio_beN(CPUState *cpu, CPUTLBEntryFull *full,
                                uint64_t ret_be, vaddr addr, int size,
                                int mmu_idx, MMUAccessType type, uintptr_t ra,
                                MemoryRegion *mr, hwaddr mr_offset)
{
    do {
        MemOp this_mop;
        unsigned this_size;
        uint64_t val;
        MemTxResult r;

        /* Read aligned pieces up to 8 bytes. */
        this_mop = ctz32(size | (int)addr | 8);
        this_size = 1 << this_mop;
        this_mop |= MO_BE;

        r = memory_region_dispatch_read(mr, mr_offset, &val,
                                        this_mop, full->attrs);
        if (unlikely(r != MEMTX_OK)) {
            io_failed(cpu, full, addr, this_size, type, mmu_idx, r, ra);
        }
        if (this_size == 8) {
            return val;
        }

        ret_be = (ret_be << (this_size * 8)) | val;
        addr += this_size;
        mr_offset += this_size;
        size -= this_size;
    } while (size);

    return ret_be;
}

static uint64_t do_ld_mmio_beN(CPUState *cpu, CPUTLBEntryFull *full,
                               uint64_t ret_be, vaddr addr, int size,
                               int mmu_idx, MMUAccessType type, uintptr_t ra)
{
    MemoryRegionSection *section;
    MemoryRegion *mr;
    hwaddr mr_offset;
    MemTxAttrs attrs;
    uint64_t ret;

    tcg_debug_assert(size > 0 && size <= 8);

    attrs = full->attrs;
    section = io_prepare(&mr_offset, cpu, full->xlat_section, attrs, addr, ra);
    mr = section->mr;

    qemu_mutex_lock_iothread();
    ret = int_ld_mmio_beN(cpu, full, ret_be, addr, size, mmu_idx,
                          type, ra, mr, mr_offset);
    qemu_mutex_unlock_iothread();

    return ret;
}

static Int128 do_ld16_mmio_beN(CPUState *cpu, CPUTLBEntryFull *full,
                               uint64_t ret_be, vaddr addr, int size,
                               int mmu_idx, uintptr_t ra)
{
    MemoryRegionSection *section;
    MemoryRegion *mr;
    hwaddr mr_offset;
    MemTxAttrs attrs;
    uint64_t a, b;

    tcg_debug_assert(size > 8 && size <= 16);

    attrs = full->attrs;
    section = io_prepare(&mr_offset, cpu, full->xlat_section, attrs, addr, ra);
    mr = section->mr;

    qemu_mutex_lock_iothread();
    a = int_ld_mmio_beN(cpu, full, ret_be, addr, size - 8, mmu_idx,
                        MMU_DATA_LOAD, ra, mr, mr_offset);
    b = int_ld_mmio_beN(cpu, full, ret_be, addr + size - 8, 8, mmu_idx,
                        MMU_DATA_LOAD, ra, mr, mr_offset + size - 8);
    qemu_mutex_unlock_iothread();

    return int128_make128(b, a);
}

/**
 * do_ld_bytes_beN
 * @p: translation parameters
 * @ret_be: accumulated data
 *
 * Load @p->size bytes from @p->haddr, which is RAM.
 * The bytes to concatenated in big-endian order with @ret_be.
 */
static uint64_t do_ld_bytes_beN(MMULookupPageData *p, uint64_t ret_be)
{
    uint8_t *haddr = p->haddr;
    int i, size = p->size;

    for (i = 0; i < size; i++) {
        ret_be = (ret_be << 8) | haddr[i];
    }
    return ret_be;
}

/**
 * do_ld_parts_beN
 * @p: translation parameters
 * @ret_be: accumulated data
 *
 * As do_ld_bytes_beN, but atomically on each aligned part.
 */
static uint64_t do_ld_parts_beN(MMULookupPageData *p, uint64_t ret_be)
{
    void *haddr = p->haddr;
    int size = p->size;

    do {
        uint64_t x;
        int n;

        /*
         * Find minimum of alignment and size.
         * This is slightly stronger than required by MO_ATOM_SUBALIGN, which
         * would have only checked the low bits of addr|size once at the start,
         * but is just as easy.
         */
        switch (((uintptr_t)haddr | size) & 7) {
        case 4:
            x = cpu_to_be32(load_atomic4(haddr));
            ret_be = (ret_be << 32) | x;
            n = 4;
            break;
        case 2:
        case 6:
            x = cpu_to_be16(load_atomic2(haddr));
            ret_be = (ret_be << 16) | x;
            n = 2;
            break;
        default:
            x = *(uint8_t *)haddr;
            ret_be = (ret_be << 8) | x;
            n = 1;
            break;
        case 0:
            g_assert_not_reached();
        }
        haddr += n;
        size -= n;
    } while (size != 0);
    return ret_be;
}

/**
 * do_ld_parts_be4
 * @p: translation parameters
 * @ret_be: accumulated data
 *
 * As do_ld_bytes_beN, but with one atomic load.
 * Four aligned bytes are guaranteed to cover the load.
 */
static uint64_t do_ld_whole_be4(MMULookupPageData *p, uint64_t ret_be)
{
    int o = p->addr & 3;
    uint32_t x = load_atomic4(p->haddr - o);

    x = cpu_to_be32(x);
    x <<= o * 8;
    x >>= (4 - p->size) * 8;
    return (ret_be << (p->size * 8)) | x;
}

/**
 * do_ld_parts_be8
 * @p: translation parameters
 * @ret_be: accumulated data
 *
 * As do_ld_bytes_beN, but with one atomic load.
 * Eight aligned bytes are guaranteed to cover the load.
 */
static uint64_t do_ld_whole_be8(CPUState *cpu, uintptr_t ra,
                                MMULookupPageData *p, uint64_t ret_be)
{
    int o = p->addr & 7;
    uint64_t x = load_atomic8_or_exit(cpu, ra, p->haddr - o);

    x = cpu_to_be64(x);
    x <<= o * 8;
    x >>= (8 - p->size) * 8;
    return (ret_be << (p->size * 8)) | x;
}

/**
 * do_ld_parts_be16
 * @p: translation parameters
 * @ret_be: accumulated data
 *
 * As do_ld_bytes_beN, but with one atomic load.
 * 16 aligned bytes are guaranteed to cover the load.
 */
static Int128 do_ld_whole_be16(CPUState *cpu, uintptr_t ra,
                               MMULookupPageData *p, uint64_t ret_be)
{
    int o = p->addr & 15;
    Int128 x, y = load_atomic16_or_exit(cpu, ra, p->haddr - o);
    int size = p->size;

    if (!HOST_BIG_ENDIAN) {
        y = bswap128(y);
    }
    y = int128_lshift(y, o * 8);
    y = int128_urshift(y, (16 - size) * 8);
    x = int128_make64(ret_be);
    x = int128_lshift(x, size * 8);
    return int128_or(x, y);
}

/*
 * Wrapper for the above.
 */
static uint64_t do_ld_beN(CPUState *cpu, MMULookupPageData *p,
                          uint64_t ret_be, int mmu_idx, MMUAccessType type,
                          MemOp mop, uintptr_t ra)
{
    MemOp atom;
    unsigned tmp, half_size;

    if (unlikely(p->flags & TLB_MMIO)) {
        return do_ld_mmio_beN(cpu, p->full, ret_be, p->addr, p->size,
                              mmu_idx, type, ra);
    }

    /*
     * It is a given that we cross a page and therefore there is no
     * atomicity for the load as a whole, but subobjects may need attention.
     */
    atom = mop & MO_ATOM_MASK;
    switch (atom) {
    case MO_ATOM_SUBALIGN:
        return do_ld_parts_beN(p, ret_be);

    case MO_ATOM_IFALIGN_PAIR:
    case MO_ATOM_WITHIN16_PAIR:
        tmp = mop & MO_SIZE;
        tmp = tmp ? tmp - 1 : 0;
        half_size = 1 << tmp;
        if (atom == MO_ATOM_IFALIGN_PAIR
            ? p->size == half_size
            : p->size >= half_size) {
            if (!HAVE_al8_fast && p->size < 4) {
                return do_ld_whole_be4(p, ret_be);
            } else {
                return do_ld_whole_be8(cpu, ra, p, ret_be);
            }
        }
        /* fall through */

    case MO_ATOM_IFALIGN:
    case MO_ATOM_WITHIN16:
    case MO_ATOM_NONE:
        return do_ld_bytes_beN(p, ret_be);

    default:
        g_assert_not_reached();
    }
}

/*
 * Wrapper for the above, for 8 < size < 16.
 */
static Int128 do_ld16_beN(CPUState *cpu, MMULookupPageData *p,
                          uint64_t a, int mmu_idx, MemOp mop, uintptr_t ra)
{
    int size = p->size;
    uint64_t b;
    MemOp atom;

    if (unlikely(p->flags & TLB_MMIO)) {
        return do_ld16_mmio_beN(cpu, p->full, a, p->addr, size, mmu_idx, ra);
    }

    /*
     * It is a given that we cross a page and therefore there is no
     * atomicity for the load as a whole, but subobjects may need attention.
     */
    atom = mop & MO_ATOM_MASK;
    switch (atom) {
    case MO_ATOM_SUBALIGN:
        p->size = size - 8;
        a = do_ld_parts_beN(p, a);
        p->haddr += size - 8;
        p->size = 8;
        b = do_ld_parts_beN(p, 0);
        break;

    case MO_ATOM_WITHIN16_PAIR:
        /* Since size > 8, this is the half that must be atomic. */
        return do_ld_whole_be16(cpu, ra, p, a);

    case MO_ATOM_IFALIGN_PAIR:
        /*
         * Since size > 8, both halves are misaligned,
         * and so neither is atomic.
         */
    case MO_ATOM_IFALIGN:
    case MO_ATOM_WITHIN16:
    case MO_ATOM_NONE:
        p->size = size - 8;
        a = do_ld_bytes_beN(p, a);
        b = ldq_be_p(p->haddr + size - 8);
        break;

    default:
        g_assert_not_reached();
    }

    return int128_make128(b, a);
}

static uint8_t do_ld_1(CPUState *cpu, MMULookupPageData *p, int mmu_idx,
                       MMUAccessType type, uintptr_t ra)
{
    if (unlikely(p->flags & TLB_MMIO)) {
        return do_ld_mmio_beN(cpu, p->full, 0, p->addr, 1, mmu_idx, type, ra);
    } else {
        return *(uint8_t *)p->haddr;
    }
}

static uint16_t do_ld_2(CPUState *cpu, MMULookupPageData *p, int mmu_idx,
                        MMUAccessType type, MemOp memop, uintptr_t ra)
{
    uint16_t ret;

    if (unlikely(p->flags & TLB_MMIO)) {
        ret = do_ld_mmio_beN(cpu, p->full, 0, p->addr, 2, mmu_idx, type, ra);
        if ((memop & MO_BSWAP) == MO_LE) {
            ret = bswap16(ret);
        }
    } else {
        /* Perform the load host endian, then swap if necessary. */
        ret = load_atom_2(cpu, ra, p->haddr, memop);
        if (memop & MO_BSWAP) {
            ret = bswap16(ret);
        }
    }
    return ret;
}

static uint32_t do_ld_4(CPUState *cpu, MMULookupPageData *p, int mmu_idx,
                        MMUAccessType type, MemOp memop, uintptr_t ra)
{
    uint32_t ret;

    if (unlikely(p->flags & TLB_MMIO)) {
        ret = do_ld_mmio_beN(cpu, p->full, 0, p->addr, 4, mmu_idx, type, ra);
        if ((memop & MO_BSWAP) == MO_LE) {
            ret = bswap32(ret);
        }
    } else {
        /* Perform the load host endian. */
        ret = load_atom_4(cpu, ra, p->haddr, memop);
        if (memop & MO_BSWAP) {
            ret = bswap32(ret);
        }
    }
    return ret;
}

static uint64_t do_ld_8(CPUState *cpu, MMULookupPageData *p, int mmu_idx,
                        MMUAccessType type, MemOp memop, uintptr_t ra)
{
    uint64_t ret;

    if (unlikely(p->flags & TLB_MMIO)) {
        ret = do_ld_mmio_beN(cpu, p->full, 0, p->addr, 8, mmu_idx, type, ra);
        if ((memop & MO_BSWAP) == MO_LE) {
            ret = bswap64(ret);
        }
    } else {
        /* Perform the load host endian. */
        ret = load_atom_8(cpu, ra, p->haddr, memop);
        if (memop & MO_BSWAP) {
            ret = bswap64(ret);
        }
    }
    return ret;
}

static uint8_t do_ld1_mmu(CPUState *cpu, vaddr addr, MemOpIdx oi,
                          uintptr_t ra, MMUAccessType access_type)
{
    MMULookupLocals l;
    bool crosspage;

    cpu_req_mo(TCG_MO_LD_LD | TCG_MO_ST_LD);
    crosspage = mmu_lookup(cpu, addr, oi, ra, access_type, &l);
    tcg_debug_assert(!crosspage);

    return do_ld_1(cpu, &l.page[0], l.mmu_idx, access_type, ra);
}

static uint16_t do_ld2_mmu(CPUState *cpu, vaddr addr, MemOpIdx oi,
                           uintptr_t ra, MMUAccessType access_type)
{
    MMULookupLocals l;
    bool crosspage;
    uint16_t ret;
    uint8_t a, b;

    cpu_req_mo(TCG_MO_LD_LD | TCG_MO_ST_LD);
    crosspage = mmu_lookup(cpu, addr, oi, ra, access_type, &l);
    if (likely(!crosspage)) {
        return do_ld_2(cpu, &l.page[0], l.mmu_idx, access_type, l.memop, ra);
    }

    a = do_ld_1(cpu, &l.page[0], l.mmu_idx, access_type, ra);
    b = do_ld_1(cpu, &l.page[1], l.mmu_idx, access_type, ra);

    if ((l.memop & MO_BSWAP) == MO_LE) {
        ret = a | (b << 8);
    } else {
        ret = b | (a << 8);
    }
    return ret;
}

static uint32_t do_ld4_mmu(CPUState *cpu, vaddr addr, MemOpIdx oi,
                           uintptr_t ra, MMUAccessType access_type)
{
    MMULookupLocals l;
    bool crosspage;
    uint32_t ret;

    cpu_req_mo(TCG_MO_LD_LD | TCG_MO_ST_LD);
    crosspage = mmu_lookup(cpu, addr, oi, ra, access_type, &l);
    if (likely(!crosspage)) {
        return do_ld_4(cpu, &l.page[0], l.mmu_idx, access_type, l.memop, ra);
    }

    ret = do_ld_beN(cpu, &l.page[0], 0, l.mmu_idx, access_type, l.memop, ra);
    ret = do_ld_beN(cpu, &l.page[1], ret, l.mmu_idx, access_type, l.memop, ra);
    if ((l.memop & MO_BSWAP) == MO_LE) {
        ret = bswap32(ret);
    }
    return ret;
}

static uint64_t do_ld8_mmu(CPUState *cpu, vaddr addr, MemOpIdx oi,
                           uintptr_t ra, MMUAccessType access_type)
{
    MMULookupLocals l;
    bool crosspage;
    uint64_t ret;

    cpu_req_mo(TCG_MO_LD_LD | TCG_MO_ST_LD);
    crosspage = mmu_lookup(cpu, addr, oi, ra, access_type, &l);
    if (likely(!crosspage)) {
        return do_ld_8(cpu, &l.page[0], l.mmu_idx, access_type, l.memop, ra);
    }

    ret = do_ld_beN(cpu, &l.page[0], 0, l.mmu_idx, access_type, l.memop, ra);
    ret = do_ld_beN(cpu, &l.page[1], ret, l.mmu_idx, access_type, l.memop, ra);
    if ((l.memop & MO_BSWAP) == MO_LE) {
        ret = bswap64(ret);
    }
    return ret;
}

static Int128 do_ld16_mmu(CPUState *cpu, vaddr addr,
                          MemOpIdx oi, uintptr_t ra)
{
    MMULookupLocals l;
    bool crosspage;
    uint64_t a, b;
    Int128 ret;
    int first;

    cpu_req_mo(TCG_MO_LD_LD | TCG_MO_ST_LD);
    crosspage = mmu_lookup(cpu, addr, oi, ra, MMU_DATA_LOAD, &l);
    if (likely(!crosspage)) {
        if (unlikely(l.page[0].flags & TLB_MMIO)) {
            ret = do_ld16_mmio_beN(cpu, l.page[0].full, 0, addr, 16,
                                   l.mmu_idx, ra);
            if ((l.memop & MO_BSWAP) == MO_LE) {
                ret = bswap128(ret);
            }
        } else {
            /* Perform the load host endian. */
            ret = load_atom_16(cpu, ra, l.page[0].haddr, l.memop);
            if (l.memop & MO_BSWAP) {
                ret = bswap128(ret);
            }
        }
        return ret;
    }

    first = l.page[0].size;
    if (first == 8) {
        MemOp mop8 = (l.memop & ~MO_SIZE) | MO_64;

        a = do_ld_8(cpu, &l.page[0], l.mmu_idx, MMU_DATA_LOAD, mop8, ra);
        b = do_ld_8(cpu, &l.page[1], l.mmu_idx, MMU_DATA_LOAD, mop8, ra);
        if ((mop8 & MO_BSWAP) == MO_LE) {
            ret = int128_make128(a, b);
        } else {
            ret = int128_make128(b, a);
        }
        return ret;
    }

    if (first < 8) {
        a = do_ld_beN(cpu, &l.page[0], 0, l.mmu_idx,
                      MMU_DATA_LOAD, l.memop, ra);
        ret = do_ld16_beN(cpu, &l.page[1], a, l.mmu_idx, l.memop, ra);
    } else {
        ret = do_ld16_beN(cpu, &l.page[0], 0, l.mmu_idx, l.memop, ra);
        b = int128_getlo(ret);
        ret = int128_lshift(ret, l.page[1].size * 8);
        a = int128_gethi(ret);
        b = do_ld_beN(cpu, &l.page[1], b, l.mmu_idx,
                      MMU_DATA_LOAD, l.memop, ra);
        ret = int128_make128(b, a);
    }
    if ((l.memop & MO_BSWAP) == MO_LE) {
        ret = bswap128(ret);
    }
    return ret;
}

/*
 * Store Helpers
 */

/**
 * do_st_mmio_leN:
 * @cpu: generic cpu state
 * @full: page parameters
 * @val_le: data to store
 * @addr: virtual address
 * @size: number of bytes
 * @mmu_idx: virtual address context
 * @ra: return address into tcg generated code, or 0
 * Context: iothread lock held
 *
 * Store @size bytes at @addr, which is memory-mapped i/o.
 * The bytes to store are extracted in little-endian order from @val_le;
 * return the bytes of @val_le beyond @p->size that have not been stored.
 */
static uint64_t int_st_mmio_leN(CPUState *cpu, CPUTLBEntryFull *full,
                                uint64_t val_le, vaddr addr, int size,
                                int mmu_idx, uintptr_t ra,
                                MemoryRegion *mr, hwaddr mr_offset)
{
    do {
        MemOp this_mop;
        unsigned this_size;
        MemTxResult r;

        /* Store aligned pieces up to 8 bytes. */
        this_mop = ctz32(size | (int)addr | 8);
        this_size = 1 << this_mop;
        this_mop |= MO_LE;

        r = memory_region_dispatch_write(mr, mr_offset, val_le,
                                         this_mop, full->attrs);
        if (unlikely(r != MEMTX_OK)) {
            io_failed(cpu, full, addr, this_size, MMU_DATA_STORE,
                      mmu_idx, r, ra);
        }
        if (this_size == 8) {
            return 0;
        }

        val_le >>= this_size * 8;
        addr += this_size;
        mr_offset += this_size;
        size -= this_size;
    } while (size);

    return val_le;
}

static uint64_t do_st_mmio_leN(CPUState *cpu, CPUTLBEntryFull *full,
                               uint64_t val_le, vaddr addr, int size,
                               int mmu_idx, uintptr_t ra)
{
    MemoryRegionSection *section;
    hwaddr mr_offset;
    MemoryRegion *mr;
    MemTxAttrs attrs;
    uint64_t ret;

    tcg_debug_assert(size > 0 && size <= 8);

    attrs = full->attrs;
    section = io_prepare(&mr_offset, cpu, full->xlat_section, attrs, addr, ra);
    mr = section->mr;

    qemu_mutex_lock_iothread();
    ret = int_st_mmio_leN(cpu, full, val_le, addr, size, mmu_idx,
                          ra, mr, mr_offset);
    qemu_mutex_unlock_iothread();

    return ret;
}

static uint64_t do_st16_mmio_leN(CPUState *cpu, CPUTLBEntryFull *full,
                                 Int128 val_le, vaddr addr, int size,
                                 int mmu_idx, uintptr_t ra)
{
    MemoryRegionSection *section;
    MemoryRegion *mr;
    hwaddr mr_offset;
    MemTxAttrs attrs;
    uint64_t ret;

    tcg_debug_assert(size > 8 && size <= 16);

    attrs = full->attrs;
    section = io_prepare(&mr_offset, cpu, full->xlat_section, attrs, addr, ra);
    mr = section->mr;

    qemu_mutex_lock_iothread();
    int_st_mmio_leN(cpu, full, int128_getlo(val_le), addr, 8,
                    mmu_idx, ra, mr, mr_offset);
    ret = int_st_mmio_leN(cpu, full, int128_gethi(val_le), addr + 8,
                          size - 8, mmu_idx, ra, mr, mr_offset + 8);
    qemu_mutex_unlock_iothread();

    return ret;
}

/*
 * Wrapper for the above.
 */
static uint64_t do_st_leN(CPUState *cpu, MMULookupPageData *p,
                          uint64_t val_le, int mmu_idx,
                          MemOp mop, uintptr_t ra)
{
    MemOp atom;
    unsigned tmp, half_size;

    if (unlikely(p->flags & TLB_MMIO)) {
        return do_st_mmio_leN(cpu, p->full, val_le, p->addr,
                              p->size, mmu_idx, ra);
    } else if (unlikely(p->flags & TLB_DISCARD_WRITE)) {
        return val_le >> (p->size * 8);
    }

    /*
     * It is a given that we cross a page and therefore there is no atomicity
     * for the store as a whole, but subobjects may need attention.
     */
    atom = mop & MO_ATOM_MASK;
    switch (atom) {
    case MO_ATOM_SUBALIGN:
        return store_parts_leN(p->haddr, p->size, val_le);

    case MO_ATOM_IFALIGN_PAIR:
    case MO_ATOM_WITHIN16_PAIR:
        tmp = mop & MO_SIZE;
        tmp = tmp ? tmp - 1 : 0;
        half_size = 1 << tmp;
        if (atom == MO_ATOM_IFALIGN_PAIR
            ? p->size == half_size
            : p->size >= half_size) {
            if (!HAVE_al8_fast && p->size <= 4) {
                return store_whole_le4(p->haddr, p->size, val_le);
            } else if (HAVE_al8) {
                return store_whole_le8(p->haddr, p->size, val_le);
            } else {
                cpu_loop_exit_atomic(cpu, ra);
            }
        }
        /* fall through */

    case MO_ATOM_IFALIGN:
    case MO_ATOM_WITHIN16:
    case MO_ATOM_NONE:
        return store_bytes_leN(p->haddr, p->size, val_le);

    default:
        g_assert_not_reached();
    }
}

/*
 * Wrapper for the above, for 8 < size < 16.
 */
static uint64_t do_st16_leN(CPUState *cpu, MMULookupPageData *p,
                            Int128 val_le, int mmu_idx,
                            MemOp mop, uintptr_t ra)
{
    int size = p->size;
    MemOp atom;

    if (unlikely(p->flags & TLB_MMIO)) {
        return do_st16_mmio_leN(cpu, p->full, val_le, p->addr,
                                size, mmu_idx, ra);
    } else if (unlikely(p->flags & TLB_DISCARD_WRITE)) {
        return int128_gethi(val_le) >> ((size - 8) * 8);
    }

    /*
     * It is a given that we cross a page and therefore there is no atomicity
     * for the store as a whole, but subobjects may need attention.
     */
    atom = mop & MO_ATOM_MASK;
    switch (atom) {
    case MO_ATOM_SUBALIGN:
        store_parts_leN(p->haddr, 8, int128_getlo(val_le));
        return store_parts_leN(p->haddr + 8, p->size - 8,
                               int128_gethi(val_le));

    case MO_ATOM_WITHIN16_PAIR:
        /* Since size > 8, this is the half that must be atomic. */
        if (!HAVE_ATOMIC128_RW) {
            cpu_loop_exit_atomic(cpu, ra);
        }
        return store_whole_le16(p->haddr, p->size, val_le);

    case MO_ATOM_IFALIGN_PAIR:
        /*
         * Since size > 8, both halves are misaligned,
         * and so neither is atomic.
         */
    case MO_ATOM_IFALIGN:
    case MO_ATOM_WITHIN16:
    case MO_ATOM_NONE:
        stq_le_p(p->haddr, int128_getlo(val_le));
        return store_bytes_leN(p->haddr + 8, p->size - 8,
                               int128_gethi(val_le));

    default:
        g_assert_not_reached();
    }
}

static void do_st_1(CPUState *cpu, MMULookupPageData *p, uint8_t val,
                    int mmu_idx, uintptr_t ra)
{
    if (unlikely(p->flags & TLB_MMIO)) {
        do_st_mmio_leN(cpu, p->full, val, p->addr, 1, mmu_idx, ra);
    } else if (unlikely(p->flags & TLB_DISCARD_WRITE)) {
        /* nothing */
    } else {
        *(uint8_t *)p->haddr = val;
    }
}

static void do_st_2(CPUState *cpu, MMULookupPageData *p, uint16_t val,
                    int mmu_idx, MemOp memop, uintptr_t ra)
{
    if (unlikely(p->flags & TLB_MMIO)) {
        if ((memop & MO_BSWAP) != MO_LE) {
            val = bswap16(val);
        }
        do_st_mmio_leN(cpu, p->full, val, p->addr, 2, mmu_idx, ra);
    } else if (unlikely(p->flags & TLB_DISCARD_WRITE)) {
        /* nothing */
    } else {
        /* Swap to host endian if necessary, then store. */
        if (memop & MO_BSWAP) {
            val = bswap16(val);
        }
        store_atom_2(cpu, ra, p->haddr, memop, val);
    }
}

static void do_st_4(CPUState *cpu, MMULookupPageData *p, uint32_t val,
                    int mmu_idx, MemOp memop, uintptr_t ra)
{
    if (unlikely(p->flags & TLB_MMIO)) {
        if ((memop & MO_BSWAP) != MO_LE) {
            val = bswap32(val);
        }
        do_st_mmio_leN(cpu, p->full, val, p->addr, 4, mmu_idx, ra);
    } else if (unlikely(p->flags & TLB_DISCARD_WRITE)) {
        /* nothing */
    } else {
        /* Swap to host endian if necessary, then store. */
        if (memop & MO_BSWAP) {
            val = bswap32(val);
        }
        store_atom_4(cpu, ra, p->haddr, memop, val);
    }
}

static void do_st_8(CPUState *cpu, MMULookupPageData *p, uint64_t val,
                    int mmu_idx, MemOp memop, uintptr_t ra)
{
    if (unlikely(p->flags & TLB_MMIO)) {
        if ((memop & MO_BSWAP) != MO_LE) {
            val = bswap64(val);
        }
        do_st_mmio_leN(cpu, p->full, val, p->addr, 8, mmu_idx, ra);
    } else if (unlikely(p->flags & TLB_DISCARD_WRITE)) {
        /* nothing */
    } else {
        /* Swap to host endian if necessary, then store. */
        if (memop & MO_BSWAP) {
            val = bswap64(val);
        }
        store_atom_8(cpu, ra, p->haddr, memop, val);
    }
}

static void do_st1_mmu(CPUState *cpu, vaddr addr, uint8_t val,
                       MemOpIdx oi, uintptr_t ra)
{
    MMULookupLocals l;
    bool crosspage;

    cpu_req_mo(TCG_MO_LD_ST | TCG_MO_ST_ST);
    crosspage = mmu_lookup(cpu, addr, oi, ra, MMU_DATA_STORE, &l);
    tcg_debug_assert(!crosspage);

    do_st_1(cpu, &l.page[0], val, l.mmu_idx, ra);
}

static void do_st2_mmu(CPUState *cpu, vaddr addr, uint16_t val,
                       MemOpIdx oi, uintptr_t ra)
{
    MMULookupLocals l;
    bool crosspage;
    uint8_t a, b;

    cpu_req_mo(TCG_MO_LD_ST | TCG_MO_ST_ST);
    crosspage = mmu_lookup(cpu, addr, oi, ra, MMU_DATA_STORE, &l);
    if (likely(!crosspage)) {
        do_st_2(cpu, &l.page[0], val, l.mmu_idx, l.memop, ra);
        return;
    }

    if ((l.memop & MO_BSWAP) == MO_LE) {
        a = val, b = val >> 8;
    } else {
        b = val, a = val >> 8;
    }
    do_st_1(cpu, &l.page[0], a, l.mmu_idx, ra);
    do_st_1(cpu, &l.page[1], b, l.mmu_idx, ra);
}

static void do_st4_mmu(CPUState *cpu, vaddr addr, uint32_t val,
                       MemOpIdx oi, uintptr_t ra)
{
    MMULookupLocals l;
    bool crosspage;

    cpu_req_mo(TCG_MO_LD_ST | TCG_MO_ST_ST);
    crosspage = mmu_lookup(cpu, addr, oi, ra, MMU_DATA_STORE, &l);
    if (likely(!crosspage)) {
        do_st_4(cpu, &l.page[0], val, l.mmu_idx, l.memop, ra);
        return;
    }

    /* Swap to little endian for simplicity, then store by bytes. */
    if ((l.memop & MO_BSWAP) != MO_LE) {
        val = bswap32(val);
    }
    val = do_st_leN(cpu, &l.page[0], val, l.mmu_idx, l.memop, ra);
    (void) do_st_leN(cpu, &l.page[1], val, l.mmu_idx, l.memop, ra);
}

static void do_st8_mmu(CPUState *cpu, vaddr addr, uint64_t val,
                       MemOpIdx oi, uintptr_t ra)
{
    MMULookupLocals l;
    bool crosspage;

    cpu_req_mo(TCG_MO_LD_ST | TCG_MO_ST_ST);
    crosspage = mmu_lookup(cpu, addr, oi, ra, MMU_DATA_STORE, &l);
    if (likely(!crosspage)) {
        do_st_8(cpu, &l.page[0], val, l.mmu_idx, l.memop, ra);
        return;
    }

    /* Swap to little endian for simplicity, then store by bytes. */
    if ((l.memop & MO_BSWAP) != MO_LE) {
        val = bswap64(val);
    }
    val = do_st_leN(cpu, &l.page[0], val, l.mmu_idx, l.memop, ra);
    (void) do_st_leN(cpu, &l.page[1], val, l.mmu_idx, l.memop, ra);
}

static void do_st16_mmu(CPUState *cpu, vaddr addr, Int128 val,
                        MemOpIdx oi, uintptr_t ra)
{
    MMULookupLocals l;
    bool crosspage;
    uint64_t a, b;
    int first;

    cpu_req_mo(TCG_MO_LD_ST | TCG_MO_ST_ST);
    crosspage = mmu_lookup(cpu, addr, oi, ra, MMU_DATA_STORE, &l);
    if (likely(!crosspage)) {
        if (unlikely(l.page[0].flags & TLB_MMIO)) {
            if ((l.memop & MO_BSWAP) != MO_LE) {
                val = bswap128(val);
            }
            do_st16_mmio_leN(cpu, l.page[0].full, val, addr, 16, l.mmu_idx, ra);
        } else if (unlikely(l.page[0].flags & TLB_DISCARD_WRITE)) {
            /* nothing */
        } else {
            /* Swap to host endian if necessary, then store. */
            if (l.memop & MO_BSWAP) {
                val = bswap128(val);
            }
            store_atom_16(cpu, ra, l.page[0].haddr, l.memop, val);
        }
        return;
    }

    first = l.page[0].size;
    if (first == 8) {
        MemOp mop8 = (l.memop & ~(MO_SIZE | MO_BSWAP)) | MO_64;

        if (l.memop & MO_BSWAP) {
            val = bswap128(val);
        }
        if (HOST_BIG_ENDIAN) {
            b = int128_getlo(val), a = int128_gethi(val);
        } else {
            a = int128_getlo(val), b = int128_gethi(val);
        }
        do_st_8(cpu, &l.page[0], a, l.mmu_idx, mop8, ra);
        do_st_8(cpu, &l.page[1], b, l.mmu_idx, mop8, ra);
        return;
    }

    if ((l.memop & MO_BSWAP) != MO_LE) {
        val = bswap128(val);
    }
    if (first < 8) {
        do_st_leN(cpu, &l.page[0], int128_getlo(val), l.mmu_idx, l.memop, ra);
        val = int128_urshift(val, first * 8);
        do_st16_leN(cpu, &l.page[1], val, l.mmu_idx, l.memop, ra);
    } else {
        b = do_st16_leN(cpu, &l.page[0], val, l.mmu_idx, l.memop, ra);
        do_st_leN(cpu, &l.page[1], b, l.mmu_idx, l.memop, ra);
    }
}

#include "ldst_common.c.inc"

/*
 * First set of functions passes in OI and RETADDR.
 * This makes them callable from other helpers.
 */

#define ATOMIC_NAME(X) \
    glue(glue(glue(cpu_atomic_ ## X, SUFFIX), END), _mmu)

#define ATOMIC_MMU_CLEANUP

#include "atomic_common.c.inc"

#define DATA_SIZE 1
#include "atomic_template.h"

#define DATA_SIZE 2
#include "atomic_template.h"

#define DATA_SIZE 4
#include "atomic_template.h"

#ifdef CONFIG_ATOMIC64
#define DATA_SIZE 8
#include "atomic_template.h"
#endif

#if defined(CONFIG_ATOMIC128) || HAVE_CMPXCHG128
#define DATA_SIZE 16
#include "atomic_template.h"
#endif

/* Code access functions.  */

uint32_t cpu_ldub_code(CPUArchState *env, abi_ptr addr)
{
    MemOpIdx oi = make_memop_idx(MO_UB, cpu_mmu_index(env, true));
    return do_ld1_mmu(env_cpu(env), addr, oi, 0, MMU_INST_FETCH);
}

uint32_t cpu_lduw_code(CPUArchState *env, abi_ptr addr)
{
    MemOpIdx oi = make_memop_idx(MO_TEUW, cpu_mmu_index(env, true));
    return do_ld2_mmu(env_cpu(env), addr, oi, 0, MMU_INST_FETCH);
}

uint32_t cpu_ldl_code(CPUArchState *env, abi_ptr addr)
{
    MemOpIdx oi = make_memop_idx(MO_TEUL, cpu_mmu_index(env, true));
    return do_ld4_mmu(env_cpu(env), addr, oi, 0, MMU_INST_FETCH);
}

uint64_t cpu_ldq_code(CPUArchState *env, abi_ptr addr)
{
    MemOpIdx oi = make_memop_idx(MO_TEUQ, cpu_mmu_index(env, true));
    return do_ld8_mmu(env_cpu(env), addr, oi, 0, MMU_INST_FETCH);
}

uint8_t cpu_ldb_code_mmu(CPUArchState *env, abi_ptr addr,
                         MemOpIdx oi, uintptr_t retaddr)
{
    return do_ld1_mmu(env_cpu(env), addr, oi, retaddr, MMU_INST_FETCH);
}

uint16_t cpu_ldw_code_mmu(CPUArchState *env, abi_ptr addr,
                          MemOpIdx oi, uintptr_t retaddr)
{
    return do_ld2_mmu(env_cpu(env), addr, oi, retaddr, MMU_INST_FETCH);
}

uint32_t cpu_ldl_code_mmu(CPUArchState *env, abi_ptr addr,
                          MemOpIdx oi, uintptr_t retaddr)
{
    return do_ld4_mmu(env_cpu(env), addr, oi, retaddr, MMU_INST_FETCH);
}

uint64_t cpu_ldq_code_mmu(CPUArchState *env, abi_ptr addr,
                          MemOpIdx oi, uintptr_t retaddr)
{
    return do_ld8_mmu(env_cpu(env), addr, oi, retaddr, MMU_INST_FETCH);
}<|MERGE_RESOLUTION|>--- conflicted
+++ resolved
@@ -1331,63 +1331,9 @@
     assert(ok);
 }
 
-<<<<<<< HEAD
-static uint64_t io_readx(CPUArchState *env, CPUIOTLBEntry *iotlbentry,
-                         int mmu_idx, target_ulong addr, uintptr_t retaddr,
-                         MMUAccessType access_type, MemOp op)
-{
-    CPUState *cpu = env_cpu(env);
-    hwaddr mr_offset;
-    MemoryRegionSection *section;
-    MemoryRegion *mr;
-    uint64_t val;
-    bool locked = false;
-    MemTxResult r;
-
-    section = iotlb_to_section(cpu, iotlbentry->addr, iotlbentry->attrs);
-    mr = section->mr;
-    /*自tlb中取出物理地址*/
-    mr_offset = (iotlbentry->addr & TARGET_PAGE_MASK) + addr;
-    cpu->mem_io_pc = retaddr;
-    if (!cpu->can_do_io) {
-        cpu_io_recompile(cpu, retaddr);
-    }
-
-    if (!qemu_mutex_iothread_locked()) {
-        qemu_mutex_lock_iothread();
-        locked = true;
-    }
-
-    //取mr_offset对应地址的内容，通过val返回
-    r = memory_region_dispatch_read(mr, mr_offset, &val, op, iotlbentry->attrs);
-    if (r != MEMTX_OK) {
-        hwaddr physaddr = mr_offset +
-            section->offset_within_address_space -
-            section->offset_within_region;
-
-        cpu_transaction_failed(cpu, physaddr, addr, memop_size(op), access_type,
-                               mmu_idx, iotlbentry->attrs, r, retaddr);
-    }
-    if (locked) {
-        qemu_mutex_unlock_iothread();
-    }
-
-    /*返回读取到的内容*/
-    return val;
-}
-
-/*
- * Save a potentially trashed IOTLB entry for later lookup by plugin.
- * This is read by tlb_plugin_lookup if the iotlb entry doesn't match
- * because of the side effect of io_writex changing memory layout.
- */
-static void save_iotlb_data(CPUState *cs, hwaddr addr,
-                            MemoryRegionSection *section, hwaddr mr_offset)
-=======
 static inline void cpu_unaligned_access(CPUState *cpu, vaddr addr,
                                         MMUAccessType access_type,
                                         int mmu_idx, uintptr_t retaddr)
->>>>>>> 6c9ae1ce
 {
     cpu->cc->tcg_ops->do_unaligned_access(cpu, addr, access_type,
                                           mmu_idx, retaddr);
@@ -1401,6 +1347,7 @@
     hwaddr mr_offset;
 
     section = iotlb_to_section(cpu, xlat, attrs);
+    /*自tlb中取出物理地址*/
     mr_offset = (xlat & TARGET_PAGE_MASK) + addr;
     cpu->mem_io_pc = retaddr;
     if (!cpu->neg.can_do_io) {
