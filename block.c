/*
 * QEMU System Emulator block driver
 *
 * Copyright (c) 2003 Fabrice Bellard
 *
 * Permission is hereby granted, free of charge, to any person obtaining a copy
 * of this software and associated documentation files (the "Software"), to deal
 * in the Software without restriction, including without limitation the rights
 * to use, copy, modify, merge, publish, distribute, sublicense, and/or sell
 * copies of the Software, and to permit persons to whom the Software is
 * furnished to do so, subject to the following conditions:
 *
 * The above copyright notice and this permission notice shall be included in
 * all copies or substantial portions of the Software.
 *
 * THE SOFTWARE IS PROVIDED "AS IS", WITHOUT WARRANTY OF ANY KIND, EXPRESS OR
 * IMPLIED, INCLUDING BUT NOT LIMITED TO THE WARRANTIES OF MERCHANTABILITY,
 * FITNESS FOR A PARTICULAR PURPOSE AND NONINFRINGEMENT. IN NO EVENT SHALL
 * THE AUTHORS OR COPYRIGHT HOLDERS BE LIABLE FOR ANY CLAIM, DAMAGES OR OTHER
 * LIABILITY, WHETHER IN AN ACTION OF CONTRACT, TORT OR OTHERWISE, ARISING FROM,
 * OUT OF OR IN CONNECTION WITH THE SOFTWARE OR THE USE OR OTHER DEALINGS IN
 * THE SOFTWARE.
 */

#include "qemu/osdep.h"
#include "block/trace.h"
#include "block/block_int.h"
#include "block/blockjob.h"
#include "block/nbd.h"
#include "qemu/error-report.h"
#include "module_block.h" //此文件由makefile用module_block.py自动生成
#include "qemu/module.h"
#include "qapi/error.h"
#include "qapi/qmp/qdict.h"
#include "qapi/qmp/qjson.h"
#include "qapi/qmp/qstring.h"
#include "qapi/qobject-output-visitor.h"
#include "qapi/qapi-visit-block-core.h"
#include "sysemu/block-backend.h"
#include "sysemu/sysemu.h"
#include "qemu/notify.h"
#include "qemu/option.h"
#include "qemu/coroutine.h"
#include "block/qapi.h"
#include "qemu/timer.h"
#include "qemu/cutils.h"
#include "qemu/id.h"

#ifdef CONFIG_BSD
#include <sys/ioctl.h>
#include <sys/queue.h>
#ifndef __DragonFly__
#include <sys/disk.h>
#endif
#endif

#ifdef _WIN32
#include <windows.h>
#endif

#define NOT_DONE 0x7fffffff /* used while emulated sync operation in progress */

static QTAILQ_HEAD(, BlockDriverState) graph_bdrv_states =
    QTAILQ_HEAD_INITIALIZER(graph_bdrv_states);

static QTAILQ_HEAD(, BlockDriverState) all_bdrv_states =
    QTAILQ_HEAD_INITIALIZER(all_bdrv_states);

//定义并初始化双链表指针，用于挂接块设备driver
static QLIST_HEAD(, BlockDriver) bdrv_drivers =
    QLIST_HEAD_INITIALIZER(bdrv_drivers);

static BlockDriverState *bdrv_open_inherit(const char *filename,
                                           const char *reference,
                                           QDict *options, int flags,
                                           BlockDriverState *parent,
                                           const BdrvChildRole *child_role,
                                           Error **errp);

/* If non-zero, use only whitelisted block drivers */
static int use_bdrv_whitelist;

#ifdef _WIN32
static int is_windows_drive_prefix(const char *filename)
{
    return (((filename[0] >= 'a' && filename[0] <= 'z') ||
             (filename[0] >= 'A' && filename[0] <= 'Z')) &&
            filename[1] == ':');
}

int is_windows_drive(const char *filename)
{
    if (is_windows_drive_prefix(filename) &&
        filename[2] == '\0')
        return 1;
    if (strstart(filename, "\\\\.\\", NULL) ||
        strstart(filename, "//./", NULL))
        return 1;
    return 0;
}
#endif

size_t bdrv_opt_mem_align(BlockDriverState *bs)
{
    if (!bs || !bs->drv) {
        /* page size or 4k (hdd sector size) should be on the safe side */
        return MAX(4096, getpagesize());
    }

    return bs->bl.opt_mem_alignment;
}

size_t bdrv_min_mem_align(BlockDriverState *bs)
{
    if (!bs || !bs->drv) {
        /* page size or 4k (hdd sector size) should be on the safe side */
        return MAX(4096, getpagesize());
    }

    return bs->bl.min_mem_alignment;
}

/* check if the path starts with "<protocol>:" */
int path_has_protocol(const char *path)
{
    const char *p;

#ifdef _WIN32
    if (is_windows_drive(path) ||
        is_windows_drive_prefix(path)) {
        return 0;
    }
    p = path + strcspn(path, ":/\\");
#else
    p = path + strcspn(path, ":/");
#endif

    return *p == ':';
}

//是否绝对路径
int path_is_absolute(const char *path)
{
#ifdef _WIN32
    /* specific case for names like: "\\.\d:" */
    if (is_windows_drive(path) || is_windows_drive_prefix(path)) {
        return 1;
    }
    return (*path == '/' || *path == '\\');
#else
    return (*path == '/');
#endif
}

/* if filename is absolute, just copy it to dest. Otherwise, build a
   path to it by considering it is relative to base_path. URL are
   supported. */
void path_combine(char *dest, int dest_size,
                  const char *base_path,
                  const char *filename)
{
    const char *p, *p1;
    int len;

    if (dest_size <= 0)
        return;
    if (path_is_absolute(filename)) {
    	//如果filename是绝对路径，则将filename填充进dest中
        pstrcpy(dest, dest_size, filename);
    } else {
        const char *protocol_stripped = NULL;

        if (path_has_protocol(base_path)) {
            protocol_stripped = strchr(base_path, ':');
            if (protocol_stripped) {
                protocol_stripped++;//移动到':'后面
            }
        }
        p = protocol_stripped ?: base_path;

        p1 = strrchr(base_path, '/');//查最后一层目录分界
#ifdef _WIN32
        {
            const char *p2;
            p2 = strrchr(base_path, '\\');
            if (!p1 || p2 > p1)
                p1 = p2;
        }
#endif
        if (p1)
            p1++;//指向最后一层目录或文件。
        else
            p1 = base_path;//无目录符。
        if (p1 > p)
            p = p1;
        len = p - base_path;
        if (len > dest_size - 1)
            len = dest_size - 1;
        memcpy(dest, base_path, len);
        dest[len] = '\0';
        pstrcat(dest, dest_size, filename);
    }
}

/*
 * Helper function for bdrv_parse_filename() implementations to remove optional
 * protocol prefixes (especially "file:") from a filename and for putting the
 * stripped filename into the options QDict if there is such a prefix.
 */
void bdrv_parse_filename_strip_prefix(const char *filename, const char *prefix,
                                      QDict *options)
{
    if (strstart(filename, prefix, &filename)) {
        /* Stripping the explicit protocol prefix may result in a protocol
         * prefix being (wrongly) detected (if the filename contains a colon) */
        if (path_has_protocol(filename)) {
            QString *fat_filename;

            /* This means there is some colon before the first slash; therefore,
             * this cannot be an absolute path */
            assert(!path_is_absolute(filename));

            /* And we can thus fix the protocol detection issue by prefixing it
             * by "./" */
            fat_filename = qstring_from_str("./");
            qstring_append(fat_filename, filename);

            assert(!path_has_protocol(qstring_get_str(fat_filename)));

            qdict_put(options, "filename", fat_filename);
        } else {
            /* If no protocol prefix was detected, we can use the shortened
             * filename as-is */
            qdict_put_str(options, "filename", filename);
        }
    }
}


/* Returns whether the image file is opened as read-only. Note that this can
 * return false and writing to the image file is still not possible because the
 * image is inactivated. */
bool bdrv_is_read_only(BlockDriverState *bs)
{
    return bs->read_only;
}

int bdrv_can_set_read_only(BlockDriverState *bs, bool read_only,
                           bool ignore_allow_rdw, Error **errp)
{
    /* Do not set read_only if copy_on_read is enabled */
    if (bs->copy_on_read && read_only) {
        error_setg(errp, "Can't set node '%s' to r/o with copy-on-read enabled",
                   bdrv_get_device_or_node_name(bs));
        return -EINVAL;
    }

    /* Do not clear read_only if it is prohibited */
    if (!read_only && !(bs->open_flags & BDRV_O_ALLOW_RDWR) &&
        !ignore_allow_rdw)
    {
        error_setg(errp, "Node '%s' is read only",
                   bdrv_get_device_or_node_name(bs));
        return -EPERM;
    }

    return 0;
}

/* TODO Remove (deprecated since 2.11)
 * Block drivers are not supposed to automatically change bs->read_only.
 * Instead, they should just check whether they can provide what the user
 * explicitly requested and error out if read-write is requested, but they can
 * only provide read-only access. */
int bdrv_set_read_only(BlockDriverState *bs, bool read_only, Error **errp)
{
    int ret = 0;

    ret = bdrv_can_set_read_only(bs, read_only, false, errp);
    if (ret < 0) {
        return ret;
    }

    bs->read_only = read_only;
    return 0;
}

void bdrv_get_full_backing_filename_from_filename(const char *backed,
                                                  const char *backing,
                                                  char *dest, size_t sz,
                                                  Error **errp)
{
    if (backing[0] == '\0' || path_has_protocol(backing) ||
        path_is_absolute(backing))
    {
        pstrcpy(dest, sz, backing);
    } else if (backed[0] == '\0' || strstart(backed, "json:", NULL)) {
        error_setg(errp, "Cannot use relative backing file names for '%s'",
                   backed);
    } else {
        path_combine(dest, sz, backed, backing);
    }
}

void bdrv_get_full_backing_filename(BlockDriverState *bs, char *dest, size_t sz,
                                    Error **errp)
{
    char *backed = bs->exact_filename[0] ? bs->exact_filename : bs->filename;

    bdrv_get_full_backing_filename_from_filename(backed, bs->backing_file,
                                                 dest, sz, errp);
}

//注册块驱动，块驱动将被加入一bdrv_drivers链上
void bdrv_register(BlockDriver *bdrv)
{
	//将bdrv加入到bdrv_drviers链表上
    QLIST_INSERT_HEAD(&bdrv_drivers, bdrv, list);
}

BlockDriverState *bdrv_new(void)
{
    BlockDriverState *bs;
    int i;

    bs = g_new0(BlockDriverState, 1);
    QLIST_INIT(&bs->dirty_bitmaps);
    for (i = 0; i < BLOCK_OP_TYPE_MAX; i++) {
        QLIST_INIT(&bs->op_blockers[i]);
    }
    notifier_with_return_list_init(&bs->before_write_notifiers);
    qemu_co_mutex_init(&bs->reqs_lock);
    qemu_mutex_init(&bs->dirty_bitmap_mutex);
    bs->refcnt = 1;
    bs->aio_context = qemu_get_aio_context();

    qemu_co_queue_init(&bs->flush_queue);

    QTAILQ_INSERT_TAIL(&all_bdrv_states, bs, bs_list);

    return bs;
}

//在bdrv_drivers中查找format_name名称的blockDriver
static BlockDriver *bdrv_do_find_format(const char *format_name)
{
    BlockDriver *drv1;

    QLIST_FOREACH(drv1, &bdrv_drivers, list) {
        if (!strcmp(drv1->format_name, format_name)) {
            return drv1;
        }
    }

    return NULL;
}

//查找名称为format_name的块设备驱动
BlockDriver *bdrv_find_format(const char *format_name)
{
    BlockDriver *drv1;
    int i;

    //查找format_name指定的格式名称，例如'raw'类型
    drv1 = bdrv_do_find_format(format_name);
    if (drv1) {
        return drv1;
    }

    /* The driver isn't registered, maybe we need to load a module */
    //block_driver_module是一个自动生成的数组，如果我们要查找到format在此数组内，
    //将尝试加载此块设备
    for (i = 0; i < (int)ARRAY_SIZE(block_driver_modules); ++i) {
        if (!strcmp(block_driver_modules[i].format_name, format_name)) {
            block_module_load_one(block_driver_modules[i].library_name);
            break;
        }
    }

    //加载后，重新查找
    return bdrv_do_find_format(format_name);
}

int bdrv_is_whitelisted(BlockDriver *drv, bool read_only)
{
    static const char *whitelist_rw[] = {
        CONFIG_BDRV_RW_WHITELIST
    };
    static const char *whitelist_ro[] = {
        CONFIG_BDRV_RO_WHITELIST
    };
    const char **p;

    if (!whitelist_rw[0] && !whitelist_ro[0]) {
        return 1;               /* no whitelist, anything goes */
    }

    for (p = whitelist_rw; *p; p++) {
        if (!strcmp(drv->format_name, *p)) {
            return 1;
        }
    }
    if (read_only) {
        for (p = whitelist_ro; *p; p++) {
            if (!strcmp(drv->format_name, *p)) {
                return 1;
            }
        }
    }
    return 0;
}

bool bdrv_uses_whitelist(void)
{
    return use_bdrv_whitelist;
}

typedef struct CreateCo {
    BlockDriver *drv;
    char *filename;
    QemuOpts *opts;
    int ret;
    Error *err;
} CreateCo;

//通过调用bdrv_create创建block
static void coroutine_fn bdrv_create_co_entry(void *opaque)
{
    Error *local_err = NULL;
    int ret;

    CreateCo *cco = opaque;
    assert(cco->drv);

    ret = cco->drv->bdrv_co_create_opts(cco->filename, cco->opts, &local_err);
    error_propagate(&cco->err, local_err);
    cco->ret = ret;
}

//块设备创建，drv是驱动，filename是要创建的文件名称，opts是选项
int bdrv_create(BlockDriver *drv, const char* filename,
                QemuOpts *opts, Error **errp)
{
    int ret;

    Coroutine *co;
    CreateCo cco = {
        .drv = drv,
        .filename = g_strdup(filename),
        .opts = opts,
        .ret = NOT_DONE,
        .err = NULL,
    };

<<<<<<< HEAD
    //如果没有bdrv_create函数如果不存在，则报错
    if (!drv->bdrv_create) {
=======
    if (!drv->bdrv_co_create_opts) {
>>>>>>> fb5fff15
        error_setg(errp, "Driver '%s' does not support image creation", drv->format_name);
        ret = -ENOTSUP;
        goto out;
    }

    if (qemu_in_coroutine()) {
        /* Fast-path if already in coroutine context */
        bdrv_create_co_entry(&cco);
    } else {
        co = qemu_coroutine_create(bdrv_create_co_entry, &cco);
        qemu_coroutine_enter(co);
        while (cco.ret == NOT_DONE) {
            aio_poll(qemu_get_aio_context(), true);
        }
    }

    ret = cco.ret;
    if (ret < 0) {
        if (cco.err) {
            error_propagate(errp, cco.err);
        } else {
            error_setg_errno(errp, -ret, "Could not create image");
        }
    }

out:
    g_free(cco.filename);
    return ret;
}

//采用filename获取driver,用driver来创建
int bdrv_create_file(const char *filename, QemuOpts *opts, Error **errp)
{
    BlockDriver *drv;
    Error *local_err = NULL;
    int ret;

    //找协议驱动
    drv = bdrv_find_protocol(filename, true, errp);
    if (drv == NULL) {
        return -ENOENT;
    }

    //走协议驱动的创建
    ret = bdrv_create(drv, filename, opts, &local_err);
    error_propagate(errp, local_err);
    return ret;
}

/**
 * Try to get @bs's logical and physical block size.
 * On success, store them in @bsz struct and return 0.
 * On failure return -errno.
 * @bs must not be empty.
 */
int bdrv_probe_blocksizes(BlockDriverState *bs, BlockSizes *bsz)
{
    BlockDriver *drv = bs->drv;

    if (drv && drv->bdrv_probe_blocksizes) {
        return drv->bdrv_probe_blocksizes(bs, bsz);
    } else if (drv && drv->is_filter && bs->file) {
        return bdrv_probe_blocksizes(bs->file->bs, bsz);
    }

    return -ENOTSUP;
}

/**
 * Try to get @bs's geometry (cyls, heads, sectors).
 * On success, store them in @geo struct and return 0.
 * On failure return -errno.
 * @bs must not be empty.
 */
int bdrv_probe_geometry(BlockDriverState *bs, HDGeometry *geo)
{
    BlockDriver *drv = bs->drv;

    if (drv && drv->bdrv_probe_geometry) {
        return drv->bdrv_probe_geometry(bs, geo);
    } else if (drv && drv->is_filter && bs->file) {
        return bdrv_probe_geometry(bs->file->bs, geo);
    }

    return -ENOTSUP;
}

/*
 * Create a uniquely-named empty temporary file.
 * Return 0 upon success, otherwise a negative errno value.
 */
int get_tmp_filename(char *filename, int size)
{
#ifdef _WIN32
    char temp_dir[MAX_PATH];
    /* GetTempFileName requires that its output buffer (4th param)
       have length MAX_PATH or greater.  */
    assert(size >= MAX_PATH);
    return (GetTempPath(MAX_PATH, temp_dir)
            && GetTempFileName(temp_dir, "qem", 0, filename)
            ? 0 : -GetLastError());
#else
    int fd;
    const char *tmpdir;
    tmpdir = getenv("TMPDIR");
    if (!tmpdir) {
        tmpdir = "/var/tmp";
    }
    if (snprintf(filename, size, "%s/vl.XXXXXX", tmpdir) >= size) {
        return -EOVERFLOW;
    }
    fd = mkstemp(filename);
    if (fd < 0) {
        return -errno;
    }
    if (close(fd) != 0) {
        unlink(filename);
        return -errno;
    }
    return 0;
#endif
}

/*
 * Detect host devices. By convention, /dev/cdrom[N] is always
 * recognized as a host CDROM.
 */
static BlockDriver *find_hdev_driver(const char *filename)
{
    int score_max = 0, score;
    BlockDriver *drv = NULL, *d;

    QLIST_FOREACH(d, &bdrv_drivers, list) {
    	//只有有bdrv_probe_device的driver才有被选择的可能
        if (d->bdrv_probe_device) {
        	//驱动会探测自已是否支持，通过score来反映匹配度，我们选择匹配度最大的
            score = d->bdrv_probe_device(filename);
            if (score > score_max) {
                score_max = score;
                drv = d;
            }
        }
    }

    return drv;
}

//给出协议名称，比对protocol_name
static BlockDriver *bdrv_do_find_protocol(const char *protocol)
{
    BlockDriver *drv1;

    QLIST_FOREACH(drv1, &bdrv_drivers, list) {
        if (drv1->protocol_name && !strcmp(drv1->protocol_name, protocol)) {
            return drv1;
        }
    }

    return NULL;
}

//通过filename确认其使用那个blockDriver
BlockDriver *bdrv_find_protocol(const char *filename,
                                bool allow_protocol_prefix,
                                Error **errp)
{
    BlockDriver *drv1;
    char protocol[128];
    int len;
    const char *p;
    int i;

    /* TODO Drivers without bdrv_file_open must be specified explicitly */

    /*
     * XXX(hch): we really should not let host device detection
     * override an explicit protocol specification, but moving this
     * later breaks access to device names with colons in them.
     * Thanks to the brain-dead persistent naming schemes on udev-
     * based Linux systems those actually are quite common.
     */
    //找此文件对应的驱动
    drv1 = find_hdev_driver(filename);
    if (drv1) {
        return drv1;
    }

    //没有找到对应的driver,如果没有协议，直接返回bdrv_file
    if (!path_has_protocol(filename) || !allow_protocol_prefix) {
        return &bdrv_file;
    }

    //解析出协议，然后查协议对应的驱动
    p = strchr(filename, ':');
    assert(p != NULL);
    len = p - filename;
    if (len > sizeof(protocol) - 1)
        len = sizeof(protocol) - 1;
    memcpy(protocol, filename, len);
    protocol[len] = '\0';

    drv1 = bdrv_do_find_protocol(protocol);
    if (drv1) {
    	//找到相关协议，返回其对应的驱动
        return drv1;
    }

    //加载module再试一次
    for (i = 0; i < (int)ARRAY_SIZE(block_driver_modules); ++i) {
        if (block_driver_modules[i].protocol_name &&
            !strcmp(block_driver_modules[i].protocol_name, protocol)) {
            block_module_load_one(block_driver_modules[i].library_name);
            break;
        }
    }

    drv1 = bdrv_do_find_protocol(protocol);
    if (!drv1) {
        error_setg(errp, "Unknown protocol '%s'", protocol);
    }
    return drv1;
}

/*
 * Guess image format by probing its contents.
 * This is not a good idea when your image is raw (CVE-2008-2004), but
 * we do it anyway for backward compatibility.
 *
 * @buf         contains the image's first @buf_size bytes.
 * @buf_size    is the buffer size in bytes (generally BLOCK_PROBE_BUF_SIZE,
 *              but can be smaller if the image file is smaller)
 * @filename    is its filename.
 *
 * For all block drivers, call the bdrv_probe() method to get its
 * probing score.
 * Return the first block driver with the highest probing score.
 */
BlockDriver *bdrv_probe_all(const uint8_t *buf, int buf_size,
                            const char *filename)
{
    int score_max = 0, score;
    BlockDriver *drv = NULL, *d;

    QLIST_FOREACH(d, &bdrv_drivers, list) {
        if (d->bdrv_probe) {
            score = d->bdrv_probe(buf, buf_size, filename);
            if (score > score_max) {
                score_max = score;
                drv = d;
            }
        }
    }

    return drv;
}

static int find_image_format(BlockBackend *file, const char *filename,
                             BlockDriver **pdrv, Error **errp)
{
    BlockDriver *drv;
    uint8_t buf[BLOCK_PROBE_BUF_SIZE];
    int ret = 0;

    /* Return the raw BlockDriver * to scsi-generic devices or empty drives */
    if (blk_is_sg(file) || !blk_is_inserted(file) || blk_getlength(file) == 0) {
        *pdrv = &bdrv_raw;
        return ret;
    }

    ret = blk_pread(file, 0, buf, sizeof(buf));
    if (ret < 0) {
        error_setg_errno(errp, -ret, "Could not read image for determining its "
                         "format");
        *pdrv = NULL;
        return ret;
    }

    drv = bdrv_probe_all(buf, ret, filename);
    if (!drv) {
        error_setg(errp, "Could not determine image format: No compatible "
                   "driver found");
        ret = -ENOENT;
    }
    *pdrv = drv;
    return ret;
}

/**
 * Set the current 'total_sectors' value
 * Return 0 on success, -errno on error.
 */
static int refresh_total_sectors(BlockDriverState *bs, int64_t hint)
{
    BlockDriver *drv = bs->drv;

    if (!drv) {
        return -ENOMEDIUM;
    }

    /* Do not attempt drv->bdrv_getlength() on scsi-generic devices */
    if (bdrv_is_sg(bs))
        return 0;

    /* query actual device if possible, otherwise just trust the hint */
    if (drv->bdrv_getlength) {
        int64_t length = drv->bdrv_getlength(bs);
        if (length < 0) {
            return length;
        }
        hint = DIV_ROUND_UP(length, BDRV_SECTOR_SIZE);
    }

    bs->total_sectors = hint;
    return 0;
}

/**
 * Combines a QDict of new block driver @options with any missing options taken
 * from @old_options, so that leaving out an option defaults to its old value.
 */
static void bdrv_join_options(BlockDriverState *bs, QDict *options,
                              QDict *old_options)
{
    if (bs->drv && bs->drv->bdrv_join_options) {
        bs->drv->bdrv_join_options(options, old_options);
    } else {
        qdict_join(options, old_options, false);
    }
}

/**
 * Set open flags for a given discard mode
 *
 * Return 0 on success, -1 if the discard mode was invalid.
 */
int bdrv_parse_discard_flags(const char *mode, int *flags)
{
    *flags &= ~BDRV_O_UNMAP;

    if (!strcmp(mode, "off") || !strcmp(mode, "ignore")) {
        /* do nothing */
    } else if (!strcmp(mode, "on") || !strcmp(mode, "unmap")) {
        *flags |= BDRV_O_UNMAP;
    } else {
        return -1;
    }

    return 0;
}

/**
 * Set open flags for a given cache mode
 *
 * Return 0 on success, -1 if the cache mode was invalid.
 */
int bdrv_parse_cache_mode(const char *mode, int *flags, bool *writethrough)
{
    *flags &= ~BDRV_O_CACHE_MASK;

    if (!strcmp(mode, "off") || !strcmp(mode, "none")) {
        *writethrough = false;
        *flags |= BDRV_O_NOCACHE;
    } else if (!strcmp(mode, "directsync")) {
        *writethrough = true;
        *flags |= BDRV_O_NOCACHE;
    } else if (!strcmp(mode, "writeback")) {
        *writethrough = false;
    } else if (!strcmp(mode, "unsafe")) {
        *writethrough = false;
        *flags |= BDRV_O_NO_FLUSH;
    } else if (!strcmp(mode, "writethrough")) {
        *writethrough = true;
    } else {
        return -1;
    }

    return 0;
}

static char *bdrv_child_get_parent_desc(BdrvChild *c)
{
    BlockDriverState *parent = c->opaque;
    return g_strdup(bdrv_get_device_or_node_name(parent));
}

static void bdrv_child_cb_drained_begin(BdrvChild *child)
{
    BlockDriverState *bs = child->opaque;
    bdrv_drained_begin(bs);
}

static void bdrv_child_cb_drained_end(BdrvChild *child)
{
    BlockDriverState *bs = child->opaque;
    bdrv_drained_end(bs);
}

static void bdrv_child_cb_attach(BdrvChild *child)
{
    BlockDriverState *bs = child->opaque;
    bdrv_apply_subtree_drain(child, bs);
}

static void bdrv_child_cb_detach(BdrvChild *child)
{
    BlockDriverState *bs = child->opaque;
    bdrv_unapply_subtree_drain(child, bs);
}

static int bdrv_child_cb_inactivate(BdrvChild *child)
{
    BlockDriverState *bs = child->opaque;
    assert(bs->open_flags & BDRV_O_INACTIVE);
    return 0;
}

/*
 * Returns the options and flags that a temporary snapshot should get, based on
 * the originally requested flags (the originally requested image will have
 * flags like a backing file)
 */
static void bdrv_temp_snapshot_options(int *child_flags, QDict *child_options,
                                       int parent_flags, QDict *parent_options)
{
    *child_flags = (parent_flags & ~BDRV_O_SNAPSHOT) | BDRV_O_TEMPORARY;

    /* For temporary files, unconditional cache=unsafe is fine */
    qdict_set_default_str(child_options, BDRV_OPT_CACHE_DIRECT, "off");
    qdict_set_default_str(child_options, BDRV_OPT_CACHE_NO_FLUSH, "on");

    /* Copy the read-only option from the parent */
    qdict_copy_default(child_options, parent_options, BDRV_OPT_READ_ONLY);

    /* aio=native doesn't work for cache.direct=off, so disable it for the
     * temporary snapshot */
    *child_flags &= ~BDRV_O_NATIVE_AIO;
}

/*
 * Returns the options and flags that bs->file should get if a protocol driver
 * is expected, based on the given options and flags for the parent BDS
 */
static void bdrv_inherited_options(int *child_flags, QDict *child_options,
                                   int parent_flags, QDict *parent_options)
{
    int flags = parent_flags;

    /* Enable protocol handling, disable format probing for bs->file */
    flags |= BDRV_O_PROTOCOL;

    /* If the cache mode isn't explicitly set, inherit direct and no-flush from
     * the parent. */
    qdict_copy_default(child_options, parent_options, BDRV_OPT_CACHE_DIRECT);
    qdict_copy_default(child_options, parent_options, BDRV_OPT_CACHE_NO_FLUSH);
    qdict_copy_default(child_options, parent_options, BDRV_OPT_FORCE_SHARE);

    /* Inherit the read-only option from the parent if it's not set */
    qdict_copy_default(child_options, parent_options, BDRV_OPT_READ_ONLY);

    /* Our block drivers take care to send flushes and respect unmap policy,
     * so we can default to enable both on lower layers regardless of the
     * corresponding parent options. */
    qdict_set_default_str(child_options, BDRV_OPT_DISCARD, "unmap");

    /* Clear flags that only apply to the top layer */
    flags &= ~(BDRV_O_SNAPSHOT | BDRV_O_NO_BACKING | BDRV_O_COPY_ON_READ |
               BDRV_O_NO_IO);

    *child_flags = flags;
}

const BdrvChildRole child_file = {
    .get_parent_desc = bdrv_child_get_parent_desc,
    .inherit_options = bdrv_inherited_options,
    .drained_begin   = bdrv_child_cb_drained_begin,
    .drained_end     = bdrv_child_cb_drained_end,
    .attach          = bdrv_child_cb_attach,
    .detach          = bdrv_child_cb_detach,
    .inactivate      = bdrv_child_cb_inactivate,
};

/*
 * Returns the options and flags that bs->file should get if the use of formats
 * (and not only protocols) is permitted for it, based on the given options and
 * flags for the parent BDS
 */
static void bdrv_inherited_fmt_options(int *child_flags, QDict *child_options,
                                       int parent_flags, QDict *parent_options)
{
    child_file.inherit_options(child_flags, child_options,
                               parent_flags, parent_options);

    *child_flags &= ~(BDRV_O_PROTOCOL | BDRV_O_NO_IO);
}

const BdrvChildRole child_format = {
    .get_parent_desc = bdrv_child_get_parent_desc,
    .inherit_options = bdrv_inherited_fmt_options,
    .drained_begin   = bdrv_child_cb_drained_begin,
    .drained_end     = bdrv_child_cb_drained_end,
    .attach          = bdrv_child_cb_attach,
    .detach          = bdrv_child_cb_detach,
    .inactivate      = bdrv_child_cb_inactivate,
};

static void bdrv_backing_attach(BdrvChild *c)
{
    BlockDriverState *parent = c->opaque;
    BlockDriverState *backing_hd = c->bs;

    assert(!parent->backing_blocker);
    error_setg(&parent->backing_blocker,
               "node is used as backing hd of '%s'",
               bdrv_get_device_or_node_name(parent));

    parent->open_flags &= ~BDRV_O_NO_BACKING;
    pstrcpy(parent->backing_file, sizeof(parent->backing_file),
            backing_hd->filename);
    pstrcpy(parent->backing_format, sizeof(parent->backing_format),
            backing_hd->drv ? backing_hd->drv->format_name : "");

    bdrv_op_block_all(backing_hd, parent->backing_blocker);
    /* Otherwise we won't be able to commit or stream */
    bdrv_op_unblock(backing_hd, BLOCK_OP_TYPE_COMMIT_TARGET,
                    parent->backing_blocker);
    bdrv_op_unblock(backing_hd, BLOCK_OP_TYPE_STREAM,
                    parent->backing_blocker);
    /*
     * We do backup in 3 ways:
     * 1. drive backup
     *    The target bs is new opened, and the source is top BDS
     * 2. blockdev backup
     *    Both the source and the target are top BDSes.
     * 3. internal backup(used for block replication)
     *    Both the source and the target are backing file
     *
     * In case 1 and 2, neither the source nor the target is the backing file.
     * In case 3, we will block the top BDS, so there is only one block job
     * for the top BDS and its backing chain.
     */
    bdrv_op_unblock(backing_hd, BLOCK_OP_TYPE_BACKUP_SOURCE,
                    parent->backing_blocker);
    bdrv_op_unblock(backing_hd, BLOCK_OP_TYPE_BACKUP_TARGET,
                    parent->backing_blocker);

    bdrv_child_cb_attach(c);
}

static void bdrv_backing_detach(BdrvChild *c)
{
    BlockDriverState *parent = c->opaque;

    assert(parent->backing_blocker);
    bdrv_op_unblock_all(c->bs, parent->backing_blocker);
    error_free(parent->backing_blocker);
    parent->backing_blocker = NULL;

    bdrv_child_cb_detach(c);
}

/*
 * Returns the options and flags that bs->backing should get, based on the
 * given options and flags for the parent BDS
 */
static void bdrv_backing_options(int *child_flags, QDict *child_options,
                                 int parent_flags, QDict *parent_options)
{
    int flags = parent_flags;

    /* The cache mode is inherited unmodified for backing files; except WCE,
     * which is only applied on the top level (BlockBackend) */
    qdict_copy_default(child_options, parent_options, BDRV_OPT_CACHE_DIRECT);
    qdict_copy_default(child_options, parent_options, BDRV_OPT_CACHE_NO_FLUSH);
    qdict_copy_default(child_options, parent_options, BDRV_OPT_FORCE_SHARE);

    /* backing files always opened read-only */
    qdict_set_default_str(child_options, BDRV_OPT_READ_ONLY, "on");
    flags &= ~BDRV_O_COPY_ON_READ;

    /* snapshot=on is handled on the top layer */
    flags &= ~(BDRV_O_SNAPSHOT | BDRV_O_TEMPORARY);

    *child_flags = flags;
}

static int bdrv_backing_update_filename(BdrvChild *c, BlockDriverState *base,
                                        const char *filename, Error **errp)
{
    BlockDriverState *parent = c->opaque;
    int orig_flags = bdrv_get_flags(parent);
    int ret;

    if (!(orig_flags & BDRV_O_RDWR)) {
        ret = bdrv_reopen(parent, orig_flags | BDRV_O_RDWR, errp);
        if (ret < 0) {
            return ret;
        }
    }

    ret = bdrv_change_backing_file(parent, filename,
                                   base->drv ? base->drv->format_name : "");
    if (ret < 0) {
        error_setg_errno(errp, -ret, "Could not update backing file link");
    }

    if (!(orig_flags & BDRV_O_RDWR)) {
        bdrv_reopen(parent, orig_flags, NULL);
    }

    return ret;
}

const BdrvChildRole child_backing = {
    .get_parent_desc = bdrv_child_get_parent_desc,
    .attach          = bdrv_backing_attach,
    .detach          = bdrv_backing_detach,
    .inherit_options = bdrv_backing_options,
    .drained_begin   = bdrv_child_cb_drained_begin,
    .drained_end     = bdrv_child_cb_drained_end,
    .inactivate      = bdrv_child_cb_inactivate,
    .update_filename = bdrv_backing_update_filename,
};

static int bdrv_open_flags(BlockDriverState *bs, int flags)
{
    int open_flags = flags;

    /*
     * Clear flags that are internal to the block layer before opening the
     * image.
     */
    open_flags &= ~(BDRV_O_SNAPSHOT | BDRV_O_NO_BACKING | BDRV_O_PROTOCOL);

    /*
     * Snapshots should be writable.
     */
    if (flags & BDRV_O_TEMPORARY) {
        open_flags |= BDRV_O_RDWR;
    }

    return open_flags;
}

static void update_flags_from_options(int *flags, QemuOpts *opts)
{
    *flags &= ~BDRV_O_CACHE_MASK;

    assert(qemu_opt_find(opts, BDRV_OPT_CACHE_NO_FLUSH));
    if (qemu_opt_get_bool(opts, BDRV_OPT_CACHE_NO_FLUSH, false)) {
        *flags |= BDRV_O_NO_FLUSH;
    }

    assert(qemu_opt_find(opts, BDRV_OPT_CACHE_DIRECT));
    if (qemu_opt_get_bool(opts, BDRV_OPT_CACHE_DIRECT, false)) {
        *flags |= BDRV_O_NOCACHE;
    }

    *flags &= ~BDRV_O_RDWR;

    assert(qemu_opt_find(opts, BDRV_OPT_READ_ONLY));
    if (!qemu_opt_get_bool(opts, BDRV_OPT_READ_ONLY, false)) {
        *flags |= BDRV_O_RDWR;
    }

}

static void update_options_from_flags(QDict *options, int flags)
{
    if (!qdict_haskey(options, BDRV_OPT_CACHE_DIRECT)) {
        qdict_put_bool(options, BDRV_OPT_CACHE_DIRECT, flags & BDRV_O_NOCACHE);
    }
    if (!qdict_haskey(options, BDRV_OPT_CACHE_NO_FLUSH)) {
        qdict_put_bool(options, BDRV_OPT_CACHE_NO_FLUSH,
                       flags & BDRV_O_NO_FLUSH);
    }
    if (!qdict_haskey(options, BDRV_OPT_READ_ONLY)) {
        qdict_put_bool(options, BDRV_OPT_READ_ONLY, !(flags & BDRV_O_RDWR));
    }
}

static void bdrv_assign_node_name(BlockDriverState *bs,
                                  const char *node_name,
                                  Error **errp)
{
    char *gen_node_name = NULL;

    if (!node_name) {
        node_name = gen_node_name = id_generate(ID_BLOCK);
    } else if (!id_wellformed(node_name)) {
        /*
         * Check for empty string or invalid characters, but not if it is
         * generated (generated names use characters not available to the user)
         */
        error_setg(errp, "Invalid node name");
        return;
    }

    /* takes care of avoiding namespaces collisions */
    if (blk_by_name(node_name)) {
        error_setg(errp, "node-name=%s is conflicting with a device id",
                   node_name);
        goto out;
    }

    /* takes care of avoiding duplicates node names */
    if (bdrv_find_node(node_name)) {
        error_setg(errp, "Duplicate node name");
        goto out;
    }

    /* copy node name into the bs and insert it into the graph list */
    pstrcpy(bs->node_name, sizeof(bs->node_name), node_name);
    QTAILQ_INSERT_TAIL(&graph_bdrv_states, bs, node_list);
out:
    g_free(gen_node_name);
}

static int bdrv_open_driver(BlockDriverState *bs, BlockDriver *drv,
                            const char *node_name, QDict *options,
                            int open_flags, Error **errp)
{
    Error *local_err = NULL;
    int ret;

    bdrv_assign_node_name(bs, node_name, &local_err);
    if (local_err) {
        error_propagate(errp, local_err);
        return -EINVAL;
    }

    bs->drv = drv;
    bs->read_only = !(bs->open_flags & BDRV_O_RDWR);
    bs->opaque = g_malloc0(drv->instance_size);

    if (drv->bdrv_file_open) {
        assert(!drv->bdrv_needs_filename || bs->filename[0]);
        ret = drv->bdrv_file_open(bs, options, open_flags, &local_err);
    } else if (drv->bdrv_open) {
        ret = drv->bdrv_open(bs, options, open_flags, &local_err);
    } else {
        ret = 0;
    }

    if (ret < 0) {
        if (local_err) {
            error_propagate(errp, local_err);
        } else if (bs->filename[0]) {
            error_setg_errno(errp, -ret, "Could not open '%s'", bs->filename);
        } else {
            error_setg_errno(errp, -ret, "Could not open image");
        }
        goto open_failed;
    }

    ret = refresh_total_sectors(bs, bs->total_sectors);
    if (ret < 0) {
        error_setg_errno(errp, -ret, "Could not refresh total sector count");
        return ret;
    }

    bdrv_refresh_limits(bs, &local_err);
    if (local_err) {
        error_propagate(errp, local_err);
        return -EINVAL;
    }

    assert(bdrv_opt_mem_align(bs) != 0);
    assert(bdrv_min_mem_align(bs) != 0);
    assert(is_power_of_2(bs->bl.request_alignment));

    return 0;
open_failed:
    bs->drv = NULL;
    if (bs->file != NULL) {
        bdrv_unref_child(bs, bs->file);
        bs->file = NULL;
    }
    g_free(bs->opaque);
    bs->opaque = NULL;
    return ret;
}

BlockDriverState *bdrv_new_open_driver(BlockDriver *drv, const char *node_name,
                                       int flags, Error **errp)
{
    BlockDriverState *bs;
    int ret;

    bs = bdrv_new();
    bs->open_flags = flags;
    bs->explicit_options = qdict_new();
    bs->options = qdict_new();
    bs->opaque = NULL;

    update_options_from_flags(bs->options, flags);

    ret = bdrv_open_driver(bs, drv, node_name, bs->options, flags, errp);
    if (ret < 0) {
        QDECREF(bs->explicit_options);
        bs->explicit_options = NULL;
        QDECREF(bs->options);
        bs->options = NULL;
        bdrv_unref(bs);
        return NULL;
    }

    return bs;
}

QemuOptsList bdrv_runtime_opts = {
    .name = "bdrv_common",
    .head = QTAILQ_HEAD_INITIALIZER(bdrv_runtime_opts.head),
    .desc = {
        {
            .name = "node-name",
            .type = QEMU_OPT_STRING,
            .help = "Node name of the block device node",
        },
        {
            .name = "driver",
            .type = QEMU_OPT_STRING,
            .help = "Block driver to use for the node",
        },
        {
            .name = BDRV_OPT_CACHE_DIRECT,
            .type = QEMU_OPT_BOOL,
            .help = "Bypass software writeback cache on the host",
        },
        {
            .name = BDRV_OPT_CACHE_NO_FLUSH,
            .type = QEMU_OPT_BOOL,
            .help = "Ignore flush requests",
        },
        {
            .name = BDRV_OPT_READ_ONLY,
            .type = QEMU_OPT_BOOL,
            .help = "Node is opened in read-only mode",
        },
        {
            .name = "detect-zeroes",
            .type = QEMU_OPT_STRING,
            .help = "try to optimize zero writes (off, on, unmap)",
        },
        {
            .name = "discard",
            .type = QEMU_OPT_STRING,
            .help = "discard operation (ignore/off, unmap/on)",
        },
        {
            .name = BDRV_OPT_FORCE_SHARE,
            .type = QEMU_OPT_BOOL,
            .help = "always accept other writers (default: off)",
        },
        { /* end of list */ }
    },
};

/*
 * Common part for opening disk images and files
 *
 * Removes all processed options from *options.
 */
static int bdrv_open_common(BlockDriverState *bs, BlockBackend *file,
                            QDict *options, Error **errp)
{
    int ret, open_flags;
    const char *filename;
    const char *driver_name = NULL;
    const char *node_name = NULL;
    const char *discard;
    const char *detect_zeroes;
    QemuOpts *opts;
    BlockDriver *drv;
    Error *local_err = NULL;

    assert(bs->file == NULL);
    assert(options != NULL && bs->options != options);

    opts = qemu_opts_create(&bdrv_runtime_opts, NULL, 0, &error_abort);
    qemu_opts_absorb_qdict(opts, options, &local_err);
    if (local_err) {
        error_propagate(errp, local_err);
        ret = -EINVAL;
        goto fail_opts;
    }

    update_flags_from_options(&bs->open_flags, opts);

    driver_name = qemu_opt_get(opts, "driver");
    drv = bdrv_find_format(driver_name);
    assert(drv != NULL);

    bs->force_share = qemu_opt_get_bool(opts, BDRV_OPT_FORCE_SHARE, false);

    if (bs->force_share && (bs->open_flags & BDRV_O_RDWR)) {
        error_setg(errp,
                   BDRV_OPT_FORCE_SHARE
                   "=on can only be used with read-only images");
        ret = -EINVAL;
        goto fail_opts;
    }

    if (file != NULL) {
        filename = blk_bs(file)->filename;
    } else {
        /*
         * Caution: while qdict_get_try_str() is fine, getting
         * non-string types would require more care.  When @options
         * come from -blockdev or blockdev_add, its members are typed
         * according to the QAPI schema, but when they come from
         * -drive, they're all QString.
         */
        filename = qdict_get_try_str(options, "filename");
    }

    if (drv->bdrv_needs_filename && (!filename || !filename[0])) {
        error_setg(errp, "The '%s' block driver requires a file name",
                   drv->format_name);
        ret = -EINVAL;
        goto fail_opts;
    }

    trace_bdrv_open_common(bs, filename ?: "", bs->open_flags,
                           drv->format_name);

    bs->read_only = !(bs->open_flags & BDRV_O_RDWR);

    if (use_bdrv_whitelist && !bdrv_is_whitelisted(drv, bs->read_only)) {
        error_setg(errp,
                   !bs->read_only && bdrv_is_whitelisted(drv, true)
                        ? "Driver '%s' can only be used for read-only devices"
                        : "Driver '%s' is not whitelisted",
                   drv->format_name);
        ret = -ENOTSUP;
        goto fail_opts;
    }

    /* bdrv_new() and bdrv_close() make it so */
    assert(atomic_read(&bs->copy_on_read) == 0);

    if (bs->open_flags & BDRV_O_COPY_ON_READ) {
        if (!bs->read_only) {
            bdrv_enable_copy_on_read(bs);
        } else {
            error_setg(errp, "Can't use copy-on-read on read-only device");
            ret = -EINVAL;
            goto fail_opts;
        }
    }

    discard = qemu_opt_get(opts, "discard");
    if (discard != NULL) {
        if (bdrv_parse_discard_flags(discard, &bs->open_flags) != 0) {
            error_setg(errp, "Invalid discard option");
            ret = -EINVAL;
            goto fail_opts;
        }
    }

    detect_zeroes = qemu_opt_get(opts, "detect-zeroes");
    if (detect_zeroes) {
        BlockdevDetectZeroesOptions value =
            qapi_enum_parse(&BlockdevDetectZeroesOptions_lookup,
                            detect_zeroes,
                            BLOCKDEV_DETECT_ZEROES_OPTIONS_OFF,
                            &local_err);
        if (local_err) {
            error_propagate(errp, local_err);
            ret = -EINVAL;
            goto fail_opts;
        }

        if (value == BLOCKDEV_DETECT_ZEROES_OPTIONS_UNMAP &&
            !(bs->open_flags & BDRV_O_UNMAP))
        {
            error_setg(errp, "setting detect-zeroes to unmap is not allowed "
                             "without setting discard operation to unmap");
            ret = -EINVAL;
            goto fail_opts;
        }

        bs->detect_zeroes = value;
    }

    if (filename != NULL) {
        pstrcpy(bs->filename, sizeof(bs->filename), filename);
    } else {
        bs->filename[0] = '\0';
    }
    pstrcpy(bs->exact_filename, sizeof(bs->exact_filename), bs->filename);

    /* Open the image, either directly or using a protocol */
    open_flags = bdrv_open_flags(bs, bs->open_flags);
    node_name = qemu_opt_get(opts, "node-name");

    assert(!drv->bdrv_file_open || file == NULL);
    ret = bdrv_open_driver(bs, drv, node_name, options, open_flags, errp);
    if (ret < 0) {
        goto fail_opts;
    }

    qemu_opts_del(opts);
    return 0;

fail_opts:
    qemu_opts_del(opts);
    return ret;
}

static QDict *parse_json_filename(const char *filename, Error **errp)
{
    QObject *options_obj;
    QDict *options;
    int ret;

    ret = strstart(filename, "json:", &filename);
    assert(ret);

    options_obj = qobject_from_json(filename, errp);
    if (!options_obj) {
        /* Work around qobject_from_json() lossage TODO fix that */
        if (errp && !*errp) {
            error_setg(errp, "Could not parse the JSON options");
            return NULL;
        }
        error_prepend(errp, "Could not parse the JSON options: ");
        return NULL;
    }

    options = qobject_to_qdict(options_obj);
    if (!options) {
        qobject_decref(options_obj);
        error_setg(errp, "Invalid JSON object given");
        return NULL;
    }

    qdict_flatten(options);

    return options;
}

static void parse_json_protocol(QDict *options, const char **pfilename,
                                Error **errp)
{
    QDict *json_options;
    Error *local_err = NULL;

    /* Parse json: pseudo-protocol */
    if (!*pfilename || !g_str_has_prefix(*pfilename, "json:")) {
        return;
    }

    json_options = parse_json_filename(*pfilename, &local_err);
    if (local_err) {
        error_propagate(errp, local_err);
        return;
    }

    /* Options given in the filename have lower priority than options
     * specified directly */
    qdict_join(options, json_options, false);
    QDECREF(json_options);
    *pfilename = NULL;
}

/*
 * Fills in default options for opening images and converts the legacy
 * filename/flags pair to option QDict entries.
 * The BDRV_O_PROTOCOL flag in *flags will be set or cleared accordingly if a
 * block driver has been specified explicitly.
 */
static int bdrv_fill_options(QDict **options, const char *filename,
                             int *flags, Error **errp)
{
    const char *drvname;
    bool protocol = *flags & BDRV_O_PROTOCOL;
    bool parse_filename = false;
    BlockDriver *drv = NULL;
    Error *local_err = NULL;

    /*
     * Caution: while qdict_get_try_str() is fine, getting non-string
     * types would require more care.  When @options come from
     * -blockdev or blockdev_add, its members are typed according to
     * the QAPI schema, but when they come from -drive, they're all
     * QString.
     */
    drvname = qdict_get_try_str(*options, "driver");
    if (drvname) {
        drv = bdrv_find_format(drvname);
        if (!drv) {
            error_setg(errp, "Unknown driver '%s'", drvname);
            return -ENOENT;
        }
        /* If the user has explicitly specified the driver, this choice should
         * override the BDRV_O_PROTOCOL flag */
        protocol = drv->bdrv_file_open;
    }

    if (protocol) {
        *flags |= BDRV_O_PROTOCOL;
    } else {
        *flags &= ~BDRV_O_PROTOCOL;
    }

    /* Translate cache options from flags into options */
    update_options_from_flags(*options, *flags);

    /* Fetch the file name from the options QDict if necessary */
    if (protocol && filename) {
        if (!qdict_haskey(*options, "filename")) {
            qdict_put_str(*options, "filename", filename);
            parse_filename = true;
        } else {
            error_setg(errp, "Can't specify 'file' and 'filename' options at "
                             "the same time");
            return -EINVAL;
        }
    }

    /* Find the right block driver */
    /* See cautionary note on accessing @options above */
    filename = qdict_get_try_str(*options, "filename");

    if (!drvname && protocol) {
        if (filename) {
            drv = bdrv_find_protocol(filename, parse_filename, errp);
            if (!drv) {
                return -EINVAL;
            }

            drvname = drv->format_name;
            qdict_put_str(*options, "driver", drvname);
        } else {
            error_setg(errp, "Must specify either driver or file");
            return -EINVAL;
        }
    }

    assert(drv || !protocol);

    /* Driver-specific filename parsing */
    if (drv && drv->bdrv_parse_filename && parse_filename) {
        drv->bdrv_parse_filename(filename, *options, &local_err);
        if (local_err) {
            error_propagate(errp, local_err);
            return -EINVAL;
        }

        if (!drv->bdrv_needs_filename) {
            qdict_del(*options, "filename");
        }
    }

    return 0;
}

static int bdrv_child_check_perm(BdrvChild *c, BlockReopenQueue *q,
                                 uint64_t perm, uint64_t shared,
                                 GSList *ignore_children, Error **errp);
static void bdrv_child_abort_perm_update(BdrvChild *c);
static void bdrv_child_set_perm(BdrvChild *c, uint64_t perm, uint64_t shared);

typedef struct BlockReopenQueueEntry {
     bool prepared;
     BDRVReopenState state;
     QSIMPLEQ_ENTRY(BlockReopenQueueEntry) entry;
} BlockReopenQueueEntry;

/*
 * Return the flags that @bs will have after the reopens in @q have
 * successfully completed. If @q is NULL (or @bs is not contained in @q),
 * return the current flags.
 */
static int bdrv_reopen_get_flags(BlockReopenQueue *q, BlockDriverState *bs)
{
    BlockReopenQueueEntry *entry;

    if (q != NULL) {
        QSIMPLEQ_FOREACH(entry, q, entry) {
            if (entry->state.bs == bs) {
                return entry->state.flags;
            }
        }
    }

    return bs->open_flags;
}

/* Returns whether the image file can be written to after the reopen queue @q
 * has been successfully applied, or right now if @q is NULL. */
static bool bdrv_is_writable(BlockDriverState *bs, BlockReopenQueue *q)
{
    int flags = bdrv_reopen_get_flags(q, bs);

    return (flags & (BDRV_O_RDWR | BDRV_O_INACTIVE)) == BDRV_O_RDWR;
}

static void bdrv_child_perm(BlockDriverState *bs, BlockDriverState *child_bs,
                            BdrvChild *c, const BdrvChildRole *role,
                            BlockReopenQueue *reopen_queue,
                            uint64_t parent_perm, uint64_t parent_shared,
                            uint64_t *nperm, uint64_t *nshared)
{
    if (bs->drv && bs->drv->bdrv_child_perm) {
        bs->drv->bdrv_child_perm(bs, c, role, reopen_queue,
                                 parent_perm, parent_shared,
                                 nperm, nshared);
    }
    /* TODO Take force_share from reopen_queue */
    if (child_bs && child_bs->force_share) {
        *nshared = BLK_PERM_ALL;
    }
}

/*
 * Check whether permissions on this node can be changed in a way that
 * @cumulative_perms and @cumulative_shared_perms are the new cumulative
 * permissions of all its parents. This involves checking whether all necessary
 * permission changes to child nodes can be performed.
 *
 * A call to this function must always be followed by a call to bdrv_set_perm()
 * or bdrv_abort_perm_update().
 */
static int bdrv_check_perm(BlockDriverState *bs, BlockReopenQueue *q,
                           uint64_t cumulative_perms,
                           uint64_t cumulative_shared_perms,
                           GSList *ignore_children, Error **errp)
{
    BlockDriver *drv = bs->drv;
    BdrvChild *c;
    int ret;

    /* Write permissions never work with read-only images */
    if ((cumulative_perms & (BLK_PERM_WRITE | BLK_PERM_WRITE_UNCHANGED)) &&
        !bdrv_is_writable(bs, q))
    {
        error_setg(errp, "Block node is read-only");
        return -EPERM;
    }

    /* Check this node */
    if (!drv) {
        return 0;
    }

    if (drv->bdrv_check_perm) {
        return drv->bdrv_check_perm(bs, cumulative_perms,
                                    cumulative_shared_perms, errp);
    }

    /* Drivers that never have children can omit .bdrv_child_perm() */
    if (!drv->bdrv_child_perm) {
        assert(QLIST_EMPTY(&bs->children));
        return 0;
    }

    /* Check all children */
    QLIST_FOREACH(c, &bs->children, next) {
        uint64_t cur_perm, cur_shared;
        bdrv_child_perm(bs, c->bs, c, c->role, q,
                        cumulative_perms, cumulative_shared_perms,
                        &cur_perm, &cur_shared);
        ret = bdrv_child_check_perm(c, q, cur_perm, cur_shared,
                                    ignore_children, errp);
        if (ret < 0) {
            return ret;
        }
    }

    return 0;
}

/*
 * Notifies drivers that after a previous bdrv_check_perm() call, the
 * permission update is not performed and any preparations made for it (e.g.
 * taken file locks) need to be undone.
 *
 * This function recursively notifies all child nodes.
 */
static void bdrv_abort_perm_update(BlockDriverState *bs)
{
    BlockDriver *drv = bs->drv;
    BdrvChild *c;

    if (!drv) {
        return;
    }

    if (drv->bdrv_abort_perm_update) {
        drv->bdrv_abort_perm_update(bs);
    }

    QLIST_FOREACH(c, &bs->children, next) {
        bdrv_child_abort_perm_update(c);
    }
}

static void bdrv_set_perm(BlockDriverState *bs, uint64_t cumulative_perms,
                          uint64_t cumulative_shared_perms)
{
    BlockDriver *drv = bs->drv;
    BdrvChild *c;

    if (!drv) {
        return;
    }

    /* Update this node */
    if (drv->bdrv_set_perm) {
        drv->bdrv_set_perm(bs, cumulative_perms, cumulative_shared_perms);
    }

    /* Drivers that never have children can omit .bdrv_child_perm() */
    if (!drv->bdrv_child_perm) {
        assert(QLIST_EMPTY(&bs->children));
        return;
    }

    /* Update all children */
    QLIST_FOREACH(c, &bs->children, next) {
        uint64_t cur_perm, cur_shared;
        bdrv_child_perm(bs, c->bs, c, c->role, NULL,
                        cumulative_perms, cumulative_shared_perms,
                        &cur_perm, &cur_shared);
        bdrv_child_set_perm(c, cur_perm, cur_shared);
    }
}

static void bdrv_get_cumulative_perm(BlockDriverState *bs, uint64_t *perm,
                                     uint64_t *shared_perm)
{
    BdrvChild *c;
    uint64_t cumulative_perms = 0;
    uint64_t cumulative_shared_perms = BLK_PERM_ALL;

    QLIST_FOREACH(c, &bs->parents, next_parent) {
        cumulative_perms |= c->perm;
        cumulative_shared_perms &= c->shared_perm;
    }

    *perm = cumulative_perms;
    *shared_perm = cumulative_shared_perms;
}

static char *bdrv_child_user_desc(BdrvChild *c)
{
    if (c->role->get_parent_desc) {
        return c->role->get_parent_desc(c);
    }

    return g_strdup("another user");
}

char *bdrv_perm_names(uint64_t perm)
{
    struct perm_name {
        uint64_t perm;
        const char *name;
    } permissions[] = {
        { BLK_PERM_CONSISTENT_READ, "consistent read" },
        { BLK_PERM_WRITE,           "write" },
        { BLK_PERM_WRITE_UNCHANGED, "write unchanged" },
        { BLK_PERM_RESIZE,          "resize" },
        { BLK_PERM_GRAPH_MOD,       "change children" },
        { 0, NULL }
    };

    char *result = g_strdup("");
    struct perm_name *p;

    for (p = permissions; p->name; p++) {
        if (perm & p->perm) {
            char *old = result;
            result = g_strdup_printf("%s%s%s", old, *old ? ", " : "", p->name);
            g_free(old);
        }
    }

    return result;
}

/*
 * Checks whether a new reference to @bs can be added if the new user requires
 * @new_used_perm/@new_shared_perm as its permissions. If @ignore_children is
 * set, the BdrvChild objects in this list are ignored in the calculations;
 * this allows checking permission updates for an existing reference.
 *
 * Needs to be followed by a call to either bdrv_set_perm() or
 * bdrv_abort_perm_update(). */
static int bdrv_check_update_perm(BlockDriverState *bs, BlockReopenQueue *q,
                                  uint64_t new_used_perm,
                                  uint64_t new_shared_perm,
                                  GSList *ignore_children, Error **errp)
{
    BdrvChild *c;
    uint64_t cumulative_perms = new_used_perm;
    uint64_t cumulative_shared_perms = new_shared_perm;

    /* There is no reason why anyone couldn't tolerate write_unchanged */
    assert(new_shared_perm & BLK_PERM_WRITE_UNCHANGED);

    QLIST_FOREACH(c, &bs->parents, next_parent) {
        if (g_slist_find(ignore_children, c)) {
            continue;
        }

        if ((new_used_perm & c->shared_perm) != new_used_perm) {
            char *user = bdrv_child_user_desc(c);
            char *perm_names = bdrv_perm_names(new_used_perm & ~c->shared_perm);
            error_setg(errp, "Conflicts with use by %s as '%s', which does not "
                             "allow '%s' on %s",
                       user, c->name, perm_names, bdrv_get_node_name(c->bs));
            g_free(user);
            g_free(perm_names);
            return -EPERM;
        }

        if ((c->perm & new_shared_perm) != c->perm) {
            char *user = bdrv_child_user_desc(c);
            char *perm_names = bdrv_perm_names(c->perm & ~new_shared_perm);
            error_setg(errp, "Conflicts with use by %s as '%s', which uses "
                             "'%s' on %s",
                       user, c->name, perm_names, bdrv_get_node_name(c->bs));
            g_free(user);
            g_free(perm_names);
            return -EPERM;
        }

        cumulative_perms |= c->perm;
        cumulative_shared_perms &= c->shared_perm;
    }

    return bdrv_check_perm(bs, q, cumulative_perms, cumulative_shared_perms,
                           ignore_children, errp);
}

/* Needs to be followed by a call to either bdrv_child_set_perm() or
 * bdrv_child_abort_perm_update(). */
static int bdrv_child_check_perm(BdrvChild *c, BlockReopenQueue *q,
                                 uint64_t perm, uint64_t shared,
                                 GSList *ignore_children, Error **errp)
{
    int ret;

    ignore_children = g_slist_prepend(g_slist_copy(ignore_children), c);
    ret = bdrv_check_update_perm(c->bs, q, perm, shared, ignore_children, errp);
    g_slist_free(ignore_children);

    return ret;
}

static void bdrv_child_set_perm(BdrvChild *c, uint64_t perm, uint64_t shared)
{
    uint64_t cumulative_perms, cumulative_shared_perms;

    c->perm = perm;
    c->shared_perm = shared;

    bdrv_get_cumulative_perm(c->bs, &cumulative_perms,
                             &cumulative_shared_perms);
    bdrv_set_perm(c->bs, cumulative_perms, cumulative_shared_perms);
}

static void bdrv_child_abort_perm_update(BdrvChild *c)
{
    bdrv_abort_perm_update(c->bs);
}

int bdrv_child_try_set_perm(BdrvChild *c, uint64_t perm, uint64_t shared,
                            Error **errp)
{
    int ret;

    ret = bdrv_child_check_perm(c, NULL, perm, shared, NULL, errp);
    if (ret < 0) {
        bdrv_child_abort_perm_update(c);
        return ret;
    }

    bdrv_child_set_perm(c, perm, shared);

    return 0;
}

#define DEFAULT_PERM_PASSTHROUGH (BLK_PERM_CONSISTENT_READ \
                                 | BLK_PERM_WRITE \
                                 | BLK_PERM_WRITE_UNCHANGED \
                                 | BLK_PERM_RESIZE)
#define DEFAULT_PERM_UNCHANGED (BLK_PERM_ALL & ~DEFAULT_PERM_PASSTHROUGH)

void bdrv_filter_default_perms(BlockDriverState *bs, BdrvChild *c,
                               const BdrvChildRole *role,
                               BlockReopenQueue *reopen_queue,
                               uint64_t perm, uint64_t shared,
                               uint64_t *nperm, uint64_t *nshared)
{
    if (c == NULL) {
        *nperm = perm & DEFAULT_PERM_PASSTHROUGH;
        *nshared = (shared & DEFAULT_PERM_PASSTHROUGH) | DEFAULT_PERM_UNCHANGED;
        return;
    }

    *nperm = (perm & DEFAULT_PERM_PASSTHROUGH) |
             (c->perm & DEFAULT_PERM_UNCHANGED);
    *nshared = (shared & DEFAULT_PERM_PASSTHROUGH) |
               (c->shared_perm & DEFAULT_PERM_UNCHANGED);
}

void bdrv_format_default_perms(BlockDriverState *bs, BdrvChild *c,
                               const BdrvChildRole *role,
                               BlockReopenQueue *reopen_queue,
                               uint64_t perm, uint64_t shared,
                               uint64_t *nperm, uint64_t *nshared)
{
    bool backing = (role == &child_backing);
    assert(role == &child_backing || role == &child_file);

    if (!backing) {
        int flags = bdrv_reopen_get_flags(reopen_queue, bs);

        /* Apart from the modifications below, the same permissions are
         * forwarded and left alone as for filters */
        bdrv_filter_default_perms(bs, c, role, reopen_queue, perm, shared,
                                  &perm, &shared);

        /* Format drivers may touch metadata even if the guest doesn't write */
        if (bdrv_is_writable(bs, reopen_queue)) {
            perm |= BLK_PERM_WRITE | BLK_PERM_RESIZE;
        }

        /* bs->file always needs to be consistent because of the metadata. We
         * can never allow other users to resize or write to it. */
        if (!(flags & BDRV_O_NO_IO)) {
            perm |= BLK_PERM_CONSISTENT_READ;
        }
        shared &= ~(BLK_PERM_WRITE | BLK_PERM_RESIZE);
    } else {
        /* We want consistent read from backing files if the parent needs it.
         * No other operations are performed on backing files. */
        perm &= BLK_PERM_CONSISTENT_READ;

        /* If the parent can deal with changing data, we're okay with a
         * writable and resizable backing file. */
        /* TODO Require !(perm & BLK_PERM_CONSISTENT_READ), too? */
        if (shared & BLK_PERM_WRITE) {
            shared = BLK_PERM_WRITE | BLK_PERM_RESIZE;
        } else {
            shared = 0;
        }

        shared |= BLK_PERM_CONSISTENT_READ | BLK_PERM_GRAPH_MOD |
                  BLK_PERM_WRITE_UNCHANGED;
    }

    if (bs->open_flags & BDRV_O_INACTIVE) {
        shared |= BLK_PERM_WRITE | BLK_PERM_RESIZE;
    }

    *nperm = perm;
    *nshared = shared;
}

static void bdrv_replace_child_noperm(BdrvChild *child,
                                      BlockDriverState *new_bs)
{
    BlockDriverState *old_bs = child->bs;
    int i;

    if (old_bs && new_bs) {
        assert(bdrv_get_aio_context(old_bs) == bdrv_get_aio_context(new_bs));
    }
    if (old_bs) {
        /* Detach first so that the recursive drain sections coming from @child
         * are already gone and we only end the drain sections that came from
         * elsewhere. */
        if (child->role->detach) {
            child->role->detach(child);
        }
        if (old_bs->quiesce_counter && child->role->drained_end) {
            for (i = 0; i < old_bs->quiesce_counter; i++) {
                child->role->drained_end(child);
            }
        }
        QLIST_REMOVE(child, next_parent);
    }

    child->bs = new_bs;

    if (new_bs) {
        QLIST_INSERT_HEAD(&new_bs->parents, child, next_parent);
        if (new_bs->quiesce_counter && child->role->drained_begin) {
            for (i = 0; i < new_bs->quiesce_counter; i++) {
                child->role->drained_begin(child);
            }
        }

        /* Attach only after starting new drained sections, so that recursive
         * drain sections coming from @child don't get an extra .drained_begin
         * callback. */
        if (child->role->attach) {
            child->role->attach(child);
        }
    }
}

/*
 * Updates @child to change its reference to point to @new_bs, including
 * checking and applying the necessary permisson updates both to the old node
 * and to @new_bs.
 *
 * NULL is passed as @new_bs for removing the reference before freeing @child.
 *
 * If @new_bs is not NULL, bdrv_check_perm() must be called beforehand, as this
 * function uses bdrv_set_perm() to update the permissions according to the new
 * reference that @new_bs gets.
 */
static void bdrv_replace_child(BdrvChild *child, BlockDriverState *new_bs)
{
    BlockDriverState *old_bs = child->bs;
    uint64_t perm, shared_perm;

    bdrv_replace_child_noperm(child, new_bs);

    if (old_bs) {
        /* Update permissions for old node. This is guaranteed to succeed
         * because we're just taking a parent away, so we're loosening
         * restrictions. */
        bdrv_get_cumulative_perm(old_bs, &perm, &shared_perm);
        bdrv_check_perm(old_bs, NULL, perm, shared_perm, NULL, &error_abort);
        bdrv_set_perm(old_bs, perm, shared_perm);
    }

    if (new_bs) {
        bdrv_get_cumulative_perm(new_bs, &perm, &shared_perm);
        bdrv_set_perm(new_bs, perm, shared_perm);
    }
}

BdrvChild *bdrv_root_attach_child(BlockDriverState *child_bs,
                                  const char *child_name,
                                  const BdrvChildRole *child_role,
                                  uint64_t perm, uint64_t shared_perm,
                                  void *opaque, Error **errp)
{
    BdrvChild *child;
    int ret;

    ret = bdrv_check_update_perm(child_bs, NULL, perm, shared_perm, NULL, errp);
    if (ret < 0) {
        bdrv_abort_perm_update(child_bs);
        return NULL;
    }

    child = g_new(BdrvChild, 1);
    *child = (BdrvChild) {
        .bs             = NULL,
        .name           = g_strdup(child_name),
        .role           = child_role,
        .perm           = perm,
        .shared_perm    = shared_perm,
        .opaque         = opaque,
    };

    /* This performs the matching bdrv_set_perm() for the above check. */
    bdrv_replace_child(child, child_bs);

    return child;
}

BdrvChild *bdrv_attach_child(BlockDriverState *parent_bs,
                             BlockDriverState *child_bs,
                             const char *child_name,
                             const BdrvChildRole *child_role,
                             Error **errp)
{
    BdrvChild *child;
    uint64_t perm, shared_perm;

    bdrv_get_cumulative_perm(parent_bs, &perm, &shared_perm);

    assert(parent_bs->drv);
    assert(bdrv_get_aio_context(parent_bs) == bdrv_get_aio_context(child_bs));
    bdrv_child_perm(parent_bs, child_bs, NULL, child_role, NULL,
                    perm, shared_perm, &perm, &shared_perm);

    child = bdrv_root_attach_child(child_bs, child_name, child_role,
                                   perm, shared_perm, parent_bs, errp);
    if (child == NULL) {
        return NULL;
    }

    QLIST_INSERT_HEAD(&parent_bs->children, child, next);
    return child;
}

static void bdrv_detach_child(BdrvChild *child)
{
    if (child->next.le_prev) {
        QLIST_REMOVE(child, next);
        child->next.le_prev = NULL;
    }

    bdrv_replace_child(child, NULL);

    g_free(child->name);
    g_free(child);
}

void bdrv_root_unref_child(BdrvChild *child)
{
    BlockDriverState *child_bs;

    child_bs = child->bs;
    bdrv_detach_child(child);
    bdrv_unref(child_bs);
}

void bdrv_unref_child(BlockDriverState *parent, BdrvChild *child)
{
    if (child == NULL) {
        return;
    }

    if (child->bs->inherits_from == parent) {
        BdrvChild *c;

        /* Remove inherits_from only when the last reference between parent and
         * child->bs goes away. */
        QLIST_FOREACH(c, &parent->children, next) {
            if (c != child && c->bs == child->bs) {
                break;
            }
        }
        if (c == NULL) {
            child->bs->inherits_from = NULL;
        }
    }

    bdrv_root_unref_child(child);
}


static void bdrv_parent_cb_change_media(BlockDriverState *bs, bool load)
{
    BdrvChild *c;
    QLIST_FOREACH(c, &bs->parents, next_parent) {
        if (c->role->change_media) {
            c->role->change_media(c, load);
        }
    }
}

static void bdrv_parent_cb_resize(BlockDriverState *bs)
{
    BdrvChild *c;
    QLIST_FOREACH(c, &bs->parents, next_parent) {
        if (c->role->resize) {
            c->role->resize(c);
        }
    }
}

/*
 * Sets the backing file link of a BDS. A new reference is created; callers
 * which don't need their own reference any more must call bdrv_unref().
 */
void bdrv_set_backing_hd(BlockDriverState *bs, BlockDriverState *backing_hd,
                         Error **errp)
{
    if (backing_hd) {
        bdrv_ref(backing_hd);
    }

    if (bs->backing) {
        bdrv_unref_child(bs, bs->backing);
    }

    if (!backing_hd) {
        bs->backing = NULL;
        goto out;
    }

    bs->backing = bdrv_attach_child(bs, backing_hd, "backing", &child_backing,
                                    errp);
    if (!bs->backing) {
        bdrv_unref(backing_hd);
    }

    bdrv_refresh_filename(bs);

out:
    bdrv_refresh_limits(bs, NULL);
}

/*
 * Opens the backing file for a BlockDriverState if not yet open
 *
 * bdref_key specifies the key for the image's BlockdevRef in the options QDict.
 * That QDict has to be flattened; therefore, if the BlockdevRef is a QDict
 * itself, all options starting with "${bdref_key}." are considered part of the
 * BlockdevRef.
 *
 * TODO Can this be unified with bdrv_open_image()?
 */
int bdrv_open_backing_file(BlockDriverState *bs, QDict *parent_options,
                           const char *bdref_key, Error **errp)
{
    char *backing_filename = g_malloc0(PATH_MAX);
    char *bdref_key_dot;
    const char *reference = NULL;
    int ret = 0;
    BlockDriverState *backing_hd;
    QDict *options;
    QDict *tmp_parent_options = NULL;
    Error *local_err = NULL;

    if (bs->backing != NULL) {
        goto free_exit;
    }

    /* NULL means an empty set of options */
    if (parent_options == NULL) {
        tmp_parent_options = qdict_new();
        parent_options = tmp_parent_options;
    }

    bs->open_flags &= ~BDRV_O_NO_BACKING;

    bdref_key_dot = g_strdup_printf("%s.", bdref_key);
    qdict_extract_subqdict(parent_options, &options, bdref_key_dot);
    g_free(bdref_key_dot);

    /*
     * Caution: while qdict_get_try_str() is fine, getting non-string
     * types would require more care.  When @parent_options come from
     * -blockdev or blockdev_add, its members are typed according to
     * the QAPI schema, but when they come from -drive, they're all
     * QString.
     */
    reference = qdict_get_try_str(parent_options, bdref_key);
    if (reference || qdict_haskey(options, "file.filename")) {
        backing_filename[0] = '\0';
    } else if (bs->backing_file[0] == '\0' && qdict_size(options) == 0) {
        QDECREF(options);
        goto free_exit;
    } else {
        bdrv_get_full_backing_filename(bs, backing_filename, PATH_MAX,
                                       &local_err);
        if (local_err) {
            ret = -EINVAL;
            error_propagate(errp, local_err);
            QDECREF(options);
            goto free_exit;
        }
    }

    if (!bs->drv || !bs->drv->supports_backing) {
        ret = -EINVAL;
        error_setg(errp, "Driver doesn't support backing files");
        QDECREF(options);
        goto free_exit;
    }

    if (!reference &&
        bs->backing_format[0] != '\0' && !qdict_haskey(options, "driver")) {
        qdict_put_str(options, "driver", bs->backing_format);
    }

    backing_hd = bdrv_open_inherit(*backing_filename ? backing_filename : NULL,
                                   reference, options, 0, bs, &child_backing,
                                   errp);
    if (!backing_hd) {
        bs->open_flags |= BDRV_O_NO_BACKING;
        error_prepend(errp, "Could not open backing file: ");
        ret = -EINVAL;
        goto free_exit;
    }
    bdrv_set_aio_context(backing_hd, bdrv_get_aio_context(bs));

    /* Hook up the backing file link; drop our reference, bs owns the
     * backing_hd reference now */
    bdrv_set_backing_hd(bs, backing_hd, &local_err);
    bdrv_unref(backing_hd);
    if (local_err) {
        error_propagate(errp, local_err);
        ret = -EINVAL;
        goto free_exit;
    }

    qdict_del(parent_options, bdref_key);

free_exit:
    g_free(backing_filename);
    QDECREF(tmp_parent_options);
    return ret;
}

static BlockDriverState *
bdrv_open_child_bs(const char *filename, QDict *options, const char *bdref_key,
                   BlockDriverState *parent, const BdrvChildRole *child_role,
                   bool allow_none, Error **errp)
{
    BlockDriverState *bs = NULL;
    QDict *image_options;
    char *bdref_key_dot;
    const char *reference;

    assert(child_role != NULL);

    bdref_key_dot = g_strdup_printf("%s.", bdref_key);
    qdict_extract_subqdict(options, &image_options, bdref_key_dot);
    g_free(bdref_key_dot);

    /*
     * Caution: while qdict_get_try_str() is fine, getting non-string
     * types would require more care.  When @options come from
     * -blockdev or blockdev_add, its members are typed according to
     * the QAPI schema, but when they come from -drive, they're all
     * QString.
     */
    reference = qdict_get_try_str(options, bdref_key);
    if (!filename && !reference && !qdict_size(image_options)) {
        if (!allow_none) {
            error_setg(errp, "A block device must be specified for \"%s\"",
                       bdref_key);
        }
        QDECREF(image_options);
        goto done;
    }

    bs = bdrv_open_inherit(filename, reference, image_options, 0,
                           parent, child_role, errp);
    if (!bs) {
        goto done;
    }

done:
    qdict_del(options, bdref_key);
    return bs;
}

/*
 * Opens a disk image whose options are given as BlockdevRef in another block
 * device's options.
 *
 * If allow_none is true, no image will be opened if filename is false and no
 * BlockdevRef is given. NULL will be returned, but errp remains unset.
 *
 * bdrev_key specifies the key for the image's BlockdevRef in the options QDict.
 * That QDict has to be flattened; therefore, if the BlockdevRef is a QDict
 * itself, all options starting with "${bdref_key}." are considered part of the
 * BlockdevRef.
 *
 * The BlockdevRef will be removed from the options QDict.
 */
BdrvChild *bdrv_open_child(const char *filename,
                           QDict *options, const char *bdref_key,
                           BlockDriverState *parent,
                           const BdrvChildRole *child_role,
                           bool allow_none, Error **errp)
{
    BdrvChild *c;
    BlockDriverState *bs;

    bs = bdrv_open_child_bs(filename, options, bdref_key, parent, child_role,
                            allow_none, errp);
    if (bs == NULL) {
        return NULL;
    }

    c = bdrv_attach_child(parent, bs, bdref_key, child_role, errp);
    if (!c) {
        bdrv_unref(bs);
        return NULL;
    }

    return c;
}

/* TODO Future callers may need to specify parent/child_role in order for
 * option inheritance to work. Existing callers use it for the root node. */
BlockDriverState *bdrv_open_blockdev_ref(BlockdevRef *ref, Error **errp)
{
    BlockDriverState *bs = NULL;
    Error *local_err = NULL;
    QObject *obj = NULL;
    QDict *qdict = NULL;
    const char *reference = NULL;
    Visitor *v = NULL;

    if (ref->type == QTYPE_QSTRING) {
        reference = ref->u.reference;
    } else {
        BlockdevOptions *options = &ref->u.definition;
        assert(ref->type == QTYPE_QDICT);

        v = qobject_output_visitor_new(&obj);
        visit_type_BlockdevOptions(v, NULL, &options, &local_err);
        if (local_err) {
            error_propagate(errp, local_err);
            goto fail;
        }
        visit_complete(v, &obj);

        qdict = qobject_to_qdict(obj);
        qdict_flatten(qdict);

        /* bdrv_open_inherit() defaults to the values in bdrv_flags (for
         * compatibility with other callers) rather than what we want as the
         * real defaults. Apply the defaults here instead. */
        qdict_set_default_str(qdict, BDRV_OPT_CACHE_DIRECT, "off");
        qdict_set_default_str(qdict, BDRV_OPT_CACHE_NO_FLUSH, "off");
        qdict_set_default_str(qdict, BDRV_OPT_READ_ONLY, "off");
    }

    bs = bdrv_open_inherit(NULL, reference, qdict, 0, NULL, NULL, errp);
    obj = NULL;

fail:
    qobject_decref(obj);
    visit_free(v);
    return bs;
}

static BlockDriverState *bdrv_append_temp_snapshot(BlockDriverState *bs,
                                                   int flags,
                                                   QDict *snapshot_options,
                                                   Error **errp)
{
    /* TODO: extra byte is a hack to ensure MAX_PATH space on Windows. */
    char *tmp_filename = g_malloc0(PATH_MAX + 1);
    int64_t total_size;
    QemuOpts *opts = NULL;
    BlockDriverState *bs_snapshot = NULL;
    Error *local_err = NULL;
    int ret;

    /* if snapshot, we create a temporary backing file and open it
       instead of opening 'filename' directly */

    /* Get the required size from the image */
    total_size = bdrv_getlength(bs);
    if (total_size < 0) {
        error_setg_errno(errp, -total_size, "Could not get image size");
        goto out;
    }

    /* Create the temporary image */
    ret = get_tmp_filename(tmp_filename, PATH_MAX + 1);
    if (ret < 0) {
        error_setg_errno(errp, -ret, "Could not get temporary filename");
        goto out;
    }

    opts = qemu_opts_create(bdrv_qcow2.create_opts, NULL, 0,
                            &error_abort);
    qemu_opt_set_number(opts, BLOCK_OPT_SIZE, total_size, &error_abort);
    ret = bdrv_create(&bdrv_qcow2, tmp_filename, opts, errp);
    qemu_opts_del(opts);
    if (ret < 0) {
        error_prepend(errp, "Could not create temporary overlay '%s': ",
                      tmp_filename);
        goto out;
    }

    /* Prepare options QDict for the temporary file */
    qdict_put_str(snapshot_options, "file.driver", "file");
    qdict_put_str(snapshot_options, "file.filename", tmp_filename);
    qdict_put_str(snapshot_options, "driver", "qcow2");

    bs_snapshot = bdrv_open(NULL, NULL, snapshot_options, flags, errp);
    snapshot_options = NULL;
    if (!bs_snapshot) {
        goto out;
    }

    /* bdrv_append() consumes a strong reference to bs_snapshot
     * (i.e. it will call bdrv_unref() on it) even on error, so in
     * order to be able to return one, we have to increase
     * bs_snapshot's refcount here */
    bdrv_ref(bs_snapshot);
    bdrv_append(bs_snapshot, bs, &local_err);
    if (local_err) {
        error_propagate(errp, local_err);
        bs_snapshot = NULL;
        goto out;
    }

out:
    QDECREF(snapshot_options);
    g_free(tmp_filename);
    return bs_snapshot;
}

/*
 * Opens a disk image (raw, qcow2, vmdk, ...)
 *
 * options is a QDict of options to pass to the block drivers, or NULL for an
 * empty set of options. The reference to the QDict belongs to the block layer
 * after the call (even on failure), so if the caller intends to reuse the
 * dictionary, it needs to use QINCREF() before calling bdrv_open.
 *
 * If *pbs is NULL, a new BDS will be created with a pointer to it stored there.
 * If it is not NULL, the referenced BDS will be reused.
 *
 * The reference parameter may be used to specify an existing block device which
 * should be opened. If specified, neither options nor a filename may be given,
 * nor can an existing BDS be reused (that is, *pbs has to be NULL).
 */
static BlockDriverState *bdrv_open_inherit(const char *filename,
                                           const char *reference,
                                           QDict *options, int flags,
                                           BlockDriverState *parent,
                                           const BdrvChildRole *child_role,
                                           Error **errp)
{
    int ret;
    BlockBackend *file = NULL;
    BlockDriverState *bs;
    BlockDriver *drv = NULL;
    const char *drvname;
    const char *backing;
    Error *local_err = NULL;
    QDict *snapshot_options = NULL;
    int snapshot_flags = 0;

    assert(!child_role || !flags);
    assert(!child_role == !parent);

    if (reference) {
        bool options_non_empty = options ? qdict_size(options) : false;
        QDECREF(options);

        if (filename || options_non_empty) {
            error_setg(errp, "Cannot reference an existing block device with "
                       "additional options or a new filename");
            return NULL;
        }

        bs = bdrv_lookup_bs(reference, reference, errp);
        if (!bs) {
            return NULL;
        }

        bdrv_ref(bs);
        return bs;
    }

    bs = bdrv_new();

    /* NULL means an empty set of options */
    if (options == NULL) {
        options = qdict_new();
    }

    /* json: syntax counts as explicit options, as if in the QDict */
    parse_json_protocol(options, &filename, &local_err);
    if (local_err) {
        goto fail;
    }

    bs->explicit_options = qdict_clone_shallow(options);

    if (child_role) {
        bs->inherits_from = parent;
        child_role->inherit_options(&flags, options,
                                    parent->open_flags, parent->options);
    }

    ret = bdrv_fill_options(&options, filename, &flags, &local_err);
    if (local_err) {
        goto fail;
    }

    /*
     * Set the BDRV_O_RDWR and BDRV_O_ALLOW_RDWR flags.
     * Caution: getting a boolean member of @options requires care.
     * When @options come from -blockdev or blockdev_add, members are
     * typed according to the QAPI schema, but when they come from
     * -drive, they're all QString.
     */
    if (g_strcmp0(qdict_get_try_str(options, BDRV_OPT_READ_ONLY), "on") &&
        !qdict_get_try_bool(options, BDRV_OPT_READ_ONLY, false)) {
        flags |= (BDRV_O_RDWR | BDRV_O_ALLOW_RDWR);
    } else {
        flags &= ~BDRV_O_RDWR;
    }

    if (flags & BDRV_O_SNAPSHOT) {
        snapshot_options = qdict_new();
        bdrv_temp_snapshot_options(&snapshot_flags, snapshot_options,
                                   flags, options);
        /* Let bdrv_backing_options() override "read-only" */
        qdict_del(options, BDRV_OPT_READ_ONLY);
        bdrv_backing_options(&flags, options, flags, options);
    }

    bs->open_flags = flags;
    bs->options = options;
    options = qdict_clone_shallow(options);

    /* Find the right image format driver */
    /* See cautionary note on accessing @options above */
    drvname = qdict_get_try_str(options, "driver");
    if (drvname) {
        drv = bdrv_find_format(drvname);
        if (!drv) {
            error_setg(errp, "Unknown driver: '%s'", drvname);
            goto fail;
        }
    }

    assert(drvname || !(flags & BDRV_O_PROTOCOL));

    /* See cautionary note on accessing @options above */
    backing = qdict_get_try_str(options, "backing");
    if (backing && *backing == '\0') {
        flags |= BDRV_O_NO_BACKING;
        qdict_del(options, "backing");
    }

    /* Open image file without format layer. This BlockBackend is only used for
     * probing, the block drivers will do their own bdrv_open_child() for the
     * same BDS, which is why we put the node name back into options. */
    if ((flags & BDRV_O_PROTOCOL) == 0) {
        BlockDriverState *file_bs;

        file_bs = bdrv_open_child_bs(filename, options, "file", bs,
                                     &child_file, true, &local_err);
        if (local_err) {
            goto fail;
        }
        if (file_bs != NULL) {
            /* Not requesting BLK_PERM_CONSISTENT_READ because we're only
             * looking at the header to guess the image format. This works even
             * in cases where a guest would not see a consistent state. */
            file = blk_new(0, BLK_PERM_ALL);
            blk_insert_bs(file, file_bs, &local_err);
            bdrv_unref(file_bs);
            if (local_err) {
                goto fail;
            }

            qdict_put_str(options, "file", bdrv_get_node_name(file_bs));
        }
    }

    /* Image format probing */
    bs->probed = !drv;
    if (!drv && file) {
        ret = find_image_format(file, filename, &drv, &local_err);
        if (ret < 0) {
            goto fail;
        }
        /*
         * This option update would logically belong in bdrv_fill_options(),
         * but we first need to open bs->file for the probing to work, while
         * opening bs->file already requires the (mostly) final set of options
         * so that cache mode etc. can be inherited.
         *
         * Adding the driver later is somewhat ugly, but it's not an option
         * that would ever be inherited, so it's correct. We just need to make
         * sure to update both bs->options (which has the full effective
         * options for bs) and options (which has file.* already removed).
         */
        qdict_put_str(bs->options, "driver", drv->format_name);
        qdict_put_str(options, "driver", drv->format_name);
    } else if (!drv) {
        error_setg(errp, "Must specify either driver or file");
        goto fail;
    }

    /* BDRV_O_PROTOCOL must be set iff a protocol BDS is about to be created */
    assert(!!(flags & BDRV_O_PROTOCOL) == !!drv->bdrv_file_open);
    /* file must be NULL if a protocol BDS is about to be created
     * (the inverse results in an error message from bdrv_open_common()) */
    assert(!(flags & BDRV_O_PROTOCOL) || !file);

    /* Open the image */
    ret = bdrv_open_common(bs, file, options, &local_err);
    if (ret < 0) {
        goto fail;
    }

    if (file) {
        blk_unref(file);
        file = NULL;
    }

    /* If there is a backing file, use it */
    if ((flags & BDRV_O_NO_BACKING) == 0) {
        ret = bdrv_open_backing_file(bs, options, "backing", &local_err);
        if (ret < 0) {
            goto close_and_fail;
        }
    }

    bdrv_refresh_filename(bs);

    /* Check if any unknown options were used */
    if (qdict_size(options) != 0) {
        const QDictEntry *entry = qdict_first(options);
        if (flags & BDRV_O_PROTOCOL) {
            error_setg(errp, "Block protocol '%s' doesn't support the option "
                       "'%s'", drv->format_name, entry->key);
        } else {
            error_setg(errp,
                       "Block format '%s' does not support the option '%s'",
                       drv->format_name, entry->key);
        }

        goto close_and_fail;
    }

    bdrv_parent_cb_change_media(bs, true);

    QDECREF(options);

    /* For snapshot=on, create a temporary qcow2 overlay. bs points to the
     * temporary snapshot afterwards. */
    if (snapshot_flags) {
        BlockDriverState *snapshot_bs;
        snapshot_bs = bdrv_append_temp_snapshot(bs, snapshot_flags,
                                                snapshot_options, &local_err);
        snapshot_options = NULL;
        if (local_err) {
            goto close_and_fail;
        }
        /* We are not going to return bs but the overlay on top of it
         * (snapshot_bs); thus, we have to drop the strong reference to bs
         * (which we obtained by calling bdrv_new()). bs will not be deleted,
         * though, because the overlay still has a reference to it. */
        bdrv_unref(bs);
        bs = snapshot_bs;
    }

    return bs;

fail:
    blk_unref(file);
    QDECREF(snapshot_options);
    QDECREF(bs->explicit_options);
    QDECREF(bs->options);
    QDECREF(options);
    bs->options = NULL;
    bs->explicit_options = NULL;
    bdrv_unref(bs);
    error_propagate(errp, local_err);
    return NULL;

close_and_fail:
    bdrv_unref(bs);
    QDECREF(snapshot_options);
    QDECREF(options);
    error_propagate(errp, local_err);
    return NULL;
}

BlockDriverState *bdrv_open(const char *filename, const char *reference,
                            QDict *options, int flags, Error **errp)
{
    return bdrv_open_inherit(filename, reference, options, flags, NULL,
                             NULL, errp);
}

/*
 * Adds a BlockDriverState to a simple queue for an atomic, transactional
 * reopen of multiple devices.
 *
 * bs_queue can either be an existing BlockReopenQueue that has had QSIMPLE_INIT
 * already performed, or alternatively may be NULL a new BlockReopenQueue will
 * be created and initialized. This newly created BlockReopenQueue should be
 * passed back in for subsequent calls that are intended to be of the same
 * atomic 'set'.
 *
 * bs is the BlockDriverState to add to the reopen queue.
 *
 * options contains the changed options for the associated bs
 * (the BlockReopenQueue takes ownership)
 *
 * flags contains the open flags for the associated bs
 *
 * returns a pointer to bs_queue, which is either the newly allocated
 * bs_queue, or the existing bs_queue being used.
 *
 * bs must be drained between bdrv_reopen_queue() and bdrv_reopen_multiple().
 */
static BlockReopenQueue *bdrv_reopen_queue_child(BlockReopenQueue *bs_queue,
                                                 BlockDriverState *bs,
                                                 QDict *options,
                                                 int flags,
                                                 const BdrvChildRole *role,
                                                 QDict *parent_options,
                                                 int parent_flags)
{
    assert(bs != NULL);

    BlockReopenQueueEntry *bs_entry;
    BdrvChild *child;
    QDict *old_options, *explicit_options;

    /* Make sure that the caller remembered to use a drained section. This is
     * important to avoid graph changes between the recursive queuing here and
     * bdrv_reopen_multiple(). */
    assert(bs->quiesce_counter > 0);

    if (bs_queue == NULL) {
        bs_queue = g_new0(BlockReopenQueue, 1);
        QSIMPLEQ_INIT(bs_queue);
    }

    if (!options) {
        options = qdict_new();
    }

    /* Check if this BlockDriverState is already in the queue */
    QSIMPLEQ_FOREACH(bs_entry, bs_queue, entry) {
        if (bs == bs_entry->state.bs) {
            break;
        }
    }

    /*
     * Precedence of options:
     * 1. Explicitly passed in options (highest)
     * 2. Set in flags (only for top level)
     * 3. Retained from explicitly set options of bs
     * 4. Inherited from parent node
     * 5. Retained from effective options of bs
     */

    if (!parent_options) {
        /*
         * Any setting represented by flags is always updated. If the
         * corresponding QDict option is set, it takes precedence. Otherwise
         * the flag is translated into a QDict option. The old setting of bs is
         * not considered.
         */
        update_options_from_flags(options, flags);
    }

    /* Old explicitly set values (don't overwrite by inherited value) */
    if (bs_entry) {
        old_options = qdict_clone_shallow(bs_entry->state.explicit_options);
    } else {
        old_options = qdict_clone_shallow(bs->explicit_options);
    }
    bdrv_join_options(bs, options, old_options);
    QDECREF(old_options);

    explicit_options = qdict_clone_shallow(options);

    /* Inherit from parent node */
    if (parent_options) {
        assert(!flags);
        role->inherit_options(&flags, options, parent_flags, parent_options);
    }

    /* Old values are used for options that aren't set yet */
    old_options = qdict_clone_shallow(bs->options);
    bdrv_join_options(bs, options, old_options);
    QDECREF(old_options);

    /* bdrv_open_inherit() sets and clears some additional flags internally */
    flags &= ~BDRV_O_PROTOCOL;
    if (flags & BDRV_O_RDWR) {
        flags |= BDRV_O_ALLOW_RDWR;
    }

    if (!bs_entry) {
        bs_entry = g_new0(BlockReopenQueueEntry, 1);
        QSIMPLEQ_INSERT_TAIL(bs_queue, bs_entry, entry);
    } else {
        QDECREF(bs_entry->state.options);
        QDECREF(bs_entry->state.explicit_options);
    }

    bs_entry->state.bs = bs;
    bs_entry->state.options = options;
    bs_entry->state.explicit_options = explicit_options;
    bs_entry->state.flags = flags;

    /* This needs to be overwritten in bdrv_reopen_prepare() */
    bs_entry->state.perm = UINT64_MAX;
    bs_entry->state.shared_perm = 0;

    QLIST_FOREACH(child, &bs->children, next) {
        QDict *new_child_options;
        char *child_key_dot;

        /* reopen can only change the options of block devices that were
         * implicitly created and inherited options. For other (referenced)
         * block devices, a syntax like "backing.foo" results in an error. */
        if (child->bs->inherits_from != bs) {
            continue;
        }

        child_key_dot = g_strdup_printf("%s.", child->name);
        qdict_extract_subqdict(options, &new_child_options, child_key_dot);
        g_free(child_key_dot);

        bdrv_reopen_queue_child(bs_queue, child->bs, new_child_options, 0,
                                child->role, options, flags);
    }

    return bs_queue;
}

BlockReopenQueue *bdrv_reopen_queue(BlockReopenQueue *bs_queue,
                                    BlockDriverState *bs,
                                    QDict *options, int flags)
{
    return bdrv_reopen_queue_child(bs_queue, bs, options, flags,
                                   NULL, NULL, 0);
}

/*
 * Reopen multiple BlockDriverStates atomically & transactionally.
 *
 * The queue passed in (bs_queue) must have been built up previous
 * via bdrv_reopen_queue().
 *
 * Reopens all BDS specified in the queue, with the appropriate
 * flags.  All devices are prepared for reopen, and failure of any
 * device will cause all device changes to be abandonded, and intermediate
 * data cleaned up.
 *
 * If all devices prepare successfully, then the changes are committed
 * to all devices.
 *
 * All affected nodes must be drained between bdrv_reopen_queue() and
 * bdrv_reopen_multiple().
 */
int bdrv_reopen_multiple(AioContext *ctx, BlockReopenQueue *bs_queue, Error **errp)
{
    int ret = -1;
    BlockReopenQueueEntry *bs_entry, *next;
    Error *local_err = NULL;

    assert(bs_queue != NULL);

    QSIMPLEQ_FOREACH(bs_entry, bs_queue, entry) {
        assert(bs_entry->state.bs->quiesce_counter > 0);
        if (bdrv_reopen_prepare(&bs_entry->state, bs_queue, &local_err)) {
            error_propagate(errp, local_err);
            goto cleanup;
        }
        bs_entry->prepared = true;
    }

    /* If we reach this point, we have success and just need to apply the
     * changes
     */
    QSIMPLEQ_FOREACH(bs_entry, bs_queue, entry) {
        bdrv_reopen_commit(&bs_entry->state);
    }

    ret = 0;

cleanup:
    QSIMPLEQ_FOREACH_SAFE(bs_entry, bs_queue, entry, next) {
        if (ret && bs_entry->prepared) {
            bdrv_reopen_abort(&bs_entry->state);
        } else if (ret) {
            QDECREF(bs_entry->state.explicit_options);
        }
        QDECREF(bs_entry->state.options);
        g_free(bs_entry);
    }
    g_free(bs_queue);

    return ret;
}


/* Reopen a single BlockDriverState with the specified flags. */
int bdrv_reopen(BlockDriverState *bs, int bdrv_flags, Error **errp)
{
    int ret = -1;
    Error *local_err = NULL;
    BlockReopenQueue *queue;

    bdrv_subtree_drained_begin(bs);

    queue = bdrv_reopen_queue(NULL, bs, NULL, bdrv_flags);
    ret = bdrv_reopen_multiple(bdrv_get_aio_context(bs), queue, &local_err);
    if (local_err != NULL) {
        error_propagate(errp, local_err);
    }

    bdrv_subtree_drained_end(bs);

    return ret;
}

static BlockReopenQueueEntry *find_parent_in_reopen_queue(BlockReopenQueue *q,
                                                          BdrvChild *c)
{
    BlockReopenQueueEntry *entry;

    QSIMPLEQ_FOREACH(entry, q, entry) {
        BlockDriverState *bs = entry->state.bs;
        BdrvChild *child;

        QLIST_FOREACH(child, &bs->children, next) {
            if (child == c) {
                return entry;
            }
        }
    }

    return NULL;
}

static void bdrv_reopen_perm(BlockReopenQueue *q, BlockDriverState *bs,
                             uint64_t *perm, uint64_t *shared)
{
    BdrvChild *c;
    BlockReopenQueueEntry *parent;
    uint64_t cumulative_perms = 0;
    uint64_t cumulative_shared_perms = BLK_PERM_ALL;

    QLIST_FOREACH(c, &bs->parents, next_parent) {
        parent = find_parent_in_reopen_queue(q, c);
        if (!parent) {
            cumulative_perms |= c->perm;
            cumulative_shared_perms &= c->shared_perm;
        } else {
            uint64_t nperm, nshared;

            bdrv_child_perm(parent->state.bs, bs, c, c->role, q,
                            parent->state.perm, parent->state.shared_perm,
                            &nperm, &nshared);

            cumulative_perms |= nperm;
            cumulative_shared_perms &= nshared;
        }
    }
    *perm = cumulative_perms;
    *shared = cumulative_shared_perms;
}

/*
 * Prepares a BlockDriverState for reopen. All changes are staged in the
 * 'opaque' field of the BDRVReopenState, which is used and allocated by
 * the block driver layer .bdrv_reopen_prepare()
 *
 * bs is the BlockDriverState to reopen
 * flags are the new open flags
 * queue is the reopen queue
 *
 * Returns 0 on success, non-zero on error.  On error errp will be set
 * as well.
 *
 * On failure, bdrv_reopen_abort() will be called to clean up any data.
 * It is the responsibility of the caller to then call the abort() or
 * commit() for any other BDS that have been left in a prepare() state
 *
 */
int bdrv_reopen_prepare(BDRVReopenState *reopen_state, BlockReopenQueue *queue,
                        Error **errp)
{
    int ret = -1;
    Error *local_err = NULL;
    BlockDriver *drv;
    QemuOpts *opts;
    const char *value;
    bool read_only;

    assert(reopen_state != NULL);
    assert(reopen_state->bs->drv != NULL);
    drv = reopen_state->bs->drv;

    /* Process generic block layer options */
    opts = qemu_opts_create(&bdrv_runtime_opts, NULL, 0, &error_abort);
    qemu_opts_absorb_qdict(opts, reopen_state->options, &local_err);
    if (local_err) {
        error_propagate(errp, local_err);
        ret = -EINVAL;
        goto error;
    }

    update_flags_from_options(&reopen_state->flags, opts);

    /* node-name and driver must be unchanged. Put them back into the QDict, so
     * that they are checked at the end of this function. */
    value = qemu_opt_get(opts, "node-name");
    if (value) {
        qdict_put_str(reopen_state->options, "node-name", value);
    }

    value = qemu_opt_get(opts, "driver");
    if (value) {
        qdict_put_str(reopen_state->options, "driver", value);
    }

    /* If we are to stay read-only, do not allow permission change
     * to r/w. Attempting to set to r/w may fail if either BDRV_O_ALLOW_RDWR is
     * not set, or if the BDS still has copy_on_read enabled */
    read_only = !(reopen_state->flags & BDRV_O_RDWR);
    ret = bdrv_can_set_read_only(reopen_state->bs, read_only, true, &local_err);
    if (local_err) {
        error_propagate(errp, local_err);
        goto error;
    }

    /* Calculate required permissions after reopening */
    bdrv_reopen_perm(queue, reopen_state->bs,
                     &reopen_state->perm, &reopen_state->shared_perm);

    ret = bdrv_flush(reopen_state->bs);
    if (ret) {
        error_setg_errno(errp, -ret, "Error flushing drive");
        goto error;
    }

    if (drv->bdrv_reopen_prepare) {
        ret = drv->bdrv_reopen_prepare(reopen_state, queue, &local_err);
        if (ret) {
            if (local_err != NULL) {
                error_propagate(errp, local_err);
            } else {
                error_setg(errp, "failed while preparing to reopen image '%s'",
                           reopen_state->bs->filename);
            }
            goto error;
        }
    } else {
        /* It is currently mandatory to have a bdrv_reopen_prepare()
         * handler for each supported drv. */
        error_setg(errp, "Block format '%s' used by node '%s' "
                   "does not support reopening files", drv->format_name,
                   bdrv_get_device_or_node_name(reopen_state->bs));
        ret = -1;
        goto error;
    }

    /* Options that are not handled are only okay if they are unchanged
     * compared to the old state. It is expected that some options are only
     * used for the initial open, but not reopen (e.g. filename) */
    if (qdict_size(reopen_state->options)) {
        const QDictEntry *entry = qdict_first(reopen_state->options);

        do {
            QObject *new = entry->value;
            QObject *old = qdict_get(reopen_state->bs->options, entry->key);

            /*
             * TODO: When using -drive to specify blockdev options, all values
             * will be strings; however, when using -blockdev, blockdev-add or
             * filenames using the json:{} pseudo-protocol, they will be
             * correctly typed.
             * In contrast, reopening options are (currently) always strings
             * (because you can only specify them through qemu-io; all other
             * callers do not specify any options).
             * Therefore, when using anything other than -drive to create a BDS,
             * this cannot detect non-string options as unchanged, because
             * qobject_is_equal() always returns false for objects of different
             * type.  In the future, this should be remedied by correctly typing
             * all options.  For now, this is not too big of an issue because
             * the user can simply omit options which cannot be changed anyway,
             * so they will stay unchanged.
             */
            if (!qobject_is_equal(new, old)) {
                error_setg(errp, "Cannot change the option '%s'", entry->key);
                ret = -EINVAL;
                goto error;
            }
        } while ((entry = qdict_next(reopen_state->options, entry)));
    }

    ret = bdrv_check_perm(reopen_state->bs, queue, reopen_state->perm,
                          reopen_state->shared_perm, NULL, errp);
    if (ret < 0) {
        goto error;
    }

    ret = 0;

error:
    qemu_opts_del(opts);
    return ret;
}

/*
 * Takes the staged changes for the reopen from bdrv_reopen_prepare(), and
 * makes them final by swapping the staging BlockDriverState contents into
 * the active BlockDriverState contents.
 */
void bdrv_reopen_commit(BDRVReopenState *reopen_state)
{
    BlockDriver *drv;
    BlockDriverState *bs;
    bool old_can_write, new_can_write;

    assert(reopen_state != NULL);
    bs = reopen_state->bs;
    drv = bs->drv;
    assert(drv != NULL);

    old_can_write =
        !bdrv_is_read_only(bs) && !(bdrv_get_flags(bs) & BDRV_O_INACTIVE);

    /* If there are any driver level actions to take */
    if (drv->bdrv_reopen_commit) {
        drv->bdrv_reopen_commit(reopen_state);
    }

    /* set BDS specific flags now */
    QDECREF(bs->explicit_options);

    bs->explicit_options   = reopen_state->explicit_options;
    bs->open_flags         = reopen_state->flags;
    bs->read_only = !(reopen_state->flags & BDRV_O_RDWR);

    bdrv_refresh_limits(bs, NULL);

    bdrv_set_perm(reopen_state->bs, reopen_state->perm,
                  reopen_state->shared_perm);

    new_can_write =
        !bdrv_is_read_only(bs) && !(bdrv_get_flags(bs) & BDRV_O_INACTIVE);
    if (!old_can_write && new_can_write && drv->bdrv_reopen_bitmaps_rw) {
        Error *local_err = NULL;
        if (drv->bdrv_reopen_bitmaps_rw(bs, &local_err) < 0) {
            /* This is not fatal, bitmaps just left read-only, so all following
             * writes will fail. User can remove read-only bitmaps to unblock
             * writes.
             */
            error_reportf_err(local_err,
                              "%s: Failed to make dirty bitmaps writable: ",
                              bdrv_get_node_name(bs));
        }
    }
}

/*
 * Abort the reopen, and delete and free the staged changes in
 * reopen_state
 */
void bdrv_reopen_abort(BDRVReopenState *reopen_state)
{
    BlockDriver *drv;

    assert(reopen_state != NULL);
    drv = reopen_state->bs->drv;
    assert(drv != NULL);

    if (drv->bdrv_reopen_abort) {
        drv->bdrv_reopen_abort(reopen_state);
    }

    QDECREF(reopen_state->explicit_options);

    bdrv_abort_perm_update(reopen_state->bs);
}


static void bdrv_close(BlockDriverState *bs)
{
    BdrvAioNotifier *ban, *ban_next;
    BdrvChild *child, *next;

    assert(!bs->job);
    assert(!bs->refcnt);

    bdrv_drained_begin(bs); /* complete I/O */
    bdrv_flush(bs);
    bdrv_drain(bs); /* in case flush left pending I/O */

    if (bs->drv) {
        bs->drv->bdrv_close(bs);
        bs->drv = NULL;
    }

    bdrv_set_backing_hd(bs, NULL, &error_abort);

    if (bs->file != NULL) {
        bdrv_unref_child(bs, bs->file);
        bs->file = NULL;
    }

    QLIST_FOREACH_SAFE(child, &bs->children, next, next) {
        /* TODO Remove bdrv_unref() from drivers' close function and use
         * bdrv_unref_child() here */
        if (child->bs->inherits_from == bs) {
            child->bs->inherits_from = NULL;
        }
        bdrv_detach_child(child);
    }

    g_free(bs->opaque);
    bs->opaque = NULL;
    atomic_set(&bs->copy_on_read, 0);
    bs->backing_file[0] = '\0';
    bs->backing_format[0] = '\0';
    bs->total_sectors = 0;
    bs->encrypted = false;
    bs->sg = false;
    QDECREF(bs->options);
    QDECREF(bs->explicit_options);
    bs->options = NULL;
    bs->explicit_options = NULL;
    QDECREF(bs->full_open_options);
    bs->full_open_options = NULL;

    bdrv_release_named_dirty_bitmaps(bs);
    assert(QLIST_EMPTY(&bs->dirty_bitmaps));

    QLIST_FOREACH_SAFE(ban, &bs->aio_notifiers, list, ban_next) {
        g_free(ban);
    }
    QLIST_INIT(&bs->aio_notifiers);
    bdrv_drained_end(bs);
}

void bdrv_close_all(void)
{
    block_job_cancel_sync_all();
    nbd_export_close_all();

    /* Drop references from requests still in flight, such as canceled block
     * jobs whose AIO context has not been polled yet */
    bdrv_drain_all();

    blk_remove_all_bs();
    blockdev_close_all_bdrv_states();

    assert(QTAILQ_EMPTY(&all_bdrv_states));
}

static bool should_update_child(BdrvChild *c, BlockDriverState *to)
{
    BdrvChild *to_c;

    if (c->role->stay_at_node) {
        return false;
    }

    if (c->role == &child_backing) {
        /* If @from is a backing file of @to, ignore the child to avoid
         * creating a loop. We only want to change the pointer of other
         * parents. */
        QLIST_FOREACH(to_c, &to->children, next) {
            if (to_c == c) {
                break;
            }
        }
        if (to_c) {
            return false;
        }
    }

    return true;
}

void bdrv_replace_node(BlockDriverState *from, BlockDriverState *to,
                       Error **errp)
{
    BdrvChild *c, *next;
    GSList *list = NULL, *p;
    uint64_t old_perm, old_shared;
    uint64_t perm = 0, shared = BLK_PERM_ALL;
    int ret;

    assert(!atomic_read(&from->in_flight));
    assert(!atomic_read(&to->in_flight));

    /* Make sure that @from doesn't go away until we have successfully attached
     * all of its parents to @to. */
    bdrv_ref(from);

    /* Put all parents into @list and calculate their cumulative permissions */
    QLIST_FOREACH_SAFE(c, &from->parents, next_parent, next) {
        if (!should_update_child(c, to)) {
            continue;
        }
        list = g_slist_prepend(list, c);
        perm |= c->perm;
        shared &= c->shared_perm;
    }

    /* Check whether the required permissions can be granted on @to, ignoring
     * all BdrvChild in @list so that they can't block themselves. */
    ret = bdrv_check_update_perm(to, NULL, perm, shared, list, errp);
    if (ret < 0) {
        bdrv_abort_perm_update(to);
        goto out;
    }

    /* Now actually perform the change. We performed the permission check for
     * all elements of @list at once, so set the permissions all at once at the
     * very end. */
    for (p = list; p != NULL; p = p->next) {
        c = p->data;

        bdrv_ref(to);
        bdrv_replace_child_noperm(c, to);
        bdrv_unref(from);
    }

    bdrv_get_cumulative_perm(to, &old_perm, &old_shared);
    bdrv_set_perm(to, old_perm | perm, old_shared | shared);

out:
    g_slist_free(list);
    bdrv_unref(from);
}

/*
 * Add new bs contents at the top of an image chain while the chain is
 * live, while keeping required fields on the top layer.
 *
 * This will modify the BlockDriverState fields, and swap contents
 * between bs_new and bs_top. Both bs_new and bs_top are modified.
 *
 * bs_new must not be attached to a BlockBackend.
 *
 * This function does not create any image files.
 *
 * bdrv_append() takes ownership of a bs_new reference and unrefs it because
 * that's what the callers commonly need. bs_new will be referenced by the old
 * parents of bs_top after bdrv_append() returns. If the caller needs to keep a
 * reference of its own, it must call bdrv_ref().
 */
void bdrv_append(BlockDriverState *bs_new, BlockDriverState *bs_top,
                 Error **errp)
{
    Error *local_err = NULL;

    bdrv_set_backing_hd(bs_new, bs_top, &local_err);
    if (local_err) {
        error_propagate(errp, local_err);
        goto out;
    }

    bdrv_replace_node(bs_top, bs_new, &local_err);
    if (local_err) {
        error_propagate(errp, local_err);
        bdrv_set_backing_hd(bs_new, NULL, &error_abort);
        goto out;
    }

    /* bs_new is now referenced by its new parents, we don't need the
     * additional reference any more. */
out:
    bdrv_unref(bs_new);
}

static void bdrv_delete(BlockDriverState *bs)
{
    assert(!bs->job);
    assert(bdrv_op_blocker_is_empty(bs));
    assert(!bs->refcnt);

    bdrv_close(bs);

    /* remove from list, if necessary */
    if (bs->node_name[0] != '\0') {
        QTAILQ_REMOVE(&graph_bdrv_states, bs, node_list);
    }
    QTAILQ_REMOVE(&all_bdrv_states, bs, bs_list);

    g_free(bs);
}

/*
 * Run consistency checks on an image
 *
 * Returns 0 if the check could be completed (it doesn't mean that the image is
 * free of errors) or -errno when an internal error occurred. The results of the
 * check are stored in res.
 */
static int coroutine_fn bdrv_co_check(BlockDriverState *bs,
                                      BdrvCheckResult *res, BdrvCheckMode fix)
{
    if (bs->drv == NULL) {
        return -ENOMEDIUM;
    }
    if (bs->drv->bdrv_co_check == NULL) {
        return -ENOTSUP;
    }

    memset(res, 0, sizeof(*res));
    return bs->drv->bdrv_co_check(bs, res, fix);
}

typedef struct CheckCo {
    BlockDriverState *bs;
    BdrvCheckResult *res;
    BdrvCheckMode fix;
    int ret;
} CheckCo;

static void bdrv_check_co_entry(void *opaque)
{
    CheckCo *cco = opaque;
    cco->ret = bdrv_co_check(cco->bs, cco->res, cco->fix);
}

int bdrv_check(BlockDriverState *bs,
               BdrvCheckResult *res, BdrvCheckMode fix)
{
    Coroutine *co;
    CheckCo cco = {
        .bs = bs,
        .res = res,
        .ret = -EINPROGRESS,
        .fix = fix,
    };

    if (qemu_in_coroutine()) {
        /* Fast-path if already in coroutine context */
        bdrv_check_co_entry(&cco);
    } else {
        co = qemu_coroutine_create(bdrv_check_co_entry, &cco);
        qemu_coroutine_enter(co);
        BDRV_POLL_WHILE(bs, cco.ret == -EINPROGRESS);
    }

    return cco.ret;
}

/*
 * Return values:
 * 0        - success
 * -EINVAL  - backing format specified, but no file
 * -ENOSPC  - can't update the backing file because no space is left in the
 *            image file header
 * -ENOTSUP - format driver doesn't support changing the backing file
 */
int bdrv_change_backing_file(BlockDriverState *bs,
    const char *backing_file, const char *backing_fmt)
{
    BlockDriver *drv = bs->drv;
    int ret;

    if (!drv) {
        return -ENOMEDIUM;
    }

    /* Backing file format doesn't make sense without a backing file */
    if (backing_fmt && !backing_file) {
        return -EINVAL;
    }

    if (drv->bdrv_change_backing_file != NULL) {
        ret = drv->bdrv_change_backing_file(bs, backing_file, backing_fmt);
    } else {
        ret = -ENOTSUP;
    }

    if (ret == 0) {
        pstrcpy(bs->backing_file, sizeof(bs->backing_file), backing_file ?: "");
        pstrcpy(bs->backing_format, sizeof(bs->backing_format), backing_fmt ?: "");
    }
    return ret;
}

/*
 * Finds the image layer in the chain that has 'bs' as its backing file.
 *
 * active is the current topmost image.
 *
 * Returns NULL if bs is not found in active's image chain,
 * or if active == bs.
 *
 * Returns the bottommost base image if bs == NULL.
 */
BlockDriverState *bdrv_find_overlay(BlockDriverState *active,
                                    BlockDriverState *bs)
{
    while (active && bs != backing_bs(active)) {
        active = backing_bs(active);
    }

    return active;
}

/* Given a BDS, searches for the base layer. */
BlockDriverState *bdrv_find_base(BlockDriverState *bs)
{
    return bdrv_find_overlay(bs, NULL);
}

/*
 * Drops images above 'base' up to and including 'top', and sets the image
 * above 'top' to have base as its backing file.
 *
 * Requires that the overlay to 'top' is opened r/w, so that the backing file
 * information in 'bs' can be properly updated.
 *
 * E.g., this will convert the following chain:
 * bottom <- base <- intermediate <- top <- active
 *
 * to
 *
 * bottom <- base <- active
 *
 * It is allowed for bottom==base, in which case it converts:
 *
 * base <- intermediate <- top <- active
 *
 * to
 *
 * base <- active
 *
 * If backing_file_str is non-NULL, it will be used when modifying top's
 * overlay image metadata.
 *
 * Error conditions:
 *  if active == top, that is considered an error
 *
 */
int bdrv_drop_intermediate(BlockDriverState *top, BlockDriverState *base,
                           const char *backing_file_str)
{
    BdrvChild *c, *next;
    Error *local_err = NULL;
    int ret = -EIO;

    bdrv_ref(top);

    if (!top->drv || !base->drv) {
        goto exit;
    }

    /* Make sure that base is in the backing chain of top */
    if (!bdrv_chain_contains(top, base)) {
        goto exit;
    }

    /* success - we can delete the intermediate states, and link top->base */
    /* TODO Check graph modification op blockers (BLK_PERM_GRAPH_MOD) once
     * we've figured out how they should work. */
    backing_file_str = backing_file_str ? backing_file_str : base->filename;

    QLIST_FOREACH_SAFE(c, &top->parents, next_parent, next) {
        /* Check whether we are allowed to switch c from top to base */
        GSList *ignore_children = g_slist_prepend(NULL, c);
        bdrv_check_update_perm(base, NULL, c->perm, c->shared_perm,
                               ignore_children, &local_err);
        if (local_err) {
            ret = -EPERM;
            error_report_err(local_err);
            goto exit;
        }
        g_slist_free(ignore_children);

        /* If so, update the backing file path in the image file */
        if (c->role->update_filename) {
            ret = c->role->update_filename(c, base, backing_file_str,
                                           &local_err);
            if (ret < 0) {
                bdrv_abort_perm_update(base);
                error_report_err(local_err);
                goto exit;
            }
        }

        /* Do the actual switch in the in-memory graph.
         * Completes bdrv_check_update_perm() transaction internally. */
        bdrv_ref(base);
        bdrv_replace_child(c, base);
        bdrv_unref(top);
    }

    ret = 0;
exit:
    bdrv_unref(top);
    return ret;
}

/**
 * Truncate file to 'offset' bytes (needed only for file protocols)
 */
int bdrv_truncate(BdrvChild *child, int64_t offset, PreallocMode prealloc,
                  Error **errp)
{
    BlockDriverState *bs = child->bs;
    BlockDriver *drv = bs->drv;
    int ret;

    assert(child->perm & BLK_PERM_RESIZE);

    /* if bs->drv == NULL, bs is closed, so there's nothing to do here */
    if (!drv) {
        error_setg(errp, "No medium inserted");
        return -ENOMEDIUM;
    }
    if (offset < 0) {
        error_setg(errp, "Image size cannot be negative");
        return -EINVAL;
    }

    if (!drv->bdrv_truncate) {
        if (bs->file && drv->is_filter) {
            return bdrv_truncate(bs->file, offset, prealloc, errp);
        }
        error_setg(errp, "Image format driver does not support resize");
        return -ENOTSUP;
    }
    if (bs->read_only) {
        error_setg(errp, "Image is read-only");
        return -EACCES;
    }

    assert(!(bs->open_flags & BDRV_O_INACTIVE));

    ret = drv->bdrv_truncate(bs, offset, prealloc, errp);
    if (ret < 0) {
        return ret;
    }
    ret = refresh_total_sectors(bs, offset >> BDRV_SECTOR_BITS);
    if (ret < 0) {
        error_setg_errno(errp, -ret, "Could not refresh total sector count");
    } else {
        offset = bs->total_sectors * BDRV_SECTOR_SIZE;
    }
    bdrv_dirty_bitmap_truncate(bs, offset);
    bdrv_parent_cb_resize(bs);
    atomic_inc(&bs->write_gen);
    return ret;
}

/**
 * Length of a allocated file in bytes. Sparse files are counted by actual
 * allocated space. Return < 0 if error or unknown.
 */
int64_t bdrv_get_allocated_file_size(BlockDriverState *bs)
{
    BlockDriver *drv = bs->drv;
    if (!drv) {
        return -ENOMEDIUM;
    }
    if (drv->bdrv_get_allocated_file_size) {
        return drv->bdrv_get_allocated_file_size(bs);
    }
    if (bs->file) {
        return bdrv_get_allocated_file_size(bs->file->bs);
    }
    return -ENOTSUP;
}

/*
 * bdrv_measure:
 * @drv: Format driver
 * @opts: Creation options for new image
 * @in_bs: Existing image containing data for new image (may be NULL)
 * @errp: Error object
 * Returns: A #BlockMeasureInfo (free using qapi_free_BlockMeasureInfo())
 *          or NULL on error
 *
 * Calculate file size required to create a new image.
 *
 * If @in_bs is given then space for allocated clusters and zero clusters
 * from that image are included in the calculation.  If @opts contains a
 * backing file that is shared by @in_bs then backing clusters may be omitted
 * from the calculation.
 *
 * If @in_bs is NULL then the calculation includes no allocated clusters
 * unless a preallocation option is given in @opts.
 *
 * Note that @in_bs may use a different BlockDriver from @drv.
 *
 * If an error occurs the @errp pointer is set.
 */
BlockMeasureInfo *bdrv_measure(BlockDriver *drv, QemuOpts *opts,
                               BlockDriverState *in_bs, Error **errp)
{
    if (!drv->bdrv_measure) {
        error_setg(errp, "Block driver '%s' does not support size measurement",
                   drv->format_name);
        return NULL;
    }

    return drv->bdrv_measure(opts, in_bs, errp);
}

/**
 * Return number of sectors on success, -errno on error.
 */
int64_t bdrv_nb_sectors(BlockDriverState *bs)
{
    BlockDriver *drv = bs->drv;

    if (!drv)
        return -ENOMEDIUM;

    if (drv->has_variable_length) {
        int ret = refresh_total_sectors(bs, bs->total_sectors);
        if (ret < 0) {
            return ret;
        }
    }
    return bs->total_sectors;
}

/**
 * Return length in bytes on success, -errno on error.
 * The length is always a multiple of BDRV_SECTOR_SIZE.
 */
int64_t bdrv_getlength(BlockDriverState *bs)
{
    int64_t ret = bdrv_nb_sectors(bs);

    ret = ret > INT64_MAX / BDRV_SECTOR_SIZE ? -EFBIG : ret;
    return ret < 0 ? ret : ret * BDRV_SECTOR_SIZE;
}

/* return 0 as number of sectors if no device present or error */
void bdrv_get_geometry(BlockDriverState *bs, uint64_t *nb_sectors_ptr)
{
    int64_t nb_sectors = bdrv_nb_sectors(bs);

    *nb_sectors_ptr = nb_sectors < 0 ? 0 : nb_sectors;
}

bool bdrv_is_sg(BlockDriverState *bs)
{
    return bs->sg;
}

bool bdrv_is_encrypted(BlockDriverState *bs)
{
    if (bs->backing && bs->backing->bs->encrypted) {
        return true;
    }
    return bs->encrypted;
}

const char *bdrv_get_format_name(BlockDriverState *bs)
{
    return bs->drv ? bs->drv->format_name : NULL;
}

static int qsort_strcmp(const void *a, const void *b)
{
    return strcmp(*(char *const *)a, *(char *const *)b);
}

//遍历format名称
void bdrv_iterate_format(void (*it)(void *opaque, const char *name),
                         void *opaque)
{
    BlockDriver *drv;
    int count = 0;
    int i;
    const char **formats = NULL;

    //针对bdrv_drivers收集已注册的块驱动名称
    QLIST_FOREACH(drv, &bdrv_drivers, list) {
        if (drv->format_name) {
            bool found = false;
            int i = count;
            //检查下，此驱动是否已被找到过，找到过，则不再加入
            while (formats && i && !found) {
                found = !strcmp(formats[--i], drv->format_name);
            }

            if (!found) {
            	//如果在formats中没有找到format_name,则存放入formats中
                formats = g_renew(const char *, formats, count + 1);
                formats[count++] = drv->format_name;
            }
        }
    }

    //针对block_driver_modules(自动生成的数组，见python脚本）收集名称
    for (i = 0; i < (int)ARRAY_SIZE(block_driver_modules); i++) {
        const char *format_name = block_driver_modules[i].format_name;

        if (format_name) {
            bool found = false;
            int j = count;

            //检查是否未包含，如果没有包含，则将其包含
            while (formats && j && !found) {
                found = !strcmp(formats[--j], format_name);
            }

            if (!found) {
                formats = g_renew(const char *, formats, count + 1);
                formats[count++] = format_name;
            }
        }
    }

    qsort(formats, count, sizeof(formats[0]), qsort_strcmp);

    //针对每个名称，进行遍历
    for (i = 0; i < count; i++) {
        it(opaque, formats[i]);
    }

    g_free(formats);
}

/* This function is to find a node in the bs graph */
BlockDriverState *bdrv_find_node(const char *node_name)
{
    BlockDriverState *bs;

    assert(node_name);

    QTAILQ_FOREACH(bs, &graph_bdrv_states, node_list) {
        if (!strcmp(node_name, bs->node_name)) {
            return bs;
        }
    }
    return NULL;
}

/* Put this QMP function here so it can access the static graph_bdrv_states. */
BlockDeviceInfoList *bdrv_named_nodes_list(Error **errp)
{
    BlockDeviceInfoList *list, *entry;
    BlockDriverState *bs;

    list = NULL;
    QTAILQ_FOREACH(bs, &graph_bdrv_states, node_list) {
        BlockDeviceInfo *info = bdrv_block_device_info(NULL, bs, errp);
        if (!info) {
            qapi_free_BlockDeviceInfoList(list);
            return NULL;
        }
        entry = g_malloc0(sizeof(*entry));
        entry->value = info;
        entry->next = list;
        list = entry;
    }

    return list;
}

BlockDriverState *bdrv_lookup_bs(const char *device,
                                 const char *node_name,
                                 Error **errp)
{
    BlockBackend *blk;
    BlockDriverState *bs;

    if (device) {
        blk = blk_by_name(device);

        if (blk) {
            bs = blk_bs(blk);
            if (!bs) {
                error_setg(errp, "Device '%s' has no medium", device);
            }

            return bs;
        }
    }

    if (node_name) {
        bs = bdrv_find_node(node_name);

        if (bs) {
            return bs;
        }
    }

    error_setg(errp, "Cannot find device=%s nor node_name=%s",
                     device ? device : "",
                     node_name ? node_name : "");
    return NULL;
}

/* If 'base' is in the same chain as 'top', return true. Otherwise,
 * return false.  If either argument is NULL, return false. */
bool bdrv_chain_contains(BlockDriverState *top, BlockDriverState *base)
{
    while (top && top != base) {
        top = backing_bs(top);
    }

    return top != NULL;
}

BlockDriverState *bdrv_next_node(BlockDriverState *bs)
{
    if (!bs) {
        return QTAILQ_FIRST(&graph_bdrv_states);
    }
    return QTAILQ_NEXT(bs, node_list);
}

const char *bdrv_get_node_name(const BlockDriverState *bs)
{
    return bs->node_name;
}

const char *bdrv_get_parent_name(const BlockDriverState *bs)
{
    BdrvChild *c;
    const char *name;

    /* If multiple parents have a name, just pick the first one. */
    QLIST_FOREACH(c, &bs->parents, next_parent) {
        if (c->role->get_name) {
            name = c->role->get_name(c);
            if (name && *name) {
                return name;
            }
        }
    }

    return NULL;
}

/* TODO check what callers really want: bs->node_name or blk_name() */
const char *bdrv_get_device_name(const BlockDriverState *bs)
{
    return bdrv_get_parent_name(bs) ?: "";
}

/* This can be used to identify nodes that might not have a device
 * name associated. Since node and device names live in the same
 * namespace, the result is unambiguous. The exception is if both are
 * absent, then this returns an empty (non-null) string. */
const char *bdrv_get_device_or_node_name(const BlockDriverState *bs)
{
    return bdrv_get_parent_name(bs) ?: bs->node_name;
}

int bdrv_get_flags(BlockDriverState *bs)
{
    return bs->open_flags;
}

int bdrv_has_zero_init_1(BlockDriverState *bs)
{
    return 1;
}

int bdrv_has_zero_init(BlockDriverState *bs)
{
    if (!bs->drv) {
        return 0;
    }

    /* If BS is a copy on write image, it is initialized to
       the contents of the base image, which may not be zeroes.  */
    if (bs->backing) {
        return 0;
    }
    if (bs->drv->bdrv_has_zero_init) {
        return bs->drv->bdrv_has_zero_init(bs);
    }
    if (bs->file && bs->drv->is_filter) {
        return bdrv_has_zero_init(bs->file->bs);
    }

    /* safe default */
    return 0;
}

bool bdrv_unallocated_blocks_are_zero(BlockDriverState *bs)
{
    BlockDriverInfo bdi;

    if (bs->backing) {
        return false;
    }

    if (bdrv_get_info(bs, &bdi) == 0) {
        return bdi.unallocated_blocks_are_zero;
    }

    return false;
}

bool bdrv_can_write_zeroes_with_unmap(BlockDriverState *bs)
{
    if (!(bs->open_flags & BDRV_O_UNMAP)) {
        return false;
    }

    return bs->supported_zero_flags & BDRV_REQ_MAY_UNMAP;
}

const char *bdrv_get_encrypted_filename(BlockDriverState *bs)
{
    if (bs->backing && bs->backing->bs->encrypted)
        return bs->backing_file;
    else if (bs->encrypted)
        return bs->filename;
    else
        return NULL;
}

void bdrv_get_backing_filename(BlockDriverState *bs,
                               char *filename, int filename_size)
{
    pstrcpy(filename, filename_size, bs->backing_file);
}

int bdrv_get_info(BlockDriverState *bs, BlockDriverInfo *bdi)
{
    BlockDriver *drv = bs->drv;
    /* if bs->drv == NULL, bs is closed, so there's nothing to do here */
    if (!drv) {
        return -ENOMEDIUM;
    }
    if (!drv->bdrv_get_info) {
        if (bs->file && drv->is_filter) {
            return bdrv_get_info(bs->file->bs, bdi);
        }
        return -ENOTSUP;
    }
    memset(bdi, 0, sizeof(*bdi));
    return drv->bdrv_get_info(bs, bdi);
}

ImageInfoSpecific *bdrv_get_specific_info(BlockDriverState *bs)
{
    BlockDriver *drv = bs->drv;
    if (drv && drv->bdrv_get_specific_info) {
        return drv->bdrv_get_specific_info(bs);
    }
    return NULL;
}

void bdrv_debug_event(BlockDriverState *bs, BlkdebugEvent event)
{
    if (!bs || !bs->drv || !bs->drv->bdrv_debug_event) {
        return;
    }

    bs->drv->bdrv_debug_event(bs, event);
}

int bdrv_debug_breakpoint(BlockDriverState *bs, const char *event,
                          const char *tag)
{
    while (bs && bs->drv && !bs->drv->bdrv_debug_breakpoint) {
        bs = bs->file ? bs->file->bs : NULL;
    }

    if (bs && bs->drv && bs->drv->bdrv_debug_breakpoint) {
        return bs->drv->bdrv_debug_breakpoint(bs, event, tag);
    }

    return -ENOTSUP;
}

int bdrv_debug_remove_breakpoint(BlockDriverState *bs, const char *tag)
{
    while (bs && bs->drv && !bs->drv->bdrv_debug_remove_breakpoint) {
        bs = bs->file ? bs->file->bs : NULL;
    }

    if (bs && bs->drv && bs->drv->bdrv_debug_remove_breakpoint) {
        return bs->drv->bdrv_debug_remove_breakpoint(bs, tag);
    }

    return -ENOTSUP;
}

int bdrv_debug_resume(BlockDriverState *bs, const char *tag)
{
    while (bs && (!bs->drv || !bs->drv->bdrv_debug_resume)) {
        bs = bs->file ? bs->file->bs : NULL;
    }

    if (bs && bs->drv && bs->drv->bdrv_debug_resume) {
        return bs->drv->bdrv_debug_resume(bs, tag);
    }

    return -ENOTSUP;
}

bool bdrv_debug_is_suspended(BlockDriverState *bs, const char *tag)
{
    while (bs && bs->drv && !bs->drv->bdrv_debug_is_suspended) {
        bs = bs->file ? bs->file->bs : NULL;
    }

    if (bs && bs->drv && bs->drv->bdrv_debug_is_suspended) {
        return bs->drv->bdrv_debug_is_suspended(bs, tag);
    }

    return false;
}

/* backing_file can either be relative, or absolute, or a protocol.  If it is
 * relative, it must be relative to the chain.  So, passing in bs->filename
 * from a BDS as backing_file should not be done, as that may be relative to
 * the CWD rather than the chain. */
BlockDriverState *bdrv_find_backing_image(BlockDriverState *bs,
        const char *backing_file)
{
    char *filename_full = NULL;
    char *backing_file_full = NULL;
    char *filename_tmp = NULL;
    int is_protocol = 0;
    BlockDriverState *curr_bs = NULL;
    BlockDriverState *retval = NULL;
    Error *local_error = NULL;

    if (!bs || !bs->drv || !backing_file) {
        return NULL;
    }

    filename_full     = g_malloc(PATH_MAX);
    backing_file_full = g_malloc(PATH_MAX);
    filename_tmp      = g_malloc(PATH_MAX);

    is_protocol = path_has_protocol(backing_file);

    for (curr_bs = bs; curr_bs->backing; curr_bs = curr_bs->backing->bs) {

        /* If either of the filename paths is actually a protocol, then
         * compare unmodified paths; otherwise make paths relative */
        if (is_protocol || path_has_protocol(curr_bs->backing_file)) {
            if (strcmp(backing_file, curr_bs->backing_file) == 0) {
                retval = curr_bs->backing->bs;
                break;
            }
            /* Also check against the full backing filename for the image */
            bdrv_get_full_backing_filename(curr_bs, backing_file_full, PATH_MAX,
                                           &local_error);
            if (local_error == NULL) {
                if (strcmp(backing_file, backing_file_full) == 0) {
                    retval = curr_bs->backing->bs;
                    break;
                }
            } else {
                error_free(local_error);
                local_error = NULL;
            }
        } else {
            /* If not an absolute filename path, make it relative to the current
             * image's filename path */
            path_combine(filename_tmp, PATH_MAX, curr_bs->filename,
                         backing_file);

            /* We are going to compare absolute pathnames */
            if (!realpath(filename_tmp, filename_full)) {
                continue;
            }

            /* We need to make sure the backing filename we are comparing against
             * is relative to the current image filename (or absolute) */
            path_combine(filename_tmp, PATH_MAX, curr_bs->filename,
                         curr_bs->backing_file);

            if (!realpath(filename_tmp, backing_file_full)) {
                continue;
            }

            if (strcmp(backing_file_full, filename_full) == 0) {
                retval = curr_bs->backing->bs;
                break;
            }
        }
    }

    g_free(filename_full);
    g_free(backing_file_full);
    g_free(filename_tmp);
    return retval;
}

//调用MODULE_INIT_BLOCK类型的初始化
void bdrv_init(void)
{
    module_call_init(MODULE_INIT_BLOCK);
}

void bdrv_init_with_whitelist(void)
{
    use_bdrv_whitelist = 1;
    bdrv_init();
}

static void coroutine_fn bdrv_co_invalidate_cache(BlockDriverState *bs,
                                                  Error **errp)
{
    BdrvChild *child, *parent;
    uint64_t perm, shared_perm;
    Error *local_err = NULL;
    int ret;

    if (!bs->drv)  {
        return;
    }

    if (!(bs->open_flags & BDRV_O_INACTIVE)) {
        return;
    }

    QLIST_FOREACH(child, &bs->children, next) {
        bdrv_co_invalidate_cache(child->bs, &local_err);
        if (local_err) {
            error_propagate(errp, local_err);
            return;
        }
    }

    /*
     * Update permissions, they may differ for inactive nodes.
     *
     * Note that the required permissions of inactive images are always a
     * subset of the permissions required after activating the image. This
     * allows us to just get the permissions upfront without restricting
     * drv->bdrv_invalidate_cache().
     *
     * It also means that in error cases, we don't have to try and revert to
     * the old permissions (which is an operation that could fail, too). We can
     * just keep the extended permissions for the next time that an activation
     * of the image is tried.
     */
    bs->open_flags &= ~BDRV_O_INACTIVE;
    bdrv_get_cumulative_perm(bs, &perm, &shared_perm);
    ret = bdrv_check_perm(bs, NULL, perm, shared_perm, NULL, &local_err);
    if (ret < 0) {
        bs->open_flags |= BDRV_O_INACTIVE;
        error_propagate(errp, local_err);
        return;
    }
    bdrv_set_perm(bs, perm, shared_perm);

    if (bs->drv->bdrv_co_invalidate_cache) {
        bs->drv->bdrv_co_invalidate_cache(bs, &local_err);
        if (local_err) {
            bs->open_flags |= BDRV_O_INACTIVE;
            error_propagate(errp, local_err);
            return;
        }
    }

    ret = refresh_total_sectors(bs, bs->total_sectors);
    if (ret < 0) {
        bs->open_flags |= BDRV_O_INACTIVE;
        error_setg_errno(errp, -ret, "Could not refresh total sector count");
        return;
    }

    QLIST_FOREACH(parent, &bs->parents, next_parent) {
        if (parent->role->activate) {
            parent->role->activate(parent, &local_err);
            if (local_err) {
                error_propagate(errp, local_err);
                return;
            }
        }
    }
}

typedef struct InvalidateCacheCo {
    BlockDriverState *bs;
    Error **errp;
    bool done;
} InvalidateCacheCo;

static void coroutine_fn bdrv_invalidate_cache_co_entry(void *opaque)
{
    InvalidateCacheCo *ico = opaque;
    bdrv_co_invalidate_cache(ico->bs, ico->errp);
    ico->done = true;
}

void bdrv_invalidate_cache(BlockDriverState *bs, Error **errp)
{
    Coroutine *co;
    InvalidateCacheCo ico = {
        .bs = bs,
        .done = false,
        .errp = errp
    };

    if (qemu_in_coroutine()) {
        /* Fast-path if already in coroutine context */
        bdrv_invalidate_cache_co_entry(&ico);
    } else {
        co = qemu_coroutine_create(bdrv_invalidate_cache_co_entry, &ico);
        qemu_coroutine_enter(co);
        BDRV_POLL_WHILE(bs, !ico.done);
    }
}

void bdrv_invalidate_cache_all(Error **errp)
{
    BlockDriverState *bs;
    Error *local_err = NULL;
    BdrvNextIterator it;

    for (bs = bdrv_first(&it); bs; bs = bdrv_next(&it)) {
        AioContext *aio_context = bdrv_get_aio_context(bs);

        aio_context_acquire(aio_context);
        bdrv_invalidate_cache(bs, &local_err);
        aio_context_release(aio_context);
        if (local_err) {
            error_propagate(errp, local_err);
            bdrv_next_cleanup(&it);
            return;
        }
    }
}

static int bdrv_inactivate_recurse(BlockDriverState *bs,
                                   bool setting_flag)
{
    BdrvChild *child, *parent;
    int ret;

    if (!bs->drv) {
        return -ENOMEDIUM;
    }

    if (!setting_flag && bs->drv->bdrv_inactivate) {
        ret = bs->drv->bdrv_inactivate(bs);
        if (ret < 0) {
            return ret;
        }
    }

    if (setting_flag && !(bs->open_flags & BDRV_O_INACTIVE)) {
        uint64_t perm, shared_perm;

        QLIST_FOREACH(parent, &bs->parents, next_parent) {
            if (parent->role->inactivate) {
                ret = parent->role->inactivate(parent);
                if (ret < 0) {
                    return ret;
                }
            }
        }

        bs->open_flags |= BDRV_O_INACTIVE;

        /* Update permissions, they may differ for inactive nodes */
        bdrv_get_cumulative_perm(bs, &perm, &shared_perm);
        bdrv_check_perm(bs, NULL, perm, shared_perm, NULL, &error_abort);
        bdrv_set_perm(bs, perm, shared_perm);
    }

    QLIST_FOREACH(child, &bs->children, next) {
        ret = bdrv_inactivate_recurse(child->bs, setting_flag);
        if (ret < 0) {
            return ret;
        }
    }

    /* At this point persistent bitmaps should be already stored by the format
     * driver */
    bdrv_release_persistent_dirty_bitmaps(bs);

    return 0;
}

int bdrv_inactivate_all(void)
{
    BlockDriverState *bs = NULL;
    BdrvNextIterator it;
    int ret = 0;
    int pass;
    GSList *aio_ctxs = NULL, *ctx;

    for (bs = bdrv_first(&it); bs; bs = bdrv_next(&it)) {
        AioContext *aio_context = bdrv_get_aio_context(bs);

        if (!g_slist_find(aio_ctxs, aio_context)) {
            aio_ctxs = g_slist_prepend(aio_ctxs, aio_context);
            aio_context_acquire(aio_context);
        }
    }

    /* We do two passes of inactivation. The first pass calls to drivers'
     * .bdrv_inactivate callbacks recursively so all cache is flushed to disk;
     * the second pass sets the BDRV_O_INACTIVE flag so that no further write
     * is allowed. */
    for (pass = 0; pass < 2; pass++) {
        for (bs = bdrv_first(&it); bs; bs = bdrv_next(&it)) {
            ret = bdrv_inactivate_recurse(bs, pass);
            if (ret < 0) {
                bdrv_next_cleanup(&it);
                goto out;
            }
        }
    }

out:
    for (ctx = aio_ctxs; ctx != NULL; ctx = ctx->next) {
        AioContext *aio_context = ctx->data;
        aio_context_release(aio_context);
    }
    g_slist_free(aio_ctxs);

    return ret;
}

/**************************************************************/
/* removable device support */

/**
 * Return TRUE if the media is present
 */
bool bdrv_is_inserted(BlockDriverState *bs)
{
    BlockDriver *drv = bs->drv;
    BdrvChild *child;

    if (!drv) {
        return false;
    }
    if (drv->bdrv_is_inserted) {
        return drv->bdrv_is_inserted(bs);
    }
    QLIST_FOREACH(child, &bs->children, next) {
        if (!bdrv_is_inserted(child->bs)) {
            return false;
        }
    }
    return true;
}

/**
 * If eject_flag is TRUE, eject the media. Otherwise, close the tray
 */
void bdrv_eject(BlockDriverState *bs, bool eject_flag)
{
    BlockDriver *drv = bs->drv;

    if (drv && drv->bdrv_eject) {
        drv->bdrv_eject(bs, eject_flag);
    }
}

/**
 * Lock or unlock the media (if it is locked, the user won't be able
 * to eject it manually).
 */
void bdrv_lock_medium(BlockDriverState *bs, bool locked)
{
    BlockDriver *drv = bs->drv;

    trace_bdrv_lock_medium(bs, locked);

    if (drv && drv->bdrv_lock_medium) {
        drv->bdrv_lock_medium(bs, locked);
    }
}

/* Get a reference to bs */
void bdrv_ref(BlockDriverState *bs)
{
    bs->refcnt++;
}

/* Release a previously grabbed reference to bs.
 * If after releasing, reference count is zero, the BlockDriverState is
 * deleted. */
void bdrv_unref(BlockDriverState *bs)
{
    if (!bs) {
        return;
    }
    assert(bs->refcnt > 0);
    if (--bs->refcnt == 0) {
        bdrv_delete(bs);
    }
}

struct BdrvOpBlocker {
    Error *reason;
    QLIST_ENTRY(BdrvOpBlocker) list;
};

bool bdrv_op_is_blocked(BlockDriverState *bs, BlockOpType op, Error **errp)
{
    BdrvOpBlocker *blocker;
    assert((int) op >= 0 && op < BLOCK_OP_TYPE_MAX);
    if (!QLIST_EMPTY(&bs->op_blockers[op])) {
        blocker = QLIST_FIRST(&bs->op_blockers[op]);
        error_propagate(errp, error_copy(blocker->reason));
        error_prepend(errp, "Node '%s' is busy: ",
                      bdrv_get_device_or_node_name(bs));
        return true;
    }
    return false;
}

void bdrv_op_block(BlockDriverState *bs, BlockOpType op, Error *reason)
{
    BdrvOpBlocker *blocker;
    assert((int) op >= 0 && op < BLOCK_OP_TYPE_MAX);

    blocker = g_new0(BdrvOpBlocker, 1);
    blocker->reason = reason;
    QLIST_INSERT_HEAD(&bs->op_blockers[op], blocker, list);
}

void bdrv_op_unblock(BlockDriverState *bs, BlockOpType op, Error *reason)
{
    BdrvOpBlocker *blocker, *next;
    assert((int) op >= 0 && op < BLOCK_OP_TYPE_MAX);
    QLIST_FOREACH_SAFE(blocker, &bs->op_blockers[op], list, next) {
        if (blocker->reason == reason) {
            QLIST_REMOVE(blocker, list);
            g_free(blocker);
        }
    }
}

void bdrv_op_block_all(BlockDriverState *bs, Error *reason)
{
    int i;
    for (i = 0; i < BLOCK_OP_TYPE_MAX; i++) {
        bdrv_op_block(bs, i, reason);
    }
}

void bdrv_op_unblock_all(BlockDriverState *bs, Error *reason)
{
    int i;
    for (i = 0; i < BLOCK_OP_TYPE_MAX; i++) {
        bdrv_op_unblock(bs, i, reason);
    }
}

bool bdrv_op_blocker_is_empty(BlockDriverState *bs)
{
    int i;

    for (i = 0; i < BLOCK_OP_TYPE_MAX; i++) {
        if (!QLIST_EMPTY(&bs->op_blockers[i])) {
            return false;
        }
    }
    return true;
}

//filename是要创建的文件名称，mft是文件对应的格式
void bdrv_img_create(const char *filename, const char *fmt,
                     const char *base_filename, const char *base_fmt,
                     char *options, uint64_t img_size, int flags, bool quiet,
                     Error **errp)
{
    QemuOptsList *create_opts = NULL;
    QemuOpts *opts = NULL;
    const char *backing_fmt, *backing_file;
    int64_t size;
    BlockDriver *drv, *proto_drv;
    Error *local_err = NULL;
    int ret = 0;

    /* Find driver and parse its options */
    //通过格式找驱动
    drv = bdrv_find_format(fmt);
    if (!drv) {
    		//找不到driver,失败
        error_setg(errp, "Unknown file format '%s'", fmt);
        return;
    }

    //通过文件路径，找协议驱动（cdrom等）
    proto_drv = bdrv_find_protocol(filename, true, errp);
    if (!proto_drv) {
        return;
    }

    //如果驱动没有create操作的选项，则报错
    if (!drv->create_opts) {
        error_setg(errp, "Format driver '%s' does not support image creation",
                   drv->format_name);
        return;
    }

    //如果协议驱动没有create操作的选项，报错
    if (!proto_drv->create_opts) {
        error_setg(errp, "Protocol driver '%s' does not support image creation",
                   proto_drv->format_name);
        return;
    }

    //将镜像驱动，协议层驱动支持的选项都串起来
    //将dvr->create_opts,proto_drv->create_opts串连在一起
    create_opts = qemu_opts_append(create_opts, drv->create_opts);
    create_opts = qemu_opts_append(create_opts, proto_drv->create_opts);

    /* Create parameter list with default values */
    //构造opts
    opts = qemu_opts_create(create_opts, NULL, 0, &error_abort);
    //存入'size'参数
    qemu_opt_set_number(opts, BLOCK_OPT_SIZE, img_size, &error_abort);

    /* Parse -o options */
    if (options) {
    	//用户输入了选项，解析这些选项
        qemu_opts_do_parse(opts, options, NULL, &local_err);
        if (local_err) {
            error_report_err(local_err);
            local_err = NULL;
            error_setg(errp, "Invalid options for file format '%s'", fmt);
            goto out;
        }
    }

    if (base_filename) {
    	//添加backing_file选项
        qemu_opt_set(opts, BLOCK_OPT_BACKING_FILE, base_filename, &local_err);
        if (local_err) {
            error_setg(errp, "Backing file not supported for file format '%s'",
                       fmt);
            goto out;
        }
    }

    if (base_fmt) {
    	//添加backing_fmt选项
        qemu_opt_set(opts, BLOCK_OPT_BACKING_FMT, base_fmt, &local_err);
        if (local_err) {
            error_setg(errp, "Backing file format not supported for file "
                             "format '%s'", fmt);
            goto out;
        }
    }

    backing_file = qemu_opt_get(opts, BLOCK_OPT_BACKING_FILE);
    if (backing_file) {
        if (!strcmp(filename, backing_file)) {
            error_setg(errp, "Error: Trying to create an image with the "
                             "same filename as the backing file");
            goto out;
        }
    }

    backing_fmt = qemu_opt_get(opts, BLOCK_OPT_BACKING_FMT);

    /* The size for the image must always be specified, unless we have a backing
     * file and we have not been forbidden from opening it. */
    //有backing_file时，size可以为－1
    size = qemu_opt_get_size(opts, BLOCK_OPT_SIZE, img_size);
    if (backing_file && !(flags & BDRV_O_NO_BACKING)) {
        BlockDriverState *bs;
        char *full_backing = g_new0(char, PATH_MAX);
        int back_flags;
        QDict *backing_options = NULL;

        //获取backing的路径
        bdrv_get_full_backing_filename_from_filename(filename, backing_file,
                                                     full_backing, PATH_MAX,
                                                     &local_err);
        if (local_err) {
            g_free(full_backing);
            goto out;
        }

        /* backing files always opened read-only */
        back_flags = flags;
        back_flags &= ~(BDRV_O_RDWR | BDRV_O_SNAPSHOT | BDRV_O_NO_BACKING);

        backing_options = qdict_new();
        if (backing_fmt) {
            qdict_put_str(backing_options, "driver", backing_fmt);
        }
        qdict_put_bool(backing_options, BDRV_OPT_FORCE_SHARE, true);

        bs = bdrv_open(full_backing, NULL, backing_options, back_flags,
                       &local_err);
        g_free(full_backing);
        if (!bs && size != -1) {
            /* Couldn't open BS, but we have a size, so it's nonfatal */
            warn_reportf_err(local_err,
                            "Could not verify backing image. "
                            "This may become an error in future versions.\n");
            local_err = NULL;
        } else if (!bs) {
            /* Couldn't open bs, do not have size */
            error_append_hint(&local_err,
                              "Could not open backing image to determine size.\n");
            goto out;
        } else {
            if (size == -1) {
                /* Opened BS, have no size */
                size = bdrv_getlength(bs);
                if (size < 0) {
                    error_setg_errno(errp, -size, "Could not get size of '%s'",
                                     backing_file);
                    bdrv_unref(bs);
                    goto out;
                }
                qemu_opt_set_number(opts, BLOCK_OPT_SIZE, size, &error_abort);
            }
            bdrv_unref(bs);
        }
    } /* (backing_file && !(flags & BDRV_O_NO_BACKING)) */

    if (size == -1) {
        error_setg(errp, "Image creation needs a size parameter");
        goto out;
    }

    if (!quiet) {
        printf("Formatting '%s', fmt=%s ", filename, fmt);
        qemu_opts_print(opts, " ");
        puts("");
    }

    //走创建流程
    ret = bdrv_create(drv, filename, opts, &local_err);

    if (ret == -EFBIG) {
        /* This is generally a better message than whatever the driver would
         * deliver (especially because of the cluster_size_hint), since that
         * is most probably not much different from "image too large". */
        const char *cluster_size_hint = "";
        if (qemu_opt_get_size(opts, BLOCK_OPT_CLUSTER_SIZE, 0)) {
            cluster_size_hint = " (try using a larger cluster size)";
        }
        error_setg(errp, "The image size is too large for file format '%s'"
                   "%s", fmt, cluster_size_hint);
        error_free(local_err);
        local_err = NULL;
    }

out:
    qemu_opts_del(opts);
    qemu_opts_free(create_opts);
    error_propagate(errp, local_err);
}

AioContext *bdrv_get_aio_context(BlockDriverState *bs)
{
    return bs ? bs->aio_context : qemu_get_aio_context();
}

AioWait *bdrv_get_aio_wait(BlockDriverState *bs)
{
    return bs ? &bs->wait : NULL;
}

void bdrv_coroutine_enter(BlockDriverState *bs, Coroutine *co)
{
    aio_co_enter(bdrv_get_aio_context(bs), co);
}

static void bdrv_do_remove_aio_context_notifier(BdrvAioNotifier *ban)
{
    QLIST_REMOVE(ban, list);
    g_free(ban);
}

void bdrv_detach_aio_context(BlockDriverState *bs)
{
    BdrvAioNotifier *baf, *baf_tmp;
    BdrvChild *child;

    if (!bs->drv) {
        return;
    }

    assert(!bs->walking_aio_notifiers);
    bs->walking_aio_notifiers = true;
    QLIST_FOREACH_SAFE(baf, &bs->aio_notifiers, list, baf_tmp) {
        if (baf->deleted) {
            bdrv_do_remove_aio_context_notifier(baf);
        } else {
            baf->detach_aio_context(baf->opaque);
        }
    }
    /* Never mind iterating again to check for ->deleted.  bdrv_close() will
     * remove remaining aio notifiers if we aren't called again.
     */
    bs->walking_aio_notifiers = false;

    if (bs->drv->bdrv_detach_aio_context) {
        bs->drv->bdrv_detach_aio_context(bs);
    }
    QLIST_FOREACH(child, &bs->children, next) {
        bdrv_detach_aio_context(child->bs);
    }

    bs->aio_context = NULL;
}

void bdrv_attach_aio_context(BlockDriverState *bs,
                             AioContext *new_context)
{
    BdrvAioNotifier *ban, *ban_tmp;
    BdrvChild *child;

    if (!bs->drv) {
        return;
    }

    bs->aio_context = new_context;

    QLIST_FOREACH(child, &bs->children, next) {
        bdrv_attach_aio_context(child->bs, new_context);
    }
    if (bs->drv->bdrv_attach_aio_context) {
        bs->drv->bdrv_attach_aio_context(bs, new_context);
    }

    assert(!bs->walking_aio_notifiers);
    bs->walking_aio_notifiers = true;
    QLIST_FOREACH_SAFE(ban, &bs->aio_notifiers, list, ban_tmp) {
        if (ban->deleted) {
            bdrv_do_remove_aio_context_notifier(ban);
        } else {
            ban->attached_aio_context(new_context, ban->opaque);
        }
    }
    bs->walking_aio_notifiers = false;
}

void bdrv_set_aio_context(BlockDriverState *bs, AioContext *new_context)
{
    AioContext *ctx = bdrv_get_aio_context(bs);

    aio_disable_external(ctx);
    bdrv_parent_drained_begin(bs, NULL);
    bdrv_drain(bs); /* ensure there are no in-flight requests */

    while (aio_poll(ctx, false)) {
        /* wait for all bottom halves to execute */
    }

    bdrv_detach_aio_context(bs);

    /* This function executes in the old AioContext so acquire the new one in
     * case it runs in a different thread.
     */
    aio_context_acquire(new_context);
    bdrv_attach_aio_context(bs, new_context);
    bdrv_parent_drained_end(bs, NULL);
    aio_enable_external(ctx);
    aio_context_release(new_context);
}

void bdrv_add_aio_context_notifier(BlockDriverState *bs,
        void (*attached_aio_context)(AioContext *new_context, void *opaque),
        void (*detach_aio_context)(void *opaque), void *opaque)
{
    BdrvAioNotifier *ban = g_new(BdrvAioNotifier, 1);
    *ban = (BdrvAioNotifier){
        .attached_aio_context = attached_aio_context,
        .detach_aio_context   = detach_aio_context,
        .opaque               = opaque
    };

    QLIST_INSERT_HEAD(&bs->aio_notifiers, ban, list);
}

void bdrv_remove_aio_context_notifier(BlockDriverState *bs,
                                      void (*attached_aio_context)(AioContext *,
                                                                   void *),
                                      void (*detach_aio_context)(void *),
                                      void *opaque)
{
    BdrvAioNotifier *ban, *ban_next;

    QLIST_FOREACH_SAFE(ban, &bs->aio_notifiers, list, ban_next) {
        if (ban->attached_aio_context == attached_aio_context &&
            ban->detach_aio_context   == detach_aio_context   &&
            ban->opaque               == opaque               &&
            ban->deleted              == false)
        {
            if (bs->walking_aio_notifiers) {
                ban->deleted = true;
            } else {
                bdrv_do_remove_aio_context_notifier(ban);
            }
            return;
        }
    }

    abort();
}

int bdrv_amend_options(BlockDriverState *bs, QemuOpts *opts,
                       BlockDriverAmendStatusCB *status_cb, void *cb_opaque)
{
    if (!bs->drv) {
        return -ENOMEDIUM;
    }
    if (!bs->drv->bdrv_amend_options) {
        return -ENOTSUP;
    }
    return bs->drv->bdrv_amend_options(bs, opts, status_cb, cb_opaque);
}

/* This function will be called by the bdrv_recurse_is_first_non_filter method
 * of block filter and by bdrv_is_first_non_filter.
 * It is used to test if the given bs is the candidate or recurse more in the
 * node graph.
 */
bool bdrv_recurse_is_first_non_filter(BlockDriverState *bs,
                                      BlockDriverState *candidate)
{
    /* return false if basic checks fails */
    if (!bs || !bs->drv) {
        return false;
    }

    /* the code reached a non block filter driver -> check if the bs is
     * the same as the candidate. It's the recursion termination condition.
     */
    if (!bs->drv->is_filter) {
        return bs == candidate;
    }
    /* Down this path the driver is a block filter driver */

    /* If the block filter recursion method is defined use it to recurse down
     * the node graph.
     */
    if (bs->drv->bdrv_recurse_is_first_non_filter) {
        return bs->drv->bdrv_recurse_is_first_non_filter(bs, candidate);
    }

    /* the driver is a block filter but don't allow to recurse -> return false
     */
    return false;
}

/* This function checks if the candidate is the first non filter bs down it's
 * bs chain. Since we don't have pointers to parents it explore all bs chains
 * from the top. Some filters can choose not to pass down the recursion.
 */
bool bdrv_is_first_non_filter(BlockDriverState *candidate)
{
    BlockDriverState *bs;
    BdrvNextIterator it;

    /* walk down the bs forest recursively */
    for (bs = bdrv_first(&it); bs; bs = bdrv_next(&it)) {
        bool perm;

        /* try to recurse in this top level bs */
        perm = bdrv_recurse_is_first_non_filter(bs, candidate);

        /* candidate is the first non filter */
        if (perm) {
            bdrv_next_cleanup(&it);
            return true;
        }
    }

    return false;
}

BlockDriverState *check_to_replace_node(BlockDriverState *parent_bs,
                                        const char *node_name, Error **errp)
{
    BlockDriverState *to_replace_bs = bdrv_find_node(node_name);
    AioContext *aio_context;

    if (!to_replace_bs) {
        error_setg(errp, "Node name '%s' not found", node_name);
        return NULL;
    }

    aio_context = bdrv_get_aio_context(to_replace_bs);
    aio_context_acquire(aio_context);

    if (bdrv_op_is_blocked(to_replace_bs, BLOCK_OP_TYPE_REPLACE, errp)) {
        to_replace_bs = NULL;
        goto out;
    }

    /* We don't want arbitrary node of the BDS chain to be replaced only the top
     * most non filter in order to prevent data corruption.
     * Another benefit is that this tests exclude backing files which are
     * blocked by the backing blockers.
     */
    if (!bdrv_recurse_is_first_non_filter(parent_bs, to_replace_bs)) {
        error_setg(errp, "Only top most non filter can be replaced");
        to_replace_bs = NULL;
        goto out;
    }

out:
    aio_context_release(aio_context);
    return to_replace_bs;
}

static bool append_open_options(QDict *d, BlockDriverState *bs)
{
    const QDictEntry *entry;
    QemuOptDesc *desc;
    BdrvChild *child;
    bool found_any = false;
    const char *p;

    for (entry = qdict_first(bs->options); entry;
         entry = qdict_next(bs->options, entry))
    {
        /* Exclude options for children */
        QLIST_FOREACH(child, &bs->children, next) {
            if (strstart(qdict_entry_key(entry), child->name, &p)
                && (!*p || *p == '.'))
            {
                break;
            }
        }
        if (child) {
            continue;
        }

        /* And exclude all non-driver-specific options */
        for (desc = bdrv_runtime_opts.desc; desc->name; desc++) {
            if (!strcmp(qdict_entry_key(entry), desc->name)) {
                break;
            }
        }
        if (desc->name) {
            continue;
        }

        qobject_incref(qdict_entry_value(entry));
        qdict_put_obj(d, qdict_entry_key(entry), qdict_entry_value(entry));
        found_any = true;
    }

    return found_any;
}

/* Updates the following BDS fields:
 *  - exact_filename: A filename which may be used for opening a block device
 *                    which (mostly) equals the given BDS (even without any
 *                    other options; so reading and writing must return the same
 *                    results, but caching etc. may be different)
 *  - full_open_options: Options which, when given when opening a block device
 *                       (without a filename), result in a BDS (mostly)
 *                       equalling the given one
 *  - filename: If exact_filename is set, it is copied here. Otherwise,
 *              full_open_options is converted to a JSON object, prefixed with
 *              "json:" (for use through the JSON pseudo protocol) and put here.
 */
void bdrv_refresh_filename(BlockDriverState *bs)
{
    BlockDriver *drv = bs->drv;
    QDict *opts;

    if (!drv) {
        return;
    }

    /* This BDS's file name will most probably depend on its file's name, so
     * refresh that first */
    if (bs->file) {
        bdrv_refresh_filename(bs->file->bs);
    }

    if (drv->bdrv_refresh_filename) {
        /* Obsolete information is of no use here, so drop the old file name
         * information before refreshing it */
        bs->exact_filename[0] = '\0';
        if (bs->full_open_options) {
            QDECREF(bs->full_open_options);
            bs->full_open_options = NULL;
        }

        opts = qdict_new();
        append_open_options(opts, bs);
        drv->bdrv_refresh_filename(bs, opts);
        QDECREF(opts);
    } else if (bs->file) {
        /* Try to reconstruct valid information from the underlying file */
        bool has_open_options;

        bs->exact_filename[0] = '\0';
        if (bs->full_open_options) {
            QDECREF(bs->full_open_options);
            bs->full_open_options = NULL;
        }

        opts = qdict_new();
        has_open_options = append_open_options(opts, bs);

        /* If no specific options have been given for this BDS, the filename of
         * the underlying file should suffice for this one as well */
        if (bs->file->bs->exact_filename[0] && !has_open_options) {
            strcpy(bs->exact_filename, bs->file->bs->exact_filename);
        }
        /* Reconstructing the full options QDict is simple for most format block
         * drivers, as long as the full options are known for the underlying
         * file BDS. The full options QDict of that file BDS should somehow
         * contain a representation of the filename, therefore the following
         * suffices without querying the (exact_)filename of this BDS. */
        if (bs->file->bs->full_open_options) {
            qdict_put_str(opts, "driver", drv->format_name);
            QINCREF(bs->file->bs->full_open_options);
            qdict_put(opts, "file", bs->file->bs->full_open_options);

            bs->full_open_options = opts;
        } else {
            QDECREF(opts);
        }
    } else if (!bs->full_open_options && qdict_size(bs->options)) {
        /* There is no underlying file BDS (at least referenced by BDS.file),
         * so the full options QDict should be equal to the options given
         * specifically for this block device when it was opened (plus the
         * driver specification).
         * Because those options don't change, there is no need to update
         * full_open_options when it's already set. */

        opts = qdict_new();
        append_open_options(opts, bs);
        qdict_put_str(opts, "driver", drv->format_name);

        if (bs->exact_filename[0]) {
            /* This may not work for all block protocol drivers (some may
             * require this filename to be parsed), but we have to find some
             * default solution here, so just include it. If some block driver
             * does not support pure options without any filename at all or
             * needs some special format of the options QDict, it needs to
             * implement the driver-specific bdrv_refresh_filename() function.
             */
            qdict_put_str(opts, "filename", bs->exact_filename);
        }

        bs->full_open_options = opts;
    }

    if (bs->exact_filename[0]) {
        pstrcpy(bs->filename, sizeof(bs->filename), bs->exact_filename);
    } else if (bs->full_open_options) {
        QString *json = qobject_to_json(QOBJECT(bs->full_open_options));
        snprintf(bs->filename, sizeof(bs->filename), "json:%s",
                 qstring_get_str(json));
        QDECREF(json);
    }
}

/*
 * Hot add/remove a BDS's child. So the user can take a child offline when
 * it is broken and take a new child online
 */
void bdrv_add_child(BlockDriverState *parent_bs, BlockDriverState *child_bs,
                    Error **errp)
{

    if (!parent_bs->drv || !parent_bs->drv->bdrv_add_child) {
        error_setg(errp, "The node %s does not support adding a child",
                   bdrv_get_device_or_node_name(parent_bs));
        return;
    }

    if (!QLIST_EMPTY(&child_bs->parents)) {
        error_setg(errp, "The node %s already has a parent",
                   child_bs->node_name);
        return;
    }

    parent_bs->drv->bdrv_add_child(parent_bs, child_bs, errp);
}

void bdrv_del_child(BlockDriverState *parent_bs, BdrvChild *child, Error **errp)
{
    BdrvChild *tmp;

    if (!parent_bs->drv || !parent_bs->drv->bdrv_del_child) {
        error_setg(errp, "The node %s does not support removing a child",
                   bdrv_get_device_or_node_name(parent_bs));
        return;
    }

    QLIST_FOREACH(tmp, &parent_bs->children, next) {
        if (tmp == child) {
            break;
        }
    }

    if (!tmp) {
        error_setg(errp, "The node %s does not have a child named %s",
                   bdrv_get_device_or_node_name(parent_bs),
                   bdrv_get_device_or_node_name(child->bs));
        return;
    }

    parent_bs->drv->bdrv_del_child(parent_bs, child, errp);
}

bool bdrv_can_store_new_dirty_bitmap(BlockDriverState *bs, const char *name,
                                     uint32_t granularity, Error **errp)
{
    BlockDriver *drv = bs->drv;

    if (!drv) {
        error_setg_errno(errp, ENOMEDIUM,
                         "Can't store persistent bitmaps to %s",
                         bdrv_get_device_or_node_name(bs));
        return false;
    }

    if (!drv->bdrv_can_store_new_dirty_bitmap) {
        error_setg_errno(errp, ENOTSUP,
                         "Can't store persistent bitmaps to %s",
                         bdrv_get_device_or_node_name(bs));
        return false;
    }

    return drv->bdrv_can_store_new_dirty_bitmap(bs, name, granularity, errp);
}<|MERGE_RESOLUTION|>--- conflicted
+++ resolved
@@ -452,12 +452,8 @@
         .err = NULL,
     };
 
-<<<<<<< HEAD
     //如果没有bdrv_create函数如果不存在，则报错
-    if (!drv->bdrv_create) {
-=======
     if (!drv->bdrv_co_create_opts) {
->>>>>>> fb5fff15
         error_setg(errp, "Driver '%s' does not support image creation", drv->format_name);
         ret = -ENOTSUP;
         goto out;
