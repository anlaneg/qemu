/*
 * QEMU System Emulator block driver
 *
 * Copyright (c) 2003 Fabrice Bellard
 * Copyright (c) 2020 Virtuozzo International GmbH.
 *
 * Permission is hereby granted, free of charge, to any person obtaining a copy
 * of this software and associated documentation files (the "Software"), to deal
 * in the Software without restriction, including without limitation the rights
 * to use, copy, modify, merge, publish, distribute, sublicense, and/or sell
 * copies of the Software, and to permit persons to whom the Software is
 * furnished to do so, subject to the following conditions:
 *
 * The above copyright notice and this permission notice shall be included in
 * all copies or substantial portions of the Software.
 *
 * THE SOFTWARE IS PROVIDED "AS IS", WITHOUT WARRANTY OF ANY KIND, EXPRESS OR
 * IMPLIED, INCLUDING BUT NOT LIMITED TO THE WARRANTIES OF MERCHANTABILITY,
 * FITNESS FOR A PARTICULAR PURPOSE AND NONINFRINGEMENT. IN NO EVENT SHALL
 * THE AUTHORS OR COPYRIGHT HOLDERS BE LIABLE FOR ANY CLAIM, DAMAGES OR OTHER
 * LIABILITY, WHETHER IN AN ACTION OF CONTRACT, TORT OR OTHERWISE, ARISING FROM,
 * OUT OF OR IN CONNECTION WITH THE SOFTWARE OR THE USE OR OTHER DEALINGS IN
 * THE SOFTWARE.
 */

#include "qemu/osdep.h"
#include "block/trace.h"
#include "block/block_int.h"
#include "block/blockjob.h"
#include "block/dirty-bitmap.h"
#include "block/fuse.h"
#include "block/nbd.h"
#include "block/qdict.h"
#include "qemu/error-report.h"
//此文件由makefile用module_block.py自动生成
#include "block/module_block.h"
#include "qemu/main-loop.h"
#include "qemu/module.h"
#include "qapi/error.h"
#include "qapi/qmp/qdict.h"
#include "qapi/qmp/qjson.h"
#include "qapi/qmp/qnull.h"
#include "qapi/qmp/qstring.h"
#include "qapi/qobject-output-visitor.h"
#include "qapi/qapi-visit-block-core.h"
#include "sysemu/block-backend.h"
#include "qemu/notify.h"
#include "qemu/option.h"
#include "qemu/coroutine.h"
#include "block/qapi.h"
#include "qemu/timer.h"
#include "qemu/cutils.h"
#include "qemu/id.h"
#include "qemu/range.h"
#include "qemu/rcu.h"
#include "block/coroutines.h"

#ifdef CONFIG_BSD
#include <sys/ioctl.h>
#include <sys/queue.h>
#if defined(HAVE_SYS_DISK_H)
#include <sys/disk.h>
#endif
#endif

#ifdef _WIN32
#include <windows.h>
#endif

#define NOT_DONE 0x7fffffff /* used while emulated sync operation in progress */

/* Protected by BQL */
static QTAILQ_HEAD(, BlockDriverState) graph_bdrv_states =
    QTAILQ_HEAD_INITIALIZER(graph_bdrv_states);

/* Protected by BQL */
static QTAILQ_HEAD(, BlockDriverState) all_bdrv_states =
    QTAILQ_HEAD_INITIALIZER(all_bdrv_states);

<<<<<<< HEAD
//定义并初始化双链表指针，用于挂接块设备driver
=======
/* Protected by BQL */
>>>>>>> 6c9ae1ce
static QLIST_HEAD(, BlockDriver) bdrv_drivers =
    QLIST_HEAD_INITIALIZER(bdrv_drivers);

static BlockDriverState *bdrv_open_inherit(const char *filename,
                                           const char *reference,
                                           QDict *options, int flags,
                                           BlockDriverState *parent,
                                           const BdrvChildClass *child_class,
                                           BdrvChildRole child_role,
                                           Error **errp);

static bool bdrv_recurse_has_child(BlockDriverState *bs,
                                   BlockDriverState *child);

static void GRAPH_WRLOCK
bdrv_replace_child_noperm(BdrvChild *child, BlockDriverState *new_bs);

static void GRAPH_WRLOCK
bdrv_remove_child(BdrvChild *child, Transaction *tran);

static int bdrv_reopen_prepare(BDRVReopenState *reopen_state,
                               BlockReopenQueue *queue,
                               Transaction *change_child_tran, Error **errp);
static void bdrv_reopen_commit(BDRVReopenState *reopen_state);
static void bdrv_reopen_abort(BDRVReopenState *reopen_state);

static bool bdrv_backing_overridden(BlockDriverState *bs);

static bool bdrv_change_aio_context(BlockDriverState *bs, AioContext *ctx,
                                    GHashTable *visited, Transaction *tran,
                                    Error **errp);

/* If non-zero, use only whitelisted block drivers */
static int use_bdrv_whitelist;

#ifdef _WIN32
static int is_windows_drive_prefix(const char *filename)
{
    return (((filename[0] >= 'a' && filename[0] <= 'z') ||
             (filename[0] >= 'A' && filename[0] <= 'Z')) &&
            filename[1] == ':');
}

int is_windows_drive(const char *filename)
{
    if (is_windows_drive_prefix(filename) &&
        filename[2] == '\0')
        return 1;
    if (strstart(filename, "\\\\.\\", NULL) ||
        strstart(filename, "//./", NULL))
        return 1;
    return 0;
}
#endif

size_t bdrv_opt_mem_align(BlockDriverState *bs)
{
    if (!bs || !bs->drv) {
        /* page size or 4k (hdd sector size) should be on the safe side */
        return MAX(4096, qemu_real_host_page_size());
    }
    IO_CODE();

    return bs->bl.opt_mem_alignment;
}

size_t bdrv_min_mem_align(BlockDriverState *bs)
{
    if (!bs || !bs->drv) {
        /* page size or 4k (hdd sector size) should be on the safe side */
        return MAX(4096, qemu_real_host_page_size());
    }
    IO_CODE();

    return bs->bl.min_mem_alignment;
}

/* check if the path starts with "<protocol>:" */
int path_has_protocol(const char *path)
{
    const char *p;

#ifdef _WIN32
    if (is_windows_drive(path) ||
        is_windows_drive_prefix(path)) {
        return 0;
    }
    p = path + strcspn(path, ":/\\");
#else
    p = path + strcspn(path, ":/");
#endif

    return *p == ':';
}

//是否绝对路径
int path_is_absolute(const char *path)
{
#ifdef _WIN32
    /* specific case for names like: "\\.\d:" */
    if (is_windows_drive(path) || is_windows_drive_prefix(path)) {
        return 1;
    }
    return (*path == '/' || *path == '\\');
#else
    return (*path == '/');
#endif
}

/* if filename is absolute, just return its duplicate. Otherwise, build a
   path to it by considering it is relative to base_path. URL are
   supported. */
char *path_combine(const char *base_path, const char *filename)
{
    const char *protocol_stripped = NULL;
    const char *p, *p1;
    char *result;
    int len;

    if (path_is_absolute(filename)) {
        return g_strdup(filename);
    }

    if (path_has_protocol(base_path)) {
        protocol_stripped = strchr(base_path, ':');
        if (protocol_stripped) {
            protocol_stripped++;//移动到':'后面
        }
    }
    p = protocol_stripped ?: base_path;

    p1 = strrchr(base_path, '/');//查最后一层目录分界
#ifdef _WIN32
    {
        const char *p2;
        p2 = strrchr(base_path, '\\');
        if (!p1 || p2 > p1) {
            p1 = p2;
        }
    }
#endif
    if (p1) {
        p1++;//指向最后一层目录或文件。
    } else {
        p1 = base_path;//无目录符。
    }
    if (p1 > p) {
        p = p1;
    }
    len = p - base_path;

    result = g_malloc(len + strlen(filename) + 1);
    memcpy(result, base_path, len);
    strcpy(result + len, filename);

    return result;
}

/*
 * Helper function for bdrv_parse_filename() implementations to remove optional
 * protocol prefixes (especially "file:") from a filename and for putting the
 * stripped filename into the options QDict if there is such a prefix.
 */
void bdrv_parse_filename_strip_prefix(const char *filename, const char *prefix,
                                      QDict *options)
{
    if (strstart(filename, prefix, &filename)) {
        /* Stripping the explicit protocol prefix may result in a protocol
         * prefix being (wrongly) detected (if the filename contains a colon) */
        if (path_has_protocol(filename)) {
            GString *fat_filename;

            /* This means there is some colon before the first slash; therefore,
             * this cannot be an absolute path */
            assert(!path_is_absolute(filename));

            /* And we can thus fix the protocol detection issue by prefixing it
             * by "./" */
            fat_filename = g_string_new("./");
            g_string_append(fat_filename, filename);

            assert(!path_has_protocol(fat_filename->str));

            qdict_put(options, "filename",
                      qstring_from_gstring(fat_filename));
        } else {
            /* If no protocol prefix was detected, we can use the shortened
             * filename as-is */
            qdict_put_str(options, "filename", filename);
        }
    }
}


/* Returns whether the image file is opened as read-only. Note that this can
 * return false and writing to the image file is still not possible because the
 * image is inactivated. */
bool bdrv_is_read_only(BlockDriverState *bs)
{
    IO_CODE();
    return !(bs->open_flags & BDRV_O_RDWR);
}

static int GRAPH_RDLOCK
bdrv_can_set_read_only(BlockDriverState *bs, bool read_only,
                       bool ignore_allow_rdw, Error **errp)
{
    IO_CODE();

    /* Do not set read_only if copy_on_read is enabled */
    if (bs->copy_on_read && read_only) {
        error_setg(errp, "Can't set node '%s' to r/o with copy-on-read enabled",
                   bdrv_get_device_or_node_name(bs));
        return -EINVAL;
    }

    /* Do not clear read_only if it is prohibited */
    if (!read_only && !(bs->open_flags & BDRV_O_ALLOW_RDWR) &&
        !ignore_allow_rdw)
    {
        error_setg(errp, "Node '%s' is read only",
                   bdrv_get_device_or_node_name(bs));
        return -EPERM;
    }

    return 0;
}

/*
 * Called by a driver that can only provide a read-only image.
 *
 * Returns 0 if the node is already read-only or it could switch the node to
 * read-only because BDRV_O_AUTO_RDONLY is set.
 *
 * Returns -EACCES if the node is read-write and BDRV_O_AUTO_RDONLY is not set
 * or bdrv_can_set_read_only() forbids making the node read-only. If @errmsg
 * is not NULL, it is used as the error message for the Error object.
 */
int bdrv_apply_auto_read_only(BlockDriverState *bs, const char *errmsg,
                              Error **errp)
{
    int ret = 0;
    IO_CODE();

    if (!(bs->open_flags & BDRV_O_RDWR)) {
        return 0;
    }
    if (!(bs->open_flags & BDRV_O_AUTO_RDONLY)) {
        goto fail;
    }

    ret = bdrv_can_set_read_only(bs, true, false, NULL);
    if (ret < 0) {
        goto fail;
    }

    bs->open_flags &= ~BDRV_O_RDWR;

    return 0;

fail:
    error_setg(errp, "%s", errmsg ?: "Image is read-only");
    return -EACCES;
}

/*
 * If @backing is empty, this function returns NULL without setting
 * @errp.  In all other cases, NULL will only be returned with @errp
 * set.
 *
 * Therefore, a return value of NULL without @errp set means that
 * there is no backing file; if @errp is set, there is one but its
 * absolute filename cannot be generated.
 */
char *bdrv_get_full_backing_filename_from_filename(const char *backed,
                                                   const char *backing,
                                                   Error **errp)
{
    if (backing[0] == '\0') {
        return NULL;
    } else if (path_has_protocol(backing) || path_is_absolute(backing)) {
        return g_strdup(backing);
    } else if (backed[0] == '\0' || strstart(backed, "json:", NULL)) {
        error_setg(errp, "Cannot use relative backing file names for '%s'",
                   backed);
        return NULL;
    } else {
        return path_combine(backed, backing);
    }
}

/*
 * If @filename is empty or NULL, this function returns NULL without
 * setting @errp.  In all other cases, NULL will only be returned with
 * @errp set.
 */
static char * GRAPH_RDLOCK
bdrv_make_absolute_filename(BlockDriverState *relative_to,
                            const char *filename, Error **errp)
{
    char *dir, *full_name;

    if (!filename || filename[0] == '\0') {
        return NULL;
    } else if (path_has_protocol(filename) || path_is_absolute(filename)) {
        return g_strdup(filename);
    }

    dir = bdrv_dirname(relative_to, errp);
    if (!dir) {
        return NULL;
    }

    full_name = g_strconcat(dir, filename, NULL);
    g_free(dir);
    return full_name;
}

char *bdrv_get_full_backing_filename(BlockDriverState *bs, Error **errp)
{
    GLOBAL_STATE_CODE();
    return bdrv_make_absolute_filename(bs, bs->backing_file, errp);
}

//注册块驱动，块驱动将被加入一bdrv_drivers链上
void bdrv_register(BlockDriver *bdrv)
{
    assert(bdrv->format_name);
<<<<<<< HEAD
    //将bdrv加入到bdrv_drviers链表上
=======
    GLOBAL_STATE_CODE();
>>>>>>> 6c9ae1ce
    QLIST_INSERT_HEAD(&bdrv_drivers, bdrv, list);
}

BlockDriverState *bdrv_new(void)
{
    BlockDriverState *bs;
    int i;

    GLOBAL_STATE_CODE();

    bs = g_new0(BlockDriverState, 1);
    QLIST_INIT(&bs->dirty_bitmaps);
    for (i = 0; i < BLOCK_OP_TYPE_MAX; i++) {
        QLIST_INIT(&bs->op_blockers[i]);
    }
    qemu_mutex_init(&bs->reqs_lock);
    qemu_mutex_init(&bs->dirty_bitmap_mutex);
    bs->refcnt = 1;
    bs->aio_context = qemu_get_aio_context();

    qemu_co_queue_init(&bs->flush_queue);

    qemu_co_mutex_init(&bs->bsc_modify_lock);
    bs->block_status_cache = g_new0(BdrvBlockStatusCache, 1);

    for (i = 0; i < bdrv_drain_all_count; i++) {
        bdrv_drained_begin(bs);
    }

    QTAILQ_INSERT_TAIL(&all_bdrv_states, bs, bs_list);

    return bs;
}

//在bdrv_drivers中查找format_name名称的blockDriver
static BlockDriver *bdrv_do_find_format(const char *format_name)
{
    BlockDriver *drv1;
    GLOBAL_STATE_CODE();

    QLIST_FOREACH(drv1, &bdrv_drivers, list) {
        if (!strcmp(drv1->format_name, format_name)) {
            return drv1;
        }
    }

    return NULL;
}

//查找名称为format_name的块设备驱动
BlockDriver *bdrv_find_format(const char *format_name)
{
    BlockDriver *drv1;
    int i;

<<<<<<< HEAD
    //查找format_name指定的格式名称，例如'raw'类型
=======
    GLOBAL_STATE_CODE();

>>>>>>> 6c9ae1ce
    drv1 = bdrv_do_find_format(format_name);
    if (drv1) {
        return drv1;
    }

    /* The driver isn't registered, maybe we need to load a module */
    //block_driver_module是一个自动生成的数组，如果我们要查找到format在此数组内，
    //将尝试加载此块设备
    for (i = 0; i < (int)ARRAY_SIZE(block_driver_modules); ++i) {
        if (!strcmp(block_driver_modules[i].format_name, format_name)) {
            Error *local_err = NULL;
            int rv = block_module_load(block_driver_modules[i].library_name,
                                       &local_err);
            if (rv > 0) {
                return bdrv_do_find_format(format_name);
            } else if (rv < 0) {
                error_report_err(local_err);
            }
            break;
        }
    }
<<<<<<< HEAD

    //加载后，重新查找
    return bdrv_do_find_format(format_name);
=======
    return NULL;
>>>>>>> 6c9ae1ce
}

static int bdrv_format_is_whitelisted(const char *format_name, bool read_only)
{
    static const char *whitelist_rw[] = {
        CONFIG_BDRV_RW_WHITELIST
        NULL
    };
    static const char *whitelist_ro[] = {
        CONFIG_BDRV_RO_WHITELIST
        NULL
    };
    const char **p;

    if (!whitelist_rw[0] && !whitelist_ro[0]) {
        return 1;               /* no whitelist, anything goes */
    }

    for (p = whitelist_rw; *p; p++) {
        if (!strcmp(format_name, *p)) {
            return 1;
        }
    }
    if (read_only) {
        for (p = whitelist_ro; *p; p++) {
            if (!strcmp(format_name, *p)) {
                return 1;
            }
        }
    }
    return 0;
}

int bdrv_is_whitelisted(BlockDriver *drv, bool read_only)
{
    GLOBAL_STATE_CODE();
    return bdrv_format_is_whitelisted(drv->format_name, read_only);
}

bool bdrv_uses_whitelist(void)
{
    return use_bdrv_whitelist;
}

typedef struct CreateCo {
    BlockDriver *drv;
    char *filename;
    QemuOpts *opts;
    int ret;
    Error *err;
} CreateCo;

<<<<<<< HEAD
//通过调用bdrv_create创建block
static void coroutine_fn bdrv_create_co_entry(void *opaque)
{
    Error *local_err = NULL;
    int ret;

    CreateCo *cco = opaque;
    assert(cco->drv);

    ret = cco->drv->bdrv_co_create_opts(cco->drv,
                                        cco->filename, cco->opts, &local_err);
    error_propagate(&cco->err, local_err);
    cco->ret = ret;
}

//块设备创建，drv是驱动，filename是要创建的文件名称，opts是选项
int bdrv_create(BlockDriver *drv, const char* filename,
                QemuOpts *opts, Error **errp)
=======
int coroutine_fn bdrv_co_create(BlockDriver *drv, const char *filename,
                                QemuOpts *opts, Error **errp)
>>>>>>> 6c9ae1ce
{
    int ret;
    GLOBAL_STATE_CODE();
    ERRP_GUARD();

    //如果没有bdrv_create函数如果不存在，则报错
    if (!drv->bdrv_co_create_opts) {
        error_setg(errp, "Driver '%s' does not support image creation",
                   drv->format_name);
        return -ENOTSUP;
    }

    ret = drv->bdrv_co_create_opts(drv, filename, opts, errp);
    if (ret < 0 && !*errp) {
        error_setg_errno(errp, -ret, "Could not create image");
    }

    return ret;
}

/**
 * Helper function for bdrv_create_file_fallback(): Resize @blk to at
 * least the given @minimum_size.
 *
 * On success, return @blk's actual length.
 * Otherwise, return -errno.
 */
static int64_t coroutine_fn GRAPH_UNLOCKED
create_file_fallback_truncate(BlockBackend *blk, int64_t minimum_size,
                              Error **errp)
{
    Error *local_err = NULL;
    int64_t size;
    int ret;

    GLOBAL_STATE_CODE();

    ret = blk_co_truncate(blk, minimum_size, false, PREALLOC_MODE_OFF, 0,
                          &local_err);
    if (ret < 0 && ret != -ENOTSUP) {
        error_propagate(errp, local_err);
        return ret;
    }

    size = blk_co_getlength(blk);
    if (size < 0) {
        error_free(local_err);
        error_setg_errno(errp, -size,
                         "Failed to inquire the new image file's length");
        return size;
    }

    if (size < minimum_size) {
        /* Need to grow the image, but we failed to do that */
        error_propagate(errp, local_err);
        return -ENOTSUP;
    }

    error_free(local_err);
    local_err = NULL;

    return size;
}

/**
 * Helper function for bdrv_create_file_fallback(): Zero the first
 * sector to remove any potentially pre-existing image header.
 */
static int coroutine_fn
create_file_fallback_zero_first_sector(BlockBackend *blk,
                                       int64_t current_size,
                                       Error **errp)
{
    int64_t bytes_to_clear;
    int ret;

    GLOBAL_STATE_CODE();

    bytes_to_clear = MIN(current_size, BDRV_SECTOR_SIZE);
    if (bytes_to_clear) {
        ret = blk_co_pwrite_zeroes(blk, 0, bytes_to_clear, BDRV_REQ_MAY_UNMAP);
        if (ret < 0) {
            error_setg_errno(errp, -ret,
                             "Failed to clear the new image's first sector");
            return ret;
        }
    }

    return 0;
}

/**
 * Simple implementation of bdrv_co_create_opts for protocol drivers
 * which only support creation via opening a file
 * (usually existing raw storage device)
 */
int coroutine_fn bdrv_co_create_opts_simple(BlockDriver *drv,
                                            const char *filename,
                                            QemuOpts *opts,
                                            Error **errp)
{
    BlockBackend *blk;
    QDict *options;
    int64_t size = 0;
    char *buf = NULL;
    PreallocMode prealloc;
    Error *local_err = NULL;
    int ret;

    GLOBAL_STATE_CODE();

    size = qemu_opt_get_size_del(opts, BLOCK_OPT_SIZE, 0);
    buf = qemu_opt_get_del(opts, BLOCK_OPT_PREALLOC);
    prealloc = qapi_enum_parse(&PreallocMode_lookup, buf,
                               PREALLOC_MODE_OFF, &local_err);
    g_free(buf);
    if (local_err) {
        error_propagate(errp, local_err);
        return -EINVAL;
    }

    if (prealloc != PREALLOC_MODE_OFF) {
        error_setg(errp, "Unsupported preallocation mode '%s'",
                   PreallocMode_str(prealloc));
        return -ENOTSUP;
    }

    options = qdict_new();
    qdict_put_str(options, "driver", drv->format_name);

    blk = blk_co_new_open(filename, NULL, options,
                          BDRV_O_RDWR | BDRV_O_RESIZE, errp);
    if (!blk) {
        error_prepend(errp, "Protocol driver '%s' does not support creating "
                      "new images, so an existing image must be selected as "
                      "the target; however, opening the given target as an "
                      "existing image failed: ",
                      drv->format_name);
        return -EINVAL;
    }

    size = create_file_fallback_truncate(blk, size, errp);
    if (size < 0) {
        ret = size;
        goto out;
    }

    ret = create_file_fallback_zero_first_sector(blk, size, errp);
    if (ret < 0) {
        goto out;
    }

    ret = 0;
out:
    blk_co_unref(blk);
    return ret;
}

<<<<<<< HEAD
//采用filename获取driver,用driver来创建
int bdrv_create_file(const char *filename, QemuOpts *opts, Error **errp)
=======
int coroutine_fn bdrv_co_create_file(const char *filename, QemuOpts *opts,
                                     Error **errp)
>>>>>>> 6c9ae1ce
{
    QemuOpts *protocol_opts;
    BlockDriver *drv;
    QDict *qdict;
    int ret;

    GLOBAL_STATE_CODE();

    //找协议驱动
    drv = bdrv_find_protocol(filename, true, errp);
    if (drv == NULL) {
        return -ENOENT;
    }

<<<<<<< HEAD
    //走协议驱动的创建
    return bdrv_create(drv, filename, opts, errp);
=======
    if (!drv->create_opts) {
        error_setg(errp, "Driver '%s' does not support image creation",
                   drv->format_name);
        return -ENOTSUP;
    }

    /*
     * 'opts' contains a QemuOptsList with a combination of format and protocol
     * default values.
     *
     * The format properly removes its options, but the default values remain
     * in 'opts->list'.  So if the protocol has options with the same name
     * (e.g. rbd has 'cluster_size' as qcow2), it will see the default values
     * of the format, since for overlapping options, the format wins.
     *
     * To avoid this issue, lets convert QemuOpts to QDict, in this way we take
     * only the set options, and then convert it back to QemuOpts, using the
     * create_opts of the protocol. So the new QemuOpts, will contain only the
     * protocol defaults.
     */
    qdict = qemu_opts_to_qdict(opts, NULL);
    protocol_opts = qemu_opts_from_qdict(drv->create_opts, qdict, errp);
    if (protocol_opts == NULL) {
        ret = -EINVAL;
        goto out;
    }

    ret = bdrv_co_create(drv, filename, protocol_opts, errp);
out:
    qemu_opts_del(protocol_opts);
    qobject_unref(qdict);
    return ret;
>>>>>>> 6c9ae1ce
}

int coroutine_fn bdrv_co_delete_file(BlockDriverState *bs, Error **errp)
{
    Error *local_err = NULL;
    int ret;

    IO_CODE();
    assert(bs != NULL);
    assert_bdrv_graph_readable();

    if (!bs->drv) {
        error_setg(errp, "Block node '%s' is not opened", bs->filename);
        return -ENOMEDIUM;
    }

    if (!bs->drv->bdrv_co_delete_file) {
        error_setg(errp, "Driver '%s' does not support image deletion",
                   bs->drv->format_name);
        return -ENOTSUP;
    }

    ret = bs->drv->bdrv_co_delete_file(bs, &local_err);
    if (ret < 0) {
        error_propagate(errp, local_err);
    }

    return ret;
}

void coroutine_fn bdrv_co_delete_file_noerr(BlockDriverState *bs)
{
    Error *local_err = NULL;
    int ret;
    IO_CODE();

    if (!bs) {
        return;
    }

    ret = bdrv_co_delete_file(bs, &local_err);
    /*
     * ENOTSUP will happen if the block driver doesn't support
     * the 'bdrv_co_delete_file' interface. This is a predictable
     * scenario and shouldn't be reported back to the user.
     */
    if (ret == -ENOTSUP) {
        error_free(local_err);
    } else if (ret < 0) {
        error_report_err(local_err);
    }
}

/**
 * Try to get @bs's logical and physical block size.
 * On success, store them in @bsz struct and return 0.
 * On failure return -errno.
 * @bs must not be empty.
 */
int bdrv_probe_blocksizes(BlockDriverState *bs, BlockSizes *bsz)
{
    BlockDriver *drv = bs->drv;
    BlockDriverState *filtered = bdrv_filter_bs(bs);
    GLOBAL_STATE_CODE();

    if (drv && drv->bdrv_probe_blocksizes) {
        return drv->bdrv_probe_blocksizes(bs, bsz);
    } else if (filtered) {
        return bdrv_probe_blocksizes(filtered, bsz);
    }

    return -ENOTSUP;
}

/**
 * Try to get @bs's geometry (cyls, heads, sectors).
 * On success, store them in @geo struct and return 0.
 * On failure return -errno.
 * @bs must not be empty.
 */
int bdrv_probe_geometry(BlockDriverState *bs, HDGeometry *geo)
{
    BlockDriver *drv = bs->drv;
    BlockDriverState *filtered = bdrv_filter_bs(bs);
    GLOBAL_STATE_CODE();

    if (drv && drv->bdrv_probe_geometry) {
        return drv->bdrv_probe_geometry(bs, geo);
    } else if (filtered) {
        return bdrv_probe_geometry(filtered, geo);
    }

    return -ENOTSUP;
}

/*
 * Create a uniquely-named empty temporary file.
 * Return the actual file name used upon success, otherwise NULL.
 * This string should be freed with g_free() when not needed any longer.
 *
 * Note: creating a temporary file for the caller to (re)open is
 * inherently racy. Use g_file_open_tmp() instead whenever practical.
 */
char *create_tmp_file(Error **errp)
{
    int fd;
    const char *tmpdir;
    g_autofree char *filename = NULL;

    tmpdir = g_get_tmp_dir();
#ifndef _WIN32
    /*
     * See commit 69bef79 ("block: use /var/tmp instead of /tmp for -snapshot")
     *
     * This function is used to create temporary disk images (like -snapshot),
     * so the files can become very large. /tmp is often a tmpfs where as
     * /var/tmp is usually on a disk, so more appropriate for disk images.
     */
    if (!g_strcmp0(tmpdir, "/tmp")) {
        tmpdir = "/var/tmp";
    }
#endif

    filename = g_strdup_printf("%s/vl.XXXXXX", tmpdir);
    fd = g_mkstemp(filename);
    if (fd < 0) {
        error_setg_errno(errp, errno, "Could not open temporary file '%s'",
                         filename);
        return NULL;
    }
    close(fd);

    return g_steal_pointer(&filename);
}

/*
 * Detect host devices. By convention, /dev/cdrom[N] is always
 * recognized as a host CDROM.
 */
static BlockDriver *find_hdev_driver(const char *filename)
{
    int score_max = 0, score;
    BlockDriver *drv = NULL, *d;
    GLOBAL_STATE_CODE();

    QLIST_FOREACH(d, &bdrv_drivers, list) {
    	//只有有bdrv_probe_device的driver才有被选择的可能
        if (d->bdrv_probe_device) {
        	//驱动会探测自已是否支持，通过score来反映匹配度，我们选择匹配度最大的
            score = d->bdrv_probe_device(filename);
            if (score > score_max) {
                score_max = score;
                drv = d;
            }
        }
    }

    return drv;
}

//给出协议名称，比对protocol_name
static BlockDriver *bdrv_do_find_protocol(const char *protocol)
{
    BlockDriver *drv1;
    GLOBAL_STATE_CODE();

    QLIST_FOREACH(drv1, &bdrv_drivers, list) {
        if (drv1->protocol_name && !strcmp(drv1->protocol_name, protocol)) {
            return drv1;
        }
    }

    return NULL;
}

//通过filename确认其使用那个blockDriver
BlockDriver *bdrv_find_protocol(const char *filename,
                                bool allow_protocol_prefix,
                                Error **errp)
{
    BlockDriver *drv1;
    char protocol[128];
    int len;
    const char *p;
    int i;

    GLOBAL_STATE_CODE();
    /* TODO Drivers without bdrv_file_open must be specified explicitly */

    /*
     * XXX(hch): we really should not let host device detection
     * override an explicit protocol specification, but moving this
     * later breaks access to device names with colons in them.
     * Thanks to the brain-dead persistent naming schemes on udev-
     * based Linux systems those actually are quite common.
     */
    //找此文件对应的驱动
    drv1 = find_hdev_driver(filename);
    if (drv1) {
        return drv1;
    }

    //没有找到对应的driver,如果没有协议，直接返回bdrv_file
    if (!path_has_protocol(filename) || !allow_protocol_prefix) {
        return &bdrv_file;
    }

    //解析出协议，然后查协议对应的驱动
    p = strchr(filename, ':');
    assert(p != NULL);
    len = p - filename;
    if (len > sizeof(protocol) - 1)
        len = sizeof(protocol) - 1;
    memcpy(protocol, filename, len);
    protocol[len] = '\0';

    drv1 = bdrv_do_find_protocol(protocol);
    if (drv1) {
    	//找到相关协议，返回其对应的驱动
        return drv1;
    }

    //加载module再试一次
    for (i = 0; i < (int)ARRAY_SIZE(block_driver_modules); ++i) {
        if (block_driver_modules[i].protocol_name &&
            !strcmp(block_driver_modules[i].protocol_name, protocol)) {
            int rv = block_module_load(block_driver_modules[i].library_name, errp);
            if (rv > 0) {
                drv1 = bdrv_do_find_protocol(protocol);
            } else if (rv < 0) {
                return NULL;
            }
            break;
        }
    }

    if (!drv1) {
        error_setg(errp, "Unknown protocol '%s'", protocol);
    }
    return drv1;
}

/*
 * Guess image format by probing its contents.
 * This is not a good idea when your image is raw (CVE-2008-2004), but
 * we do it anyway for backward compatibility.
 *
 * @buf         contains the image's first @buf_size bytes.
 * @buf_size    is the buffer size in bytes (generally BLOCK_PROBE_BUF_SIZE,
 *              but can be smaller if the image file is smaller)
 * @filename    is its filename.
 *
 * For all block drivers, call the bdrv_probe() method to get its
 * probing score.
 * Return the first block driver with the highest probing score.
 */
BlockDriver *bdrv_probe_all(const uint8_t *buf, int buf_size,
                            const char *filename)
{
    int score_max = 0, score;
    BlockDriver *drv = NULL, *d;
    IO_CODE();

    QLIST_FOREACH(d, &bdrv_drivers, list) {
        if (d->bdrv_probe) {
            score = d->bdrv_probe(buf, buf_size, filename);
            if (score > score_max) {
                score_max = score;
                drv = d;
            }
        }
    }

    return drv;
}

static int find_image_format(BlockBackend *file, const char *filename,
                             BlockDriver **pdrv, Error **errp)
{
    BlockDriver *drv;
    uint8_t buf[BLOCK_PROBE_BUF_SIZE];
    int ret = 0;

    GLOBAL_STATE_CODE();

    /* Return the raw BlockDriver * to scsi-generic devices or empty drives */
    if (blk_is_sg(file) || !blk_is_inserted(file) || blk_getlength(file) == 0) {
        *pdrv = &bdrv_raw;
        return ret;
    }

    ret = blk_pread(file, 0, sizeof(buf), buf, 0);
    if (ret < 0) {
        error_setg_errno(errp, -ret, "Could not read image for determining its "
                         "format");
        *pdrv = NULL;
        return ret;
    }

    drv = bdrv_probe_all(buf, sizeof(buf), filename);
    if (!drv) {
        error_setg(errp, "Could not determine image format: No compatible "
                   "driver found");
        *pdrv = NULL;
        return -ENOENT;
    }

    *pdrv = drv;
    return 0;
}

/**
 * Set the current 'total_sectors' value
 * Return 0 on success, -errno on error.
 */
int coroutine_fn bdrv_co_refresh_total_sectors(BlockDriverState *bs,
                                               int64_t hint)
{
    BlockDriver *drv = bs->drv;
    IO_CODE();
    assert_bdrv_graph_readable();

    if (!drv) {
        return -ENOMEDIUM;
    }

    /* Do not attempt drv->bdrv_co_getlength() on scsi-generic devices */
    if (bdrv_is_sg(bs))
        return 0;

    /* query actual device if possible, otherwise just trust the hint */
    if (drv->bdrv_co_getlength) {
        int64_t length = drv->bdrv_co_getlength(bs);
        if (length < 0) {
            return length;
        }
        hint = DIV_ROUND_UP(length, BDRV_SECTOR_SIZE);
    }

    bs->total_sectors = hint;

    if (bs->total_sectors * BDRV_SECTOR_SIZE > BDRV_MAX_LENGTH) {
        return -EFBIG;
    }

    return 0;
}

/**
 * Combines a QDict of new block driver @options with any missing options taken
 * from @old_options, so that leaving out an option defaults to its old value.
 */
static void bdrv_join_options(BlockDriverState *bs, QDict *options,
                              QDict *old_options)
{
    GLOBAL_STATE_CODE();
    if (bs->drv && bs->drv->bdrv_join_options) {
        bs->drv->bdrv_join_options(options, old_options);
    } else {
        qdict_join(options, old_options, false);
    }
}

static BlockdevDetectZeroesOptions bdrv_parse_detect_zeroes(QemuOpts *opts,
                                                            int open_flags,
                                                            Error **errp)
{
    Error *local_err = NULL;
    char *value = qemu_opt_get_del(opts, "detect-zeroes");
    BlockdevDetectZeroesOptions detect_zeroes =
        qapi_enum_parse(&BlockdevDetectZeroesOptions_lookup, value,
                        BLOCKDEV_DETECT_ZEROES_OPTIONS_OFF, &local_err);
    GLOBAL_STATE_CODE();
    g_free(value);
    if (local_err) {
        error_propagate(errp, local_err);
        return detect_zeroes;
    }

    if (detect_zeroes == BLOCKDEV_DETECT_ZEROES_OPTIONS_UNMAP &&
        !(open_flags & BDRV_O_UNMAP))
    {
        error_setg(errp, "setting detect-zeroes to unmap is not allowed "
                   "without setting discard operation to unmap");
    }

    return detect_zeroes;
}

/**
 * Set open flags for aio engine
 *
 * Return 0 on success, -1 if the engine specified is invalid
 */
int bdrv_parse_aio(const char *mode, int *flags)
{
    if (!strcmp(mode, "threads")) {
        /* do nothing, default */
    } else if (!strcmp(mode, "native")) {
        *flags |= BDRV_O_NATIVE_AIO;
#ifdef CONFIG_LINUX_IO_URING
    } else if (!strcmp(mode, "io_uring")) {
        *flags |= BDRV_O_IO_URING;
#endif
    } else {
        return -1;
    }

    return 0;
}

/**
 * Set open flags for a given discard mode
 *
 * Return 0 on success, -1 if the discard mode was invalid.
 */
int bdrv_parse_discard_flags(const char *mode, int *flags)
{
    *flags &= ~BDRV_O_UNMAP;

    if (!strcmp(mode, "off") || !strcmp(mode, "ignore")) {
        /* do nothing */
    } else if (!strcmp(mode, "on") || !strcmp(mode, "unmap")) {
        *flags |= BDRV_O_UNMAP;
    } else {
        return -1;
    }

    return 0;
}

/**
 * Set open flags for a given cache mode
 *
 * Return 0 on success, -1 if the cache mode was invalid.
 */
int bdrv_parse_cache_mode(const char *mode, int *flags, bool *writethrough)
{
    *flags &= ~BDRV_O_CACHE_MASK;

    if (!strcmp(mode, "off") || !strcmp(mode, "none")) {
        *writethrough = false;
        *flags |= BDRV_O_NOCACHE;
    } else if (!strcmp(mode, "directsync")) {
        *writethrough = true;
        *flags |= BDRV_O_NOCACHE;
    } else if (!strcmp(mode, "writeback")) {
        *writethrough = false;
    } else if (!strcmp(mode, "unsafe")) {
        *writethrough = false;
        *flags |= BDRV_O_NO_FLUSH;
    } else if (!strcmp(mode, "writethrough")) {
        *writethrough = true;
    } else {
        return -1;
    }

    return 0;
}

static char *bdrv_child_get_parent_desc(BdrvChild *c)
{
    BlockDriverState *parent = c->opaque;
    return g_strdup_printf("node '%s'", bdrv_get_node_name(parent));
}

static void GRAPH_RDLOCK bdrv_child_cb_drained_begin(BdrvChild *child)
{
    BlockDriverState *bs = child->opaque;
    bdrv_do_drained_begin_quiesce(bs, NULL);
}

static bool GRAPH_RDLOCK bdrv_child_cb_drained_poll(BdrvChild *child)
{
    BlockDriverState *bs = child->opaque;
    return bdrv_drain_poll(bs, NULL, false);
}

static void GRAPH_RDLOCK bdrv_child_cb_drained_end(BdrvChild *child)
{
    BlockDriverState *bs = child->opaque;
    bdrv_drained_end(bs);
}

static int bdrv_child_cb_inactivate(BdrvChild *child)
{
    BlockDriverState *bs = child->opaque;
    GLOBAL_STATE_CODE();
    assert(bs->open_flags & BDRV_O_INACTIVE);
    return 0;
}

static bool bdrv_child_cb_change_aio_ctx(BdrvChild *child, AioContext *ctx,
                                         GHashTable *visited, Transaction *tran,
                                         Error **errp)
{
    BlockDriverState *bs = child->opaque;
    return bdrv_change_aio_context(bs, ctx, visited, tran, errp);
}

/*
 * Returns the options and flags that a temporary snapshot should get, based on
 * the originally requested flags (the originally requested image will have
 * flags like a backing file)
 */
static void bdrv_temp_snapshot_options(int *child_flags, QDict *child_options,
                                       int parent_flags, QDict *parent_options)
{
    GLOBAL_STATE_CODE();
    *child_flags = (parent_flags & ~BDRV_O_SNAPSHOT) | BDRV_O_TEMPORARY;

    /* For temporary files, unconditional cache=unsafe is fine */
    qdict_set_default_str(child_options, BDRV_OPT_CACHE_DIRECT, "off");
    qdict_set_default_str(child_options, BDRV_OPT_CACHE_NO_FLUSH, "on");

    /* Copy the read-only and discard options from the parent */
    qdict_copy_default(child_options, parent_options, BDRV_OPT_READ_ONLY);
    qdict_copy_default(child_options, parent_options, BDRV_OPT_DISCARD);

    /* aio=native doesn't work for cache.direct=off, so disable it for the
     * temporary snapshot */
    *child_flags &= ~BDRV_O_NATIVE_AIO;
}

static void GRAPH_WRLOCK bdrv_backing_attach(BdrvChild *c)
{
    BlockDriverState *parent = c->opaque;
    BlockDriverState *backing_hd = c->bs;

    GLOBAL_STATE_CODE();
    assert(!parent->backing_blocker);
    error_setg(&parent->backing_blocker,
               "node is used as backing hd of '%s'",
               bdrv_get_device_or_node_name(parent));

    bdrv_refresh_filename(backing_hd);

    parent->open_flags &= ~BDRV_O_NO_BACKING;

    bdrv_op_block_all(backing_hd, parent->backing_blocker);
    /* Otherwise we won't be able to commit or stream */
    bdrv_op_unblock(backing_hd, BLOCK_OP_TYPE_COMMIT_TARGET,
                    parent->backing_blocker);
    bdrv_op_unblock(backing_hd, BLOCK_OP_TYPE_STREAM,
                    parent->backing_blocker);
    /*
     * We do backup in 3 ways:
     * 1. drive backup
     *    The target bs is new opened, and the source is top BDS
     * 2. blockdev backup
     *    Both the source and the target are top BDSes.
     * 3. internal backup(used for block replication)
     *    Both the source and the target are backing file
     *
     * In case 1 and 2, neither the source nor the target is the backing file.
     * In case 3, we will block the top BDS, so there is only one block job
     * for the top BDS and its backing chain.
     */
    bdrv_op_unblock(backing_hd, BLOCK_OP_TYPE_BACKUP_SOURCE,
                    parent->backing_blocker);
    bdrv_op_unblock(backing_hd, BLOCK_OP_TYPE_BACKUP_TARGET,
                    parent->backing_blocker);
}

static void bdrv_backing_detach(BdrvChild *c)
{
    BlockDriverState *parent = c->opaque;

    GLOBAL_STATE_CODE();
    assert(parent->backing_blocker);
    bdrv_op_unblock_all(c->bs, parent->backing_blocker);
    error_free(parent->backing_blocker);
    parent->backing_blocker = NULL;
}

static int bdrv_backing_update_filename(BdrvChild *c, BlockDriverState *base,
                                        const char *filename, Error **errp)
{
    BlockDriverState *parent = c->opaque;
    bool read_only = bdrv_is_read_only(parent);
    int ret;
    GLOBAL_STATE_CODE();

    if (read_only) {
        ret = bdrv_reopen_set_read_only(parent, false, errp);
        if (ret < 0) {
            return ret;
        }
    }

    ret = bdrv_change_backing_file(parent, filename,
                                   base->drv ? base->drv->format_name : "",
                                   false);
    if (ret < 0) {
        error_setg_errno(errp, -ret, "Could not update backing file link");
    }

    if (read_only) {
        bdrv_reopen_set_read_only(parent, true, NULL);
    }

    return ret;
}

/*
 * Returns the options and flags that a generic child of a BDS should
 * get, based on the given options and flags for the parent BDS.
 */
static void bdrv_inherited_options(BdrvChildRole role, bool parent_is_format,
                                   int *child_flags, QDict *child_options,
                                   int parent_flags, QDict *parent_options)
{
    int flags = parent_flags;
    GLOBAL_STATE_CODE();

    /*
     * First, decide whether to set, clear, or leave BDRV_O_PROTOCOL.
     * Generally, the question to answer is: Should this child be
     * format-probed by default?
     */

    /*
     * Pure and non-filtered data children of non-format nodes should
     * be probed by default (even when the node itself has BDRV_O_PROTOCOL
     * set).  This only affects a very limited set of drivers (namely
     * quorum and blkverify when this comment was written).
     * Force-clear BDRV_O_PROTOCOL then.
     */
    if (!parent_is_format &&
        (role & BDRV_CHILD_DATA) &&
        !(role & (BDRV_CHILD_METADATA | BDRV_CHILD_FILTERED)))
    {
        flags &= ~BDRV_O_PROTOCOL;
    }

    /*
     * All children of format nodes (except for COW children) and all
     * metadata children in general should never be format-probed.
     * Force-set BDRV_O_PROTOCOL then.
     */
    if ((parent_is_format && !(role & BDRV_CHILD_COW)) ||
        (role & BDRV_CHILD_METADATA))
    {
        flags |= BDRV_O_PROTOCOL;
    }

    /*
     * If the cache mode isn't explicitly set, inherit direct and no-flush from
     * the parent.
     */
    qdict_copy_default(child_options, parent_options, BDRV_OPT_CACHE_DIRECT);
    qdict_copy_default(child_options, parent_options, BDRV_OPT_CACHE_NO_FLUSH);
    qdict_copy_default(child_options, parent_options, BDRV_OPT_FORCE_SHARE);

    if (role & BDRV_CHILD_COW) {
        /* backing files are opened read-only by default */
        qdict_set_default_str(child_options, BDRV_OPT_READ_ONLY, "on");
        qdict_set_default_str(child_options, BDRV_OPT_AUTO_READ_ONLY, "off");
    } else {
        /* Inherit the read-only option from the parent if it's not set */
        qdict_copy_default(child_options, parent_options, BDRV_OPT_READ_ONLY);
        qdict_copy_default(child_options, parent_options,
                           BDRV_OPT_AUTO_READ_ONLY);
    }

    /*
     * bdrv_co_pdiscard() respects unmap policy for the parent, so we
     * can default to enable it on lower layers regardless of the
     * parent option.
     */
    qdict_set_default_str(child_options, BDRV_OPT_DISCARD, "unmap");

    /* Clear flags that only apply to the top layer */
    flags &= ~(BDRV_O_SNAPSHOT | BDRV_O_NO_BACKING | BDRV_O_COPY_ON_READ);

    if (role & BDRV_CHILD_METADATA) {
        flags &= ~BDRV_O_NO_IO;
    }
    if (role & BDRV_CHILD_COW) {
        flags &= ~BDRV_O_TEMPORARY;
    }

    *child_flags = flags;
}

static void GRAPH_WRLOCK bdrv_child_cb_attach(BdrvChild *child)
{
    BlockDriverState *bs = child->opaque;

    assert_bdrv_graph_writable();
    QLIST_INSERT_HEAD(&bs->children, child, next);
    if (bs->drv->is_filter || (child->role & BDRV_CHILD_FILTERED)) {
        /*
         * Here we handle filters and block/raw-format.c when it behave like
         * filter. They generally have a single PRIMARY child, which is also the
         * FILTERED child, and that they may have multiple more children, which
         * are neither PRIMARY nor FILTERED. And never we have a COW child here.
         * So bs->file will be the PRIMARY child, unless the PRIMARY child goes
         * into bs->backing on exceptional cases; and bs->backing will be
         * nothing else.
         */
        assert(!(child->role & BDRV_CHILD_COW));
        if (child->role & BDRV_CHILD_PRIMARY) {
            assert(child->role & BDRV_CHILD_FILTERED);
            assert(!bs->backing);
            assert(!bs->file);

            if (bs->drv->filtered_child_is_backing) {
                bs->backing = child;
            } else {
                bs->file = child;
            }
        } else {
            assert(!(child->role & BDRV_CHILD_FILTERED));
        }
    } else if (child->role & BDRV_CHILD_COW) {
        assert(bs->drv->supports_backing);
        assert(!(child->role & BDRV_CHILD_PRIMARY));
        assert(!bs->backing);
        bs->backing = child;
        bdrv_backing_attach(child);
    } else if (child->role & BDRV_CHILD_PRIMARY) {
        assert(!bs->file);
        bs->file = child;
    }
}

static void GRAPH_WRLOCK bdrv_child_cb_detach(BdrvChild *child)
{
    BlockDriverState *bs = child->opaque;

    if (child->role & BDRV_CHILD_COW) {
        bdrv_backing_detach(child);
    }

    assert_bdrv_graph_writable();
    QLIST_REMOVE(child, next);
    if (child == bs->backing) {
        assert(child != bs->file);
        bs->backing = NULL;
    } else if (child == bs->file) {
        bs->file = NULL;
    }
}

static int bdrv_child_cb_update_filename(BdrvChild *c, BlockDriverState *base,
                                         const char *filename, Error **errp)
{
    if (c->role & BDRV_CHILD_COW) {
        return bdrv_backing_update_filename(c, base, filename, errp);
    }
    return 0;
}

AioContext *child_of_bds_get_parent_aio_context(BdrvChild *c)
{
    BlockDriverState *bs = c->opaque;
    IO_CODE();

    return bdrv_get_aio_context(bs);
}

const BdrvChildClass child_of_bds = {
    .parent_is_bds   = true,
    .get_parent_desc = bdrv_child_get_parent_desc,
    .inherit_options = bdrv_inherited_options,
    .drained_begin   = bdrv_child_cb_drained_begin,
    .drained_poll    = bdrv_child_cb_drained_poll,
    .drained_end     = bdrv_child_cb_drained_end,
    .attach          = bdrv_child_cb_attach,
    .detach          = bdrv_child_cb_detach,
    .inactivate      = bdrv_child_cb_inactivate,
    .change_aio_ctx  = bdrv_child_cb_change_aio_ctx,
    .update_filename = bdrv_child_cb_update_filename,
    .get_parent_aio_context = child_of_bds_get_parent_aio_context,
};

AioContext *bdrv_child_get_parent_aio_context(BdrvChild *c)
{
    IO_CODE();
    return c->klass->get_parent_aio_context(c);
}

static int bdrv_open_flags(BlockDriverState *bs, int flags)
{
    int open_flags = flags;
    GLOBAL_STATE_CODE();

    /*
     * Clear flags that are internal to the block layer before opening the
     * image.
     */
    open_flags &= ~(BDRV_O_SNAPSHOT | BDRV_O_NO_BACKING | BDRV_O_PROTOCOL);

    return open_flags;
}

static void update_flags_from_options(int *flags, QemuOpts *opts)
{
    GLOBAL_STATE_CODE();

    *flags &= ~(BDRV_O_CACHE_MASK | BDRV_O_RDWR | BDRV_O_AUTO_RDONLY);

    if (qemu_opt_get_bool_del(opts, BDRV_OPT_CACHE_NO_FLUSH, false)) {
        *flags |= BDRV_O_NO_FLUSH;
    }

    if (qemu_opt_get_bool_del(opts, BDRV_OPT_CACHE_DIRECT, false)) {
        *flags |= BDRV_O_NOCACHE;
    }

    if (!qemu_opt_get_bool_del(opts, BDRV_OPT_READ_ONLY, false)) {
        *flags |= BDRV_O_RDWR;
    }

    if (qemu_opt_get_bool_del(opts, BDRV_OPT_AUTO_READ_ONLY, false)) {
        *flags |= BDRV_O_AUTO_RDONLY;
    }
}

static void update_options_from_flags(QDict *options, int flags)
{
    GLOBAL_STATE_CODE();
    if (!qdict_haskey(options, BDRV_OPT_CACHE_DIRECT)) {
        qdict_put_bool(options, BDRV_OPT_CACHE_DIRECT, flags & BDRV_O_NOCACHE);
    }
    if (!qdict_haskey(options, BDRV_OPT_CACHE_NO_FLUSH)) {
        qdict_put_bool(options, BDRV_OPT_CACHE_NO_FLUSH,
                       flags & BDRV_O_NO_FLUSH);
    }
    if (!qdict_haskey(options, BDRV_OPT_READ_ONLY)) {
        qdict_put_bool(options, BDRV_OPT_READ_ONLY, !(flags & BDRV_O_RDWR));
    }
    if (!qdict_haskey(options, BDRV_OPT_AUTO_READ_ONLY)) {
        qdict_put_bool(options, BDRV_OPT_AUTO_READ_ONLY,
                       flags & BDRV_O_AUTO_RDONLY);
    }
}

static void bdrv_assign_node_name(BlockDriverState *bs,
                                  const char *node_name,
                                  Error **errp)
{
    char *gen_node_name = NULL;
    GLOBAL_STATE_CODE();

    if (!node_name) {
        node_name = gen_node_name = id_generate(ID_BLOCK);
    } else if (!id_wellformed(node_name)) {
        /*
         * Check for empty string or invalid characters, but not if it is
         * generated (generated names use characters not available to the user)
         */
        error_setg(errp, "Invalid node-name: '%s'", node_name);
        return;
    }

    /* takes care of avoiding namespaces collisions */
    if (blk_by_name(node_name)) {
        error_setg(errp, "node-name=%s is conflicting with a device id",
                   node_name);
        goto out;
    }

    /* takes care of avoiding duplicates node names */
    if (bdrv_find_node(node_name)) {
        error_setg(errp, "Duplicate nodes with node-name='%s'", node_name);
        goto out;
    }

    /* Make sure that the node name isn't truncated */
    if (strlen(node_name) >= sizeof(bs->node_name)) {
        error_setg(errp, "Node name too long");
        goto out;
    }

    /* copy node name into the bs and insert it into the graph list */
    pstrcpy(bs->node_name, sizeof(bs->node_name), node_name);
    QTAILQ_INSERT_TAIL(&graph_bdrv_states, bs, node_list);
out:
    g_free(gen_node_name);
}

/*
 * The caller must always hold @bs AioContext lock, because this function calls
 * bdrv_refresh_total_sectors() which polls when called from non-coroutine
 * context.
 */
static int no_coroutine_fn GRAPH_UNLOCKED
bdrv_open_driver(BlockDriverState *bs, BlockDriver *drv, const char *node_name,
                 QDict *options, int open_flags, Error **errp)
{
    AioContext *ctx;
    Error *local_err = NULL;
    int i, ret;
    GLOBAL_STATE_CODE();

    bdrv_assign_node_name(bs, node_name, &local_err);
    if (local_err) {
        error_propagate(errp, local_err);
        return -EINVAL;
    }

    bs->drv = drv;
    bs->opaque = g_malloc0(drv->instance_size);

    if (drv->bdrv_file_open) {
        assert(!drv->bdrv_needs_filename || bs->filename[0]);
        ret = drv->bdrv_file_open(bs, options, open_flags, &local_err);
    } else if (drv->bdrv_open) {
        ret = drv->bdrv_open(bs, options, open_flags, &local_err);
    } else {
        ret = 0;
    }

    if (ret < 0) {
        if (local_err) {
            error_propagate(errp, local_err);
        } else if (bs->filename[0]) {
            error_setg_errno(errp, -ret, "Could not open '%s'", bs->filename);
        } else {
            error_setg_errno(errp, -ret, "Could not open image");
        }
        goto open_failed;
    }

    assert(!(bs->supported_read_flags & ~BDRV_REQ_MASK));
    assert(!(bs->supported_write_flags & ~BDRV_REQ_MASK));

    /*
     * Always allow the BDRV_REQ_REGISTERED_BUF optimization hint. This saves
     * drivers that pass read/write requests through to a child the trouble of
     * declaring support explicitly.
     *
     * Drivers must not propagate this flag accidentally when they initiate I/O
     * to a bounce buffer. That case should be rare though.
     */
    bs->supported_read_flags |= BDRV_REQ_REGISTERED_BUF;
    bs->supported_write_flags |= BDRV_REQ_REGISTERED_BUF;

    /* Get the context after .bdrv_open, it can change the context */
    ctx = bdrv_get_aio_context(bs);
    aio_context_acquire(ctx);

    ret = bdrv_refresh_total_sectors(bs, bs->total_sectors);
    if (ret < 0) {
        error_setg_errno(errp, -ret, "Could not refresh total sector count");
        aio_context_release(ctx);
        return ret;
    }

    bdrv_graph_rdlock_main_loop();
    bdrv_refresh_limits(bs, NULL, &local_err);
    bdrv_graph_rdunlock_main_loop();
    aio_context_release(ctx);

    if (local_err) {
        error_propagate(errp, local_err);
        return -EINVAL;
    }

    assert(bdrv_opt_mem_align(bs) != 0);
    assert(bdrv_min_mem_align(bs) != 0);
    assert(is_power_of_2(bs->bl.request_alignment));

    for (i = 0; i < bs->quiesce_counter; i++) {
        if (drv->bdrv_drain_begin) {
            drv->bdrv_drain_begin(bs);
        }
    }

    return 0;
open_failed:
    bs->drv = NULL;
    if (bs->file != NULL) {
        bdrv_graph_wrlock(NULL);
        bdrv_unref_child(bs, bs->file);
        bdrv_graph_wrunlock();
        assert(!bs->file);
    }
    g_free(bs->opaque);
    bs->opaque = NULL;
    return ret;
}

/*
 * Create and open a block node.
 *
 * @options is a QDict of options to pass to the block drivers, or NULL for an
 * empty set of options. The reference to the QDict belongs to the block layer
 * after the call (even on failure), so if the caller intends to reuse the
 * dictionary, it needs to use qobject_ref() before calling bdrv_open.
 */
BlockDriverState *bdrv_new_open_driver_opts(BlockDriver *drv,
                                            const char *node_name,
                                            QDict *options, int flags,
                                            Error **errp)
{
    BlockDriverState *bs;
    int ret;

    GLOBAL_STATE_CODE();

    bs = bdrv_new();
    bs->open_flags = flags;
    bs->options = options ?: qdict_new();
    bs->explicit_options = qdict_clone_shallow(bs->options);
    bs->opaque = NULL;

    update_options_from_flags(bs->options, flags);

    ret = bdrv_open_driver(bs, drv, node_name, bs->options, flags, errp);
    if (ret < 0) {
        qobject_unref(bs->explicit_options);
        bs->explicit_options = NULL;
        qobject_unref(bs->options);
        bs->options = NULL;
        bdrv_unref(bs);
        return NULL;
    }

    return bs;
}

/* Create and open a block node. */
BlockDriverState *bdrv_new_open_driver(BlockDriver *drv, const char *node_name,
                                       int flags, Error **errp)
{
    GLOBAL_STATE_CODE();
    return bdrv_new_open_driver_opts(drv, node_name, NULL, flags, errp);
}

QemuOptsList bdrv_runtime_opts = {
    .name = "bdrv_common",
    .head = QTAILQ_HEAD_INITIALIZER(bdrv_runtime_opts.head),
    .desc = {
        {
            .name = "node-name",
            .type = QEMU_OPT_STRING,
            .help = "Node name of the block device node",
        },
        {
            .name = "driver",
            .type = QEMU_OPT_STRING,
            .help = "Block driver to use for the node",
        },
        {
            .name = BDRV_OPT_CACHE_DIRECT,
            .type = QEMU_OPT_BOOL,
            .help = "Bypass software writeback cache on the host",
        },
        {
            .name = BDRV_OPT_CACHE_NO_FLUSH,
            .type = QEMU_OPT_BOOL,
            .help = "Ignore flush requests",
        },
        {
            .name = BDRV_OPT_READ_ONLY,
            .type = QEMU_OPT_BOOL,
            .help = "Node is opened in read-only mode",
        },
        {
            .name = BDRV_OPT_AUTO_READ_ONLY,
            .type = QEMU_OPT_BOOL,
            .help = "Node can become read-only if opening read-write fails",
        },
        {
            .name = "detect-zeroes",
            .type = QEMU_OPT_STRING,
            .help = "try to optimize zero writes (off, on, unmap)",
        },
        {
            .name = BDRV_OPT_DISCARD,
            .type = QEMU_OPT_STRING,
            .help = "discard operation (ignore/off, unmap/on)",
        },
        {
            .name = BDRV_OPT_FORCE_SHARE,
            .type = QEMU_OPT_BOOL,
            .help = "always accept other writers (default: off)",
        },
        { /* end of list */ }
    },
};

QemuOptsList bdrv_create_opts_simple = {
    .name = "simple-create-opts",
    .head = QTAILQ_HEAD_INITIALIZER(bdrv_create_opts_simple.head),
    .desc = {
        {
            .name = BLOCK_OPT_SIZE,
            .type = QEMU_OPT_SIZE,
            .help = "Virtual disk size"
        },
        {
            .name = BLOCK_OPT_PREALLOC,
            .type = QEMU_OPT_STRING,
            .help = "Preallocation mode (allowed values: off)"
        },
        { /* end of list */ }
    }
};

/*
 * Common part for opening disk images and files
 *
 * Removes all processed options from *options.
 */
static int bdrv_open_common(BlockDriverState *bs, BlockBackend *file,
                            QDict *options, Error **errp)
{
    int ret, open_flags;
    const char *filename;
    const char *driver_name = NULL;
    const char *node_name = NULL;
    const char *discard;
    QemuOpts *opts;
    BlockDriver *drv;
    Error *local_err = NULL;
    bool ro;

    assert(bs->file == NULL);
    assert(options != NULL && bs->options != options);
    GLOBAL_STATE_CODE();

    opts = qemu_opts_create(&bdrv_runtime_opts, NULL, 0, &error_abort);
    if (!qemu_opts_absorb_qdict(opts, options, errp)) {
        ret = -EINVAL;
        goto fail_opts;
    }

    update_flags_from_options(&bs->open_flags, opts);

    driver_name = qemu_opt_get(opts, "driver");
    drv = bdrv_find_format(driver_name);
    assert(drv != NULL);

    bs->force_share = qemu_opt_get_bool(opts, BDRV_OPT_FORCE_SHARE, false);

    if (bs->force_share && (bs->open_flags & BDRV_O_RDWR)) {
        error_setg(errp,
                   BDRV_OPT_FORCE_SHARE
                   "=on can only be used with read-only images");
        ret = -EINVAL;
        goto fail_opts;
    }

    if (file != NULL) {
        bdrv_graph_rdlock_main_loop();
        bdrv_refresh_filename(blk_bs(file));
        bdrv_graph_rdunlock_main_loop();

        filename = blk_bs(file)->filename;
    } else {
        /*
         * Caution: while qdict_get_try_str() is fine, getting
         * non-string types would require more care.  When @options
         * come from -blockdev or blockdev_add, its members are typed
         * according to the QAPI schema, but when they come from
         * -drive, they're all QString.
         */
        filename = qdict_get_try_str(options, "filename");
    }

    if (drv->bdrv_needs_filename && (!filename || !filename[0])) {
        error_setg(errp, "The '%s' block driver requires a file name",
                   drv->format_name);
        ret = -EINVAL;
        goto fail_opts;
    }

    trace_bdrv_open_common(bs, filename ?: "", bs->open_flags,
                           drv->format_name);

    ro = bdrv_is_read_only(bs);

    if (use_bdrv_whitelist && !bdrv_is_whitelisted(drv, ro)) {
        if (!ro && bdrv_is_whitelisted(drv, true)) {
            bdrv_graph_rdlock_main_loop();
            ret = bdrv_apply_auto_read_only(bs, NULL, NULL);
            bdrv_graph_rdunlock_main_loop();
        } else {
            ret = -ENOTSUP;
        }
        if (ret < 0) {
            error_setg(errp,
                       !ro && bdrv_is_whitelisted(drv, true)
                       ? "Driver '%s' can only be used for read-only devices"
                       : "Driver '%s' is not whitelisted",
                       drv->format_name);
            goto fail_opts;
        }
    }

    /* bdrv_new() and bdrv_close() make it so */
    assert(qatomic_read(&bs->copy_on_read) == 0);

    if (bs->open_flags & BDRV_O_COPY_ON_READ) {
        if (!ro) {
            bdrv_enable_copy_on_read(bs);
        } else {
            error_setg(errp, "Can't use copy-on-read on read-only device");
            ret = -EINVAL;
            goto fail_opts;
        }
    }

    discard = qemu_opt_get(opts, BDRV_OPT_DISCARD);
    if (discard != NULL) {
        if (bdrv_parse_discard_flags(discard, &bs->open_flags) != 0) {
            error_setg(errp, "Invalid discard option");
            ret = -EINVAL;
            goto fail_opts;
        }
    }

    bs->detect_zeroes =
        bdrv_parse_detect_zeroes(opts, bs->open_flags, &local_err);
    if (local_err) {
        error_propagate(errp, local_err);
        ret = -EINVAL;
        goto fail_opts;
    }

    if (filename != NULL) {
        pstrcpy(bs->filename, sizeof(bs->filename), filename);
    } else {
        bs->filename[0] = '\0';
    }
    pstrcpy(bs->exact_filename, sizeof(bs->exact_filename), bs->filename);

    /* Open the image, either directly or using a protocol */
    open_flags = bdrv_open_flags(bs, bs->open_flags);
    node_name = qemu_opt_get(opts, "node-name");

    assert(!drv->bdrv_file_open || file == NULL);
    ret = bdrv_open_driver(bs, drv, node_name, options, open_flags, errp);
    if (ret < 0) {
        goto fail_opts;
    }

    qemu_opts_del(opts);
    return 0;

fail_opts:
    qemu_opts_del(opts);
    return ret;
}

static QDict *parse_json_filename(const char *filename, Error **errp)
{
    QObject *options_obj;
    QDict *options;
    int ret;
    GLOBAL_STATE_CODE();

    ret = strstart(filename, "json:", &filename);
    assert(ret);

    options_obj = qobject_from_json(filename, errp);
    if (!options_obj) {
        error_prepend(errp, "Could not parse the JSON options: ");
        return NULL;
    }

    options = qobject_to(QDict, options_obj);
    if (!options) {
        qobject_unref(options_obj);
        error_setg(errp, "Invalid JSON object given");
        return NULL;
    }

    qdict_flatten(options);

    return options;
}

static void parse_json_protocol(QDict *options, const char **pfilename,
                                Error **errp)
{
    QDict *json_options;
    Error *local_err = NULL;
    GLOBAL_STATE_CODE();

    /* Parse json: pseudo-protocol */
    if (!*pfilename || !g_str_has_prefix(*pfilename, "json:")) {
        return;
    }

    json_options = parse_json_filename(*pfilename, &local_err);
    if (local_err) {
        error_propagate(errp, local_err);
        return;
    }

    /* Options given in the filename have lower priority than options
     * specified directly */
    qdict_join(options, json_options, false);
    qobject_unref(json_options);
    *pfilename = NULL;
}

/*
 * Fills in default options for opening images and converts the legacy
 * filename/flags pair to option QDict entries.
 * The BDRV_O_PROTOCOL flag in *flags will be set or cleared accordingly if a
 * block driver has been specified explicitly.
 */
static int bdrv_fill_options(QDict **options, const char *filename,
                             int *flags, Error **errp)
{
    const char *drvname;
    bool protocol = *flags & BDRV_O_PROTOCOL;
    bool parse_filename = false;
    BlockDriver *drv = NULL;
    Error *local_err = NULL;

    GLOBAL_STATE_CODE();

    /*
     * Caution: while qdict_get_try_str() is fine, getting non-string
     * types would require more care.  When @options come from
     * -blockdev or blockdev_add, its members are typed according to
     * the QAPI schema, but when they come from -drive, they're all
     * QString.
     */
    drvname = qdict_get_try_str(*options, "driver");
    if (drvname) {
        drv = bdrv_find_format(drvname);
        if (!drv) {
            error_setg(errp, "Unknown driver '%s'", drvname);
            return -ENOENT;
        }
        /* If the user has explicitly specified the driver, this choice should
         * override the BDRV_O_PROTOCOL flag */
        protocol = drv->bdrv_file_open;
    }

    if (protocol) {
        *flags |= BDRV_O_PROTOCOL;
    } else {
        *flags &= ~BDRV_O_PROTOCOL;
    }

    /* Translate cache options from flags into options */
    update_options_from_flags(*options, *flags);

    /* Fetch the file name from the options QDict if necessary */
    if (protocol && filename) {
        if (!qdict_haskey(*options, "filename")) {
            qdict_put_str(*options, "filename", filename);
            parse_filename = true;
        } else {
            error_setg(errp, "Can't specify 'file' and 'filename' options at "
                             "the same time");
            return -EINVAL;
        }
    }

    /* Find the right block driver */
    /* See cautionary note on accessing @options above */
    filename = qdict_get_try_str(*options, "filename");

    if (!drvname && protocol) {
        if (filename) {
            drv = bdrv_find_protocol(filename, parse_filename, errp);
            if (!drv) {
                return -EINVAL;
            }

            drvname = drv->format_name;
            qdict_put_str(*options, "driver", drvname);
        } else {
            error_setg(errp, "Must specify either driver or file");
            return -EINVAL;
        }
    }

    assert(drv || !protocol);

    /* Driver-specific filename parsing */
    if (drv && drv->bdrv_parse_filename && parse_filename) {
        drv->bdrv_parse_filename(filename, *options, &local_err);
        if (local_err) {
            error_propagate(errp, local_err);
            return -EINVAL;
        }

        if (!drv->bdrv_needs_filename) {
            qdict_del(*options, "filename");
        }
    }

    return 0;
}

typedef struct BlockReopenQueueEntry {
     bool prepared;
     BDRVReopenState state;
     QTAILQ_ENTRY(BlockReopenQueueEntry) entry;
} BlockReopenQueueEntry;

/*
 * Return the flags that @bs will have after the reopens in @q have
 * successfully completed. If @q is NULL (or @bs is not contained in @q),
 * return the current flags.
 */
static int bdrv_reopen_get_flags(BlockReopenQueue *q, BlockDriverState *bs)
{
    BlockReopenQueueEntry *entry;

    if (q != NULL) {
        QTAILQ_FOREACH(entry, q, entry) {
            if (entry->state.bs == bs) {
                return entry->state.flags;
            }
        }
    }

    return bs->open_flags;
}

/* Returns whether the image file can be written to after the reopen queue @q
 * has been successfully applied, or right now if @q is NULL. */
static bool bdrv_is_writable_after_reopen(BlockDriverState *bs,
                                          BlockReopenQueue *q)
{
    int flags = bdrv_reopen_get_flags(q, bs);

    return (flags & (BDRV_O_RDWR | BDRV_O_INACTIVE)) == BDRV_O_RDWR;
}

/*
 * Return whether the BDS can be written to.  This is not necessarily
 * the same as !bdrv_is_read_only(bs), as inactivated images may not
 * be written to but do not count as read-only images.
 */
bool bdrv_is_writable(BlockDriverState *bs)
{
    IO_CODE();
    return bdrv_is_writable_after_reopen(bs, NULL);
}

static char *bdrv_child_user_desc(BdrvChild *c)
{
    GLOBAL_STATE_CODE();
    return c->klass->get_parent_desc(c);
}

/*
 * Check that @a allows everything that @b needs. @a and @b must reference same
 * child node.
 */
static bool bdrv_a_allow_b(BdrvChild *a, BdrvChild *b, Error **errp)
{
    const char *child_bs_name;
    g_autofree char *a_user = NULL;
    g_autofree char *b_user = NULL;
    g_autofree char *perms = NULL;

    assert(a->bs);
    assert(a->bs == b->bs);
    GLOBAL_STATE_CODE();

    if ((b->perm & a->shared_perm) == b->perm) {
        return true;
    }

    child_bs_name = bdrv_get_node_name(b->bs);
    a_user = bdrv_child_user_desc(a);
    b_user = bdrv_child_user_desc(b);
    perms = bdrv_perm_names(b->perm & ~a->shared_perm);

    error_setg(errp, "Permission conflict on node '%s': permissions '%s' are "
               "both required by %s (uses node '%s' as '%s' child) and "
               "unshared by %s (uses node '%s' as '%s' child).",
               child_bs_name, perms,
               b_user, child_bs_name, b->name,
               a_user, child_bs_name, a->name);

    return false;
}

static bool GRAPH_RDLOCK
bdrv_parent_perms_conflict(BlockDriverState *bs, Error **errp)
{
    BdrvChild *a, *b;
    GLOBAL_STATE_CODE();

    /*
     * During the loop we'll look at each pair twice. That's correct because
     * bdrv_a_allow_b() is asymmetric and we should check each pair in both
     * directions.
     */
    QLIST_FOREACH(a, &bs->parents, next_parent) {
        QLIST_FOREACH(b, &bs->parents, next_parent) {
            if (a == b) {
                continue;
            }

            if (!bdrv_a_allow_b(a, b, errp)) {
                return true;
            }
        }
    }

    return false;
}

static void GRAPH_RDLOCK
bdrv_child_perm(BlockDriverState *bs, BlockDriverState *child_bs,
                BdrvChild *c, BdrvChildRole role,
                BlockReopenQueue *reopen_queue,
                uint64_t parent_perm, uint64_t parent_shared,
                uint64_t *nperm, uint64_t *nshared)
{
    assert(bs->drv && bs->drv->bdrv_child_perm);
    GLOBAL_STATE_CODE();
    bs->drv->bdrv_child_perm(bs, c, role, reopen_queue,
                             parent_perm, parent_shared,
                             nperm, nshared);
    /* TODO Take force_share from reopen_queue */
    if (child_bs && child_bs->force_share) {
        *nshared = BLK_PERM_ALL;
    }
}

/*
 * Adds the whole subtree of @bs (including @bs itself) to the @list (except for
 * nodes that are already in the @list, of course) so that final list is
 * topologically sorted. Return the result (GSList @list object is updated, so
 * don't use old reference after function call).
 *
 * On function start @list must be already topologically sorted and for any node
 * in the @list the whole subtree of the node must be in the @list as well. The
 * simplest way to satisfy this criteria: use only result of
 * bdrv_topological_dfs() or NULL as @list parameter.
 */
static GSList * GRAPH_RDLOCK
bdrv_topological_dfs(GSList *list, GHashTable *found, BlockDriverState *bs)
{
    BdrvChild *child;
    g_autoptr(GHashTable) local_found = NULL;

    GLOBAL_STATE_CODE();

    if (!found) {
        assert(!list);
        found = local_found = g_hash_table_new(NULL, NULL);
    }

    if (g_hash_table_contains(found, bs)) {
        return list;
    }
    g_hash_table_add(found, bs);

    QLIST_FOREACH(child, &bs->children, next) {
        list = bdrv_topological_dfs(list, found, child->bs);
    }

    return g_slist_prepend(list, bs);
}

typedef struct BdrvChildSetPermState {
    BdrvChild *child;
    uint64_t old_perm;
    uint64_t old_shared_perm;
} BdrvChildSetPermState;

static void bdrv_child_set_perm_abort(void *opaque)
{
    BdrvChildSetPermState *s = opaque;

    GLOBAL_STATE_CODE();

    s->child->perm = s->old_perm;
    s->child->shared_perm = s->old_shared_perm;
}

static TransactionActionDrv bdrv_child_set_pem_drv = {
    .abort = bdrv_child_set_perm_abort,
    .clean = g_free,
};

static void bdrv_child_set_perm(BdrvChild *c, uint64_t perm,
                                uint64_t shared, Transaction *tran)
{
    BdrvChildSetPermState *s = g_new(BdrvChildSetPermState, 1);
    GLOBAL_STATE_CODE();

    *s = (BdrvChildSetPermState) {
        .child = c,
        .old_perm = c->perm,
        .old_shared_perm = c->shared_perm,
    };

    c->perm = perm;
    c->shared_perm = shared;

    tran_add(tran, &bdrv_child_set_pem_drv, s);
}

static void GRAPH_RDLOCK bdrv_drv_set_perm_commit(void *opaque)
{
    BlockDriverState *bs = opaque;
    uint64_t cumulative_perms, cumulative_shared_perms;
    GLOBAL_STATE_CODE();

    if (bs->drv->bdrv_set_perm) {
        bdrv_get_cumulative_perm(bs, &cumulative_perms,
                                 &cumulative_shared_perms);
        bs->drv->bdrv_set_perm(bs, cumulative_perms, cumulative_shared_perms);
    }
}

static void GRAPH_RDLOCK bdrv_drv_set_perm_abort(void *opaque)
{
    BlockDriverState *bs = opaque;
    GLOBAL_STATE_CODE();

    if (bs->drv->bdrv_abort_perm_update) {
        bs->drv->bdrv_abort_perm_update(bs);
    }
}

TransactionActionDrv bdrv_drv_set_perm_drv = {
    .abort = bdrv_drv_set_perm_abort,
    .commit = bdrv_drv_set_perm_commit,
};

/*
 * After calling this function, the transaction @tran may only be completed
 * while holding a reader lock for the graph.
 */
static int GRAPH_RDLOCK
bdrv_drv_set_perm(BlockDriverState *bs, uint64_t perm, uint64_t shared_perm,
                  Transaction *tran, Error **errp)
{
    GLOBAL_STATE_CODE();
    if (!bs->drv) {
        return 0;
    }

    if (bs->drv->bdrv_check_perm) {
        int ret = bs->drv->bdrv_check_perm(bs, perm, shared_perm, errp);
        if (ret < 0) {
            return ret;
        }
    }

    if (tran) {
        tran_add(tran, &bdrv_drv_set_perm_drv, bs);
    }

    return 0;
}

typedef struct BdrvReplaceChildState {
    BdrvChild *child;
    BlockDriverState *old_bs;
} BdrvReplaceChildState;

static void GRAPH_WRLOCK bdrv_replace_child_commit(void *opaque)
{
    BdrvReplaceChildState *s = opaque;
    GLOBAL_STATE_CODE();

    bdrv_schedule_unref(s->old_bs);
}

static void GRAPH_WRLOCK bdrv_replace_child_abort(void *opaque)
{
    BdrvReplaceChildState *s = opaque;
    BlockDriverState *new_bs = s->child->bs;

    GLOBAL_STATE_CODE();
    assert_bdrv_graph_writable();

    /* old_bs reference is transparently moved from @s to @s->child */
    if (!s->child->bs) {
        /*
         * The parents were undrained when removing old_bs from the child. New
         * requests can't have been made, though, because the child was empty.
         *
         * TODO Make bdrv_replace_child_noperm() transactionable to avoid
         * undraining the parent in the first place. Once this is done, having
         * new_bs drained when calling bdrv_replace_child_tran() is not a
         * requirement any more.
         */
        bdrv_parent_drained_begin_single(s->child);
        assert(!bdrv_parent_drained_poll_single(s->child));
    }
    assert(s->child->quiesced_parent);
    bdrv_replace_child_noperm(s->child, s->old_bs);

    bdrv_unref(new_bs);
}

static TransactionActionDrv bdrv_replace_child_drv = {
    .commit = bdrv_replace_child_commit,
    .abort = bdrv_replace_child_abort,
    .clean = g_free,
};

/*
 * bdrv_replace_child_tran
 *
 * Note: real unref of old_bs is done only on commit.
 *
 * Both @child->bs and @new_bs (if non-NULL) must be drained. @new_bs must be
 * kept drained until the transaction is completed.
 *
 * After calling this function, the transaction @tran may only be completed
 * while holding a writer lock for the graph.
 *
 * The function doesn't update permissions, caller is responsible for this.
 */
static void GRAPH_WRLOCK
bdrv_replace_child_tran(BdrvChild *child, BlockDriverState *new_bs,
                        Transaction *tran)
{
    BdrvReplaceChildState *s = g_new(BdrvReplaceChildState, 1);

    assert(child->quiesced_parent);
    assert(!new_bs || new_bs->quiesce_counter);

    *s = (BdrvReplaceChildState) {
        .child = child,
        .old_bs = child->bs,
    };
    tran_add(tran, &bdrv_replace_child_drv, s);

    if (new_bs) {
        bdrv_ref(new_bs);
    }

    bdrv_replace_child_noperm(child, new_bs);
    /* old_bs reference is transparently moved from @child to @s */
}

/*
 * Refresh permissions in @bs subtree. The function is intended to be called
 * after some graph modification that was done without permission update.
 *
 * After calling this function, the transaction @tran may only be completed
 * while holding a reader lock for the graph.
 */
static int GRAPH_RDLOCK
bdrv_node_refresh_perm(BlockDriverState *bs, BlockReopenQueue *q,
                       Transaction *tran, Error **errp)
{
    BlockDriver *drv = bs->drv;
    BdrvChild *c;
    int ret;
    uint64_t cumulative_perms, cumulative_shared_perms;
    GLOBAL_STATE_CODE();

    bdrv_get_cumulative_perm(bs, &cumulative_perms, &cumulative_shared_perms);

    /* Write permissions never work with read-only images */
    if ((cumulative_perms & (BLK_PERM_WRITE | BLK_PERM_WRITE_UNCHANGED)) &&
        !bdrv_is_writable_after_reopen(bs, q))
    {
        if (!bdrv_is_writable_after_reopen(bs, NULL)) {
            error_setg(errp, "Block node is read-only");
        } else {
            error_setg(errp, "Read-only block node '%s' cannot support "
                       "read-write users", bdrv_get_node_name(bs));
        }

        return -EPERM;
    }

    /*
     * Unaligned requests will automatically be aligned to bl.request_alignment
     * and without RESIZE we can't extend requests to write to space beyond the
     * end of the image, so it's required that the image size is aligned.
     */
    if ((cumulative_perms & (BLK_PERM_WRITE | BLK_PERM_WRITE_UNCHANGED)) &&
        !(cumulative_perms & BLK_PERM_RESIZE))
    {
        if ((bs->total_sectors * BDRV_SECTOR_SIZE) % bs->bl.request_alignment) {
            error_setg(errp, "Cannot get 'write' permission without 'resize': "
                             "Image size is not a multiple of request "
                             "alignment");
            return -EPERM;
        }
    }

    /* Check this node */
    if (!drv) {
        return 0;
    }

    ret = bdrv_drv_set_perm(bs, cumulative_perms, cumulative_shared_perms, tran,
                            errp);
    if (ret < 0) {
        return ret;
    }

    /* Drivers that never have children can omit .bdrv_child_perm() */
    if (!drv->bdrv_child_perm) {
        assert(QLIST_EMPTY(&bs->children));
        return 0;
    }

    /* Check all children */
    QLIST_FOREACH(c, &bs->children, next) {
        uint64_t cur_perm, cur_shared;

        bdrv_child_perm(bs, c->bs, c, c->role, q,
                        cumulative_perms, cumulative_shared_perms,
                        &cur_perm, &cur_shared);
        bdrv_child_set_perm(c, cur_perm, cur_shared, tran);
    }

    return 0;
}

/*
 * @list is a product of bdrv_topological_dfs() (may be called several times) -
 * a topologically sorted subgraph.
 *
 * After calling this function, the transaction @tran may only be completed
 * while holding a reader lock for the graph.
 */
static int GRAPH_RDLOCK
bdrv_do_refresh_perms(GSList *list, BlockReopenQueue *q, Transaction *tran,
                      Error **errp)
{
    int ret;
    BlockDriverState *bs;
    GLOBAL_STATE_CODE();

    for ( ; list; list = list->next) {
        bs = list->data;

        if (bdrv_parent_perms_conflict(bs, errp)) {
            return -EINVAL;
        }

        ret = bdrv_node_refresh_perm(bs, q, tran, errp);
        if (ret < 0) {
            return ret;
        }
    }

    return 0;
}

/*
 * @list is any list of nodes. List is completed by all subtrees and
 * topologically sorted. It's not a problem if some node occurs in the @list
 * several times.
 *
 * After calling this function, the transaction @tran may only be completed
 * while holding a reader lock for the graph.
 */
static int GRAPH_RDLOCK
bdrv_list_refresh_perms(GSList *list, BlockReopenQueue *q, Transaction *tran,
                        Error **errp)
{
    g_autoptr(GHashTable) found = g_hash_table_new(NULL, NULL);
    g_autoptr(GSList) refresh_list = NULL;

    for ( ; list; list = list->next) {
        refresh_list = bdrv_topological_dfs(refresh_list, found, list->data);
    }

    return bdrv_do_refresh_perms(refresh_list, q, tran, errp);
}

void bdrv_get_cumulative_perm(BlockDriverState *bs, uint64_t *perm,
                              uint64_t *shared_perm)
{
    BdrvChild *c;
    uint64_t cumulative_perms = 0;
    uint64_t cumulative_shared_perms = BLK_PERM_ALL;

    GLOBAL_STATE_CODE();

    QLIST_FOREACH(c, &bs->parents, next_parent) {
        cumulative_perms |= c->perm;
        cumulative_shared_perms &= c->shared_perm;
    }

    *perm = cumulative_perms;
    *shared_perm = cumulative_shared_perms;
}

char *bdrv_perm_names(uint64_t perm)
{
    struct perm_name {
        uint64_t perm;
        const char *name;
    } permissions[] = {
        { BLK_PERM_CONSISTENT_READ, "consistent read" },
        { BLK_PERM_WRITE,           "write" },
        { BLK_PERM_WRITE_UNCHANGED, "write unchanged" },
        { BLK_PERM_RESIZE,          "resize" },
        { 0, NULL }
    };

    GString *result = g_string_sized_new(30);
    struct perm_name *p;

    for (p = permissions; p->name; p++) {
        if (perm & p->perm) {
            if (result->len > 0) {
                g_string_append(result, ", ");
            }
            g_string_append(result, p->name);
        }
    }

    return g_string_free(result, FALSE);
}


/*
 * @tran is allowed to be NULL. In this case no rollback is possible.
 *
 * After calling this function, the transaction @tran may only be completed
 * while holding a reader lock for the graph.
 */
static int GRAPH_RDLOCK
bdrv_refresh_perms(BlockDriverState *bs, Transaction *tran, Error **errp)
{
    int ret;
    Transaction *local_tran = NULL;
    g_autoptr(GSList) list = bdrv_topological_dfs(NULL, NULL, bs);
    GLOBAL_STATE_CODE();

    if (!tran) {
        tran = local_tran = tran_new();
    }

    ret = bdrv_do_refresh_perms(list, NULL, tran, errp);

    if (local_tran) {
        tran_finalize(local_tran, ret);
    }

    return ret;
}

int bdrv_child_try_set_perm(BdrvChild *c, uint64_t perm, uint64_t shared,
                            Error **errp)
{
    Error *local_err = NULL;
    Transaction *tran = tran_new();
    int ret;

    GLOBAL_STATE_CODE();

    bdrv_child_set_perm(c, perm, shared, tran);

    ret = bdrv_refresh_perms(c->bs, tran, &local_err);

    tran_finalize(tran, ret);

    if (ret < 0) {
        if ((perm & ~c->perm) || (c->shared_perm & ~shared)) {
            /* tighten permissions */
            error_propagate(errp, local_err);
        } else {
            /*
             * Our caller may intend to only loosen restrictions and
             * does not expect this function to fail.  Errors are not
             * fatal in such a case, so we can just hide them from our
             * caller.
             */
            error_free(local_err);
            ret = 0;
        }
    }

    return ret;
}

int bdrv_child_refresh_perms(BlockDriverState *bs, BdrvChild *c, Error **errp)
{
    uint64_t parent_perms, parent_shared;
    uint64_t perms, shared;

    GLOBAL_STATE_CODE();

    bdrv_get_cumulative_perm(bs, &parent_perms, &parent_shared);
    bdrv_child_perm(bs, c->bs, c, c->role, NULL,
                    parent_perms, parent_shared, &perms, &shared);

    return bdrv_child_try_set_perm(c, perms, shared, errp);
}

/*
 * Default implementation for .bdrv_child_perm() for block filters:
 * Forward CONSISTENT_READ, WRITE, WRITE_UNCHANGED, and RESIZE to the
 * filtered child.
 */
static void bdrv_filter_default_perms(BlockDriverState *bs, BdrvChild *c,
                                      BdrvChildRole role,
                                      BlockReopenQueue *reopen_queue,
                                      uint64_t perm, uint64_t shared,
                                      uint64_t *nperm, uint64_t *nshared)
{
    GLOBAL_STATE_CODE();
    *nperm = perm & DEFAULT_PERM_PASSTHROUGH;
    *nshared = (shared & DEFAULT_PERM_PASSTHROUGH) | DEFAULT_PERM_UNCHANGED;
}

static void bdrv_default_perms_for_cow(BlockDriverState *bs, BdrvChild *c,
                                       BdrvChildRole role,
                                       BlockReopenQueue *reopen_queue,
                                       uint64_t perm, uint64_t shared,
                                       uint64_t *nperm, uint64_t *nshared)
{
    assert(role & BDRV_CHILD_COW);
    GLOBAL_STATE_CODE();

    /*
     * We want consistent read from backing files if the parent needs it.
     * No other operations are performed on backing files.
     */
    perm &= BLK_PERM_CONSISTENT_READ;

    /*
     * If the parent can deal with changing data, we're okay with a
     * writable and resizable backing file.
     * TODO Require !(perm & BLK_PERM_CONSISTENT_READ), too?
     */
    if (shared & BLK_PERM_WRITE) {
        shared = BLK_PERM_WRITE | BLK_PERM_RESIZE;
    } else {
        shared = 0;
    }

    shared |= BLK_PERM_CONSISTENT_READ | BLK_PERM_WRITE_UNCHANGED;

    if (bs->open_flags & BDRV_O_INACTIVE) {
        shared |= BLK_PERM_WRITE | BLK_PERM_RESIZE;
    }

    *nperm = perm;
    *nshared = shared;
}

static void bdrv_default_perms_for_storage(BlockDriverState *bs, BdrvChild *c,
                                           BdrvChildRole role,
                                           BlockReopenQueue *reopen_queue,
                                           uint64_t perm, uint64_t shared,
                                           uint64_t *nperm, uint64_t *nshared)
{
    int flags;

    GLOBAL_STATE_CODE();
    assert(role & (BDRV_CHILD_METADATA | BDRV_CHILD_DATA));

    flags = bdrv_reopen_get_flags(reopen_queue, bs);

    /*
     * Apart from the modifications below, the same permissions are
     * forwarded and left alone as for filters
     */
    bdrv_filter_default_perms(bs, c, role, reopen_queue,
                              perm, shared, &perm, &shared);

    if (role & BDRV_CHILD_METADATA) {
        /* Format drivers may touch metadata even if the guest doesn't write */
        if (bdrv_is_writable_after_reopen(bs, reopen_queue)) {
            perm |= BLK_PERM_WRITE | BLK_PERM_RESIZE;
        }

        /*
         * bs->file always needs to be consistent because of the
         * metadata. We can never allow other users to resize or write
         * to it.
         */
        if (!(flags & BDRV_O_NO_IO)) {
            perm |= BLK_PERM_CONSISTENT_READ;
        }
        shared &= ~(BLK_PERM_WRITE | BLK_PERM_RESIZE);
    }

    if (role & BDRV_CHILD_DATA) {
        /*
         * Technically, everything in this block is a subset of the
         * BDRV_CHILD_METADATA path taken above, and so this could
         * be an "else if" branch.  However, that is not obvious, and
         * this function is not performance critical, therefore we let
         * this be an independent "if".
         */

        /*
         * We cannot allow other users to resize the file because the
         * format driver might have some assumptions about the size
         * (e.g. because it is stored in metadata, or because the file
         * is split into fixed-size data files).
         */
        shared &= ~BLK_PERM_RESIZE;

        /*
         * WRITE_UNCHANGED often cannot be performed as such on the
         * data file.  For example, the qcow2 driver may still need to
         * write copied clusters on copy-on-read.
         */
        if (perm & BLK_PERM_WRITE_UNCHANGED) {
            perm |= BLK_PERM_WRITE;
        }

        /*
         * If the data file is written to, the format driver may
         * expect to be able to resize it by writing beyond the EOF.
         */
        if (perm & BLK_PERM_WRITE) {
            perm |= BLK_PERM_RESIZE;
        }
    }

    if (bs->open_flags & BDRV_O_INACTIVE) {
        shared |= BLK_PERM_WRITE | BLK_PERM_RESIZE;
    }

    *nperm = perm;
    *nshared = shared;
}

void bdrv_default_perms(BlockDriverState *bs, BdrvChild *c,
                        BdrvChildRole role, BlockReopenQueue *reopen_queue,
                        uint64_t perm, uint64_t shared,
                        uint64_t *nperm, uint64_t *nshared)
{
    GLOBAL_STATE_CODE();
    if (role & BDRV_CHILD_FILTERED) {
        assert(!(role & (BDRV_CHILD_DATA | BDRV_CHILD_METADATA |
                         BDRV_CHILD_COW)));
        bdrv_filter_default_perms(bs, c, role, reopen_queue,
                                  perm, shared, nperm, nshared);
    } else if (role & BDRV_CHILD_COW) {
        assert(!(role & (BDRV_CHILD_DATA | BDRV_CHILD_METADATA)));
        bdrv_default_perms_for_cow(bs, c, role, reopen_queue,
                                   perm, shared, nperm, nshared);
    } else if (role & (BDRV_CHILD_METADATA | BDRV_CHILD_DATA)) {
        bdrv_default_perms_for_storage(bs, c, role, reopen_queue,
                                       perm, shared, nperm, nshared);
    } else {
        g_assert_not_reached();
    }
}

uint64_t bdrv_qapi_perm_to_blk_perm(BlockPermission qapi_perm)
{
    static const uint64_t permissions[] = {
        [BLOCK_PERMISSION_CONSISTENT_READ]  = BLK_PERM_CONSISTENT_READ,
        [BLOCK_PERMISSION_WRITE]            = BLK_PERM_WRITE,
        [BLOCK_PERMISSION_WRITE_UNCHANGED]  = BLK_PERM_WRITE_UNCHANGED,
        [BLOCK_PERMISSION_RESIZE]           = BLK_PERM_RESIZE,
    };

    QEMU_BUILD_BUG_ON(ARRAY_SIZE(permissions) != BLOCK_PERMISSION__MAX);
    QEMU_BUILD_BUG_ON(1UL << ARRAY_SIZE(permissions) != BLK_PERM_ALL + 1);

    assert(qapi_perm < BLOCK_PERMISSION__MAX);

    return permissions[qapi_perm];
}

/*
 * Replaces the node that a BdrvChild points to without updating permissions.
 *
 * If @new_bs is non-NULL, the parent of @child must already be drained through
 * @child and the caller must hold the AioContext lock for @new_bs.
 */
static void GRAPH_WRLOCK
bdrv_replace_child_noperm(BdrvChild *child, BlockDriverState *new_bs)
{
    BlockDriverState *old_bs = child->bs;
    int new_bs_quiesce_counter;

    assert(!child->frozen);

    /*
     * If we want to change the BdrvChild to point to a drained node as its new
     * child->bs, we need to make sure that its new parent is drained, too. In
     * other words, either child->quiesce_parent must already be true or we must
     * be able to set it and keep the parent's quiesce_counter consistent with
     * that, but without polling or starting new requests (this function
     * guarantees that it doesn't poll, and starting new requests would be
     * against the invariants of drain sections).
     *
     * To keep things simple, we pick the first option (child->quiesce_parent
     * must already be true). We also generalise the rule a bit to make it
     * easier to verify in callers and more likely to be covered in test cases:
     * The parent must be quiesced through this child even if new_bs isn't
     * currently drained.
     *
     * The only exception is for callers that always pass new_bs == NULL. In
     * this case, we obviously never need to consider the case of a drained
     * new_bs, so we can keep the callers simpler by allowing them not to drain
     * the parent.
     */
    assert(!new_bs || child->quiesced_parent);
    assert(old_bs != new_bs);
    GLOBAL_STATE_CODE();

    if (old_bs && new_bs) {
        assert(bdrv_get_aio_context(old_bs) == bdrv_get_aio_context(new_bs));
    }

    if (old_bs) {
        if (child->klass->detach) {
            child->klass->detach(child);
        }
        QLIST_REMOVE(child, next_parent);
    }

    child->bs = new_bs;

    if (new_bs) {
        QLIST_INSERT_HEAD(&new_bs->parents, child, next_parent);
        if (child->klass->attach) {
            child->klass->attach(child);
        }
    }

    /*
     * If the parent was drained through this BdrvChild previously, but new_bs
     * is not drained, allow requests to come in only after the new node has
     * been attached.
     */
    new_bs_quiesce_counter = (new_bs ? new_bs->quiesce_counter : 0);
    if (!new_bs_quiesce_counter && child->quiesced_parent) {
        bdrv_parent_drained_end_single(child);
    }
}

/**
 * Free the given @child.
 *
 * The child must be empty (i.e. `child->bs == NULL`) and it must be
 * unused (i.e. not in a children list).
 */
static void bdrv_child_free(BdrvChild *child)
{
    assert(!child->bs);
    GLOBAL_STATE_CODE();
    GRAPH_RDLOCK_GUARD_MAINLOOP();

    assert(!child->next.le_prev); /* not in children list */

    g_free(child->name);
    g_free(child);
}

typedef struct BdrvAttachChildCommonState {
    BdrvChild *child;
    AioContext *old_parent_ctx;
    AioContext *old_child_ctx;
} BdrvAttachChildCommonState;

static void GRAPH_WRLOCK bdrv_attach_child_common_abort(void *opaque)
{
    BdrvAttachChildCommonState *s = opaque;
    BlockDriverState *bs = s->child->bs;

    GLOBAL_STATE_CODE();
    assert_bdrv_graph_writable();

    bdrv_replace_child_noperm(s->child, NULL);

    if (bdrv_get_aio_context(bs) != s->old_child_ctx) {
        bdrv_try_change_aio_context(bs, s->old_child_ctx, NULL, &error_abort);
    }

    if (bdrv_child_get_parent_aio_context(s->child) != s->old_parent_ctx) {
        Transaction *tran;
        GHashTable *visited;
        bool ret;

        tran = tran_new();

        /* No need to visit `child`, because it has been detached already */
        visited = g_hash_table_new(NULL, NULL);
        ret = s->child->klass->change_aio_ctx(s->child, s->old_parent_ctx,
                                              visited, tran, &error_abort);
        g_hash_table_destroy(visited);

        /* transaction is supposed to always succeed */
        assert(ret == true);
        tran_commit(tran);
    }

    bdrv_schedule_unref(bs);
    bdrv_child_free(s->child);
}

static TransactionActionDrv bdrv_attach_child_common_drv = {
    .abort = bdrv_attach_child_common_abort,
    .clean = g_free,
};

/*
 * Common part of attaching bdrv child to bs or to blk or to job
 *
 * Function doesn't update permissions, caller is responsible for this.
 *
 * After calling this function, the transaction @tran may only be completed
 * while holding a writer lock for the graph.
 *
 * Returns new created child.
 *
 * The caller must hold the AioContext lock for @child_bs. Both @parent_bs and
 * @child_bs can move to a different AioContext in this function. Callers must
 * make sure that their AioContext locking is still correct after this.
 */
static BdrvChild * GRAPH_WRLOCK
bdrv_attach_child_common(BlockDriverState *child_bs,
                         const char *child_name,
                         const BdrvChildClass *child_class,
                         BdrvChildRole child_role,
                         uint64_t perm, uint64_t shared_perm,
                         void *opaque,
                         Transaction *tran, Error **errp)
{
    BdrvChild *new_child;
    AioContext *parent_ctx, *new_child_ctx;
    AioContext *child_ctx = bdrv_get_aio_context(child_bs);

    assert(child_class->get_parent_desc);
    GLOBAL_STATE_CODE();

    new_child = g_new(BdrvChild, 1);
    *new_child = (BdrvChild) {
        .bs             = NULL,
        .name           = g_strdup(child_name),
        .klass          = child_class,
        .role           = child_role,
        .perm           = perm,
        .shared_perm    = shared_perm,
        .opaque         = opaque,
    };

    /*
     * If the AioContexts don't match, first try to move the subtree of
     * child_bs into the AioContext of the new parent. If this doesn't work,
     * try moving the parent into the AioContext of child_bs instead.
     */
    parent_ctx = bdrv_child_get_parent_aio_context(new_child);
    if (child_ctx != parent_ctx) {
        Error *local_err = NULL;
        int ret = bdrv_try_change_aio_context(child_bs, parent_ctx, NULL,
                                              &local_err);

        if (ret < 0 && child_class->change_aio_ctx) {
            Transaction *aio_ctx_tran = tran_new();
            GHashTable *visited = g_hash_table_new(NULL, NULL);
            bool ret_child;

            g_hash_table_add(visited, new_child);
            ret_child = child_class->change_aio_ctx(new_child, child_ctx,
                                                    visited, aio_ctx_tran,
                                                    NULL);
            if (ret_child == true) {
                error_free(local_err);
                ret = 0;
            }
            tran_finalize(aio_ctx_tran, ret_child == true ? 0 : -1);
            g_hash_table_destroy(visited);
        }

        if (ret < 0) {
            error_propagate(errp, local_err);
            bdrv_child_free(new_child);
            return NULL;
        }
    }

    new_child_ctx = bdrv_get_aio_context(child_bs);
    if (new_child_ctx != child_ctx) {
        aio_context_release(child_ctx);
        aio_context_acquire(new_child_ctx);
    }

    bdrv_ref(child_bs);
    /*
     * Let every new BdrvChild start with a drained parent. Inserting the child
     * in the graph with bdrv_replace_child_noperm() will undrain it if
     * @child_bs is not drained.
     *
     * The child was only just created and is not yet visible in global state
     * until bdrv_replace_child_noperm() inserts it into the graph, so nobody
     * could have sent requests and polling is not necessary.
     *
     * Note that this means that the parent isn't fully drained yet, we only
     * stop new requests from coming in. This is fine, we don't care about the
     * old requests here, they are not for this child. If another place enters a
     * drain section for the same parent, but wants it to be fully quiesced, it
     * will not run most of the the code in .drained_begin() again (which is not
     * a problem, we already did this), but it will still poll until the parent
     * is fully quiesced, so it will not be negatively affected either.
     */
    bdrv_parent_drained_begin_single(new_child);
    bdrv_replace_child_noperm(new_child, child_bs);

    BdrvAttachChildCommonState *s = g_new(BdrvAttachChildCommonState, 1);
    *s = (BdrvAttachChildCommonState) {
        .child = new_child,
        .old_parent_ctx = parent_ctx,
        .old_child_ctx = child_ctx,
    };
    tran_add(tran, &bdrv_attach_child_common_drv, s);

    if (new_child_ctx != child_ctx) {
        aio_context_release(new_child_ctx);
        aio_context_acquire(child_ctx);
    }

    return new_child;
}

/*
 * Function doesn't update permissions, caller is responsible for this.
 *
 * The caller must hold the AioContext lock for @child_bs. Both @parent_bs and
 * @child_bs can move to a different AioContext in this function. Callers must
 * make sure that their AioContext locking is still correct after this.
 *
 * After calling this function, the transaction @tran may only be completed
 * while holding a writer lock for the graph.
 */
static BdrvChild * GRAPH_WRLOCK
bdrv_attach_child_noperm(BlockDriverState *parent_bs,
                         BlockDriverState *child_bs,
                         const char *child_name,
                         const BdrvChildClass *child_class,
                         BdrvChildRole child_role,
                         Transaction *tran,
                         Error **errp)
{
    uint64_t perm, shared_perm;

    assert(parent_bs->drv);
    GLOBAL_STATE_CODE();

    if (bdrv_recurse_has_child(child_bs, parent_bs)) {
        error_setg(errp, "Making '%s' a %s child of '%s' would create a cycle",
                   child_bs->node_name, child_name, parent_bs->node_name);
        return NULL;
    }

    bdrv_get_cumulative_perm(parent_bs, &perm, &shared_perm);
    bdrv_child_perm(parent_bs, child_bs, NULL, child_role, NULL,
                    perm, shared_perm, &perm, &shared_perm);

    return bdrv_attach_child_common(child_bs, child_name, child_class,
                                    child_role, perm, shared_perm, parent_bs,
                                    tran, errp);
}

/*
 * This function steals the reference to child_bs from the caller.
 * That reference is later dropped by bdrv_root_unref_child().
 *
 * On failure NULL is returned, errp is set and the reference to
 * child_bs is also dropped.
 *
 * The caller must hold the AioContext lock @child_bs, but not that of @ctx
 * (unless @child_bs is already in @ctx).
 */
BdrvChild *bdrv_root_attach_child(BlockDriverState *child_bs,
                                  const char *child_name,
                                  const BdrvChildClass *child_class,
                                  BdrvChildRole child_role,
                                  uint64_t perm, uint64_t shared_perm,
                                  void *opaque, Error **errp)
{
    int ret;
    BdrvChild *child;
    Transaction *tran = tran_new();

    GLOBAL_STATE_CODE();

    bdrv_graph_wrlock(child_bs);

    child = bdrv_attach_child_common(child_bs, child_name, child_class,
                                   child_role, perm, shared_perm, opaque,
                                   tran, errp);
    if (!child) {
        ret = -EINVAL;
        goto out;
    }

    ret = bdrv_refresh_perms(child_bs, tran, errp);

out:
    tran_finalize(tran, ret);
    bdrv_graph_wrunlock();

    bdrv_unref(child_bs);

    return ret < 0 ? NULL : child;
}

/*
 * This function transfers the reference to child_bs from the caller
 * to parent_bs. That reference is later dropped by parent_bs on
 * bdrv_close() or if someone calls bdrv_unref_child().
 *
 * On failure NULL is returned, errp is set and the reference to
 * child_bs is also dropped.
 *
 * If @parent_bs and @child_bs are in different AioContexts, the caller must
 * hold the AioContext lock for @child_bs, but not for @parent_bs.
 */
BdrvChild *bdrv_attach_child(BlockDriverState *parent_bs,
                             BlockDriverState *child_bs,
                             const char *child_name,
                             const BdrvChildClass *child_class,
                             BdrvChildRole child_role,
                             Error **errp)
{
    int ret;
    BdrvChild *child;
    Transaction *tran = tran_new();

    GLOBAL_STATE_CODE();

    child = bdrv_attach_child_noperm(parent_bs, child_bs, child_name,
                                     child_class, child_role, tran, errp);
    if (!child) {
        ret = -EINVAL;
        goto out;
    }

    ret = bdrv_refresh_perms(parent_bs, tran, errp);
    if (ret < 0) {
        goto out;
    }

out:
    tran_finalize(tran, ret);

    bdrv_schedule_unref(child_bs);

    return ret < 0 ? NULL : child;
}

/* Callers must ensure that child->frozen is false. */
void bdrv_root_unref_child(BdrvChild *child)
{
    BlockDriverState *child_bs = child->bs;

    GLOBAL_STATE_CODE();
    bdrv_replace_child_noperm(child, NULL);
    bdrv_child_free(child);

    if (child_bs) {
        /*
         * Update permissions for old node. We're just taking a parent away, so
         * we're loosening restrictions. Errors of permission update are not
         * fatal in this case, ignore them.
         */
        bdrv_refresh_perms(child_bs, NULL, NULL);

        /*
         * When the parent requiring a non-default AioContext is removed, the
         * node moves back to the main AioContext
         */
        bdrv_try_change_aio_context(child_bs, qemu_get_aio_context(), NULL,
                                    NULL);
    }

    bdrv_schedule_unref(child_bs);
}

typedef struct BdrvSetInheritsFrom {
    BlockDriverState *bs;
    BlockDriverState *old_inherits_from;
} BdrvSetInheritsFrom;

static void bdrv_set_inherits_from_abort(void *opaque)
{
    BdrvSetInheritsFrom *s = opaque;

    s->bs->inherits_from = s->old_inherits_from;
}

static TransactionActionDrv bdrv_set_inherits_from_drv = {
    .abort = bdrv_set_inherits_from_abort,
    .clean = g_free,
};

/* @tran is allowed to be NULL. In this case no rollback is possible */
static void bdrv_set_inherits_from(BlockDriverState *bs,
                                   BlockDriverState *new_inherits_from,
                                   Transaction *tran)
{
    if (tran) {
        BdrvSetInheritsFrom *s = g_new(BdrvSetInheritsFrom, 1);

        *s = (BdrvSetInheritsFrom) {
            .bs = bs,
            .old_inherits_from = bs->inherits_from,
        };

        tran_add(tran, &bdrv_set_inherits_from_drv, s);
    }

    bs->inherits_from = new_inherits_from;
}

/**
 * Clear all inherits_from pointers from children and grandchildren of
 * @root that point to @root, where necessary.
 * @tran is allowed to be NULL. In this case no rollback is possible
 */
static void GRAPH_WRLOCK
bdrv_unset_inherits_from(BlockDriverState *root, BdrvChild *child,
                         Transaction *tran)
{
    BdrvChild *c;

    if (child->bs->inherits_from == root) {
        /*
         * Remove inherits_from only when the last reference between root and
         * child->bs goes away.
         */
        QLIST_FOREACH(c, &root->children, next) {
            if (c != child && c->bs == child->bs) {
                break;
            }
        }
        if (c == NULL) {
            bdrv_set_inherits_from(child->bs, NULL, tran);
        }
    }

    QLIST_FOREACH(c, &child->bs->children, next) {
        bdrv_unset_inherits_from(root, c, tran);
    }
}

/* Callers must ensure that child->frozen is false. */
void bdrv_unref_child(BlockDriverState *parent, BdrvChild *child)
{
    GLOBAL_STATE_CODE();
    if (child == NULL) {
        return;
    }

    bdrv_unset_inherits_from(parent, child, NULL);
    bdrv_root_unref_child(child);
}


static void GRAPH_RDLOCK
bdrv_parent_cb_change_media(BlockDriverState *bs, bool load)
{
    BdrvChild *c;
    GLOBAL_STATE_CODE();
    QLIST_FOREACH(c, &bs->parents, next_parent) {
        if (c->klass->change_media) {
            c->klass->change_media(c, load);
        }
    }
}

/* Return true if you can reach parent going through child->inherits_from
 * recursively. If parent or child are NULL, return false */
static bool bdrv_inherits_from_recursive(BlockDriverState *child,
                                         BlockDriverState *parent)
{
    while (child && child != parent) {
        child = child->inherits_from;
    }

    return child != NULL;
}

/*
 * Return the BdrvChildRole for @bs's backing child.  bs->backing is
 * mostly used for COW backing children (role = COW), but also for
 * filtered children (role = FILTERED | PRIMARY).
 */
static BdrvChildRole bdrv_backing_role(BlockDriverState *bs)
{
    if (bs->drv && bs->drv->is_filter) {
        return BDRV_CHILD_FILTERED | BDRV_CHILD_PRIMARY;
    } else {
        return BDRV_CHILD_COW;
    }
}

/*
 * Sets the bs->backing or bs->file link of a BDS. A new reference is created;
 * callers which don't need their own reference any more must call bdrv_unref().
 *
 * If the respective child is already present (i.e. we're detaching a node),
 * that child node must be drained.
 *
 * Function doesn't update permissions, caller is responsible for this.
 *
 * The caller must hold the AioContext lock for @child_bs. Both @parent_bs and
 * @child_bs can move to a different AioContext in this function. Callers must
 * make sure that their AioContext locking is still correct after this.
 *
 * After calling this function, the transaction @tran may only be completed
 * while holding a writer lock for the graph.
 */
static int GRAPH_WRLOCK
bdrv_set_file_or_backing_noperm(BlockDriverState *parent_bs,
                                BlockDriverState *child_bs,
                                bool is_backing,
                                Transaction *tran, Error **errp)
{
    bool update_inherits_from =
        bdrv_inherits_from_recursive(child_bs, parent_bs);
    BdrvChild *child = is_backing ? parent_bs->backing : parent_bs->file;
    BdrvChildRole role;

    GLOBAL_STATE_CODE();

    if (!parent_bs->drv) {
        /*
         * Node without drv is an object without a class :/. TODO: finally fix
         * qcow2 driver to never clear bs->drv and implement format corruption
         * handling in other way.
         */
        error_setg(errp, "Node corrupted");
        return -EINVAL;
    }

    if (child && child->frozen) {
        error_setg(errp, "Cannot change frozen '%s' link from '%s' to '%s'",
                   child->name, parent_bs->node_name, child->bs->node_name);
        return -EPERM;
    }

    if (is_backing && !parent_bs->drv->is_filter &&
        !parent_bs->drv->supports_backing)
    {
        error_setg(errp, "Driver '%s' of node '%s' does not support backing "
                   "files", parent_bs->drv->format_name, parent_bs->node_name);
        return -EINVAL;
    }

    if (parent_bs->drv->is_filter) {
        role = BDRV_CHILD_FILTERED | BDRV_CHILD_PRIMARY;
    } else if (is_backing) {
        role = BDRV_CHILD_COW;
    } else {
        /*
         * We only can use same role as it is in existing child. We don't have
         * infrastructure to determine role of file child in generic way
         */
        if (!child) {
            error_setg(errp, "Cannot set file child to format node without "
                       "file child");
            return -EINVAL;
        }
        role = child->role;
    }

    if (child) {
        assert(child->bs->quiesce_counter);
        bdrv_unset_inherits_from(parent_bs, child, tran);
        bdrv_remove_child(child, tran);
    }

    if (!child_bs) {
        goto out;
    }

    child = bdrv_attach_child_noperm(parent_bs, child_bs,
                                     is_backing ? "backing" : "file",
                                     &child_of_bds, role,
                                     tran, errp);
    if (!child) {
        return -EINVAL;
    }


    /*
     * If inherits_from pointed recursively to bs then let's update it to
     * point directly to bs (else it will become NULL).
     */
    if (update_inherits_from) {
        bdrv_set_inherits_from(child_bs, parent_bs, tran);
    }

out:
    bdrv_refresh_limits(parent_bs, tran, NULL);

    return 0;
}

/*
 * The caller must hold the AioContext lock for @backing_hd. Both @bs and
 * @backing_hd can move to a different AioContext in this function. Callers must
 * make sure that their AioContext locking is still correct after this.
 *
 * If a backing child is already present (i.e. we're detaching a node), that
 * child node must be drained.
 *
 * After calling this function, the transaction @tran may only be completed
 * while holding a writer lock for the graph.
 */
static int GRAPH_WRLOCK
bdrv_set_backing_noperm(BlockDriverState *bs,
                        BlockDriverState *backing_hd,
                        Transaction *tran, Error **errp)
{
    GLOBAL_STATE_CODE();
    return bdrv_set_file_or_backing_noperm(bs, backing_hd, true, tran, errp);
}

int bdrv_set_backing_hd_drained(BlockDriverState *bs,
                                BlockDriverState *backing_hd,
                                Error **errp)
{
    int ret;
    Transaction *tran = tran_new();

    GLOBAL_STATE_CODE();
    assert(bs->quiesce_counter > 0);
    if (bs->backing) {
        assert(bs->backing->bs->quiesce_counter > 0);
    }
    bdrv_graph_wrlock(backing_hd);

    ret = bdrv_set_backing_noperm(bs, backing_hd, tran, errp);
    if (ret < 0) {
        goto out;
    }

    ret = bdrv_refresh_perms(bs, tran, errp);
out:
    tran_finalize(tran, ret);
    bdrv_graph_wrunlock();
    return ret;
}

int bdrv_set_backing_hd(BlockDriverState *bs, BlockDriverState *backing_hd,
                        Error **errp)
{
    BlockDriverState *drain_bs = bs->backing ? bs->backing->bs : bs;
    int ret;
    GLOBAL_STATE_CODE();

    bdrv_ref(drain_bs);
    bdrv_drained_begin(drain_bs);
    ret = bdrv_set_backing_hd_drained(bs, backing_hd, errp);
    bdrv_drained_end(drain_bs);
    bdrv_unref(drain_bs);

    return ret;
}

/*
 * Opens the backing file for a BlockDriverState if not yet open
 *
 * bdref_key specifies the key for the image's BlockdevRef in the options QDict.
 * That QDict has to be flattened; therefore, if the BlockdevRef is a QDict
 * itself, all options starting with "${bdref_key}." are considered part of the
 * BlockdevRef.
 *
 * The caller must hold the main AioContext lock.
 *
 * TODO Can this be unified with bdrv_open_image()?
 */
int bdrv_open_backing_file(BlockDriverState *bs, QDict *parent_options,
                           const char *bdref_key, Error **errp)
{
    char *backing_filename = NULL;
    char *bdref_key_dot;
    const char *reference = NULL;
    int ret = 0;
    bool implicit_backing = false;
    BlockDriverState *backing_hd;
    AioContext *backing_hd_ctx;
    QDict *options;
    QDict *tmp_parent_options = NULL;
    Error *local_err = NULL;

    GLOBAL_STATE_CODE();

    if (bs->backing != NULL) {
        goto free_exit;
    }

    /* NULL means an empty set of options */
    if (parent_options == NULL) {
        tmp_parent_options = qdict_new();
        parent_options = tmp_parent_options;
    }

    bs->open_flags &= ~BDRV_O_NO_BACKING;

    bdref_key_dot = g_strdup_printf("%s.", bdref_key);
    qdict_extract_subqdict(parent_options, &options, bdref_key_dot);
    g_free(bdref_key_dot);

    /*
     * Caution: while qdict_get_try_str() is fine, getting non-string
     * types would require more care.  When @parent_options come from
     * -blockdev or blockdev_add, its members are typed according to
     * the QAPI schema, but when they come from -drive, they're all
     * QString.
     */
    reference = qdict_get_try_str(parent_options, bdref_key);
    if (reference || qdict_haskey(options, "file.filename")) {
        /* keep backing_filename NULL */
    } else if (bs->backing_file[0] == '\0' && qdict_size(options) == 0) {
        qobject_unref(options);
        goto free_exit;
    } else {
        if (qdict_size(options) == 0) {
            /* If the user specifies options that do not modify the
             * backing file's behavior, we might still consider it the
             * implicit backing file.  But it's easier this way, and
             * just specifying some of the backing BDS's options is
             * only possible with -drive anyway (otherwise the QAPI
             * schema forces the user to specify everything). */
            implicit_backing = !strcmp(bs->auto_backing_file, bs->backing_file);
        }

        bdrv_graph_rdlock_main_loop();
        backing_filename = bdrv_get_full_backing_filename(bs, &local_err);
        bdrv_graph_rdunlock_main_loop();

        if (local_err) {
            ret = -EINVAL;
            error_propagate(errp, local_err);
            qobject_unref(options);
            goto free_exit;
        }
    }

    if (!bs->drv || !bs->drv->supports_backing) {
        ret = -EINVAL;
        error_setg(errp, "Driver doesn't support backing files");
        qobject_unref(options);
        goto free_exit;
    }

    if (!reference &&
        bs->backing_format[0] != '\0' && !qdict_haskey(options, "driver")) {
        qdict_put_str(options, "driver", bs->backing_format);
    }

    backing_hd = bdrv_open_inherit(backing_filename, reference, options, 0, bs,
                                   &child_of_bds, bdrv_backing_role(bs), errp);
    if (!backing_hd) {
        bs->open_flags |= BDRV_O_NO_BACKING;
        error_prepend(errp, "Could not open backing file: ");
        ret = -EINVAL;
        goto free_exit;
    }

    if (implicit_backing) {
        bdrv_graph_rdlock_main_loop();
        bdrv_refresh_filename(backing_hd);
        bdrv_graph_rdunlock_main_loop();
        pstrcpy(bs->auto_backing_file, sizeof(bs->auto_backing_file),
                backing_hd->filename);
    }

    /* Hook up the backing file link; drop our reference, bs owns the
     * backing_hd reference now */
    backing_hd_ctx = bdrv_get_aio_context(backing_hd);
    aio_context_acquire(backing_hd_ctx);
    ret = bdrv_set_backing_hd(bs, backing_hd, errp);
    bdrv_unref(backing_hd);
    aio_context_release(backing_hd_ctx);

    if (ret < 0) {
        goto free_exit;
    }

    qdict_del(parent_options, bdref_key);

free_exit:
    g_free(backing_filename);
    qobject_unref(tmp_parent_options);
    return ret;
}

static BlockDriverState *
bdrv_open_child_bs(const char *filename, QDict *options, const char *bdref_key,
                   BlockDriverState *parent, const BdrvChildClass *child_class,
                   BdrvChildRole child_role, bool allow_none, Error **errp)
{
    BlockDriverState *bs = NULL;
    QDict *image_options;
    char *bdref_key_dot;
    const char *reference;

    assert(child_class != NULL);

    bdref_key_dot = g_strdup_printf("%s.", bdref_key);
    qdict_extract_subqdict(options, &image_options, bdref_key_dot);
    g_free(bdref_key_dot);

    /*
     * Caution: while qdict_get_try_str() is fine, getting non-string
     * types would require more care.  When @options come from
     * -blockdev or blockdev_add, its members are typed according to
     * the QAPI schema, but when they come from -drive, they're all
     * QString.
     */
    reference = qdict_get_try_str(options, bdref_key);
    if (!filename && !reference && !qdict_size(image_options)) {
        if (!allow_none) {
            error_setg(errp, "A block device must be specified for \"%s\"",
                       bdref_key);
        }
        qobject_unref(image_options);
        goto done;
    }

    bs = bdrv_open_inherit(filename, reference, image_options, 0,
                           parent, child_class, child_role, errp);
    if (!bs) {
        goto done;
    }

done:
    qdict_del(options, bdref_key);
    return bs;
}

/*
 * Opens a disk image whose options are given as BlockdevRef in another block
 * device's options.
 *
 * If allow_none is true, no image will be opened if filename is false and no
 * BlockdevRef is given. NULL will be returned, but errp remains unset.
 *
 * bdrev_key specifies the key for the image's BlockdevRef in the options QDict.
 * That QDict has to be flattened; therefore, if the BlockdevRef is a QDict
 * itself, all options starting with "${bdref_key}." are considered part of the
 * BlockdevRef.
 *
 * The BlockdevRef will be removed from the options QDict.
 *
 * The caller must hold the lock of the main AioContext and no other AioContext.
 * @parent can move to a different AioContext in this function. Callers must
 * make sure that their AioContext locking is still correct after this.
 */
BdrvChild *bdrv_open_child(const char *filename,
                           QDict *options, const char *bdref_key,
                           BlockDriverState *parent,
                           const BdrvChildClass *child_class,
                           BdrvChildRole child_role,
                           bool allow_none, Error **errp)
{
    BlockDriverState *bs;
    BdrvChild *child;
    AioContext *ctx;

    GLOBAL_STATE_CODE();

    bs = bdrv_open_child_bs(filename, options, bdref_key, parent, child_class,
                            child_role, allow_none, errp);
    if (bs == NULL) {
        return NULL;
    }

    bdrv_graph_wrlock(NULL);
    ctx = bdrv_get_aio_context(bs);
    aio_context_acquire(ctx);
    child = bdrv_attach_child(parent, bs, bdref_key, child_class, child_role,
                              errp);
    aio_context_release(ctx);
    bdrv_graph_wrunlock();

    return child;
}

/*
 * Wrapper on bdrv_open_child() for most popular case: open primary child of bs.
 *
 * The caller must hold the lock of the main AioContext and no other AioContext.
 * @parent can move to a different AioContext in this function. Callers must
 * make sure that their AioContext locking is still correct after this.
 */
int bdrv_open_file_child(const char *filename,
                         QDict *options, const char *bdref_key,
                         BlockDriverState *parent, Error **errp)
{
    BdrvChildRole role;

    /* commit_top and mirror_top don't use this function */
    assert(!parent->drv->filtered_child_is_backing);
    role = parent->drv->is_filter ?
        (BDRV_CHILD_FILTERED | BDRV_CHILD_PRIMARY) : BDRV_CHILD_IMAGE;

    if (!bdrv_open_child(filename, options, bdref_key, parent,
                         &child_of_bds, role, false, errp))
    {
        return -EINVAL;
    }

    return 0;
}

/*
 * TODO Future callers may need to specify parent/child_class in order for
 * option inheritance to work. Existing callers use it for the root node.
 */
BlockDriverState *bdrv_open_blockdev_ref(BlockdevRef *ref, Error **errp)
{
    BlockDriverState *bs = NULL;
    QObject *obj = NULL;
    QDict *qdict = NULL;
    const char *reference = NULL;
    Visitor *v = NULL;

    GLOBAL_STATE_CODE();

    if (ref->type == QTYPE_QSTRING) {
        reference = ref->u.reference;
    } else {
        BlockdevOptions *options = &ref->u.definition;
        assert(ref->type == QTYPE_QDICT);

        v = qobject_output_visitor_new(&obj);
        visit_type_BlockdevOptions(v, NULL, &options, &error_abort);
        visit_complete(v, &obj);

        qdict = qobject_to(QDict, obj);
        qdict_flatten(qdict);

        /* bdrv_open_inherit() defaults to the values in bdrv_flags (for
         * compatibility with other callers) rather than what we want as the
         * real defaults. Apply the defaults here instead. */
        qdict_set_default_str(qdict, BDRV_OPT_CACHE_DIRECT, "off");
        qdict_set_default_str(qdict, BDRV_OPT_CACHE_NO_FLUSH, "off");
        qdict_set_default_str(qdict, BDRV_OPT_READ_ONLY, "off");
        qdict_set_default_str(qdict, BDRV_OPT_AUTO_READ_ONLY, "off");

    }

    bs = bdrv_open_inherit(NULL, reference, qdict, 0, NULL, NULL, 0, errp);
    obj = NULL;
    qobject_unref(obj);
    visit_free(v);
    return bs;
}

static BlockDriverState *bdrv_append_temp_snapshot(BlockDriverState *bs,
                                                   int flags,
                                                   QDict *snapshot_options,
                                                   Error **errp)
{
    g_autofree char *tmp_filename = NULL;
    int64_t total_size;
    QemuOpts *opts = NULL;
    BlockDriverState *bs_snapshot = NULL;
    AioContext *ctx = bdrv_get_aio_context(bs);
    int ret;

    GLOBAL_STATE_CODE();

    /* if snapshot, we create a temporary backing file and open it
       instead of opening 'filename' directly */

    /* Get the required size from the image */
    aio_context_acquire(ctx);
    total_size = bdrv_getlength(bs);
    aio_context_release(ctx);

    if (total_size < 0) {
        error_setg_errno(errp, -total_size, "Could not get image size");
        goto out;
    }

    /* Create the temporary image */
    tmp_filename = create_tmp_file(errp);
    if (!tmp_filename) {
        goto out;
    }

    opts = qemu_opts_create(bdrv_qcow2.create_opts, NULL, 0,
                            &error_abort);
    qemu_opt_set_number(opts, BLOCK_OPT_SIZE, total_size, &error_abort);
    ret = bdrv_create(&bdrv_qcow2, tmp_filename, opts, errp);
    qemu_opts_del(opts);
    if (ret < 0) {
        error_prepend(errp, "Could not create temporary overlay '%s': ",
                      tmp_filename);
        goto out;
    }

    /* Prepare options QDict for the temporary file */
    qdict_put_str(snapshot_options, "file.driver", "file");
    qdict_put_str(snapshot_options, "file.filename", tmp_filename);
    qdict_put_str(snapshot_options, "driver", "qcow2");

    bs_snapshot = bdrv_open(NULL, NULL, snapshot_options, flags, errp);
    snapshot_options = NULL;
    if (!bs_snapshot) {
        goto out;
    }

    aio_context_acquire(ctx);
    ret = bdrv_append(bs_snapshot, bs, errp);
    aio_context_release(ctx);

    if (ret < 0) {
        bs_snapshot = NULL;
        goto out;
    }

out:
    qobject_unref(snapshot_options);
    return bs_snapshot;
}

/*
 * Opens a disk image (raw, qcow2, vmdk, ...)
 *
 * options is a QDict of options to pass to the block drivers, or NULL for an
 * empty set of options. The reference to the QDict belongs to the block layer
 * after the call (even on failure), so if the caller intends to reuse the
 * dictionary, it needs to use qobject_ref() before calling bdrv_open.
 *
 * If *pbs is NULL, a new BDS will be created with a pointer to it stored there.
 * If it is not NULL, the referenced BDS will be reused.
 *
 * The reference parameter may be used to specify an existing block device which
 * should be opened. If specified, neither options nor a filename may be given,
 * nor can an existing BDS be reused (that is, *pbs has to be NULL).
 *
 * The caller must always hold the main AioContext lock.
 */
static BlockDriverState * no_coroutine_fn
bdrv_open_inherit(const char *filename, const char *reference, QDict *options,
                  int flags, BlockDriverState *parent,
                  const BdrvChildClass *child_class, BdrvChildRole child_role,
                  Error **errp)
{
    int ret;
    BlockBackend *file = NULL;
    BlockDriverState *bs;
    BlockDriver *drv = NULL;
    BdrvChild *child;
    const char *drvname;
    const char *backing;
    Error *local_err = NULL;
    QDict *snapshot_options = NULL;
    int snapshot_flags = 0;
    AioContext *ctx = qemu_get_aio_context();

    assert(!child_class || !flags);
    assert(!child_class == !parent);
    GLOBAL_STATE_CODE();
    assert(!qemu_in_coroutine());

    /* TODO We'll eventually have to take a writer lock in this function */
    GRAPH_RDLOCK_GUARD_MAINLOOP();

    if (reference) {
        bool options_non_empty = options ? qdict_size(options) : false;
        qobject_unref(options);

        if (filename || options_non_empty) {
            error_setg(errp, "Cannot reference an existing block device with "
                       "additional options or a new filename");
            return NULL;
        }

        bs = bdrv_lookup_bs(reference, reference, errp);
        if (!bs) {
            return NULL;
        }

        bdrv_ref(bs);
        return bs;
    }

    bs = bdrv_new();

    /* NULL means an empty set of options */
    if (options == NULL) {
        options = qdict_new();
    }

    /* json: syntax counts as explicit options, as if in the QDict */
    parse_json_protocol(options, &filename, &local_err);
    if (local_err) {
        goto fail;
    }

    bs->explicit_options = qdict_clone_shallow(options);

    if (child_class) {
        bool parent_is_format;

        if (parent->drv) {
            parent_is_format = parent->drv->is_format;
        } else {
            /*
             * parent->drv is not set yet because this node is opened for
             * (potential) format probing.  That means that @parent is going
             * to be a format node.
             */
            parent_is_format = true;
        }

        bs->inherits_from = parent;
        child_class->inherit_options(child_role, parent_is_format,
                                     &flags, options,
                                     parent->open_flags, parent->options);
    }

    ret = bdrv_fill_options(&options, filename, &flags, &local_err);
    if (ret < 0) {
        goto fail;
    }

    /*
     * Set the BDRV_O_RDWR and BDRV_O_ALLOW_RDWR flags.
     * Caution: getting a boolean member of @options requires care.
     * When @options come from -blockdev or blockdev_add, members are
     * typed according to the QAPI schema, but when they come from
     * -drive, they're all QString.
     */
    if (g_strcmp0(qdict_get_try_str(options, BDRV_OPT_READ_ONLY), "on") &&
        !qdict_get_try_bool(options, BDRV_OPT_READ_ONLY, false)) {
        flags |= (BDRV_O_RDWR | BDRV_O_ALLOW_RDWR);
    } else {
        flags &= ~BDRV_O_RDWR;
    }

    if (flags & BDRV_O_SNAPSHOT) {
        snapshot_options = qdict_new();
        bdrv_temp_snapshot_options(&snapshot_flags, snapshot_options,
                                   flags, options);
        /* Let bdrv_backing_options() override "read-only" */
        qdict_del(options, BDRV_OPT_READ_ONLY);
        bdrv_inherited_options(BDRV_CHILD_COW, true,
                               &flags, options, flags, options);
    }

    bs->open_flags = flags;
    bs->options = options;
    options = qdict_clone_shallow(options);

    /* Find the right image format driver */
    /* See cautionary note on accessing @options above */
    drvname = qdict_get_try_str(options, "driver");
    if (drvname) {
        drv = bdrv_find_format(drvname);
        if (!drv) {
            error_setg(errp, "Unknown driver: '%s'", drvname);
            goto fail;
        }
    }

    assert(drvname || !(flags & BDRV_O_PROTOCOL));

    /* See cautionary note on accessing @options above */
    backing = qdict_get_try_str(options, "backing");
    if (qobject_to(QNull, qdict_get(options, "backing")) != NULL ||
        (backing && *backing == '\0'))
    {
        if (backing) {
            warn_report("Use of \"backing\": \"\" is deprecated; "
                        "use \"backing\": null instead");
        }
        flags |= BDRV_O_NO_BACKING;
        qdict_del(bs->explicit_options, "backing");
        qdict_del(bs->options, "backing");
        qdict_del(options, "backing");
    }

    /* Open image file without format layer. This BlockBackend is only used for
     * probing, the block drivers will do their own bdrv_open_child() for the
     * same BDS, which is why we put the node name back into options. */
    if ((flags & BDRV_O_PROTOCOL) == 0) {
        BlockDriverState *file_bs;

        file_bs = bdrv_open_child_bs(filename, options, "file", bs,
                                     &child_of_bds, BDRV_CHILD_IMAGE,
                                     true, &local_err);
        if (local_err) {
            goto fail;
        }
        if (file_bs != NULL) {
            /* Not requesting BLK_PERM_CONSISTENT_READ because we're only
             * looking at the header to guess the image format. This works even
             * in cases where a guest would not see a consistent state. */
            ctx = bdrv_get_aio_context(file_bs);
            aio_context_acquire(ctx);
            file = blk_new(ctx, 0, BLK_PERM_ALL);
            blk_insert_bs(file, file_bs, &local_err);
            bdrv_unref(file_bs);
            aio_context_release(ctx);

            if (local_err) {
                goto fail;
            }

            qdict_put_str(options, "file", bdrv_get_node_name(file_bs));
        }
    }

    /* Image format probing */
    bs->probed = !drv;
    if (!drv && file) {
        ret = find_image_format(file, filename, &drv, &local_err);
        if (ret < 0) {
            goto fail;
        }
        /*
         * This option update would logically belong in bdrv_fill_options(),
         * but we first need to open bs->file for the probing to work, while
         * opening bs->file already requires the (mostly) final set of options
         * so that cache mode etc. can be inherited.
         *
         * Adding the driver later is somewhat ugly, but it's not an option
         * that would ever be inherited, so it's correct. We just need to make
         * sure to update both bs->options (which has the full effective
         * options for bs) and options (which has file.* already removed).
         */
        qdict_put_str(bs->options, "driver", drv->format_name);
        qdict_put_str(options, "driver", drv->format_name);
    } else if (!drv) {
        error_setg(errp, "Must specify either driver or file");
        goto fail;
    }

    /* BDRV_O_PROTOCOL must be set iff a protocol BDS is about to be created */
    assert(!!(flags & BDRV_O_PROTOCOL) == !!drv->bdrv_file_open);
    /* file must be NULL if a protocol BDS is about to be created
     * (the inverse results in an error message from bdrv_open_common()) */
    assert(!(flags & BDRV_O_PROTOCOL) || !file);

    /* Open the image */
    ret = bdrv_open_common(bs, file, options, &local_err);
    if (ret < 0) {
        goto fail;
    }

    /* The AioContext could have changed during bdrv_open_common() */
    ctx = bdrv_get_aio_context(bs);

    if (file) {
        aio_context_acquire(ctx);
        blk_unref(file);
        aio_context_release(ctx);
        file = NULL;
    }

    /* If there is a backing file, use it */
    if ((flags & BDRV_O_NO_BACKING) == 0) {
        ret = bdrv_open_backing_file(bs, options, "backing", &local_err);
        if (ret < 0) {
            goto close_and_fail;
        }
    }

    /* Remove all children options and references
     * from bs->options and bs->explicit_options */
    QLIST_FOREACH(child, &bs->children, next) {
        char *child_key_dot;
        child_key_dot = g_strdup_printf("%s.", child->name);
        qdict_extract_subqdict(bs->explicit_options, NULL, child_key_dot);
        qdict_extract_subqdict(bs->options, NULL, child_key_dot);
        qdict_del(bs->explicit_options, child->name);
        qdict_del(bs->options, child->name);
        g_free(child_key_dot);
    }

    /* Check if any unknown options were used */
    if (qdict_size(options) != 0) {
        const QDictEntry *entry = qdict_first(options);
        if (flags & BDRV_O_PROTOCOL) {
            error_setg(errp, "Block protocol '%s' doesn't support the option "
                       "'%s'", drv->format_name, entry->key);
        } else {
            error_setg(errp,
                       "Block format '%s' does not support the option '%s'",
                       drv->format_name, entry->key);
        }

        goto close_and_fail;
    }

    bdrv_parent_cb_change_media(bs, true);

    qobject_unref(options);
    options = NULL;

    /* For snapshot=on, create a temporary qcow2 overlay. bs points to the
     * temporary snapshot afterwards. */
    if (snapshot_flags) {
        BlockDriverState *snapshot_bs;
        snapshot_bs = bdrv_append_temp_snapshot(bs, snapshot_flags,
                                                snapshot_options, &local_err);
        snapshot_options = NULL;
        if (local_err) {
            goto close_and_fail;
        }
        /* We are not going to return bs but the overlay on top of it
         * (snapshot_bs); thus, we have to drop the strong reference to bs
         * (which we obtained by calling bdrv_new()). bs will not be deleted,
         * though, because the overlay still has a reference to it. */
        aio_context_acquire(ctx);
        bdrv_unref(bs);
        aio_context_release(ctx);
        bs = snapshot_bs;
    }

    return bs;

fail:
    aio_context_acquire(ctx);
    blk_unref(file);
    qobject_unref(snapshot_options);
    qobject_unref(bs->explicit_options);
    qobject_unref(bs->options);
    qobject_unref(options);
    bs->options = NULL;
    bs->explicit_options = NULL;
    bdrv_unref(bs);
    aio_context_release(ctx);
    error_propagate(errp, local_err);
    return NULL;

close_and_fail:
    aio_context_acquire(ctx);
    bdrv_unref(bs);
    aio_context_release(ctx);
    qobject_unref(snapshot_options);
    qobject_unref(options);
    error_propagate(errp, local_err);
    return NULL;
}

/* The caller must always hold the main AioContext lock. */
BlockDriverState *bdrv_open(const char *filename, const char *reference,
                            QDict *options, int flags, Error **errp)
{
    GLOBAL_STATE_CODE();

    return bdrv_open_inherit(filename, reference, options, flags, NULL,
                             NULL, 0, errp);
}

/* Return true if the NULL-terminated @list contains @str */
static bool is_str_in_list(const char *str, const char *const *list)
{
    if (str && list) {
        int i;
        for (i = 0; list[i] != NULL; i++) {
            if (!strcmp(str, list[i])) {
                return true;
            }
        }
    }
    return false;
}

/*
 * Check that every option set in @bs->options is also set in
 * @new_opts.
 *
 * Options listed in the common_options list and in
 * @bs->drv->mutable_opts are skipped.
 *
 * Return 0 on success, otherwise return -EINVAL and set @errp.
 */
static int bdrv_reset_options_allowed(BlockDriverState *bs,
                                      const QDict *new_opts, Error **errp)
{
    const QDictEntry *e;
    /* These options are common to all block drivers and are handled
     * in bdrv_reopen_prepare() so they can be left out of @new_opts */
    const char *const common_options[] = {
        "node-name", "discard", "cache.direct", "cache.no-flush",
        "read-only", "auto-read-only", "detect-zeroes", NULL
    };

    for (e = qdict_first(bs->options); e; e = qdict_next(bs->options, e)) {
        if (!qdict_haskey(new_opts, e->key) &&
            !is_str_in_list(e->key, common_options) &&
            !is_str_in_list(e->key, bs->drv->mutable_opts)) {
            error_setg(errp, "Option '%s' cannot be reset "
                       "to its default value", e->key);
            return -EINVAL;
        }
    }

    return 0;
}

/*
 * Returns true if @child can be reached recursively from @bs
 */
static bool GRAPH_RDLOCK
bdrv_recurse_has_child(BlockDriverState *bs, BlockDriverState *child)
{
    BdrvChild *c;

    if (bs == child) {
        return true;
    }

    QLIST_FOREACH(c, &bs->children, next) {
        if (bdrv_recurse_has_child(c->bs, child)) {
            return true;
        }
    }

    return false;
}

/*
 * Adds a BlockDriverState to a simple queue for an atomic, transactional
 * reopen of multiple devices.
 *
 * bs_queue can either be an existing BlockReopenQueue that has had QTAILQ_INIT
 * already performed, or alternatively may be NULL a new BlockReopenQueue will
 * be created and initialized. This newly created BlockReopenQueue should be
 * passed back in for subsequent calls that are intended to be of the same
 * atomic 'set'.
 *
 * bs is the BlockDriverState to add to the reopen queue.
 *
 * options contains the changed options for the associated bs
 * (the BlockReopenQueue takes ownership)
 *
 * flags contains the open flags for the associated bs
 *
 * returns a pointer to bs_queue, which is either the newly allocated
 * bs_queue, or the existing bs_queue being used.
 *
 * bs is drained here and undrained by bdrv_reopen_queue_free().
 *
 * To be called with bs->aio_context locked.
 */
static BlockReopenQueue * GRAPH_RDLOCK
bdrv_reopen_queue_child(BlockReopenQueue *bs_queue, BlockDriverState *bs,
                        QDict *options, const BdrvChildClass *klass,
                        BdrvChildRole role, bool parent_is_format,
                        QDict *parent_options, int parent_flags,
                        bool keep_old_opts)
{
    assert(bs != NULL);

    BlockReopenQueueEntry *bs_entry;
    BdrvChild *child;
    QDict *old_options, *explicit_options, *options_copy;
    int flags;
    QemuOpts *opts;

    GLOBAL_STATE_CODE();

    /*
     * Strictly speaking, draining is illegal under GRAPH_RDLOCK. We know that
     * we've been called with bdrv_graph_rdlock_main_loop(), though, so it's ok
     * in practice.
     */
    bdrv_drained_begin(bs);

    if (bs_queue == NULL) {
        bs_queue = g_new0(BlockReopenQueue, 1);
        QTAILQ_INIT(bs_queue);
    }

    if (!options) {
        options = qdict_new();
    }

    /* Check if this BlockDriverState is already in the queue */
    QTAILQ_FOREACH(bs_entry, bs_queue, entry) {
        if (bs == bs_entry->state.bs) {
            break;
        }
    }

    /*
     * Precedence of options:
     * 1. Explicitly passed in options (highest)
     * 2. Retained from explicitly set options of bs
     * 3. Inherited from parent node
     * 4. Retained from effective options of bs
     */

    /* Old explicitly set values (don't overwrite by inherited value) */
    if (bs_entry || keep_old_opts) {
        old_options = qdict_clone_shallow(bs_entry ?
                                          bs_entry->state.explicit_options :
                                          bs->explicit_options);
        bdrv_join_options(bs, options, old_options);
        qobject_unref(old_options);
    }

    explicit_options = qdict_clone_shallow(options);

    /* Inherit from parent node */
    if (parent_options) {
        flags = 0;
        klass->inherit_options(role, parent_is_format, &flags, options,
                               parent_flags, parent_options);
    } else {
        flags = bdrv_get_flags(bs);
    }

    if (keep_old_opts) {
        /* Old values are used for options that aren't set yet */
        old_options = qdict_clone_shallow(bs->options);
        bdrv_join_options(bs, options, old_options);
        qobject_unref(old_options);
    }

    /* We have the final set of options so let's update the flags */
    options_copy = qdict_clone_shallow(options);
    opts = qemu_opts_create(&bdrv_runtime_opts, NULL, 0, &error_abort);
    qemu_opts_absorb_qdict(opts, options_copy, NULL);
    update_flags_from_options(&flags, opts);
    qemu_opts_del(opts);
    qobject_unref(options_copy);

    /* bdrv_open_inherit() sets and clears some additional flags internally */
    flags &= ~BDRV_O_PROTOCOL;
    if (flags & BDRV_O_RDWR) {
        flags |= BDRV_O_ALLOW_RDWR;
    }

    if (!bs_entry) {
        bs_entry = g_new0(BlockReopenQueueEntry, 1);
        QTAILQ_INSERT_TAIL(bs_queue, bs_entry, entry);
    } else {
        qobject_unref(bs_entry->state.options);
        qobject_unref(bs_entry->state.explicit_options);
    }

    bs_entry->state.bs = bs;
    bs_entry->state.options = options;
    bs_entry->state.explicit_options = explicit_options;
    bs_entry->state.flags = flags;

    /*
     * If keep_old_opts is false then it means that unspecified
     * options must be reset to their original value. We don't allow
     * resetting 'backing' but we need to know if the option is
     * missing in order to decide if we have to return an error.
     */
    if (!keep_old_opts) {
        bs_entry->state.backing_missing =
            !qdict_haskey(options, "backing") &&
            !qdict_haskey(options, "backing.driver");
    }

    QLIST_FOREACH(child, &bs->children, next) {
        QDict *new_child_options = NULL;
        bool child_keep_old = keep_old_opts;

        /* reopen can only change the options of block devices that were
         * implicitly created and inherited options. For other (referenced)
         * block devices, a syntax like "backing.foo" results in an error. */
        if (child->bs->inherits_from != bs) {
            continue;
        }

        /* Check if the options contain a child reference */
        if (qdict_haskey(options, child->name)) {
            const char *childref = qdict_get_try_str(options, child->name);
            /*
             * The current child must not be reopened if the child
             * reference is null or points to a different node.
             */
            if (g_strcmp0(childref, child->bs->node_name)) {
                continue;
            }
            /*
             * If the child reference points to the current child then
             * reopen it with its existing set of options (note that
             * it can still inherit new options from the parent).
             */
            child_keep_old = true;
        } else {
            /* Extract child options ("child-name.*") */
            char *child_key_dot = g_strdup_printf("%s.", child->name);
            qdict_extract_subqdict(explicit_options, NULL, child_key_dot);
            qdict_extract_subqdict(options, &new_child_options, child_key_dot);
            g_free(child_key_dot);
        }

        bdrv_reopen_queue_child(bs_queue, child->bs, new_child_options,
                                child->klass, child->role, bs->drv->is_format,
                                options, flags, child_keep_old);
    }

    return bs_queue;
}

/* To be called with bs->aio_context locked */
BlockReopenQueue *bdrv_reopen_queue(BlockReopenQueue *bs_queue,
                                    BlockDriverState *bs,
                                    QDict *options, bool keep_old_opts)
{
    GLOBAL_STATE_CODE();
    GRAPH_RDLOCK_GUARD_MAINLOOP();

    return bdrv_reopen_queue_child(bs_queue, bs, options, NULL, 0, false,
                                   NULL, 0, keep_old_opts);
}

void bdrv_reopen_queue_free(BlockReopenQueue *bs_queue)
{
    GLOBAL_STATE_CODE();
    if (bs_queue) {
        BlockReopenQueueEntry *bs_entry, *next;
        QTAILQ_FOREACH_SAFE(bs_entry, bs_queue, entry, next) {
            AioContext *ctx = bdrv_get_aio_context(bs_entry->state.bs);

            aio_context_acquire(ctx);
            bdrv_drained_end(bs_entry->state.bs);
            aio_context_release(ctx);

            qobject_unref(bs_entry->state.explicit_options);
            qobject_unref(bs_entry->state.options);
            g_free(bs_entry);
        }
        g_free(bs_queue);
    }
}

/*
 * Reopen multiple BlockDriverStates atomically & transactionally.
 *
 * The queue passed in (bs_queue) must have been built up previous
 * via bdrv_reopen_queue().
 *
 * Reopens all BDS specified in the queue, with the appropriate
 * flags.  All devices are prepared for reopen, and failure of any
 * device will cause all device changes to be abandoned, and intermediate
 * data cleaned up.
 *
 * If all devices prepare successfully, then the changes are committed
 * to all devices.
 *
 * All affected nodes must be drained between bdrv_reopen_queue() and
 * bdrv_reopen_multiple().
 *
 * To be called from the main thread, with all other AioContexts unlocked.
 */
int bdrv_reopen_multiple(BlockReopenQueue *bs_queue, Error **errp)
{
    int ret = -1;
    BlockReopenQueueEntry *bs_entry, *next;
    AioContext *ctx;
    Transaction *tran = tran_new();
    g_autoptr(GSList) refresh_list = NULL;

    assert(qemu_get_current_aio_context() == qemu_get_aio_context());
    assert(bs_queue != NULL);
    GLOBAL_STATE_CODE();

    QTAILQ_FOREACH(bs_entry, bs_queue, entry) {
        ctx = bdrv_get_aio_context(bs_entry->state.bs);
        aio_context_acquire(ctx);
        ret = bdrv_flush(bs_entry->state.bs);
        aio_context_release(ctx);
        if (ret < 0) {
            error_setg_errno(errp, -ret, "Error flushing drive");
            goto abort;
        }
    }

    QTAILQ_FOREACH(bs_entry, bs_queue, entry) {
        assert(bs_entry->state.bs->quiesce_counter > 0);
        ctx = bdrv_get_aio_context(bs_entry->state.bs);
        aio_context_acquire(ctx);
        ret = bdrv_reopen_prepare(&bs_entry->state, bs_queue, tran, errp);
        aio_context_release(ctx);
        if (ret < 0) {
            goto abort;
        }
        bs_entry->prepared = true;
    }

    QTAILQ_FOREACH(bs_entry, bs_queue, entry) {
        BDRVReopenState *state = &bs_entry->state;

        refresh_list = g_slist_prepend(refresh_list, state->bs);
        if (state->old_backing_bs) {
            refresh_list = g_slist_prepend(refresh_list, state->old_backing_bs);
        }
        if (state->old_file_bs) {
            refresh_list = g_slist_prepend(refresh_list, state->old_file_bs);
        }
    }

    /*
     * Note that file-posix driver rely on permission update done during reopen
     * (even if no permission changed), because it wants "new" permissions for
     * reconfiguring the fd and that's why it does it in raw_check_perm(), not
     * in raw_reopen_prepare() which is called with "old" permissions.
     */
    bdrv_graph_rdlock_main_loop();
    ret = bdrv_list_refresh_perms(refresh_list, bs_queue, tran, errp);
    bdrv_graph_rdunlock_main_loop();

    if (ret < 0) {
        goto abort;
    }

    /*
     * If we reach this point, we have success and just need to apply the
     * changes.
     *
     * Reverse order is used to comfort qcow2 driver: on commit it need to write
     * IN_USE flag to the image, to mark bitmaps in the image as invalid. But
     * children are usually goes after parents in reopen-queue, so go from last
     * to first element.
     */
    QTAILQ_FOREACH_REVERSE(bs_entry, bs_queue, entry) {
        ctx = bdrv_get_aio_context(bs_entry->state.bs);
        aio_context_acquire(ctx);
        bdrv_reopen_commit(&bs_entry->state);
        aio_context_release(ctx);
    }

    bdrv_graph_wrlock(NULL);
    tran_commit(tran);
    bdrv_graph_wrunlock();

    QTAILQ_FOREACH_REVERSE(bs_entry, bs_queue, entry) {
        BlockDriverState *bs = bs_entry->state.bs;

        if (bs->drv->bdrv_reopen_commit_post) {
            ctx = bdrv_get_aio_context(bs);
            aio_context_acquire(ctx);
            bs->drv->bdrv_reopen_commit_post(&bs_entry->state);
            aio_context_release(ctx);
        }
    }

    ret = 0;
    goto cleanup;

abort:
    bdrv_graph_wrlock(NULL);
    tran_abort(tran);
    bdrv_graph_wrunlock();

    QTAILQ_FOREACH_SAFE(bs_entry, bs_queue, entry, next) {
        if (bs_entry->prepared) {
            ctx = bdrv_get_aio_context(bs_entry->state.bs);
            aio_context_acquire(ctx);
            bdrv_reopen_abort(&bs_entry->state);
            aio_context_release(ctx);
        }
    }

cleanup:
    bdrv_reopen_queue_free(bs_queue);

    return ret;
}

int bdrv_reopen(BlockDriverState *bs, QDict *opts, bool keep_old_opts,
                Error **errp)
{
    AioContext *ctx = bdrv_get_aio_context(bs);
    BlockReopenQueue *queue;
    int ret;

    GLOBAL_STATE_CODE();

    queue = bdrv_reopen_queue(NULL, bs, opts, keep_old_opts);

    if (ctx != qemu_get_aio_context()) {
        aio_context_release(ctx);
    }
    ret = bdrv_reopen_multiple(queue, errp);

    if (ctx != qemu_get_aio_context()) {
        aio_context_acquire(ctx);
    }

    return ret;
}

int bdrv_reopen_set_read_only(BlockDriverState *bs, bool read_only,
                              Error **errp)
{
    QDict *opts = qdict_new();

    GLOBAL_STATE_CODE();

    qdict_put_bool(opts, BDRV_OPT_READ_ONLY, read_only);

    return bdrv_reopen(bs, opts, true, errp);
}

/*
 * Take a BDRVReopenState and check if the value of 'backing' in the
 * reopen_state->options QDict is valid or not.
 *
 * If 'backing' is missing from the QDict then return 0.
 *
 * If 'backing' contains the node name of the backing file of
 * reopen_state->bs then return 0.
 *
 * If 'backing' contains a different node name (or is null) then check
 * whether the current backing file can be replaced with the new one.
 * If that's the case then reopen_state->replace_backing_bs is set to
 * true and reopen_state->new_backing_bs contains a pointer to the new
 * backing BlockDriverState (or NULL).
 *
 * After calling this function, the transaction @tran may only be completed
 * while holding a writer lock for the graph.
 *
 * Return 0 on success, otherwise return < 0 and set @errp.
 *
 * The caller must hold the AioContext lock of @reopen_state->bs.
 * @reopen_state->bs can move to a different AioContext in this function.
 * Callers must make sure that their AioContext locking is still correct after
 * this.
 */
static int GRAPH_UNLOCKED
bdrv_reopen_parse_file_or_backing(BDRVReopenState *reopen_state,
                                  bool is_backing, Transaction *tran,
                                  Error **errp)
{
    BlockDriverState *bs = reopen_state->bs;
    BlockDriverState *new_child_bs;
    BlockDriverState *old_child_bs = is_backing ? child_bs(bs->backing) :
                                                  child_bs(bs->file);
    const char *child_name = is_backing ? "backing" : "file";
    QObject *value;
    const char *str;
    AioContext *ctx, *old_ctx;
    bool has_child;
    int ret;

    GLOBAL_STATE_CODE();

    value = qdict_get(reopen_state->options, child_name);
    if (value == NULL) {
        return 0;
    }

    switch (qobject_type(value)) {
    case QTYPE_QNULL:
        assert(is_backing); /* The 'file' option does not allow a null value */
        new_child_bs = NULL;
        break;
    case QTYPE_QSTRING:
        str = qstring_get_str(qobject_to(QString, value));
        new_child_bs = bdrv_lookup_bs(NULL, str, errp);
        if (new_child_bs == NULL) {
            return -EINVAL;
        }

        bdrv_graph_rdlock_main_loop();
        has_child = bdrv_recurse_has_child(new_child_bs, bs);
        bdrv_graph_rdunlock_main_loop();

        if (has_child) {
            error_setg(errp, "Making '%s' a %s child of '%s' would create a "
                       "cycle", str, child_name, bs->node_name);
            return -EINVAL;
        }
        break;
    default:
        /*
         * The options QDict has been flattened, so 'backing' and 'file'
         * do not allow any other data type here.
         */
        g_assert_not_reached();
    }

    if (old_child_bs == new_child_bs) {
        return 0;
    }

    if (old_child_bs) {
        if (bdrv_skip_implicit_filters(old_child_bs) == new_child_bs) {
            return 0;
        }

        if (old_child_bs->implicit) {
            error_setg(errp, "Cannot replace implicit %s child of %s",
                       child_name, bs->node_name);
            return -EPERM;
        }
    }

    if (bs->drv->is_filter && !old_child_bs) {
        /*
         * Filters always have a file or a backing child, so we are trying to
         * change wrong child
         */
        error_setg(errp, "'%s' is a %s filter node that does not support a "
                   "%s child", bs->node_name, bs->drv->format_name, child_name);
        return -EINVAL;
    }

    if (is_backing) {
        reopen_state->old_backing_bs = old_child_bs;
    } else {
        reopen_state->old_file_bs = old_child_bs;
    }

    if (old_child_bs) {
        bdrv_ref(old_child_bs);
        bdrv_drained_begin(old_child_bs);
    }

    old_ctx = bdrv_get_aio_context(bs);
    ctx = bdrv_get_aio_context(new_child_bs);
    if (old_ctx != ctx) {
        aio_context_release(old_ctx);
        aio_context_acquire(ctx);
    }

    bdrv_graph_wrlock(new_child_bs);

    ret = bdrv_set_file_or_backing_noperm(bs, new_child_bs, is_backing,
                                          tran, errp);

    bdrv_graph_wrunlock();

    if (old_ctx != ctx) {
        aio_context_release(ctx);
        aio_context_acquire(old_ctx);
    }

    if (old_child_bs) {
        bdrv_drained_end(old_child_bs);
        bdrv_unref(old_child_bs);
    }

    return ret;
}

/*
 * Prepares a BlockDriverState for reopen. All changes are staged in the
 * 'opaque' field of the BDRVReopenState, which is used and allocated by
 * the block driver layer .bdrv_reopen_prepare()
 *
 * bs is the BlockDriverState to reopen
 * flags are the new open flags
 * queue is the reopen queue
 *
 * Returns 0 on success, non-zero on error.  On error errp will be set
 * as well.
 *
 * On failure, bdrv_reopen_abort() will be called to clean up any data.
 * It is the responsibility of the caller to then call the abort() or
 * commit() for any other BDS that have been left in a prepare() state
 *
 * The caller must hold the AioContext lock of @reopen_state->bs.
 *
 * After calling this function, the transaction @change_child_tran may only be
 * completed while holding a writer lock for the graph.
 */
static int GRAPH_UNLOCKED
bdrv_reopen_prepare(BDRVReopenState *reopen_state, BlockReopenQueue *queue,
                    Transaction *change_child_tran, Error **errp)
{
    int ret = -1;
    int old_flags;
    Error *local_err = NULL;
    BlockDriver *drv;
    QemuOpts *opts;
    QDict *orig_reopen_opts;
    char *discard = NULL;
    bool read_only;
    bool drv_prepared = false;

    assert(reopen_state != NULL);
    assert(reopen_state->bs->drv != NULL);
    GLOBAL_STATE_CODE();
    drv = reopen_state->bs->drv;

    /* This function and each driver's bdrv_reopen_prepare() remove
     * entries from reopen_state->options as they are processed, so
     * we need to make a copy of the original QDict. */
    orig_reopen_opts = qdict_clone_shallow(reopen_state->options);

    /* Process generic block layer options */
    opts = qemu_opts_create(&bdrv_runtime_opts, NULL, 0, &error_abort);
    if (!qemu_opts_absorb_qdict(opts, reopen_state->options, errp)) {
        ret = -EINVAL;
        goto error;
    }

    /* This was already called in bdrv_reopen_queue_child() so the flags
     * are up-to-date. This time we simply want to remove the options from
     * QemuOpts in order to indicate that they have been processed. */
    old_flags = reopen_state->flags;
    update_flags_from_options(&reopen_state->flags, opts);
    assert(old_flags == reopen_state->flags);

    discard = qemu_opt_get_del(opts, BDRV_OPT_DISCARD);
    if (discard != NULL) {
        if (bdrv_parse_discard_flags(discard, &reopen_state->flags) != 0) {
            error_setg(errp, "Invalid discard option");
            ret = -EINVAL;
            goto error;
        }
    }

    reopen_state->detect_zeroes =
        bdrv_parse_detect_zeroes(opts, reopen_state->flags, &local_err);
    if (local_err) {
        error_propagate(errp, local_err);
        ret = -EINVAL;
        goto error;
    }

    /* All other options (including node-name and driver) must be unchanged.
     * Put them back into the QDict, so that they are checked at the end
     * of this function. */
    qemu_opts_to_qdict(opts, reopen_state->options);

    /* If we are to stay read-only, do not allow permission change
     * to r/w. Attempting to set to r/w may fail if either BDRV_O_ALLOW_RDWR is
     * not set, or if the BDS still has copy_on_read enabled */
    read_only = !(reopen_state->flags & BDRV_O_RDWR);

    bdrv_graph_rdlock_main_loop();
    ret = bdrv_can_set_read_only(reopen_state->bs, read_only, true, &local_err);
    bdrv_graph_rdunlock_main_loop();
    if (local_err) {
        error_propagate(errp, local_err);
        goto error;
    }

    if (drv->bdrv_reopen_prepare) {
        /*
         * If a driver-specific option is missing, it means that we
         * should reset it to its default value.
         * But not all options allow that, so we need to check it first.
         */
        ret = bdrv_reset_options_allowed(reopen_state->bs,
                                         reopen_state->options, errp);
        if (ret) {
            goto error;
        }

        ret = drv->bdrv_reopen_prepare(reopen_state, queue, &local_err);
        if (ret) {
            if (local_err != NULL) {
                error_propagate(errp, local_err);
            } else {
                bdrv_graph_rdlock_main_loop();
                bdrv_refresh_filename(reopen_state->bs);
                bdrv_graph_rdunlock_main_loop();
                error_setg(errp, "failed while preparing to reopen image '%s'",
                           reopen_state->bs->filename);
            }
            goto error;
        }
    } else {
        /* It is currently mandatory to have a bdrv_reopen_prepare()
         * handler for each supported drv. */
        bdrv_graph_rdlock_main_loop();
        error_setg(errp, "Block format '%s' used by node '%s' "
                   "does not support reopening files", drv->format_name,
                   bdrv_get_device_or_node_name(reopen_state->bs));
        bdrv_graph_rdunlock_main_loop();
        ret = -1;
        goto error;
    }

    drv_prepared = true;

    /*
     * We must provide the 'backing' option if the BDS has a backing
     * file or if the image file has a backing file name as part of
     * its metadata. Otherwise the 'backing' option can be omitted.
     */
    if (drv->supports_backing && reopen_state->backing_missing &&
        (reopen_state->bs->backing || reopen_state->bs->backing_file[0])) {
        error_setg(errp, "backing is missing for '%s'",
                   reopen_state->bs->node_name);
        ret = -EINVAL;
        goto error;
    }

    /*
     * Allow changing the 'backing' option. The new value can be
     * either a reference to an existing node (using its node name)
     * or NULL to simply detach the current backing file.
     */
    ret = bdrv_reopen_parse_file_or_backing(reopen_state, true,
                                            change_child_tran, errp);
    if (ret < 0) {
        goto error;
    }
    qdict_del(reopen_state->options, "backing");

    /* Allow changing the 'file' option. In this case NULL is not allowed */
    ret = bdrv_reopen_parse_file_or_backing(reopen_state, false,
                                            change_child_tran, errp);
    if (ret < 0) {
        goto error;
    }
    qdict_del(reopen_state->options, "file");

    /* Options that are not handled are only okay if they are unchanged
     * compared to the old state. It is expected that some options are only
     * used for the initial open, but not reopen (e.g. filename) */
    if (qdict_size(reopen_state->options)) {
        const QDictEntry *entry = qdict_first(reopen_state->options);

        GRAPH_RDLOCK_GUARD_MAINLOOP();

        do {
            QObject *new = entry->value;
            QObject *old = qdict_get(reopen_state->bs->options, entry->key);

            /* Allow child references (child_name=node_name) as long as they
             * point to the current child (i.e. everything stays the same). */
            if (qobject_type(new) == QTYPE_QSTRING) {
                BdrvChild *child;
                QLIST_FOREACH(child, &reopen_state->bs->children, next) {
                    if (!strcmp(child->name, entry->key)) {
                        break;
                    }
                }

                if (child) {
                    if (!strcmp(child->bs->node_name,
                                qstring_get_str(qobject_to(QString, new)))) {
                        continue; /* Found child with this name, skip option */
                    }
                }
            }

            /*
             * TODO: When using -drive to specify blockdev options, all values
             * will be strings; however, when using -blockdev, blockdev-add or
             * filenames using the json:{} pseudo-protocol, they will be
             * correctly typed.
             * In contrast, reopening options are (currently) always strings
             * (because you can only specify them through qemu-io; all other
             * callers do not specify any options).
             * Therefore, when using anything other than -drive to create a BDS,
             * this cannot detect non-string options as unchanged, because
             * qobject_is_equal() always returns false for objects of different
             * type.  In the future, this should be remedied by correctly typing
             * all options.  For now, this is not too big of an issue because
             * the user can simply omit options which cannot be changed anyway,
             * so they will stay unchanged.
             */
            if (!qobject_is_equal(new, old)) {
                error_setg(errp, "Cannot change the option '%s'", entry->key);
                ret = -EINVAL;
                goto error;
            }
        } while ((entry = qdict_next(reopen_state->options, entry)));
    }

    ret = 0;

    /* Restore the original reopen_state->options QDict */
    qobject_unref(reopen_state->options);
    reopen_state->options = qobject_ref(orig_reopen_opts);

error:
    if (ret < 0 && drv_prepared) {
        /* drv->bdrv_reopen_prepare() has succeeded, so we need to
         * call drv->bdrv_reopen_abort() before signaling an error
         * (bdrv_reopen_multiple() will not call bdrv_reopen_abort()
         * when the respective bdrv_reopen_prepare() has failed) */
        if (drv->bdrv_reopen_abort) {
            drv->bdrv_reopen_abort(reopen_state);
        }
    }
    qemu_opts_del(opts);
    qobject_unref(orig_reopen_opts);
    g_free(discard);
    return ret;
}

/*
 * Takes the staged changes for the reopen from bdrv_reopen_prepare(), and
 * makes them final by swapping the staging BlockDriverState contents into
 * the active BlockDriverState contents.
 */
static void GRAPH_UNLOCKED bdrv_reopen_commit(BDRVReopenState *reopen_state)
{
    BlockDriver *drv;
    BlockDriverState *bs;
    BdrvChild *child;

    assert(reopen_state != NULL);
    bs = reopen_state->bs;
    drv = bs->drv;
    assert(drv != NULL);
    GLOBAL_STATE_CODE();

    /* If there are any driver level actions to take */
    if (drv->bdrv_reopen_commit) {
        drv->bdrv_reopen_commit(reopen_state);
    }

    GRAPH_RDLOCK_GUARD_MAINLOOP();

    /* set BDS specific flags now */
    qobject_unref(bs->explicit_options);
    qobject_unref(bs->options);
    qobject_ref(reopen_state->explicit_options);
    qobject_ref(reopen_state->options);

    bs->explicit_options   = reopen_state->explicit_options;
    bs->options            = reopen_state->options;
    bs->open_flags         = reopen_state->flags;
    bs->detect_zeroes      = reopen_state->detect_zeroes;

    /* Remove child references from bs->options and bs->explicit_options.
     * Child options were already removed in bdrv_reopen_queue_child() */
    QLIST_FOREACH(child, &bs->children, next) {
        qdict_del(bs->explicit_options, child->name);
        qdict_del(bs->options, child->name);
    }
    /* backing is probably removed, so it's not handled by previous loop */
    qdict_del(bs->explicit_options, "backing");
    qdict_del(bs->options, "backing");

    bdrv_refresh_limits(bs, NULL, NULL);
    bdrv_refresh_total_sectors(bs, bs->total_sectors);
}

/*
 * Abort the reopen, and delete and free the staged changes in
 * reopen_state
 */
static void GRAPH_UNLOCKED bdrv_reopen_abort(BDRVReopenState *reopen_state)
{
    BlockDriver *drv;

    assert(reopen_state != NULL);
    drv = reopen_state->bs->drv;
    assert(drv != NULL);
    GLOBAL_STATE_CODE();

    if (drv->bdrv_reopen_abort) {
        drv->bdrv_reopen_abort(reopen_state);
    }
}


static void bdrv_close(BlockDriverState *bs)
{
    BdrvAioNotifier *ban, *ban_next;
    BdrvChild *child, *next;

    GLOBAL_STATE_CODE();
    assert(!bs->refcnt);

    bdrv_drained_begin(bs); /* complete I/O */
    bdrv_flush(bs);
    bdrv_drain(bs); /* in case flush left pending I/O */

    if (bs->drv) {
        if (bs->drv->bdrv_close) {
            /* Must unfreeze all children, so bdrv_unref_child() works */
            bs->drv->bdrv_close(bs);
        }
        bs->drv = NULL;
    }

    bdrv_graph_wrlock(bs);
    QLIST_FOREACH_SAFE(child, &bs->children, next, next) {
        bdrv_unref_child(bs, child);
    }
    bdrv_graph_wrunlock();

    assert(!bs->backing);
    assert(!bs->file);
    g_free(bs->opaque);
    bs->opaque = NULL;
    qatomic_set(&bs->copy_on_read, 0);
    bs->backing_file[0] = '\0';
    bs->backing_format[0] = '\0';
    bs->total_sectors = 0;
    bs->encrypted = false;
    bs->sg = false;
    qobject_unref(bs->options);
    qobject_unref(bs->explicit_options);
    bs->options = NULL;
    bs->explicit_options = NULL;
    qobject_unref(bs->full_open_options);
    bs->full_open_options = NULL;
    g_free(bs->block_status_cache);
    bs->block_status_cache = NULL;

    bdrv_release_named_dirty_bitmaps(bs);
    assert(QLIST_EMPTY(&bs->dirty_bitmaps));

    QLIST_FOREACH_SAFE(ban, &bs->aio_notifiers, list, ban_next) {
        g_free(ban);
    }
    QLIST_INIT(&bs->aio_notifiers);
    bdrv_drained_end(bs);

    /*
     * If we're still inside some bdrv_drain_all_begin()/end() sections, end
     * them now since this BDS won't exist anymore when bdrv_drain_all_end()
     * gets called.
     */
    if (bs->quiesce_counter) {
        bdrv_drain_all_end_quiesce(bs);
    }
}

void bdrv_close_all(void)
{
    GLOBAL_STATE_CODE();
    assert(job_next(NULL) == NULL);

    /* Drop references from requests still in flight, such as canceled block
     * jobs whose AIO context has not been polled yet */
    bdrv_drain_all();

    blk_remove_all_bs();
    blockdev_close_all_bdrv_states();

    assert(QTAILQ_EMPTY(&all_bdrv_states));
}

static bool GRAPH_RDLOCK should_update_child(BdrvChild *c, BlockDriverState *to)
{
    GQueue *queue;
    GHashTable *found;
    bool ret;

    if (c->klass->stay_at_node) {
        return false;
    }

    /* If the child @c belongs to the BDS @to, replacing the current
     * c->bs by @to would mean to create a loop.
     *
     * Such a case occurs when appending a BDS to a backing chain.
     * For instance, imagine the following chain:
     *
     *   guest device -> node A -> further backing chain...
     *
     * Now we create a new BDS B which we want to put on top of this
     * chain, so we first attach A as its backing node:
     *
     *                   node B
     *                     |
     *                     v
     *   guest device -> node A -> further backing chain...
     *
     * Finally we want to replace A by B.  When doing that, we want to
     * replace all pointers to A by pointers to B -- except for the
     * pointer from B because (1) that would create a loop, and (2)
     * that pointer should simply stay intact:
     *
     *   guest device -> node B
     *                     |
     *                     v
     *                   node A -> further backing chain...
     *
     * In general, when replacing a node A (c->bs) by a node B (@to),
     * if A is a child of B, that means we cannot replace A by B there
     * because that would create a loop.  Silently detaching A from B
     * is also not really an option.  So overall just leaving A in
     * place there is the most sensible choice.
     *
     * We would also create a loop in any cases where @c is only
     * indirectly referenced by @to. Prevent this by returning false
     * if @c is found (by breadth-first search) anywhere in the whole
     * subtree of @to.
     */

    ret = true;
    found = g_hash_table_new(NULL, NULL);
    g_hash_table_add(found, to);
    queue = g_queue_new();
    g_queue_push_tail(queue, to);

    while (!g_queue_is_empty(queue)) {
        BlockDriverState *v = g_queue_pop_head(queue);
        BdrvChild *c2;

        QLIST_FOREACH(c2, &v->children, next) {
            if (c2 == c) {
                ret = false;
                break;
            }

            if (g_hash_table_contains(found, c2->bs)) {
                continue;
            }

            g_queue_push_tail(queue, c2->bs);
            g_hash_table_add(found, c2->bs);
        }
    }

    g_queue_free(queue);
    g_hash_table_destroy(found);

    return ret;
}

static void bdrv_remove_child_commit(void *opaque)
{
    GLOBAL_STATE_CODE();
    bdrv_child_free(opaque);
}

static TransactionActionDrv bdrv_remove_child_drv = {
    .commit = bdrv_remove_child_commit,
};

/*
 * Function doesn't update permissions, caller is responsible for this.
 *
 * @child->bs (if non-NULL) must be drained.
 *
 * After calling this function, the transaction @tran may only be completed
 * while holding a writer lock for the graph.
 */
static void GRAPH_WRLOCK bdrv_remove_child(BdrvChild *child, Transaction *tran)
{
    if (!child) {
        return;
    }

    if (child->bs) {
        assert(child->quiesced_parent);
        bdrv_replace_child_tran(child, NULL, tran);
    }

    tran_add(tran, &bdrv_remove_child_drv, child);
}

/*
 * Both @from and @to (if non-NULL) must be drained. @to must be kept drained
 * until the transaction is completed.
 *
 * After calling this function, the transaction @tran may only be completed
 * while holding a writer lock for the graph.
 */
static int GRAPH_WRLOCK
bdrv_replace_node_noperm(BlockDriverState *from,
                         BlockDriverState *to,
                         bool auto_skip, Transaction *tran,
                         Error **errp)
{
    BdrvChild *c, *next;

    GLOBAL_STATE_CODE();

    assert(from->quiesce_counter);
    assert(to->quiesce_counter);

    QLIST_FOREACH_SAFE(c, &from->parents, next_parent, next) {
        assert(c->bs == from);
        if (!should_update_child(c, to)) {
            if (auto_skip) {
                continue;
            }
            error_setg(errp, "Should not change '%s' link to '%s'",
                       c->name, from->node_name);
            return -EINVAL;
        }
        if (c->frozen) {
            error_setg(errp, "Cannot change '%s' link to '%s'",
                       c->name, from->node_name);
            return -EPERM;
        }
        bdrv_replace_child_tran(c, to, tran);
    }

    return 0;
}

/*
 * With auto_skip=true bdrv_replace_node_common skips updating from parents
 * if it creates a parent-child relation loop or if parent is block-job.
 *
 * With auto_skip=false the error is returned if from has a parent which should
 * not be updated.
 *
 * With @detach_subchain=true @to must be in a backing chain of @from. In this
 * case backing link of the cow-parent of @to is removed.
 */
static int bdrv_replace_node_common(BlockDriverState *from,
                                    BlockDriverState *to,
                                    bool auto_skip, bool detach_subchain,
                                    Error **errp)
{
    Transaction *tran = tran_new();
    g_autoptr(GSList) refresh_list = NULL;
    BlockDriverState *to_cow_parent = NULL;
    int ret;

    GLOBAL_STATE_CODE();

    if (detach_subchain) {
        assert(bdrv_chain_contains(from, to));
        assert(from != to);
        for (to_cow_parent = from;
             bdrv_filter_or_cow_bs(to_cow_parent) != to;
             to_cow_parent = bdrv_filter_or_cow_bs(to_cow_parent))
        {
            ;
        }
    }

    /* Make sure that @from doesn't go away until we have successfully attached
     * all of its parents to @to. */
    bdrv_ref(from);

    assert(qemu_get_current_aio_context() == qemu_get_aio_context());
    assert(bdrv_get_aio_context(from) == bdrv_get_aio_context(to));
    bdrv_drained_begin(from);
    bdrv_drained_begin(to);

    bdrv_graph_wrlock(to);

    /*
     * Do the replacement without permission update.
     * Replacement may influence the permissions, we should calculate new
     * permissions based on new graph. If we fail, we'll roll-back the
     * replacement.
     */
    ret = bdrv_replace_node_noperm(from, to, auto_skip, tran, errp);
    if (ret < 0) {
        goto out;
    }

    if (detach_subchain) {
        /* to_cow_parent is already drained because from is drained */
        bdrv_remove_child(bdrv_filter_or_cow_child(to_cow_parent), tran);
    }

    refresh_list = g_slist_prepend(refresh_list, to);
    refresh_list = g_slist_prepend(refresh_list, from);

    ret = bdrv_list_refresh_perms(refresh_list, NULL, tran, errp);
    if (ret < 0) {
        goto out;
    }

    ret = 0;

out:
    tran_finalize(tran, ret);
    bdrv_graph_wrunlock();

    bdrv_drained_end(to);
    bdrv_drained_end(from);
    bdrv_unref(from);

    return ret;
}

int bdrv_replace_node(BlockDriverState *from, BlockDriverState *to,
                      Error **errp)
{
    GLOBAL_STATE_CODE();

    return bdrv_replace_node_common(from, to, true, false, errp);
}

int bdrv_drop_filter(BlockDriverState *bs, Error **errp)
{
    GLOBAL_STATE_CODE();

    return bdrv_replace_node_common(bs, bdrv_filter_or_cow_bs(bs), true, true,
                                    errp);
}

/*
 * Add new bs contents at the top of an image chain while the chain is
 * live, while keeping required fields on the top layer.
 *
 * This will modify the BlockDriverState fields, and swap contents
 * between bs_new and bs_top. Both bs_new and bs_top are modified.
 *
 * bs_new must not be attached to a BlockBackend and must not have backing
 * child.
 *
 * This function does not create any image files.
 *
 * The caller must hold the AioContext lock for @bs_top.
 */
int bdrv_append(BlockDriverState *bs_new, BlockDriverState *bs_top,
                Error **errp)
{
    int ret;
    BdrvChild *child;
    Transaction *tran = tran_new();
    AioContext *old_context, *new_context = NULL;

    GLOBAL_STATE_CODE();

    assert(!bs_new->backing);

    old_context = bdrv_get_aio_context(bs_top);
    bdrv_drained_begin(bs_top);

    /*
     * bdrv_drained_begin() requires that only the AioContext of the drained
     * node is locked, and at this point it can still differ from the AioContext
     * of bs_top.
     */
    new_context = bdrv_get_aio_context(bs_new);
    aio_context_release(old_context);
    aio_context_acquire(new_context);
    bdrv_drained_begin(bs_new);
    aio_context_release(new_context);
    aio_context_acquire(old_context);
    new_context = NULL;

    bdrv_graph_wrlock(bs_top);

    child = bdrv_attach_child_noperm(bs_new, bs_top, "backing",
                                     &child_of_bds, bdrv_backing_role(bs_new),
                                     tran, errp);
    if (!child) {
        ret = -EINVAL;
        goto out;
    }

    /*
     * bdrv_attach_child_noperm could change the AioContext of bs_top and
     * bs_new, but at least they are in the same AioContext now. This is the
     * AioContext that we need to lock for the rest of the function.
     */
    new_context = bdrv_get_aio_context(bs_top);

    if (old_context != new_context) {
        aio_context_release(old_context);
        aio_context_acquire(new_context);
    }

    ret = bdrv_replace_node_noperm(bs_top, bs_new, true, tran, errp);
    if (ret < 0) {
        goto out;
    }

    ret = bdrv_refresh_perms(bs_new, tran, errp);
out:
    tran_finalize(tran, ret);

    bdrv_refresh_limits(bs_top, NULL, NULL);
    bdrv_graph_wrunlock();

    bdrv_drained_end(bs_top);
    bdrv_drained_end(bs_new);

    if (new_context && old_context != new_context) {
        aio_context_release(new_context);
        aio_context_acquire(old_context);
    }

    return ret;
}

/* Not for empty child */
int bdrv_replace_child_bs(BdrvChild *child, BlockDriverState *new_bs,
                          Error **errp)
{
    int ret;
    Transaction *tran = tran_new();
    g_autoptr(GSList) refresh_list = NULL;
    BlockDriverState *old_bs = child->bs;

    GLOBAL_STATE_CODE();

    bdrv_ref(old_bs);
    bdrv_drained_begin(old_bs);
    bdrv_drained_begin(new_bs);
    bdrv_graph_wrlock(new_bs);

    bdrv_replace_child_tran(child, new_bs, tran);

    refresh_list = g_slist_prepend(refresh_list, old_bs);
    refresh_list = g_slist_prepend(refresh_list, new_bs);

    ret = bdrv_list_refresh_perms(refresh_list, NULL, tran, errp);

    tran_finalize(tran, ret);

    bdrv_graph_wrunlock();
    bdrv_drained_end(old_bs);
    bdrv_drained_end(new_bs);
    bdrv_unref(old_bs);

    return ret;
}

static void bdrv_delete(BlockDriverState *bs)
{
    assert(bdrv_op_blocker_is_empty(bs));
    assert(!bs->refcnt);
    GLOBAL_STATE_CODE();

    /* remove from list, if necessary */
    if (bs->node_name[0] != '\0') {
        QTAILQ_REMOVE(&graph_bdrv_states, bs, node_list);
    }
    QTAILQ_REMOVE(&all_bdrv_states, bs, bs_list);

    bdrv_close(bs);

    qemu_mutex_destroy(&bs->reqs_lock);

    g_free(bs);
}


/*
 * Replace @bs by newly created block node.
 *
 * @options is a QDict of options to pass to the block drivers, or NULL for an
 * empty set of options. The reference to the QDict belongs to the block layer
 * after the call (even on failure), so if the caller intends to reuse the
 * dictionary, it needs to use qobject_ref() before calling bdrv_open.
 *
 * The caller holds the AioContext lock for @bs. It must make sure that @bs
 * stays in the same AioContext, i.e. @options must not refer to nodes in a
 * different AioContext.
 */
BlockDriverState *bdrv_insert_node(BlockDriverState *bs, QDict *options,
                                   int flags, Error **errp)
{
    ERRP_GUARD();
    int ret;
    AioContext *ctx = bdrv_get_aio_context(bs);
    BlockDriverState *new_node_bs = NULL;
    const char *drvname, *node_name;
    BlockDriver *drv;

    drvname = qdict_get_try_str(options, "driver");
    if (!drvname) {
        error_setg(errp, "driver is not specified");
        goto fail;
    }

    drv = bdrv_find_format(drvname);
    if (!drv) {
        error_setg(errp, "Unknown driver: '%s'", drvname);
        goto fail;
    }

    node_name = qdict_get_try_str(options, "node-name");

    GLOBAL_STATE_CODE();

    aio_context_release(ctx);
    aio_context_acquire(qemu_get_aio_context());
    new_node_bs = bdrv_new_open_driver_opts(drv, node_name, options, flags,
                                            errp);
    aio_context_release(qemu_get_aio_context());
    aio_context_acquire(ctx);
    assert(bdrv_get_aio_context(bs) == ctx);

    options = NULL; /* bdrv_new_open_driver() eats options */
    if (!new_node_bs) {
        error_prepend(errp, "Could not create node: ");
        goto fail;
    }

    bdrv_drained_begin(bs);
    ret = bdrv_replace_node(bs, new_node_bs, errp);
    bdrv_drained_end(bs);

    if (ret < 0) {
        error_prepend(errp, "Could not replace node: ");
        goto fail;
    }

    return new_node_bs;

fail:
    qobject_unref(options);
    bdrv_unref(new_node_bs);
    return NULL;
}

/*
 * Run consistency checks on an image
 *
 * Returns 0 if the check could be completed (it doesn't mean that the image is
 * free of errors) or -errno when an internal error occurred. The results of the
 * check are stored in res.
 */
int coroutine_fn bdrv_co_check(BlockDriverState *bs,
                               BdrvCheckResult *res, BdrvCheckMode fix)
{
    IO_CODE();
    assert_bdrv_graph_readable();
    if (bs->drv == NULL) {
        return -ENOMEDIUM;
    }
    if (bs->drv->bdrv_co_check == NULL) {
        return -ENOTSUP;
    }

    memset(res, 0, sizeof(*res));
    return bs->drv->bdrv_co_check(bs, res, fix);
}

/*
 * Return values:
 * 0        - success
 * -EINVAL  - backing format specified, but no file
 * -ENOSPC  - can't update the backing file because no space is left in the
 *            image file header
 * -ENOTSUP - format driver doesn't support changing the backing file
 */
int bdrv_change_backing_file(BlockDriverState *bs, const char *backing_file,
                             const char *backing_fmt, bool require)
{
    BlockDriver *drv = bs->drv;
    int ret;

    GLOBAL_STATE_CODE();

    if (!drv) {
        return -ENOMEDIUM;
    }

    /* Backing file format doesn't make sense without a backing file */
    if (backing_fmt && !backing_file) {
        return -EINVAL;
    }

    if (require && backing_file && !backing_fmt) {
        return -EINVAL;
    }

    if (drv->bdrv_change_backing_file != NULL) {
        ret = drv->bdrv_change_backing_file(bs, backing_file, backing_fmt);
    } else {
        ret = -ENOTSUP;
    }

    if (ret == 0) {
        pstrcpy(bs->backing_file, sizeof(bs->backing_file), backing_file ?: "");
        pstrcpy(bs->backing_format, sizeof(bs->backing_format), backing_fmt ?: "");
        pstrcpy(bs->auto_backing_file, sizeof(bs->auto_backing_file),
                backing_file ?: "");
    }
    return ret;
}

/*
 * Finds the first non-filter node above bs in the chain between
 * active and bs.  The returned node is either an immediate parent of
 * bs, or there are only filter nodes between the two.
 *
 * Returns NULL if bs is not found in active's image chain,
 * or if active == bs.
 *
 * Returns the bottommost base image if bs == NULL.
 */
BlockDriverState *bdrv_find_overlay(BlockDriverState *active,
                                    BlockDriverState *bs)
{

    GLOBAL_STATE_CODE();

    bs = bdrv_skip_filters(bs);
    active = bdrv_skip_filters(active);

    while (active) {
        BlockDriverState *next = bdrv_backing_chain_next(active);
        if (bs == next) {
            return active;
        }
        active = next;
    }

    return NULL;
}

/* Given a BDS, searches for the base layer. */
BlockDriverState *bdrv_find_base(BlockDriverState *bs)
{
    GLOBAL_STATE_CODE();

    return bdrv_find_overlay(bs, NULL);
}

/*
 * Return true if at least one of the COW (backing) and filter links
 * between @bs and @base is frozen. @errp is set if that's the case.
 * @base must be reachable from @bs, or NULL.
 */
bool bdrv_is_backing_chain_frozen(BlockDriverState *bs, BlockDriverState *base,
                                  Error **errp)
{
    BlockDriverState *i;
    BdrvChild *child;

    GLOBAL_STATE_CODE();

    for (i = bs; i != base; i = child_bs(child)) {
        child = bdrv_filter_or_cow_child(i);

        if (child && child->frozen) {
            error_setg(errp, "Cannot change '%s' link from '%s' to '%s'",
                       child->name, i->node_name, child->bs->node_name);
            return true;
        }
    }

    return false;
}

/*
 * Freeze all COW (backing) and filter links between @bs and @base.
 * If any of the links is already frozen the operation is aborted and
 * none of the links are modified.
 * @base must be reachable from @bs, or NULL.
 * Returns 0 on success. On failure returns < 0 and sets @errp.
 */
int bdrv_freeze_backing_chain(BlockDriverState *bs, BlockDriverState *base,
                              Error **errp)
{
    BlockDriverState *i;
    BdrvChild *child;

    GLOBAL_STATE_CODE();

    if (bdrv_is_backing_chain_frozen(bs, base, errp)) {
        return -EPERM;
    }

    for (i = bs; i != base; i = child_bs(child)) {
        child = bdrv_filter_or_cow_child(i);
        if (child && child->bs->never_freeze) {
            error_setg(errp, "Cannot freeze '%s' link to '%s'",
                       child->name, child->bs->node_name);
            return -EPERM;
        }
    }

    for (i = bs; i != base; i = child_bs(child)) {
        child = bdrv_filter_or_cow_child(i);
        if (child) {
            child->frozen = true;
        }
    }

    return 0;
}

/*
 * Unfreeze all COW (backing) and filter links between @bs and @base.
 * The caller must ensure that all links are frozen before using this
 * function.
 * @base must be reachable from @bs, or NULL.
 */
void bdrv_unfreeze_backing_chain(BlockDriverState *bs, BlockDriverState *base)
{
    BlockDriverState *i;
    BdrvChild *child;

    GLOBAL_STATE_CODE();

    for (i = bs; i != base; i = child_bs(child)) {
        child = bdrv_filter_or_cow_child(i);
        if (child) {
            assert(child->frozen);
            child->frozen = false;
        }
    }
}

/*
 * Drops images above 'base' up to and including 'top', and sets the image
 * above 'top' to have base as its backing file.
 *
 * Requires that the overlay to 'top' is opened r/w, so that the backing file
 * information in 'bs' can be properly updated.
 *
 * E.g., this will convert the following chain:
 * bottom <- base <- intermediate <- top <- active
 *
 * to
 *
 * bottom <- base <- active
 *
 * It is allowed for bottom==base, in which case it converts:
 *
 * base <- intermediate <- top <- active
 *
 * to
 *
 * base <- active
 *
 * If backing_file_str is non-NULL, it will be used when modifying top's
 * overlay image metadata.
 *
 * Error conditions:
 *  if active == top, that is considered an error
 *
 */
int bdrv_drop_intermediate(BlockDriverState *top, BlockDriverState *base,
                           const char *backing_file_str)
{
    BlockDriverState *explicit_top = top;
    bool update_inherits_from;
    BdrvChild *c;
    Error *local_err = NULL;
    int ret = -EIO;
    g_autoptr(GSList) updated_children = NULL;
    GSList *p;

    GLOBAL_STATE_CODE();

    bdrv_ref(top);
    bdrv_drained_begin(base);
    bdrv_graph_rdlock_main_loop();

    if (!top->drv || !base->drv) {
        goto exit;
    }

    /* Make sure that base is in the backing chain of top */
    if (!bdrv_chain_contains(top, base)) {
        goto exit;
    }

    /* If 'base' recursively inherits from 'top' then we should set
     * base->inherits_from to top->inherits_from after 'top' and all
     * other intermediate nodes have been dropped.
     * If 'top' is an implicit node (e.g. "commit_top") we should skip
     * it because no one inherits from it. We use explicit_top for that. */
    explicit_top = bdrv_skip_implicit_filters(explicit_top);
    update_inherits_from = bdrv_inherits_from_recursive(base, explicit_top);

    /* success - we can delete the intermediate states, and link top->base */
    if (!backing_file_str) {
        bdrv_refresh_filename(base);
        backing_file_str = base->filename;
    }

    QLIST_FOREACH(c, &top->parents, next_parent) {
        updated_children = g_slist_prepend(updated_children, c);
    }

    /*
     * It seems correct to pass detach_subchain=true here, but it triggers
     * one more yet not fixed bug, when due to nested aio_poll loop we switch to
     * another drained section, which modify the graph (for example, removing
     * the child, which we keep in updated_children list). So, it's a TODO.
     *
     * Note, bug triggered if pass detach_subchain=true here and run
     * test-bdrv-drain. test_drop_intermediate_poll() test-case will crash.
     * That's a FIXME.
     */
    bdrv_replace_node_common(top, base, false, false, &local_err);
    if (local_err) {
        error_report_err(local_err);
        goto exit;
    }

    for (p = updated_children; p; p = p->next) {
        c = p->data;

        if (c->klass->update_filename) {
            ret = c->klass->update_filename(c, base, backing_file_str,
                                            &local_err);
            if (ret < 0) {
                /*
                 * TODO: Actually, we want to rollback all previous iterations
                 * of this loop, and (which is almost impossible) previous
                 * bdrv_replace_node()...
                 *
                 * Note, that c->klass->update_filename may lead to permission
                 * update, so it's a bad idea to call it inside permission
                 * update transaction of bdrv_replace_node.
                 */
                error_report_err(local_err);
                goto exit;
            }
        }
    }

    if (update_inherits_from) {
        base->inherits_from = explicit_top->inherits_from;
    }

    ret = 0;
exit:
    bdrv_graph_rdunlock_main_loop();
    bdrv_drained_end(base);
    bdrv_unref(top);
    return ret;
}

/**
 * Implementation of BlockDriver.bdrv_co_get_allocated_file_size() that
 * sums the size of all data-bearing children.  (This excludes backing
 * children.)
 */
static int64_t coroutine_fn GRAPH_RDLOCK
bdrv_sum_allocated_file_size(BlockDriverState *bs)
{
    BdrvChild *child;
    int64_t child_size, sum = 0;

    QLIST_FOREACH(child, &bs->children, next) {
        if (child->role & (BDRV_CHILD_DATA | BDRV_CHILD_METADATA |
                           BDRV_CHILD_FILTERED))
        {
            child_size = bdrv_co_get_allocated_file_size(child->bs);
            if (child_size < 0) {
                return child_size;
            }
            sum += child_size;
        }
    }

    return sum;
}

/**
 * Length of a allocated file in bytes. Sparse files are counted by actual
 * allocated space. Return < 0 if error or unknown.
 */
int64_t coroutine_fn bdrv_co_get_allocated_file_size(BlockDriverState *bs)
{
    BlockDriver *drv = bs->drv;
    IO_CODE();
    assert_bdrv_graph_readable();

    if (!drv) {
        return -ENOMEDIUM;
    }
    if (drv->bdrv_co_get_allocated_file_size) {
        return drv->bdrv_co_get_allocated_file_size(bs);
    }

    if (drv->bdrv_file_open) {
        /*
         * Protocol drivers default to -ENOTSUP (most of their data is
         * not stored in any of their children (if they even have any),
         * so there is no generic way to figure it out).
         */
        return -ENOTSUP;
    } else if (drv->is_filter) {
        /* Filter drivers default to the size of their filtered child */
        return bdrv_co_get_allocated_file_size(bdrv_filter_bs(bs));
    } else {
        /* Other drivers default to summing their children's sizes */
        return bdrv_sum_allocated_file_size(bs);
    }
}

/*
 * bdrv_measure:
 * @drv: Format driver
 * @opts: Creation options for new image
 * @in_bs: Existing image containing data for new image (may be NULL)
 * @errp: Error object
 * Returns: A #BlockMeasureInfo (free using qapi_free_BlockMeasureInfo())
 *          or NULL on error
 *
 * Calculate file size required to create a new image.
 *
 * If @in_bs is given then space for allocated clusters and zero clusters
 * from that image are included in the calculation.  If @opts contains a
 * backing file that is shared by @in_bs then backing clusters may be omitted
 * from the calculation.
 *
 * If @in_bs is NULL then the calculation includes no allocated clusters
 * unless a preallocation option is given in @opts.
 *
 * Note that @in_bs may use a different BlockDriver from @drv.
 *
 * If an error occurs the @errp pointer is set.
 */
BlockMeasureInfo *bdrv_measure(BlockDriver *drv, QemuOpts *opts,
                               BlockDriverState *in_bs, Error **errp)
{
    IO_CODE();
    if (!drv->bdrv_measure) {
        error_setg(errp, "Block driver '%s' does not support size measurement",
                   drv->format_name);
        return NULL;
    }

    return drv->bdrv_measure(opts, in_bs, errp);
}

/**
 * Return number of sectors on success, -errno on error.
 */
int64_t coroutine_fn bdrv_co_nb_sectors(BlockDriverState *bs)
{
    BlockDriver *drv = bs->drv;
    IO_CODE();
    assert_bdrv_graph_readable();

    if (!drv)
        return -ENOMEDIUM;

    if (bs->bl.has_variable_length) {
        int ret = bdrv_co_refresh_total_sectors(bs, bs->total_sectors);
        if (ret < 0) {
            return ret;
        }
    }
    return bs->total_sectors;
}

/*
 * This wrapper is written by hand because this function is in the hot I/O path,
 * via blk_get_geometry.
 */
int64_t coroutine_mixed_fn bdrv_nb_sectors(BlockDriverState *bs)
{
    BlockDriver *drv = bs->drv;
    IO_CODE();

    if (!drv)
        return -ENOMEDIUM;

    if (bs->bl.has_variable_length) {
        int ret = bdrv_refresh_total_sectors(bs, bs->total_sectors);
        if (ret < 0) {
            return ret;
        }
    }

    return bs->total_sectors;
}

/**
 * Return length in bytes on success, -errno on error.
 * The length is always a multiple of BDRV_SECTOR_SIZE.
 */
int64_t coroutine_fn bdrv_co_getlength(BlockDriverState *bs)
{
    int64_t ret;
    IO_CODE();
    assert_bdrv_graph_readable();

    ret = bdrv_co_nb_sectors(bs);
    if (ret < 0) {
        return ret;
    }
    if (ret > INT64_MAX / BDRV_SECTOR_SIZE) {
        return -EFBIG;
    }
    return ret * BDRV_SECTOR_SIZE;
}

bool bdrv_is_sg(BlockDriverState *bs)
{
    IO_CODE();
    return bs->sg;
}

/**
 * Return whether the given node supports compressed writes.
 */
bool bdrv_supports_compressed_writes(BlockDriverState *bs)
{
    BlockDriverState *filtered;
    IO_CODE();

    if (!bs->drv || !block_driver_can_compress(bs->drv)) {
        return false;
    }

    filtered = bdrv_filter_bs(bs);
    if (filtered) {
        /*
         * Filters can only forward compressed writes, so we have to
         * check the child.
         */
        return bdrv_supports_compressed_writes(filtered);
    }

    return true;
}

const char *bdrv_get_format_name(BlockDriverState *bs)
{
    IO_CODE();
    return bs->drv ? bs->drv->format_name : NULL;
}

static int qsort_strcmp(const void *a, const void *b)
{
    return strcmp(*(char *const *)a, *(char *const *)b);
}

//遍历format名称
void bdrv_iterate_format(void (*it)(void *opaque, const char *name),
                         void *opaque, bool read_only)
{
    BlockDriver *drv;
    int count = 0;
    int i;
    const char **formats = NULL;

<<<<<<< HEAD
    //针对bdrv_drivers收集已注册的块驱动名称
=======
    GLOBAL_STATE_CODE();

>>>>>>> 6c9ae1ce
    QLIST_FOREACH(drv, &bdrv_drivers, list) {
        if (drv->format_name) {
            bool found = false;

            if (use_bdrv_whitelist && !bdrv_is_whitelisted(drv, read_only)) {
                continue;
            }

<<<<<<< HEAD
            //检查下，此驱动是否已被找到过，找到过，则不再加入
=======
            i = count;
>>>>>>> 6c9ae1ce
            while (formats && i && !found) {
                found = !strcmp(formats[--i], drv->format_name);
            }

            if (!found) {
            	//如果在formats中没有找到format_name,则存放入formats中
                formats = g_renew(const char *, formats, count + 1);
                formats[count++] = drv->format_name;
            }
        }
    }

    //针对block_driver_modules(自动生成的数组，见python脚本）收集名称
    for (i = 0; i < (int)ARRAY_SIZE(block_driver_modules); i++) {
        const char *format_name = block_driver_modules[i].format_name;

        if (format_name) {
            bool found = false;
            int j = count;

            if (use_bdrv_whitelist &&
                !bdrv_format_is_whitelisted(format_name, read_only)) {
                continue;
            }

            //检查是否未包含，如果没有包含，则将其包含
            while (formats && j && !found) {
                found = !strcmp(formats[--j], format_name);
            }

            if (!found) {
                formats = g_renew(const char *, formats, count + 1);
                formats[count++] = format_name;
            }
        }
    }

    qsort(formats, count, sizeof(formats[0]), qsort_strcmp);

    //针对每个名称，进行遍历
    for (i = 0; i < count; i++) {
        it(opaque, formats[i]);
    }

    g_free(formats);
}

/* This function is to find a node in the bs graph */
BlockDriverState *bdrv_find_node(const char *node_name)
{
    BlockDriverState *bs;

    assert(node_name);
    GLOBAL_STATE_CODE();

    QTAILQ_FOREACH(bs, &graph_bdrv_states, node_list) {
        if (!strcmp(node_name, bs->node_name)) {
            return bs;
        }
    }
    return NULL;
}

/* Put this QMP function here so it can access the static graph_bdrv_states. */
BlockDeviceInfoList *bdrv_named_nodes_list(bool flat,
                                           Error **errp)
{
    BlockDeviceInfoList *list;
    BlockDriverState *bs;

    GLOBAL_STATE_CODE();
    GRAPH_RDLOCK_GUARD_MAINLOOP();

    list = NULL;
    QTAILQ_FOREACH(bs, &graph_bdrv_states, node_list) {
        BlockDeviceInfo *info = bdrv_block_device_info(NULL, bs, flat, errp);
        if (!info) {
            qapi_free_BlockDeviceInfoList(list);
            return NULL;
        }
        QAPI_LIST_PREPEND(list, info);
    }

    return list;
}

typedef struct XDbgBlockGraphConstructor {
    XDbgBlockGraph *graph;
    GHashTable *graph_nodes;
} XDbgBlockGraphConstructor;

static XDbgBlockGraphConstructor *xdbg_graph_new(void)
{
    XDbgBlockGraphConstructor *gr = g_new(XDbgBlockGraphConstructor, 1);

    gr->graph = g_new0(XDbgBlockGraph, 1);
    gr->graph_nodes = g_hash_table_new(NULL, NULL);

    return gr;
}

static XDbgBlockGraph *xdbg_graph_finalize(XDbgBlockGraphConstructor *gr)
{
    XDbgBlockGraph *graph = gr->graph;

    g_hash_table_destroy(gr->graph_nodes);
    g_free(gr);

    return graph;
}

static uintptr_t xdbg_graph_node_num(XDbgBlockGraphConstructor *gr, void *node)
{
    uintptr_t ret = (uintptr_t)g_hash_table_lookup(gr->graph_nodes, node);

    if (ret != 0) {
        return ret;
    }

    /*
     * Start counting from 1, not 0, because 0 interferes with not-found (NULL)
     * answer of g_hash_table_lookup.
     */
    ret = g_hash_table_size(gr->graph_nodes) + 1;
    g_hash_table_insert(gr->graph_nodes, node, (void *)ret);

    return ret;
}

static void xdbg_graph_add_node(XDbgBlockGraphConstructor *gr, void *node,
                                XDbgBlockGraphNodeType type, const char *name)
{
    XDbgBlockGraphNode *n;

    n = g_new0(XDbgBlockGraphNode, 1);

    n->id = xdbg_graph_node_num(gr, node);
    n->type = type;
    n->name = g_strdup(name);

    QAPI_LIST_PREPEND(gr->graph->nodes, n);
}

static void xdbg_graph_add_edge(XDbgBlockGraphConstructor *gr, void *parent,
                                const BdrvChild *child)
{
    BlockPermission qapi_perm;
    XDbgBlockGraphEdge *edge;
    GLOBAL_STATE_CODE();

    edge = g_new0(XDbgBlockGraphEdge, 1);

    edge->parent = xdbg_graph_node_num(gr, parent);
    edge->child = xdbg_graph_node_num(gr, child->bs);
    edge->name = g_strdup(child->name);

    for (qapi_perm = 0; qapi_perm < BLOCK_PERMISSION__MAX; qapi_perm++) {
        uint64_t flag = bdrv_qapi_perm_to_blk_perm(qapi_perm);

        if (flag & child->perm) {
            QAPI_LIST_PREPEND(edge->perm, qapi_perm);
        }
        if (flag & child->shared_perm) {
            QAPI_LIST_PREPEND(edge->shared_perm, qapi_perm);
        }
    }

    QAPI_LIST_PREPEND(gr->graph->edges, edge);
}


XDbgBlockGraph *bdrv_get_xdbg_block_graph(Error **errp)
{
    BlockBackend *blk;
    BlockJob *job;
    BlockDriverState *bs;
    BdrvChild *child;
    XDbgBlockGraphConstructor *gr = xdbg_graph_new();

    GLOBAL_STATE_CODE();

    for (blk = blk_all_next(NULL); blk; blk = blk_all_next(blk)) {
        char *allocated_name = NULL;
        const char *name = blk_name(blk);

        if (!*name) {
            name = allocated_name = blk_get_attached_dev_id(blk);
        }
        xdbg_graph_add_node(gr, blk, X_DBG_BLOCK_GRAPH_NODE_TYPE_BLOCK_BACKEND,
                           name);
        g_free(allocated_name);
        if (blk_root(blk)) {
            xdbg_graph_add_edge(gr, blk, blk_root(blk));
        }
    }

    WITH_JOB_LOCK_GUARD() {
        for (job = block_job_next_locked(NULL); job;
             job = block_job_next_locked(job)) {
            GSList *el;

            xdbg_graph_add_node(gr, job, X_DBG_BLOCK_GRAPH_NODE_TYPE_BLOCK_JOB,
                                job->job.id);
            for (el = job->nodes; el; el = el->next) {
                xdbg_graph_add_edge(gr, job, (BdrvChild *)el->data);
            }
        }
    }

    QTAILQ_FOREACH(bs, &graph_bdrv_states, node_list) {
        xdbg_graph_add_node(gr, bs, X_DBG_BLOCK_GRAPH_NODE_TYPE_BLOCK_DRIVER,
                           bs->node_name);
        QLIST_FOREACH(child, &bs->children, next) {
            xdbg_graph_add_edge(gr, bs, child);
        }
    }

    return xdbg_graph_finalize(gr);
}

BlockDriverState *bdrv_lookup_bs(const char *device,
                                 const char *node_name,
                                 Error **errp)
{
    BlockBackend *blk;
    BlockDriverState *bs;

    GLOBAL_STATE_CODE();

    if (device) {
        blk = blk_by_name(device);

        if (blk) {
            bs = blk_bs(blk);
            if (!bs) {
                error_setg(errp, "Device '%s' has no medium", device);
            }

            return bs;
        }
    }

    if (node_name) {
        bs = bdrv_find_node(node_name);

        if (bs) {
            return bs;
        }
    }

    error_setg(errp, "Cannot find device=\'%s\' nor node-name=\'%s\'",
                     device ? device : "",
                     node_name ? node_name : "");
    return NULL;
}

/* If 'base' is in the same chain as 'top', return true. Otherwise,
 * return false.  If either argument is NULL, return false. */
bool bdrv_chain_contains(BlockDriverState *top, BlockDriverState *base)
{

    GLOBAL_STATE_CODE();

    while (top && top != base) {
        top = bdrv_filter_or_cow_bs(top);
    }

    return top != NULL;
}

BlockDriverState *bdrv_next_node(BlockDriverState *bs)
{
    GLOBAL_STATE_CODE();
    if (!bs) {
        return QTAILQ_FIRST(&graph_bdrv_states);
    }
    return QTAILQ_NEXT(bs, node_list);
}

BlockDriverState *bdrv_next_all_states(BlockDriverState *bs)
{
    GLOBAL_STATE_CODE();
    if (!bs) {
        return QTAILQ_FIRST(&all_bdrv_states);
    }
    return QTAILQ_NEXT(bs, bs_list);
}

const char *bdrv_get_node_name(const BlockDriverState *bs)
{
    IO_CODE();
    return bs->node_name;
}

const char *bdrv_get_parent_name(const BlockDriverState *bs)
{
    BdrvChild *c;
    const char *name;
    IO_CODE();

    /* If multiple parents have a name, just pick the first one. */
    QLIST_FOREACH(c, &bs->parents, next_parent) {
        if (c->klass->get_name) {
            name = c->klass->get_name(c);
            if (name && *name) {
                return name;
            }
        }
    }

    return NULL;
}

/* TODO check what callers really want: bs->node_name or blk_name() */
const char *bdrv_get_device_name(const BlockDriverState *bs)
{
    IO_CODE();
    return bdrv_get_parent_name(bs) ?: "";
}

/* This can be used to identify nodes that might not have a device
 * name associated. Since node and device names live in the same
 * namespace, the result is unambiguous. The exception is if both are
 * absent, then this returns an empty (non-null) string. */
const char *bdrv_get_device_or_node_name(const BlockDriverState *bs)
{
    IO_CODE();
    return bdrv_get_parent_name(bs) ?: bs->node_name;
}

int bdrv_get_flags(BlockDriverState *bs)
{
    IO_CODE();
    return bs->open_flags;
}

int bdrv_has_zero_init_1(BlockDriverState *bs)
{
    GLOBAL_STATE_CODE();
    return 1;
}

int bdrv_has_zero_init(BlockDriverState *bs)
{
    BlockDriverState *filtered;
    GLOBAL_STATE_CODE();

    if (!bs->drv) {
        return 0;
    }

    /* If BS is a copy on write image, it is initialized to
       the contents of the base image, which may not be zeroes.  */
    if (bdrv_cow_child(bs)) {
        return 0;
    }
    if (bs->drv->bdrv_has_zero_init) {
        return bs->drv->bdrv_has_zero_init(bs);
    }

    filtered = bdrv_filter_bs(bs);
    if (filtered) {
        return bdrv_has_zero_init(filtered);
    }

    /* safe default */
    return 0;
}

bool bdrv_can_write_zeroes_with_unmap(BlockDriverState *bs)
{
    IO_CODE();
    if (!(bs->open_flags & BDRV_O_UNMAP)) {
        return false;
    }

    return bs->supported_zero_flags & BDRV_REQ_MAY_UNMAP;
}

void bdrv_get_backing_filename(BlockDriverState *bs,
                               char *filename, int filename_size)
{
    IO_CODE();
    pstrcpy(filename, filename_size, bs->backing_file);
}

int coroutine_fn bdrv_co_get_info(BlockDriverState *bs, BlockDriverInfo *bdi)
{
    int ret;
    BlockDriver *drv = bs->drv;
    IO_CODE();
    assert_bdrv_graph_readable();

    /* if bs->drv == NULL, bs is closed, so there's nothing to do here */
    if (!drv) {
        return -ENOMEDIUM;
    }
    if (!drv->bdrv_co_get_info) {
        BlockDriverState *filtered = bdrv_filter_bs(bs);
        if (filtered) {
            return bdrv_co_get_info(filtered, bdi);
        }
        return -ENOTSUP;
    }
    memset(bdi, 0, sizeof(*bdi));
    ret = drv->bdrv_co_get_info(bs, bdi);
    if (bdi->subcluster_size == 0) {
        /*
         * If the driver left this unset, subclusters are not supported.
         * Then it is safe to treat each cluster as having only one subcluster.
         */
        bdi->subcluster_size = bdi->cluster_size;
    }
    if (ret < 0) {
        return ret;
    }

    if (bdi->cluster_size > BDRV_MAX_ALIGNMENT) {
        return -EINVAL;
    }

    return 0;
}

ImageInfoSpecific *bdrv_get_specific_info(BlockDriverState *bs,
                                          Error **errp)
{
    BlockDriver *drv = bs->drv;
    IO_CODE();
    if (drv && drv->bdrv_get_specific_info) {
        return drv->bdrv_get_specific_info(bs, errp);
    }
    return NULL;
}

BlockStatsSpecific *bdrv_get_specific_stats(BlockDriverState *bs)
{
    BlockDriver *drv = bs->drv;
    IO_CODE();
    if (!drv || !drv->bdrv_get_specific_stats) {
        return NULL;
    }
    return drv->bdrv_get_specific_stats(bs);
}

void coroutine_fn bdrv_co_debug_event(BlockDriverState *bs, BlkdebugEvent event)
{
    IO_CODE();
    assert_bdrv_graph_readable();

    if (!bs || !bs->drv || !bs->drv->bdrv_co_debug_event) {
        return;
    }

    bs->drv->bdrv_co_debug_event(bs, event);
}

static BlockDriverState * GRAPH_RDLOCK
bdrv_find_debug_node(BlockDriverState *bs)
{
    GLOBAL_STATE_CODE();
    while (bs && bs->drv && !bs->drv->bdrv_debug_breakpoint) {
        bs = bdrv_primary_bs(bs);
    }

    if (bs && bs->drv && bs->drv->bdrv_debug_breakpoint) {
        assert(bs->drv->bdrv_debug_remove_breakpoint);
        return bs;
    }

    return NULL;
}

int bdrv_debug_breakpoint(BlockDriverState *bs, const char *event,
                          const char *tag)
{
    GLOBAL_STATE_CODE();
    GRAPH_RDLOCK_GUARD_MAINLOOP();

    bs = bdrv_find_debug_node(bs);
    if (bs) {
        return bs->drv->bdrv_debug_breakpoint(bs, event, tag);
    }

    return -ENOTSUP;
}

int bdrv_debug_remove_breakpoint(BlockDriverState *bs, const char *tag)
{
    GLOBAL_STATE_CODE();
    GRAPH_RDLOCK_GUARD_MAINLOOP();

    bs = bdrv_find_debug_node(bs);
    if (bs) {
        return bs->drv->bdrv_debug_remove_breakpoint(bs, tag);
    }

    return -ENOTSUP;
}

int bdrv_debug_resume(BlockDriverState *bs, const char *tag)
{
    GLOBAL_STATE_CODE();
    GRAPH_RDLOCK_GUARD_MAINLOOP();

    while (bs && (!bs->drv || !bs->drv->bdrv_debug_resume)) {
        bs = bdrv_primary_bs(bs);
    }

    if (bs && bs->drv && bs->drv->bdrv_debug_resume) {
        return bs->drv->bdrv_debug_resume(bs, tag);
    }

    return -ENOTSUP;
}

bool bdrv_debug_is_suspended(BlockDriverState *bs, const char *tag)
{
    GLOBAL_STATE_CODE();
    GRAPH_RDLOCK_GUARD_MAINLOOP();

    while (bs && bs->drv && !bs->drv->bdrv_debug_is_suspended) {
        bs = bdrv_primary_bs(bs);
    }

    if (bs && bs->drv && bs->drv->bdrv_debug_is_suspended) {
        return bs->drv->bdrv_debug_is_suspended(bs, tag);
    }

    return false;
}

/* backing_file can either be relative, or absolute, or a protocol.  If it is
 * relative, it must be relative to the chain.  So, passing in bs->filename
 * from a BDS as backing_file should not be done, as that may be relative to
 * the CWD rather than the chain. */
BlockDriverState *bdrv_find_backing_image(BlockDriverState *bs,
        const char *backing_file)
{
    char *filename_full = NULL;
    char *backing_file_full = NULL;
    char *filename_tmp = NULL;
    int is_protocol = 0;
    bool filenames_refreshed = false;
    BlockDriverState *curr_bs = NULL;
    BlockDriverState *retval = NULL;
    BlockDriverState *bs_below;

    GLOBAL_STATE_CODE();
    GRAPH_RDLOCK_GUARD_MAINLOOP();

    if (!bs || !bs->drv || !backing_file) {
        return NULL;
    }

    filename_full     = g_malloc(PATH_MAX);
    backing_file_full = g_malloc(PATH_MAX);

    is_protocol = path_has_protocol(backing_file);

    /*
     * Being largely a legacy function, skip any filters here
     * (because filters do not have normal filenames, so they cannot
     * match anyway; and allowing json:{} filenames is a bit out of
     * scope).
     */
    for (curr_bs = bdrv_skip_filters(bs);
         bdrv_cow_child(curr_bs) != NULL;
         curr_bs = bs_below)
    {
        bs_below = bdrv_backing_chain_next(curr_bs);

        if (bdrv_backing_overridden(curr_bs)) {
            /*
             * If the backing file was overridden, we can only compare
             * directly against the backing node's filename.
             */

            if (!filenames_refreshed) {
                /*
                 * This will automatically refresh all of the
                 * filenames in the rest of the backing chain, so we
                 * only need to do this once.
                 */
                bdrv_refresh_filename(bs_below);
                filenames_refreshed = true;
            }

            if (strcmp(backing_file, bs_below->filename) == 0) {
                retval = bs_below;
                break;
            }
        } else if (is_protocol || path_has_protocol(curr_bs->backing_file)) {
            /*
             * If either of the filename paths is actually a protocol, then
             * compare unmodified paths; otherwise make paths relative.
             */
            char *backing_file_full_ret;

            if (strcmp(backing_file, curr_bs->backing_file) == 0) {
                retval = bs_below;
                break;
            }
            /* Also check against the full backing filename for the image */
            backing_file_full_ret = bdrv_get_full_backing_filename(curr_bs,
                                                                   NULL);
            if (backing_file_full_ret) {
                bool equal = strcmp(backing_file, backing_file_full_ret) == 0;
                g_free(backing_file_full_ret);
                if (equal) {
                    retval = bs_below;
                    break;
                }
            }
        } else {
            /* If not an absolute filename path, make it relative to the current
             * image's filename path */
            filename_tmp = bdrv_make_absolute_filename(curr_bs, backing_file,
                                                       NULL);
            /* We are going to compare canonicalized absolute pathnames */
            if (!filename_tmp || !realpath(filename_tmp, filename_full)) {
                g_free(filename_tmp);
                continue;
            }
            g_free(filename_tmp);

            /* We need to make sure the backing filename we are comparing against
             * is relative to the current image filename (or absolute) */
            filename_tmp = bdrv_get_full_backing_filename(curr_bs, NULL);
            if (!filename_tmp || !realpath(filename_tmp, backing_file_full)) {
                g_free(filename_tmp);
                continue;
            }
            g_free(filename_tmp);

            if (strcmp(backing_file_full, filename_full) == 0) {
                retval = bs_below;
                break;
            }
        }
    }

    g_free(filename_full);
    g_free(backing_file_full);
    return retval;
}

//调用MODULE_INIT_BLOCK类型的初始化
void bdrv_init(void)
{
#ifdef CONFIG_BDRV_WHITELIST_TOOLS
    use_bdrv_whitelist = 1;
#endif
    module_call_init(MODULE_INIT_BLOCK);
}

void bdrv_init_with_whitelist(void)
{
    use_bdrv_whitelist = 1;
    bdrv_init();
}

int bdrv_activate(BlockDriverState *bs, Error **errp)
{
    BdrvChild *child, *parent;
    Error *local_err = NULL;
    int ret;
    BdrvDirtyBitmap *bm;

    GLOBAL_STATE_CODE();
    GRAPH_RDLOCK_GUARD_MAINLOOP();

    if (!bs->drv)  {
        return -ENOMEDIUM;
    }

    QLIST_FOREACH(child, &bs->children, next) {
        bdrv_activate(child->bs, &local_err);
        if (local_err) {
            error_propagate(errp, local_err);
            return -EINVAL;
        }
    }

    /*
     * Update permissions, they may differ for inactive nodes.
     *
     * Note that the required permissions of inactive images are always a
     * subset of the permissions required after activating the image. This
     * allows us to just get the permissions upfront without restricting
     * bdrv_co_invalidate_cache().
     *
     * It also means that in error cases, we don't have to try and revert to
     * the old permissions (which is an operation that could fail, too). We can
     * just keep the extended permissions for the next time that an activation
     * of the image is tried.
     */
    if (bs->open_flags & BDRV_O_INACTIVE) {
        bs->open_flags &= ~BDRV_O_INACTIVE;
        ret = bdrv_refresh_perms(bs, NULL, errp);
        if (ret < 0) {
            bs->open_flags |= BDRV_O_INACTIVE;
            return ret;
        }

        ret = bdrv_invalidate_cache(bs, errp);
        if (ret < 0) {
            bs->open_flags |= BDRV_O_INACTIVE;
            return ret;
        }

        FOR_EACH_DIRTY_BITMAP(bs, bm) {
            bdrv_dirty_bitmap_skip_store(bm, false);
        }

        ret = bdrv_refresh_total_sectors(bs, bs->total_sectors);
        if (ret < 0) {
            bs->open_flags |= BDRV_O_INACTIVE;
            error_setg_errno(errp, -ret, "Could not refresh total sector count");
            return ret;
        }
    }

    QLIST_FOREACH(parent, &bs->parents, next_parent) {
        if (parent->klass->activate) {
            parent->klass->activate(parent, &local_err);
            if (local_err) {
                bs->open_flags |= BDRV_O_INACTIVE;
                error_propagate(errp, local_err);
                return -EINVAL;
            }
        }
    }

    return 0;
}

int coroutine_fn bdrv_co_invalidate_cache(BlockDriverState *bs, Error **errp)
{
    Error *local_err = NULL;
    IO_CODE();

    assert(!(bs->open_flags & BDRV_O_INACTIVE));
    assert_bdrv_graph_readable();

    if (bs->drv->bdrv_co_invalidate_cache) {
        bs->drv->bdrv_co_invalidate_cache(bs, &local_err);
        if (local_err) {
            error_propagate(errp, local_err);
            return -EINVAL;
        }
    }

    return 0;
}

void bdrv_activate_all(Error **errp)
{
    BlockDriverState *bs;
    BdrvNextIterator it;

    GLOBAL_STATE_CODE();
    GRAPH_RDLOCK_GUARD_MAINLOOP();

    for (bs = bdrv_first(&it); bs; bs = bdrv_next(&it)) {
        AioContext *aio_context = bdrv_get_aio_context(bs);
        int ret;

        aio_context_acquire(aio_context);
        ret = bdrv_activate(bs, errp);
        aio_context_release(aio_context);
        if (ret < 0) {
            bdrv_next_cleanup(&it);
            return;
        }
    }
}

static bool GRAPH_RDLOCK
bdrv_has_bds_parent(BlockDriverState *bs, bool only_active)
{
    BdrvChild *parent;
    GLOBAL_STATE_CODE();

    QLIST_FOREACH(parent, &bs->parents, next_parent) {
        if (parent->klass->parent_is_bds) {
            BlockDriverState *parent_bs = parent->opaque;
            if (!only_active || !(parent_bs->open_flags & BDRV_O_INACTIVE)) {
                return true;
            }
        }
    }

    return false;
}

static int GRAPH_RDLOCK bdrv_inactivate_recurse(BlockDriverState *bs)
{
    BdrvChild *child, *parent;
    int ret;
    uint64_t cumulative_perms, cumulative_shared_perms;

    GLOBAL_STATE_CODE();

    if (!bs->drv) {
        return -ENOMEDIUM;
    }

    /* Make sure that we don't inactivate a child before its parent.
     * It will be covered by recursion from the yet active parent. */
    if (bdrv_has_bds_parent(bs, true)) {
        return 0;
    }

    assert(!(bs->open_flags & BDRV_O_INACTIVE));

    /* Inactivate this node */
    if (bs->drv->bdrv_inactivate) {
        ret = bs->drv->bdrv_inactivate(bs);
        if (ret < 0) {
            return ret;
        }
    }

    QLIST_FOREACH(parent, &bs->parents, next_parent) {
        if (parent->klass->inactivate) {
            ret = parent->klass->inactivate(parent);
            if (ret < 0) {
                return ret;
            }
        }
    }

    bdrv_get_cumulative_perm(bs, &cumulative_perms,
                             &cumulative_shared_perms);
    if (cumulative_perms & (BLK_PERM_WRITE | BLK_PERM_WRITE_UNCHANGED)) {
        /* Our inactive parents still need write access. Inactivation failed. */
        return -EPERM;
    }

    bs->open_flags |= BDRV_O_INACTIVE;

    /*
     * Update permissions, they may differ for inactive nodes.
     * We only tried to loosen restrictions, so errors are not fatal, ignore
     * them.
     */
    bdrv_refresh_perms(bs, NULL, NULL);

    /* Recursively inactivate children */
    QLIST_FOREACH(child, &bs->children, next) {
        ret = bdrv_inactivate_recurse(child->bs);
        if (ret < 0) {
            return ret;
        }
    }

    return 0;
}

int bdrv_inactivate_all(void)
{
    BlockDriverState *bs = NULL;
    BdrvNextIterator it;
    int ret = 0;
    GSList *aio_ctxs = NULL, *ctx;

    GLOBAL_STATE_CODE();
    GRAPH_RDLOCK_GUARD_MAINLOOP();

    for (bs = bdrv_first(&it); bs; bs = bdrv_next(&it)) {
        AioContext *aio_context = bdrv_get_aio_context(bs);

        if (!g_slist_find(aio_ctxs, aio_context)) {
            aio_ctxs = g_slist_prepend(aio_ctxs, aio_context);
            aio_context_acquire(aio_context);
        }
    }

    for (bs = bdrv_first(&it); bs; bs = bdrv_next(&it)) {
        /* Nodes with BDS parents are covered by recursion from the last
         * parent that gets inactivated. Don't inactivate them a second
         * time if that has already happened. */
        if (bdrv_has_bds_parent(bs, false)) {
            continue;
        }
        ret = bdrv_inactivate_recurse(bs);
        if (ret < 0) {
            bdrv_next_cleanup(&it);
            goto out;
        }
    }

out:
    for (ctx = aio_ctxs; ctx != NULL; ctx = ctx->next) {
        AioContext *aio_context = ctx->data;
        aio_context_release(aio_context);
    }
    g_slist_free(aio_ctxs);

    return ret;
}

/**************************************************************/
/* removable device support */

/**
 * Return TRUE if the media is present
 */
bool coroutine_fn bdrv_co_is_inserted(BlockDriverState *bs)
{
    BlockDriver *drv = bs->drv;
    BdrvChild *child;
    IO_CODE();
    assert_bdrv_graph_readable();

    if (!drv) {
        return false;
    }
    if (drv->bdrv_co_is_inserted) {
        return drv->bdrv_co_is_inserted(bs);
    }
    QLIST_FOREACH(child, &bs->children, next) {
        if (!bdrv_co_is_inserted(child->bs)) {
            return false;
        }
    }
    return true;
}

/**
 * If eject_flag is TRUE, eject the media. Otherwise, close the tray
 */
void coroutine_fn bdrv_co_eject(BlockDriverState *bs, bool eject_flag)
{
    BlockDriver *drv = bs->drv;
    IO_CODE();
    assert_bdrv_graph_readable();

    if (drv && drv->bdrv_co_eject) {
        drv->bdrv_co_eject(bs, eject_flag);
    }
}

/**
 * Lock or unlock the media (if it is locked, the user won't be able
 * to eject it manually).
 */
void coroutine_fn bdrv_co_lock_medium(BlockDriverState *bs, bool locked)
{
    BlockDriver *drv = bs->drv;
    IO_CODE();
    assert_bdrv_graph_readable();
    trace_bdrv_lock_medium(bs, locked);

    if (drv && drv->bdrv_co_lock_medium) {
        drv->bdrv_co_lock_medium(bs, locked);
    }
}

/* Get a reference to bs */
void bdrv_ref(BlockDriverState *bs)
{
    GLOBAL_STATE_CODE();
    bs->refcnt++;
}

/* Release a previously grabbed reference to bs.
 * If after releasing, reference count is zero, the BlockDriverState is
 * deleted. */
void bdrv_unref(BlockDriverState *bs)
{
    GLOBAL_STATE_CODE();
    if (!bs) {
        return;
    }
    assert(bs->refcnt > 0);
    if (--bs->refcnt == 0) {
        bdrv_delete(bs);
    }
}

/*
 * Release a BlockDriverState reference while holding the graph write lock.
 *
 * Calling bdrv_unref() directly is forbidden while holding the graph lock
 * because bdrv_close() both involves polling and taking the graph lock
 * internally. bdrv_schedule_unref() instead delays decreasing the refcount and
 * possibly closing @bs until the graph lock is released.
 */
void bdrv_schedule_unref(BlockDriverState *bs)
{
    if (!bs) {
        return;
    }
    aio_bh_schedule_oneshot(qemu_get_aio_context(),
                            (QEMUBHFunc *) bdrv_unref, bs);
}

struct BdrvOpBlocker {
    Error *reason;
    QLIST_ENTRY(BdrvOpBlocker) list;
};

bool bdrv_op_is_blocked(BlockDriverState *bs, BlockOpType op, Error **errp)
{
    BdrvOpBlocker *blocker;
    GLOBAL_STATE_CODE();

    assert((int) op >= 0 && op < BLOCK_OP_TYPE_MAX);
    if (!QLIST_EMPTY(&bs->op_blockers[op])) {
        blocker = QLIST_FIRST(&bs->op_blockers[op]);
        error_propagate_prepend(errp, error_copy(blocker->reason),
                                "Node '%s' is busy: ",
                                bdrv_get_device_or_node_name(bs));
        return true;
    }
    return false;
}

void bdrv_op_block(BlockDriverState *bs, BlockOpType op, Error *reason)
{
    BdrvOpBlocker *blocker;
    GLOBAL_STATE_CODE();
    assert((int) op >= 0 && op < BLOCK_OP_TYPE_MAX);

    blocker = g_new0(BdrvOpBlocker, 1);
    blocker->reason = reason;
    QLIST_INSERT_HEAD(&bs->op_blockers[op], blocker, list);
}

void bdrv_op_unblock(BlockDriverState *bs, BlockOpType op, Error *reason)
{
    BdrvOpBlocker *blocker, *next;
    GLOBAL_STATE_CODE();
    assert((int) op >= 0 && op < BLOCK_OP_TYPE_MAX);
    QLIST_FOREACH_SAFE(blocker, &bs->op_blockers[op], list, next) {
        if (blocker->reason == reason) {
            QLIST_REMOVE(blocker, list);
            g_free(blocker);
        }
    }
}

void bdrv_op_block_all(BlockDriverState *bs, Error *reason)
{
    int i;
    GLOBAL_STATE_CODE();
    for (i = 0; i < BLOCK_OP_TYPE_MAX; i++) {
        bdrv_op_block(bs, i, reason);
    }
}

void bdrv_op_unblock_all(BlockDriverState *bs, Error *reason)
{
    int i;
    GLOBAL_STATE_CODE();
    for (i = 0; i < BLOCK_OP_TYPE_MAX; i++) {
        bdrv_op_unblock(bs, i, reason);
    }
}

bool bdrv_op_blocker_is_empty(BlockDriverState *bs)
{
    int i;
    GLOBAL_STATE_CODE();
    for (i = 0; i < BLOCK_OP_TYPE_MAX; i++) {
        if (!QLIST_EMPTY(&bs->op_blockers[i])) {
            return false;
        }
    }
    return true;
}

<<<<<<< HEAD
//filename是要创建的文件名称，mft是文件对应的格式
=======
/*
 * Must not be called while holding the lock of an AioContext other than the
 * current one.
 */
>>>>>>> 6c9ae1ce
void bdrv_img_create(const char *filename, const char *fmt,
                     const char *base_filename, const char *base_fmt,
                     char *options, uint64_t img_size, int flags, bool quiet,
                     Error **errp)
{
    QemuOptsList *create_opts = NULL;
    QemuOpts *opts = NULL;
    const char *backing_fmt, *backing_file;
    int64_t size;
    BlockDriver *drv, *proto_drv;
    Error *local_err = NULL;
    int ret = 0;

    GLOBAL_STATE_CODE();

    /* Find driver and parse its options */
    //通过格式找驱动
    drv = bdrv_find_format(fmt);
    if (!drv) {
    		//找不到driver,失败
        error_setg(errp, "Unknown file format '%s'", fmt);
        return;
    }

    //通过文件路径，找协议驱动（cdrom等）
    proto_drv = bdrv_find_protocol(filename, true, errp);
    if (!proto_drv) {
        return;
    }

    //如果驱动没有create操作的选项，则报错
    if (!drv->create_opts) {
        error_setg(errp, "Format driver '%s' does not support image creation",
                   drv->format_name);
        return;
    }

    if (!proto_drv->create_opts) {
        error_setg(errp, "Protocol driver '%s' does not support image creation",
                   proto_drv->format_name);
        return;
    }

    aio_context_acquire(qemu_get_aio_context());

    /* Create parameter list */
    //将镜像驱动，协议层驱动支持的选项都串起来
    //将dvr->create_opts,proto_drv->create_opts串连在一起
    create_opts = qemu_opts_append(create_opts, drv->create_opts);
    create_opts = qemu_opts_append(create_opts, proto_drv->create_opts);

    //构造opts
    opts = qemu_opts_create(create_opts, NULL, 0, &error_abort);

    /* Parse -o options */
    if (options) {
    	//用户输入了选项，解析这些选项
        if (!qemu_opts_do_parse(opts, options, NULL, errp)) {
            goto out;
        }
    }

    if (!qemu_opt_get(opts, BLOCK_OPT_SIZE)) {
    	//存入'size'参数
        qemu_opt_set_number(opts, BLOCK_OPT_SIZE, img_size, &error_abort);
    } else if (img_size != UINT64_C(-1)) {
        error_setg(errp, "The image size must be specified only once");
        goto out;
    }

    if (base_filename) {
    	//添加backing_file选项
        if (!qemu_opt_set(opts, BLOCK_OPT_BACKING_FILE, base_filename,
                          NULL)) {
            error_setg(errp, "Backing file not supported for file format '%s'",
                       fmt);
            goto out;
        }
    }

    if (base_fmt) {
    	//添加backing_fmt选项
        if (!qemu_opt_set(opts, BLOCK_OPT_BACKING_FMT, base_fmt, NULL)) {
            error_setg(errp, "Backing file format not supported for file "
                             "format '%s'", fmt);
            goto out;
        }
    }

    backing_file = qemu_opt_get(opts, BLOCK_OPT_BACKING_FILE);
    if (backing_file) {
        if (!strcmp(filename, backing_file)) {
            error_setg(errp, "Error: Trying to create an image with the "
                             "same filename as the backing file");
            goto out;
        }
        if (backing_file[0] == '\0') {
            error_setg(errp, "Expected backing file name, got empty string");
            goto out;
        }
    }

    backing_fmt = qemu_opt_get(opts, BLOCK_OPT_BACKING_FMT);

    /* The size for the image must always be specified, unless we have a backing
     * file and we have not been forbidden from opening it. */
    //有backing_file时，size可以为－1
    size = qemu_opt_get_size(opts, BLOCK_OPT_SIZE, img_size);
    if (backing_file && !(flags & BDRV_O_NO_BACKING)) {
        BlockDriverState *bs;
        char *full_backing;
        int back_flags;
        QDict *backing_options = NULL;

        //获取backing的路径
        full_backing =
            bdrv_get_full_backing_filename_from_filename(filename, backing_file,
                                                         &local_err);
        if (local_err) {
            goto out;
        }
        assert(full_backing);

        /*
         * No need to do I/O here, which allows us to open encrypted
         * backing images without needing the secret
         */
        back_flags = flags;
        back_flags &= ~(BDRV_O_RDWR | BDRV_O_SNAPSHOT | BDRV_O_NO_BACKING);
        back_flags |= BDRV_O_NO_IO;

        backing_options = qdict_new();
        if (backing_fmt) {
            qdict_put_str(backing_options, "driver", backing_fmt);
        }
        qdict_put_bool(backing_options, BDRV_OPT_FORCE_SHARE, true);

        bs = bdrv_open(full_backing, NULL, backing_options, back_flags,
                       &local_err);
        g_free(full_backing);
        if (!bs) {
            error_append_hint(&local_err, "Could not open backing image.\n");
            goto out;
        } else {
            if (!backing_fmt) {
                error_setg(&local_err,
                           "Backing file specified without backing format");
                error_append_hint(&local_err, "Detected format of %s.\n",
                                  bs->drv->format_name);
                goto out;
            }
            if (size == -1) {
                /* Opened BS, have no size */
                size = bdrv_getlength(bs);
                if (size < 0) {
                    error_setg_errno(errp, -size, "Could not get size of '%s'",
                                     backing_file);
                    bdrv_unref(bs);
                    goto out;
                }
                qemu_opt_set_number(opts, BLOCK_OPT_SIZE, size, &error_abort);
            }
            bdrv_unref(bs);
        }
        /* (backing_file && !(flags & BDRV_O_NO_BACKING)) */
    } else if (backing_file && !backing_fmt) {
        error_setg(&local_err,
                   "Backing file specified without backing format");
        goto out;
    }

    if (size == -1) {
        error_setg(errp, "Image creation needs a size parameter");
        goto out;
    }

    if (!quiet) {
        printf("Formatting '%s', fmt=%s ", filename, fmt);
        qemu_opts_print(opts, " ");
        puts("");
        fflush(stdout);
    }

    //走创建流程
    ret = bdrv_create(drv, filename, opts, &local_err);

    if (ret == -EFBIG) {
        /* This is generally a better message than whatever the driver would
         * deliver (especially because of the cluster_size_hint), since that
         * is most probably not much different from "image too large". */
        const char *cluster_size_hint = "";
        if (qemu_opt_get_size(opts, BLOCK_OPT_CLUSTER_SIZE, 0)) {
            cluster_size_hint = " (try using a larger cluster size)";
        }
        error_setg(errp, "The image size is too large for file format '%s'"
                   "%s", fmt, cluster_size_hint);
        error_free(local_err);
        local_err = NULL;
    }

out:
    qemu_opts_del(opts);
    qemu_opts_free(create_opts);
    error_propagate(errp, local_err);
    aio_context_release(qemu_get_aio_context());
}

AioContext *bdrv_get_aio_context(BlockDriverState *bs)
{
    IO_CODE();
    return bs ? bs->aio_context : qemu_get_aio_context();
}

AioContext *coroutine_fn bdrv_co_enter(BlockDriverState *bs)
{
    Coroutine *self = qemu_coroutine_self();
    AioContext *old_ctx = qemu_coroutine_get_aio_context(self);
    AioContext *new_ctx;
    IO_CODE();

    /*
     * Increase bs->in_flight to ensure that this operation is completed before
     * moving the node to a different AioContext. Read new_ctx only afterwards.
     */
    bdrv_inc_in_flight(bs);

    new_ctx = bdrv_get_aio_context(bs);
    aio_co_reschedule_self(new_ctx);
    return old_ctx;
}

void coroutine_fn bdrv_co_leave(BlockDriverState *bs, AioContext *old_ctx)
{
    IO_CODE();
    aio_co_reschedule_self(old_ctx);
    bdrv_dec_in_flight(bs);
}

void coroutine_fn bdrv_co_lock(BlockDriverState *bs)
{
    AioContext *ctx = bdrv_get_aio_context(bs);

    /* In the main thread, bs->aio_context won't change concurrently */
    assert(qemu_get_current_aio_context() == qemu_get_aio_context());

    /*
     * We're in coroutine context, so we already hold the lock of the main
     * loop AioContext. Don't lock it twice to avoid deadlocks.
     */
    assert(qemu_in_coroutine());
    if (ctx != qemu_get_aio_context()) {
        aio_context_acquire(ctx);
    }
}

void coroutine_fn bdrv_co_unlock(BlockDriverState *bs)
{
    AioContext *ctx = bdrv_get_aio_context(bs);

    assert(qemu_in_coroutine());
    if (ctx != qemu_get_aio_context()) {
        aio_context_release(ctx);
    }
}

static void bdrv_do_remove_aio_context_notifier(BdrvAioNotifier *ban)
{
    GLOBAL_STATE_CODE();
    QLIST_REMOVE(ban, list);
    g_free(ban);
}

static void bdrv_detach_aio_context(BlockDriverState *bs)
{
    BdrvAioNotifier *baf, *baf_tmp;

    assert(!bs->walking_aio_notifiers);
    GLOBAL_STATE_CODE();
    bs->walking_aio_notifiers = true;
    QLIST_FOREACH_SAFE(baf, &bs->aio_notifiers, list, baf_tmp) {
        if (baf->deleted) {
            bdrv_do_remove_aio_context_notifier(baf);
        } else {
            baf->detach_aio_context(baf->opaque);
        }
    }
    /* Never mind iterating again to check for ->deleted.  bdrv_close() will
     * remove remaining aio notifiers if we aren't called again.
     */
    bs->walking_aio_notifiers = false;

    if (bs->drv && bs->drv->bdrv_detach_aio_context) {
        bs->drv->bdrv_detach_aio_context(bs);
    }

    bs->aio_context = NULL;
}

static void bdrv_attach_aio_context(BlockDriverState *bs,
                                    AioContext *new_context)
{
    BdrvAioNotifier *ban, *ban_tmp;
    GLOBAL_STATE_CODE();

    bs->aio_context = new_context;

    if (bs->drv && bs->drv->bdrv_attach_aio_context) {
        bs->drv->bdrv_attach_aio_context(bs, new_context);
    }

    assert(!bs->walking_aio_notifiers);
    bs->walking_aio_notifiers = true;
    QLIST_FOREACH_SAFE(ban, &bs->aio_notifiers, list, ban_tmp) {
        if (ban->deleted) {
            bdrv_do_remove_aio_context_notifier(ban);
        } else {
            ban->attached_aio_context(new_context, ban->opaque);
        }
    }
    bs->walking_aio_notifiers = false;
}

typedef struct BdrvStateSetAioContext {
    AioContext *new_ctx;
    BlockDriverState *bs;
} BdrvStateSetAioContext;

static bool bdrv_parent_change_aio_context(BdrvChild *c, AioContext *ctx,
                                           GHashTable *visited,
                                           Transaction *tran,
                                           Error **errp)
{
    GLOBAL_STATE_CODE();
    if (g_hash_table_contains(visited, c)) {
        return true;
    }
    g_hash_table_add(visited, c);

    /*
     * A BdrvChildClass that doesn't handle AioContext changes cannot
     * tolerate any AioContext changes
     */
    if (!c->klass->change_aio_ctx) {
        char *user = bdrv_child_user_desc(c);
        error_setg(errp, "Changing iothreads is not supported by %s", user);
        g_free(user);
        return false;
    }
    if (!c->klass->change_aio_ctx(c, ctx, visited, tran, errp)) {
        assert(!errp || *errp);
        return false;
    }
    return true;
}

bool bdrv_child_change_aio_context(BdrvChild *c, AioContext *ctx,
                                   GHashTable *visited, Transaction *tran,
                                   Error **errp)
{
    GLOBAL_STATE_CODE();
    if (g_hash_table_contains(visited, c)) {
        return true;
    }
    g_hash_table_add(visited, c);
    return bdrv_change_aio_context(c->bs, ctx, visited, tran, errp);
}

static void bdrv_set_aio_context_clean(void *opaque)
{
    BdrvStateSetAioContext *state = (BdrvStateSetAioContext *) opaque;
    BlockDriverState *bs = (BlockDriverState *) state->bs;

    /* Paired with bdrv_drained_begin in bdrv_change_aio_context() */
    bdrv_drained_end(bs);

    g_free(state);
}

static void bdrv_set_aio_context_commit(void *opaque)
{
    BdrvStateSetAioContext *state = (BdrvStateSetAioContext *) opaque;
    BlockDriverState *bs = (BlockDriverState *) state->bs;
    AioContext *new_context = state->new_ctx;
    AioContext *old_context = bdrv_get_aio_context(bs);

    /*
     * Take the old AioContex when detaching it from bs.
     * At this point, new_context lock is already acquired, and we are now
     * also taking old_context. This is safe as long as bdrv_detach_aio_context
     * does not call AIO_POLL_WHILE().
     */
    if (old_context != qemu_get_aio_context()) {
        aio_context_acquire(old_context);
    }
    bdrv_detach_aio_context(bs);
    if (old_context != qemu_get_aio_context()) {
        aio_context_release(old_context);
    }
    bdrv_attach_aio_context(bs, new_context);
}

static TransactionActionDrv set_aio_context = {
    .commit = bdrv_set_aio_context_commit,
    .clean = bdrv_set_aio_context_clean,
};

/*
 * Changes the AioContext used for fd handlers, timers, and BHs by this
 * BlockDriverState and all its children and parents.
 *
 * Must be called from the main AioContext.
 *
 * The caller must own the AioContext lock for the old AioContext of bs, but it
 * must not own the AioContext lock for new_context (unless new_context is the
 * same as the current context of bs).
 *
 * @visited will accumulate all visited BdrvChild objects. The caller is
 * responsible for freeing the list afterwards.
 */
static bool bdrv_change_aio_context(BlockDriverState *bs, AioContext *ctx,
                                    GHashTable *visited, Transaction *tran,
                                    Error **errp)
{
    BdrvChild *c;
    BdrvStateSetAioContext *state;

    GLOBAL_STATE_CODE();

    if (bdrv_get_aio_context(bs) == ctx) {
        return true;
    }

    bdrv_graph_rdlock_main_loop();
    QLIST_FOREACH(c, &bs->parents, next_parent) {
        if (!bdrv_parent_change_aio_context(c, ctx, visited, tran, errp)) {
            bdrv_graph_rdunlock_main_loop();
            return false;
        }
    }

    QLIST_FOREACH(c, &bs->children, next) {
        if (!bdrv_child_change_aio_context(c, ctx, visited, tran, errp)) {
            bdrv_graph_rdunlock_main_loop();
            return false;
        }
    }
    bdrv_graph_rdunlock_main_loop();

    state = g_new(BdrvStateSetAioContext, 1);
    *state = (BdrvStateSetAioContext) {
        .new_ctx = ctx,
        .bs = bs,
    };

    /* Paired with bdrv_drained_end in bdrv_set_aio_context_clean() */
    bdrv_drained_begin(bs);

    tran_add(tran, &set_aio_context, state);

    return true;
}

/*
 * Change bs's and recursively all of its parents' and children's AioContext
 * to the given new context, returning an error if that isn't possible.
 *
 * If ignore_child is not NULL, that child (and its subgraph) will not
 * be touched.
 *
 * This function still requires the caller to take the bs current
 * AioContext lock, otherwise draining will fail since AIO_WAIT_WHILE
 * assumes the lock is always held if bs is in another AioContext.
 * For the same reason, it temporarily also holds the new AioContext, since
 * bdrv_drained_end calls BDRV_POLL_WHILE that assumes the lock is taken too.
 * Therefore the new AioContext lock must not be taken by the caller.
 */
int bdrv_try_change_aio_context(BlockDriverState *bs, AioContext *ctx,
                                BdrvChild *ignore_child, Error **errp)
{
    Transaction *tran;
    GHashTable *visited;
    int ret;
    AioContext *old_context = bdrv_get_aio_context(bs);
    GLOBAL_STATE_CODE();

    /*
     * Recursion phase: go through all nodes of the graph.
     * Take care of checking that all nodes support changing AioContext
     * and drain them, building a linear list of callbacks to run if everything
     * is successful (the transaction itself).
     */
    tran = tran_new();
    visited = g_hash_table_new(NULL, NULL);
    if (ignore_child) {
        g_hash_table_add(visited, ignore_child);
    }
    ret = bdrv_change_aio_context(bs, ctx, visited, tran, errp);
    g_hash_table_destroy(visited);

    /*
     * Linear phase: go through all callbacks collected in the transaction.
     * Run all callbacks collected in the recursion to switch all nodes
     * AioContext lock (transaction commit), or undo all changes done in the
     * recursion (transaction abort).
     */

    if (!ret) {
        /* Just run clean() callbacks. No AioContext changed. */
        tran_abort(tran);
        return -EPERM;
    }

    /*
     * Release old AioContext, it won't be needed anymore, as all
     * bdrv_drained_begin() have been called already.
     */
    if (qemu_get_aio_context() != old_context) {
        aio_context_release(old_context);
    }

    /*
     * Acquire new AioContext since bdrv_drained_end() is going to be called
     * after we switched all nodes in the new AioContext, and the function
     * assumes that the lock of the bs is always taken.
     */
    if (qemu_get_aio_context() != ctx) {
        aio_context_acquire(ctx);
    }

    tran_commit(tran);

    if (qemu_get_aio_context() != ctx) {
        aio_context_release(ctx);
    }

    /* Re-acquire the old AioContext, since the caller takes and releases it. */
    if (qemu_get_aio_context() != old_context) {
        aio_context_acquire(old_context);
    }

    return 0;
}

void bdrv_add_aio_context_notifier(BlockDriverState *bs,
        void (*attached_aio_context)(AioContext *new_context, void *opaque),
        void (*detach_aio_context)(void *opaque), void *opaque)
{
    BdrvAioNotifier *ban = g_new(BdrvAioNotifier, 1);
    *ban = (BdrvAioNotifier){
        .attached_aio_context = attached_aio_context,
        .detach_aio_context   = detach_aio_context,
        .opaque               = opaque
    };
    GLOBAL_STATE_CODE();

    QLIST_INSERT_HEAD(&bs->aio_notifiers, ban, list);
}

void bdrv_remove_aio_context_notifier(BlockDriverState *bs,
                                      void (*attached_aio_context)(AioContext *,
                                                                   void *),
                                      void (*detach_aio_context)(void *),
                                      void *opaque)
{
    BdrvAioNotifier *ban, *ban_next;
    GLOBAL_STATE_CODE();

    QLIST_FOREACH_SAFE(ban, &bs->aio_notifiers, list, ban_next) {
        if (ban->attached_aio_context == attached_aio_context &&
            ban->detach_aio_context   == detach_aio_context   &&
            ban->opaque               == opaque               &&
            ban->deleted              == false)
        {
            if (bs->walking_aio_notifiers) {
                ban->deleted = true;
            } else {
                bdrv_do_remove_aio_context_notifier(ban);
            }
            return;
        }
    }

    abort();
}

int bdrv_amend_options(BlockDriverState *bs, QemuOpts *opts,
                       BlockDriverAmendStatusCB *status_cb, void *cb_opaque,
                       bool force,
                       Error **errp)
{
    GLOBAL_STATE_CODE();
    if (!bs->drv) {
        error_setg(errp, "Node is ejected");
        return -ENOMEDIUM;
    }
    if (!bs->drv->bdrv_amend_options) {
        error_setg(errp, "Block driver '%s' does not support option amendment",
                   bs->drv->format_name);
        return -ENOTSUP;
    }
    return bs->drv->bdrv_amend_options(bs, opts, status_cb,
                                       cb_opaque, force, errp);
}

/*
 * This function checks whether the given @to_replace is allowed to be
 * replaced by a node that always shows the same data as @bs.  This is
 * used for example to verify whether the mirror job can replace
 * @to_replace by the target mirrored from @bs.
 * To be replaceable, @bs and @to_replace may either be guaranteed to
 * always show the same data (because they are only connected through
 * filters), or some driver may allow replacing one of its children
 * because it can guarantee that this child's data is not visible at
 * all (for example, for dissenting quorum children that have no other
 * parents).
 */
bool bdrv_recurse_can_replace(BlockDriverState *bs,
                              BlockDriverState *to_replace)
{
    BlockDriverState *filtered;

    GLOBAL_STATE_CODE();

    if (!bs || !bs->drv) {
        return false;
    }

    if (bs == to_replace) {
        return true;
    }

    /* See what the driver can do */
    if (bs->drv->bdrv_recurse_can_replace) {
        return bs->drv->bdrv_recurse_can_replace(bs, to_replace);
    }

    /* For filters without an own implementation, we can recurse on our own */
    filtered = bdrv_filter_bs(bs);
    if (filtered) {
        return bdrv_recurse_can_replace(filtered, to_replace);
    }

    /* Safe default */
    return false;
}

/*
 * Check whether the given @node_name can be replaced by a node that
 * has the same data as @parent_bs.  If so, return @node_name's BDS;
 * NULL otherwise.
 *
 * @node_name must be a (recursive) *child of @parent_bs (or this
 * function will return NULL).
 *
 * The result (whether the node can be replaced or not) is only valid
 * for as long as no graph or permission changes occur.
 */
BlockDriverState *check_to_replace_node(BlockDriverState *parent_bs,
                                        const char *node_name, Error **errp)
{
    BlockDriverState *to_replace_bs = bdrv_find_node(node_name);
    AioContext *aio_context;

    GLOBAL_STATE_CODE();

    if (!to_replace_bs) {
        error_setg(errp, "Failed to find node with node-name='%s'", node_name);
        return NULL;
    }

    aio_context = bdrv_get_aio_context(to_replace_bs);
    aio_context_acquire(aio_context);

    if (bdrv_op_is_blocked(to_replace_bs, BLOCK_OP_TYPE_REPLACE, errp)) {
        to_replace_bs = NULL;
        goto out;
    }

    /* We don't want arbitrary node of the BDS chain to be replaced only the top
     * most non filter in order to prevent data corruption.
     * Another benefit is that this tests exclude backing files which are
     * blocked by the backing blockers.
     */
    if (!bdrv_recurse_can_replace(parent_bs, to_replace_bs)) {
        error_setg(errp, "Cannot replace '%s' by a node mirrored from '%s', "
                   "because it cannot be guaranteed that doing so would not "
                   "lead to an abrupt change of visible data",
                   node_name, parent_bs->node_name);
        to_replace_bs = NULL;
        goto out;
    }

out:
    aio_context_release(aio_context);
    return to_replace_bs;
}

/**
 * Iterates through the list of runtime option keys that are said to
 * be "strong" for a BDS.  An option is called "strong" if it changes
 * a BDS's data.  For example, the null block driver's "size" and
 * "read-zeroes" options are strong, but its "latency-ns" option is
 * not.
 *
 * If a key returned by this function ends with a dot, all options
 * starting with that prefix are strong.
 */
static const char *const *strong_options(BlockDriverState *bs,
                                         const char *const *curopt)
{
    static const char *const global_options[] = {
        "driver", "filename", NULL
    };

    if (!curopt) {
        return &global_options[0];
    }

    curopt++;
    if (curopt == &global_options[ARRAY_SIZE(global_options) - 1] && bs->drv) {
        curopt = bs->drv->strong_runtime_opts;
    }

    return (curopt && *curopt) ? curopt : NULL;
}

/**
 * Copies all strong runtime options from bs->options to the given
 * QDict.  The set of strong option keys is determined by invoking
 * strong_options().
 *
 * Returns true iff any strong option was present in bs->options (and
 * thus copied to the target QDict) with the exception of "filename"
 * and "driver".  The caller is expected to use this value to decide
 * whether the existence of strong options prevents the generation of
 * a plain filename.
 */
static bool append_strong_runtime_options(QDict *d, BlockDriverState *bs)
{
    bool found_any = false;
    const char *const *option_name = NULL;

    if (!bs->drv) {
        return false;
    }

    while ((option_name = strong_options(bs, option_name))) {
        bool option_given = false;

        assert(strlen(*option_name) > 0);
        if ((*option_name)[strlen(*option_name) - 1] != '.') {
            QObject *entry = qdict_get(bs->options, *option_name);
            if (!entry) {
                continue;
            }

            qdict_put_obj(d, *option_name, qobject_ref(entry));
            option_given = true;
        } else {
            const QDictEntry *entry;
            for (entry = qdict_first(bs->options); entry;
                 entry = qdict_next(bs->options, entry))
            {
                if (strstart(qdict_entry_key(entry), *option_name, NULL)) {
                    qdict_put_obj(d, qdict_entry_key(entry),
                                  qobject_ref(qdict_entry_value(entry)));
                    option_given = true;
                }
            }
        }

        /* While "driver" and "filename" need to be included in a JSON filename,
         * their existence does not prohibit generation of a plain filename. */
        if (!found_any && option_given &&
            strcmp(*option_name, "driver") && strcmp(*option_name, "filename"))
        {
            found_any = true;
        }
    }

    if (!qdict_haskey(d, "driver")) {
        /* Drivers created with bdrv_new_open_driver() may not have a
         * @driver option.  Add it here. */
        qdict_put_str(d, "driver", bs->drv->format_name);
    }

    return found_any;
}

/* Note: This function may return false positives; it may return true
 * even if opening the backing file specified by bs's image header
 * would result in exactly bs->backing. */
static bool bdrv_backing_overridden(BlockDriverState *bs)
{
    GLOBAL_STATE_CODE();
    if (bs->backing) {
        return strcmp(bs->auto_backing_file,
                      bs->backing->bs->filename);
    } else {
        /* No backing BDS, so if the image header reports any backing
         * file, it must have been suppressed */
        return bs->auto_backing_file[0] != '\0';
    }
}

/* Updates the following BDS fields:
 *  - exact_filename: A filename which may be used for opening a block device
 *                    which (mostly) equals the given BDS (even without any
 *                    other options; so reading and writing must return the same
 *                    results, but caching etc. may be different)
 *  - full_open_options: Options which, when given when opening a block device
 *                       (without a filename), result in a BDS (mostly)
 *                       equalling the given one
 *  - filename: If exact_filename is set, it is copied here. Otherwise,
 *              full_open_options is converted to a JSON object, prefixed with
 *              "json:" (for use through the JSON pseudo protocol) and put here.
 */
void bdrv_refresh_filename(BlockDriverState *bs)
{
    BlockDriver *drv = bs->drv;
    BdrvChild *child;
    BlockDriverState *primary_child_bs;
    QDict *opts;
    bool backing_overridden;
    bool generate_json_filename; /* Whether our default implementation should
                                    fill exact_filename (false) or not (true) */

    GLOBAL_STATE_CODE();

    if (!drv) {
        return;
    }

    /* This BDS's file name may depend on any of its children's file names, so
     * refresh those first */
    QLIST_FOREACH(child, &bs->children, next) {
        bdrv_refresh_filename(child->bs);
    }

    if (bs->implicit) {
        /* For implicit nodes, just copy everything from the single child */
        child = QLIST_FIRST(&bs->children);
        assert(QLIST_NEXT(child, next) == NULL);

        pstrcpy(bs->exact_filename, sizeof(bs->exact_filename),
                child->bs->exact_filename);
        pstrcpy(bs->filename, sizeof(bs->filename), child->bs->filename);

        qobject_unref(bs->full_open_options);
        bs->full_open_options = qobject_ref(child->bs->full_open_options);

        return;
    }

    backing_overridden = bdrv_backing_overridden(bs);

    if (bs->open_flags & BDRV_O_NO_IO) {
        /* Without I/O, the backing file does not change anything.
         * Therefore, in such a case (primarily qemu-img), we can
         * pretend the backing file has not been overridden even if
         * it technically has been. */
        backing_overridden = false;
    }

    /* Gather the options QDict */
    opts = qdict_new();
    generate_json_filename = append_strong_runtime_options(opts, bs);
    generate_json_filename |= backing_overridden;

    if (drv->bdrv_gather_child_options) {
        /* Some block drivers may not want to present all of their children's
         * options, or name them differently from BdrvChild.name */
        drv->bdrv_gather_child_options(bs, opts, backing_overridden);
    } else {
        QLIST_FOREACH(child, &bs->children, next) {
            if (child == bs->backing && !backing_overridden) {
                /* We can skip the backing BDS if it has not been overridden */
                continue;
            }

            qdict_put(opts, child->name,
                      qobject_ref(child->bs->full_open_options));
        }

        if (backing_overridden && !bs->backing) {
            /* Force no backing file */
            qdict_put_null(opts, "backing");
        }
    }

    qobject_unref(bs->full_open_options);
    bs->full_open_options = opts;

    primary_child_bs = bdrv_primary_bs(bs);

    if (drv->bdrv_refresh_filename) {
        /* Obsolete information is of no use here, so drop the old file name
         * information before refreshing it */
        bs->exact_filename[0] = '\0';

        drv->bdrv_refresh_filename(bs);
    } else if (primary_child_bs) {
        /*
         * Try to reconstruct valid information from the underlying
         * file -- this only works for format nodes (filter nodes
         * cannot be probed and as such must be selected by the user
         * either through an options dict, or through a special
         * filename which the filter driver must construct in its
         * .bdrv_refresh_filename() implementation).
         */

        bs->exact_filename[0] = '\0';

        /*
         * We can use the underlying file's filename if:
         * - it has a filename,
         * - the current BDS is not a filter,
         * - the file is a protocol BDS, and
         * - opening that file (as this BDS's format) will automatically create
         *   the BDS tree we have right now, that is:
         *   - the user did not significantly change this BDS's behavior with
         *     some explicit (strong) options
         *   - no non-file child of this BDS has been overridden by the user
         *   Both of these conditions are represented by generate_json_filename.
         */
        if (primary_child_bs->exact_filename[0] &&
            primary_child_bs->drv->bdrv_file_open &&
            !drv->is_filter && !generate_json_filename)
        {
            strcpy(bs->exact_filename, primary_child_bs->exact_filename);
        }
    }

    if (bs->exact_filename[0]) {
        pstrcpy(bs->filename, sizeof(bs->filename), bs->exact_filename);
    } else {
        GString *json = qobject_to_json(QOBJECT(bs->full_open_options));
        if (snprintf(bs->filename, sizeof(bs->filename), "json:%s",
                     json->str) >= sizeof(bs->filename)) {
            /* Give user a hint if we truncated things. */
            strcpy(bs->filename + sizeof(bs->filename) - 4, "...");
        }
        g_string_free(json, true);
    }
}

char *bdrv_dirname(BlockDriverState *bs, Error **errp)
{
    BlockDriver *drv = bs->drv;
    BlockDriverState *child_bs;

    GLOBAL_STATE_CODE();

    if (!drv) {
        error_setg(errp, "Node '%s' is ejected", bs->node_name);
        return NULL;
    }

    if (drv->bdrv_dirname) {
        return drv->bdrv_dirname(bs, errp);
    }

    child_bs = bdrv_primary_bs(bs);
    if (child_bs) {
        return bdrv_dirname(child_bs, errp);
    }

    bdrv_refresh_filename(bs);
    if (bs->exact_filename[0] != '\0') {
        return path_combine(bs->exact_filename, "");
    }

    error_setg(errp, "Cannot generate a base directory for %s nodes",
               drv->format_name);
    return NULL;
}

/*
 * Hot add/remove a BDS's child. So the user can take a child offline when
 * it is broken and take a new child online
 */
void bdrv_add_child(BlockDriverState *parent_bs, BlockDriverState *child_bs,
                    Error **errp)
{
    GLOBAL_STATE_CODE();
    if (!parent_bs->drv || !parent_bs->drv->bdrv_add_child) {
        error_setg(errp, "The node %s does not support adding a child",
                   bdrv_get_device_or_node_name(parent_bs));
        return;
    }

    /*
     * Non-zoned block drivers do not follow zoned storage constraints
     * (i.e. sequential writes to zones). Refuse mixing zoned and non-zoned
     * drivers in a graph.
     */
    if (!parent_bs->drv->supports_zoned_children &&
        child_bs->bl.zoned == BLK_Z_HM) {
        /*
         * The host-aware model allows zoned storage constraints and random
         * write. Allow mixing host-aware and non-zoned drivers. Using
         * host-aware device as a regular device.
         */
        error_setg(errp, "Cannot add a %s child to a %s parent",
                   child_bs->bl.zoned == BLK_Z_HM ? "zoned" : "non-zoned",
                   parent_bs->drv->supports_zoned_children ?
                   "support zoned children" : "not support zoned children");
        return;
    }

    if (!QLIST_EMPTY(&child_bs->parents)) {
        error_setg(errp, "The node %s already has a parent",
                   child_bs->node_name);
        return;
    }

    parent_bs->drv->bdrv_add_child(parent_bs, child_bs, errp);
}

void bdrv_del_child(BlockDriverState *parent_bs, BdrvChild *child, Error **errp)
{
    BdrvChild *tmp;

    GLOBAL_STATE_CODE();
    if (!parent_bs->drv || !parent_bs->drv->bdrv_del_child) {
        error_setg(errp, "The node %s does not support removing a child",
                   bdrv_get_device_or_node_name(parent_bs));
        return;
    }

    QLIST_FOREACH(tmp, &parent_bs->children, next) {
        if (tmp == child) {
            break;
        }
    }

    if (!tmp) {
        error_setg(errp, "The node %s does not have a child named %s",
                   bdrv_get_device_or_node_name(parent_bs),
                   bdrv_get_device_or_node_name(child->bs));
        return;
    }

    parent_bs->drv->bdrv_del_child(parent_bs, child, errp);
}

int bdrv_make_empty(BdrvChild *c, Error **errp)
{
    BlockDriver *drv = c->bs->drv;
    int ret;

    GLOBAL_STATE_CODE();
    assert(c->perm & (BLK_PERM_WRITE | BLK_PERM_WRITE_UNCHANGED));

    if (!drv->bdrv_make_empty) {
        error_setg(errp, "%s does not support emptying nodes",
                   drv->format_name);
        return -ENOTSUP;
    }

    ret = drv->bdrv_make_empty(c->bs);
    if (ret < 0) {
        error_setg_errno(errp, -ret, "Failed to empty %s",
                         c->bs->filename);
        return ret;
    }

    return 0;
}

/*
 * Return the child that @bs acts as an overlay for, and from which data may be
 * copied in COW or COR operations.  Usually this is the backing file.
 */
BdrvChild *bdrv_cow_child(BlockDriverState *bs)
{
    IO_CODE();

    if (!bs || !bs->drv) {
        return NULL;
    }

    if (bs->drv->is_filter) {
        return NULL;
    }

    if (!bs->backing) {
        return NULL;
    }

    assert(bs->backing->role & BDRV_CHILD_COW);
    return bs->backing;
}

/*
 * If @bs acts as a filter for exactly one of its children, return
 * that child.
 */
BdrvChild *bdrv_filter_child(BlockDriverState *bs)
{
    BdrvChild *c;
    IO_CODE();

    if (!bs || !bs->drv) {
        return NULL;
    }

    if (!bs->drv->is_filter) {
        return NULL;
    }

    /* Only one of @backing or @file may be used */
    assert(!(bs->backing && bs->file));

    c = bs->backing ?: bs->file;
    if (!c) {
        return NULL;
    }

    assert(c->role & BDRV_CHILD_FILTERED);
    return c;
}

/*
 * Return either the result of bdrv_cow_child() or bdrv_filter_child(),
 * whichever is non-NULL.
 *
 * Return NULL if both are NULL.
 */
BdrvChild *bdrv_filter_or_cow_child(BlockDriverState *bs)
{
    BdrvChild *cow_child = bdrv_cow_child(bs);
    BdrvChild *filter_child = bdrv_filter_child(bs);
    IO_CODE();

    /* Filter nodes cannot have COW backing files */
    assert(!(cow_child && filter_child));

    return cow_child ?: filter_child;
}

/*
 * Return the primary child of this node: For filters, that is the
 * filtered child.  For other nodes, that is usually the child storing
 * metadata.
 * (A generally more helpful description is that this is (usually) the
 * child that has the same filename as @bs.)
 *
 * Drivers do not necessarily have a primary child; for example quorum
 * does not.
 */
BdrvChild *bdrv_primary_child(BlockDriverState *bs)
{
    BdrvChild *c, *found = NULL;
    IO_CODE();

    QLIST_FOREACH(c, &bs->children, next) {
        if (c->role & BDRV_CHILD_PRIMARY) {
            assert(!found);
            found = c;
        }
    }

    return found;
}

static BlockDriverState *bdrv_do_skip_filters(BlockDriverState *bs,
                                              bool stop_on_explicit_filter)
{
    BdrvChild *c;

    if (!bs) {
        return NULL;
    }

    while (!(stop_on_explicit_filter && !bs->implicit)) {
        c = bdrv_filter_child(bs);
        if (!c) {
            /*
             * A filter that is embedded in a working block graph must
             * have a child.  Assert this here so this function does
             * not return a filter node that is not expected by the
             * caller.
             */
            assert(!bs->drv || !bs->drv->is_filter);
            break;
        }
        bs = c->bs;
    }
    /*
     * Note that this treats nodes with bs->drv == NULL as not being
     * filters (bs->drv == NULL should be replaced by something else
     * anyway).
     * The advantage of this behavior is that this function will thus
     * always return a non-NULL value (given a non-NULL @bs).
     */

    return bs;
}

/*
 * Return the first BDS that has not been added implicitly or that
 * does not have a filtered child down the chain starting from @bs
 * (including @bs itself).
 */
BlockDriverState *bdrv_skip_implicit_filters(BlockDriverState *bs)
{
    GLOBAL_STATE_CODE();
    return bdrv_do_skip_filters(bs, true);
}

/*
 * Return the first BDS that does not have a filtered child down the
 * chain starting from @bs (including @bs itself).
 */
BlockDriverState *bdrv_skip_filters(BlockDriverState *bs)
{
    IO_CODE();
    return bdrv_do_skip_filters(bs, false);
}

/*
 * For a backing chain, return the first non-filter backing image of
 * the first non-filter image.
 */
BlockDriverState *bdrv_backing_chain_next(BlockDriverState *bs)
{
    IO_CODE();
    return bdrv_skip_filters(bdrv_cow_bs(bdrv_skip_filters(bs)));
}

/**
 * Check whether [offset, offset + bytes) overlaps with the cached
 * block-status data region.
 *
 * If so, and @pnum is not NULL, set *pnum to `bsc.data_end - offset`,
 * which is what bdrv_bsc_is_data()'s interface needs.
 * Otherwise, *pnum is not touched.
 */
static bool bdrv_bsc_range_overlaps_locked(BlockDriverState *bs,
                                           int64_t offset, int64_t bytes,
                                           int64_t *pnum)
{
    BdrvBlockStatusCache *bsc = qatomic_rcu_read(&bs->block_status_cache);
    bool overlaps;

    overlaps =
        qatomic_read(&bsc->valid) &&
        ranges_overlap(offset, bytes, bsc->data_start,
                       bsc->data_end - bsc->data_start);

    if (overlaps && pnum) {
        *pnum = bsc->data_end - offset;
    }

    return overlaps;
}

/**
 * See block_int.h for this function's documentation.
 */
bool bdrv_bsc_is_data(BlockDriverState *bs, int64_t offset, int64_t *pnum)
{
    IO_CODE();
    RCU_READ_LOCK_GUARD();
    return bdrv_bsc_range_overlaps_locked(bs, offset, 1, pnum);
}

/**
 * See block_int.h for this function's documentation.
 */
void bdrv_bsc_invalidate_range(BlockDriverState *bs,
                               int64_t offset, int64_t bytes)
{
    IO_CODE();
    RCU_READ_LOCK_GUARD();

    if (bdrv_bsc_range_overlaps_locked(bs, offset, bytes, NULL)) {
        qatomic_set(&bs->block_status_cache->valid, false);
    }
}

/**
 * See block_int.h for this function's documentation.
 */
void bdrv_bsc_fill(BlockDriverState *bs, int64_t offset, int64_t bytes)
{
    BdrvBlockStatusCache *new_bsc = g_new(BdrvBlockStatusCache, 1);
    BdrvBlockStatusCache *old_bsc;
    IO_CODE();

    *new_bsc = (BdrvBlockStatusCache) {
        .valid = true,
        .data_start = offset,
        .data_end = offset + bytes,
    };

    QEMU_LOCK_GUARD(&bs->bsc_modify_lock);

    old_bsc = qatomic_rcu_read(&bs->block_status_cache);
    qatomic_rcu_set(&bs->block_status_cache, new_bsc);
    if (old_bsc) {
        g_free_rcu(old_bsc, rcu);
    }
}<|MERGE_RESOLUTION|>--- conflicted
+++ resolved
@@ -77,11 +77,8 @@
 static QTAILQ_HEAD(, BlockDriverState) all_bdrv_states =
     QTAILQ_HEAD_INITIALIZER(all_bdrv_states);
 
-<<<<<<< HEAD
+/* Protected by BQL */
 //定义并初始化双链表指针，用于挂接块设备driver
-=======
-/* Protected by BQL */
->>>>>>> 6c9ae1ce
 static QLIST_HEAD(, BlockDriver) bdrv_drivers =
     QLIST_HEAD_INITIALIZER(bdrv_drivers);
 
@@ -410,11 +407,8 @@
 void bdrv_register(BlockDriver *bdrv)
 {
     assert(bdrv->format_name);
-<<<<<<< HEAD
+    GLOBAL_STATE_CODE();
     //将bdrv加入到bdrv_drviers链表上
-=======
-    GLOBAL_STATE_CODE();
->>>>>>> 6c9ae1ce
     QLIST_INSERT_HEAD(&bdrv_drivers, bdrv, list);
 }
 
@@ -470,12 +464,9 @@
     BlockDriver *drv1;
     int i;
 
-<<<<<<< HEAD
+    GLOBAL_STATE_CODE();
+
     //查找format_name指定的格式名称，例如'raw'类型
-=======
-    GLOBAL_STATE_CODE();
-
->>>>>>> 6c9ae1ce
     drv1 = bdrv_do_find_format(format_name);
     if (drv1) {
         return drv1;
@@ -497,13 +488,7 @@
             break;
         }
     }
-<<<<<<< HEAD
-
-    //加载后，重新查找
-    return bdrv_do_find_format(format_name);
-=======
     return NULL;
->>>>>>> 6c9ae1ce
 }
 
 static int bdrv_format_is_whitelisted(const char *format_name, bool read_only)
@@ -556,29 +541,9 @@
     Error *err;
 } CreateCo;
 
-<<<<<<< HEAD
-//通过调用bdrv_create创建block
-static void coroutine_fn bdrv_create_co_entry(void *opaque)
-{
-    Error *local_err = NULL;
-    int ret;
-
-    CreateCo *cco = opaque;
-    assert(cco->drv);
-
-    ret = cco->drv->bdrv_co_create_opts(cco->drv,
-                                        cco->filename, cco->opts, &local_err);
-    error_propagate(&cco->err, local_err);
-    cco->ret = ret;
-}
-
 //块设备创建，drv是驱动，filename是要创建的文件名称，opts是选项
-int bdrv_create(BlockDriver *drv, const char* filename,
-                QemuOpts *opts, Error **errp)
-=======
 int coroutine_fn bdrv_co_create(BlockDriver *drv, const char *filename,
                                 QemuOpts *opts, Error **errp)
->>>>>>> 6c9ae1ce
 {
     int ret;
     GLOBAL_STATE_CODE();
@@ -737,13 +702,9 @@
     return ret;
 }
 
-<<<<<<< HEAD
 //采用filename获取driver,用driver来创建
-int bdrv_create_file(const char *filename, QemuOpts *opts, Error **errp)
-=======
 int coroutine_fn bdrv_co_create_file(const char *filename, QemuOpts *opts,
                                      Error **errp)
->>>>>>> 6c9ae1ce
 {
     QemuOpts *protocol_opts;
     BlockDriver *drv;
@@ -758,10 +719,7 @@
         return -ENOENT;
     }
 
-<<<<<<< HEAD
     //走协议驱动的创建
-    return bdrv_create(drv, filename, opts, errp);
-=======
     if (!drv->create_opts) {
         error_setg(errp, "Driver '%s' does not support image creation",
                    drv->format_name);
@@ -794,7 +752,6 @@
     qemu_opts_del(protocol_opts);
     qobject_unref(qdict);
     return ret;
->>>>>>> 6c9ae1ce
 }
 
 int coroutine_fn bdrv_co_delete_file(BlockDriverState *bs, Error **errp)
@@ -6306,12 +6263,9 @@
     int i;
     const char **formats = NULL;
 
-<<<<<<< HEAD
+    GLOBAL_STATE_CODE();
+
     //针对bdrv_drivers收集已注册的块驱动名称
-=======
-    GLOBAL_STATE_CODE();
-
->>>>>>> 6c9ae1ce
     QLIST_FOREACH(drv, &bdrv_drivers, list) {
         if (drv->format_name) {
             bool found = false;
@@ -6320,11 +6274,8 @@
                 continue;
             }
 
-<<<<<<< HEAD
+            i = count;
             //检查下，此驱动是否已被找到过，找到过，则不再加入
-=======
-            i = count;
->>>>>>> 6c9ae1ce
             while (formats && i && !found) {
                 found = !strcmp(formats[--i], drv->format_name);
             }
@@ -7399,14 +7350,11 @@
     return true;
 }
 
-<<<<<<< HEAD
-//filename是要创建的文件名称，mft是文件对应的格式
-=======
 /*
  * Must not be called while holding the lock of an AioContext other than the
  * current one.
  */
->>>>>>> 6c9ae1ce
+//filename是要创建的文件名称，mft是文件对应的格式
 void bdrv_img_create(const char *filename, const char *fmt,
                      const char *base_filename, const char *base_fmt,
                      char *options, uint64_t img_size, int flags, bool quiet,
