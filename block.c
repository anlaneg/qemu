--- conflicted
+++ resolved
@@ -165,35 +165,18 @@
     int len;
 
     if (path_is_absolute(filename)) {
-<<<<<<< HEAD
-    	//如果filename是绝对路径，则将filename填充进dest中
-        pstrcpy(dest, dest_size, filename);
-    } else {
-        const char *protocol_stripped = NULL;
-
-        if (path_has_protocol(base_path)) {
-            protocol_stripped = strchr(base_path, ':');
-            if (protocol_stripped) {
-                protocol_stripped++;//移动到':'后面
-            }
-=======
         return g_strdup(filename);
     }
 
     if (path_has_protocol(base_path)) {
         protocol_stripped = strchr(base_path, ':');
         if (protocol_stripped) {
-            protocol_stripped++;
->>>>>>> 02ac2f7f
+            protocol_stripped++;//移动到':'后面
         }
     }
     p = protocol_stripped ?: base_path;
 
-<<<<<<< HEAD
-        p1 = strrchr(base_path, '/');//查最后一层目录分界
-=======
-    p1 = strrchr(base_path, '/');
->>>>>>> 02ac2f7f
+    p1 = strrchr(base_path, '/');//查最后一层目录分界
 #ifdef _WIN32
     {
         const char *p2;
@@ -203,28 +186,13 @@
         }
     }
 #endif
-<<<<<<< HEAD
-        if (p1)
-            p1++;//指向最后一层目录或文件。
-        else
-            p1 = base_path;//无目录符。
-        if (p1 > p)
-            p = p1;
-        len = p - base_path;
-        if (len > dest_size - 1)
-            len = dest_size - 1;
-        memcpy(dest, base_path, len);
-        dest[len] = '\0';
-        pstrcat(dest, dest_size, filename);
-=======
     if (p1) {
-        p1++;
+        p1++;//指向最后一层目录或文件。
     } else {
-        p1 = base_path;
+        p1 = base_path;//无目录符。
     }
     if (p1 > p) {
         p = p1;
->>>>>>> 02ac2f7f
     }
     len = p - base_path;
 
@@ -4761,15 +4729,12 @@
         if (drv->format_name) {
             bool found = false;
             int i = count;
-<<<<<<< HEAD
-            //检查下，此驱动是否已被找到过，找到过，则不再加入
-=======
 
             if (use_bdrv_whitelist && !bdrv_is_whitelisted(drv, read_only)) {
                 continue;
             }
 
->>>>>>> 02ac2f7f
+            //检查下，此驱动是否已被找到过，找到过，则不再加入
             while (formats && i && !found) {
                 found = !strcmp(formats[--i], drv->format_name);
             }
@@ -4790,15 +4755,12 @@
             bool found = false;
             int j = count;
 
-<<<<<<< HEAD
-            //检查是否未包含，如果没有包含，则将其包含
-=======
             if (use_bdrv_whitelist &&
                 !bdrv_format_is_whitelisted(format_name, read_only)) {
                 continue;
             }
 
->>>>>>> 02ac2f7f
+            //检查是否未包含，如果没有包含，则将其包含
             while (formats && j && !found) {
                 found = !strcmp(formats[--j], format_name);
             }
@@ -5843,16 +5805,10 @@
         int back_flags;
         QDict *backing_options = NULL;
 
-<<<<<<< HEAD
         //获取backing的路径
-        bdrv_get_full_backing_filename_from_filename(filename, backing_file,
-                                                     full_backing, PATH_MAX,
-                                                     &local_err);
-=======
         full_backing =
             bdrv_get_full_backing_filename_from_filename(filename, backing_file,
                                                          &local_err);
->>>>>>> 02ac2f7f
         if (local_err) {
             goto out;
         }
