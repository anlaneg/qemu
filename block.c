--- conflicted
+++ resolved
@@ -29,12 +29,8 @@
 #include "block/nbd.h"
 #include "block/qdict.h"
 #include "qemu/error-report.h"
-<<<<<<< HEAD
 //此文件由makefile用module_block.py自动生成
-#include "module_block.h"
-=======
 #include "block/module_block.h"
->>>>>>> 944fdc5e
 #include "qemu/main-loop.h"
 #include "qemu/module.h"
 #include "qapi/error.h"
@@ -6210,13 +6206,8 @@
 
     /* Parse -o options */
     if (options) {
-<<<<<<< HEAD
     	//用户输入了选项，解析这些选项
-        qemu_opts_do_parse(opts, options, NULL, &local_err);
-        if (local_err) {
-=======
         if (!qemu_opts_do_parse(opts, options, NULL, errp)) {
->>>>>>> 944fdc5e
             goto out;
         }
     }
@@ -6230,14 +6221,9 @@
     }
 
     if (base_filename) {
-<<<<<<< HEAD
     	//添加backing_file选项
-        qemu_opt_set(opts, BLOCK_OPT_BACKING_FILE, base_filename, &local_err);
-        if (local_err) {
-=======
         if (!qemu_opt_set(opts, BLOCK_OPT_BACKING_FILE, base_filename,
                           NULL)) {
->>>>>>> 944fdc5e
             error_setg(errp, "Backing file not supported for file format '%s'",
                        fmt);
             goto out;
@@ -6245,13 +6231,8 @@
     }
 
     if (base_fmt) {
-<<<<<<< HEAD
     	//添加backing_fmt选项
-        qemu_opt_set(opts, BLOCK_OPT_BACKING_FMT, base_fmt, &local_err);
-        if (local_err) {
-=======
         if (!qemu_opt_set(opts, BLOCK_OPT_BACKING_FMT, base_fmt, NULL)) {
->>>>>>> 944fdc5e
             error_setg(errp, "Backing file format not supported for file "
                              "format '%s'", fmt);
             goto out;
