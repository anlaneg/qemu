/*
 * Block driver for RAW files (posix)
 *
 * Copyright (c) 2006 Fabrice Bellard
 *
 * Permission is hereby granted, free of charge, to any person obtaining a copy
 * of this software and associated documentation files (the "Software"), to deal
 * in the Software without restriction, including without limitation the rights
 * to use, copy, modify, merge, publish, distribute, sublicense, and/or sell
 * copies of the Software, and to permit persons to whom the Software is
 * furnished to do so, subject to the following conditions:
 *
 * The above copyright notice and this permission notice shall be included in
 * all copies or substantial portions of the Software.
 *
 * THE SOFTWARE IS PROVIDED "AS IS", WITHOUT WARRANTY OF ANY KIND, EXPRESS OR
 * IMPLIED, INCLUDING BUT NOT LIMITED TO THE WARRANTIES OF MERCHANTABILITY,
 * FITNESS FOR A PARTICULAR PURPOSE AND NONINFRINGEMENT. IN NO EVENT SHALL
 * THE AUTHORS OR COPYRIGHT HOLDERS BE LIABLE FOR ANY CLAIM, DAMAGES OR OTHER
 * LIABILITY, WHETHER IN AN ACTION OF CONTRACT, TORT OR OTHERWISE, ARISING FROM,
 * OUT OF OR IN CONNECTION WITH THE SOFTWARE OR THE USE OR OTHER DEALINGS IN
 * THE SOFTWARE.
 */

#include "qemu/osdep.h"
#include "qapi/error.h"
#include "qemu/cutils.h"
#include "qemu/error-report.h"
#include "block/block_int.h"
#include "qemu/module.h"
#include "qemu/option.h"
#include "trace.h"
#include "block/thread-pool.h"
#include "qemu/iov.h"
#include "block/raw-aio.h"
#include "qapi/qmp/qdict.h"
#include "qapi/qmp/qstring.h"

#include "scsi/pr-manager.h"
#include "scsi/constants.h"

#if defined(__APPLE__) && (__MACH__)
#include <paths.h>
#include <sys/param.h>
#include <IOKit/IOKitLib.h>
#include <IOKit/IOBSD.h>
#include <IOKit/storage/IOMediaBSDClient.h>
#include <IOKit/storage/IOMedia.h>
#include <IOKit/storage/IOCDMedia.h>
//#include <IOKit/storage/IOCDTypes.h>
#include <IOKit/storage/IODVDMedia.h>
#include <CoreFoundation/CoreFoundation.h>
#endif

#ifdef __sun__
#define _POSIX_PTHREAD_SEMANTICS 1
#include <sys/dkio.h>
#endif
#ifdef __linux__
#include <sys/ioctl.h>
#include <sys/param.h>
#include <linux/cdrom.h>
#include <linux/fd.h>
#include <linux/fs.h>
#include <linux/hdreg.h>
#include <scsi/sg.h>
#ifdef __s390__
#include <asm/dasd.h>
#endif
#ifndef FS_NOCOW_FL
#define FS_NOCOW_FL                     0x00800000 /* Do not cow file */
#endif
#endif
#if defined(CONFIG_FALLOCATE_PUNCH_HOLE) || defined(CONFIG_FALLOCATE_ZERO_RANGE)
#include <linux/falloc.h>
#endif
#if defined (__FreeBSD__) || defined(__FreeBSD_kernel__)
#include <sys/disk.h>
#include <sys/cdio.h>
#endif

#ifdef __OpenBSD__
#include <sys/ioctl.h>
#include <sys/disklabel.h>
#include <sys/dkio.h>
#endif

#ifdef __NetBSD__
#include <sys/ioctl.h>
#include <sys/disklabel.h>
#include <sys/dkio.h>
#include <sys/disk.h>
#endif

#ifdef __DragonFly__
#include <sys/ioctl.h>
#include <sys/diskslice.h>
#endif

#ifdef CONFIG_XFS
#include <xfs/xfs.h>
#endif

//#define DEBUG_BLOCK

#ifdef DEBUG_BLOCK
# define DEBUG_BLOCK_PRINT 1
#else
# define DEBUG_BLOCK_PRINT 0
#endif
#define DPRINTF(fmt, ...) \
do { \
    if (DEBUG_BLOCK_PRINT) { \
        printf(fmt, ## __VA_ARGS__); \
    } \
} while (0)

/* OS X does not have O_DSYNC */
#ifndef O_DSYNC
#ifdef O_SYNC
#define O_DSYNC O_SYNC
#elif defined(O_FSYNC)
#define O_DSYNC O_FSYNC
#endif
#endif

/* Approximate O_DIRECT with O_DSYNC if O_DIRECT isn't available */
#ifndef O_DIRECT
#define O_DIRECT O_DSYNC
#endif

#define FTYPE_FILE   0
#define FTYPE_CD     1

#define MAX_BLOCKSIZE	4096

/* Posix file locking bytes. Libvirt takes byte 0, we start from higher bytes,
 * leaving a few more bytes for its future use. */
#define RAW_LOCK_PERM_BASE             100
#define RAW_LOCK_SHARED_BASE           200

typedef struct BDRVRawState {
    int fd;
    int lock_fd;
    bool use_lock;
    int type;
    int open_flags;
    size_t buf_align;

    /* The current permissions. */
    uint64_t perm;
    uint64_t shared_perm;

#ifdef CONFIG_XFS
    bool is_xfs:1;
#endif
    bool has_discard:1;
    bool has_write_zeroes:1;
    bool discard_zeroes:1;
    bool use_linux_aio:1;
    bool page_cache_inconsistent:1;
    bool has_fallocate;
    bool needs_alignment;

    PRManager *pr_mgr;
} BDRVRawState;

typedef struct BDRVRawReopenState {
    int fd;
    int open_flags;
} BDRVRawReopenState;

static int fd_open(BlockDriverState *bs);
static int64_t raw_getlength(BlockDriverState *bs);

typedef struct RawPosixAIOData {
    BlockDriverState *bs;
    int aio_fildes;
    union {
        struct iovec *aio_iov;
        void *aio_ioctl_buf;
    };
    int aio_niov;
    uint64_t aio_nbytes;
#define aio_ioctl_cmd   aio_nbytes /* for QEMU_AIO_IOCTL */
    off_t aio_offset;
    int aio_type;
} RawPosixAIOData;

#if defined(__FreeBSD__) || defined(__FreeBSD_kernel__)
static int cdrom_reopen(BlockDriverState *bs);
#endif

#if defined(__NetBSD__)
static int raw_normalize_devicepath(const char **filename)
{
    static char namebuf[PATH_MAX];
    const char *dp, *fname;
    struct stat sb;

    fname = *filename;
    dp = strrchr(fname, '/');
    if (lstat(fname, &sb) < 0) {
        fprintf(stderr, "%s: stat failed: %s\n",
            fname, strerror(errno));
        return -errno;
    }

    if (!S_ISBLK(sb.st_mode)) {
        return 0;
    }

    if (dp == NULL) {
        snprintf(namebuf, PATH_MAX, "r%s", fname);
    } else {
        snprintf(namebuf, PATH_MAX, "%.*s/r%s",
            (int)(dp - fname), fname, dp + 1);
    }
    fprintf(stderr, "%s is a block device", fname);
    *filename = namebuf;
    fprintf(stderr, ", using %s\n", *filename);

    return 0;
}
#else
static int raw_normalize_devicepath(const char **filename)
{
    return 0;
}
#endif

/*
 * Get logical block size via ioctl. On success store it in @sector_size_p.
 */
static int probe_logical_blocksize(int fd, unsigned int *sector_size_p)
{
    unsigned int sector_size;
    bool success = false;
    int i;

    errno = ENOTSUP;
    static const unsigned long ioctl_list[] = {
#ifdef BLKSSZGET
        BLKSSZGET,
#endif
#ifdef DKIOCGETBLOCKSIZE
        DKIOCGETBLOCKSIZE,
#endif
#ifdef DIOCGSECTORSIZE
        DIOCGSECTORSIZE,
#endif
    };

    /* Try a few ioctls to get the right size */
    for (i = 0; i < (int)ARRAY_SIZE(ioctl_list); i++) {
        if (ioctl(fd, ioctl_list[i], &sector_size) >= 0) {
            *sector_size_p = sector_size;
            success = true;
        }
    }

    return success ? 0 : -errno;
}

/**
 * Get physical block size of @fd.
 * On success, store it in @blk_size and return 0.
 * On failure, return -errno.
 */
static int probe_physical_blocksize(int fd, unsigned int *blk_size)
{
#ifdef BLKPBSZGET
    if (ioctl(fd, BLKPBSZGET, blk_size) < 0) {
        return -errno;
    }
    return 0;
#else
    return -ENOTSUP;
#endif
}

/* Check if read is allowed with given memory buffer and length.
 *
 * This function is used to check O_DIRECT memory buffer and request alignment.
 */
static bool raw_is_io_aligned(int fd, void *buf, size_t len)
{
    ssize_t ret = pread(fd, buf, len, 0);

    if (ret >= 0) {
        return true;
    }

#ifdef __linux__
    /* The Linux kernel returns EINVAL for misaligned O_DIRECT reads.  Ignore
     * other errors (e.g. real I/O error), which could happen on a failed
     * drive, since we only care about probing alignment.
     */
    if (errno != EINVAL) {
        return true;
    }
#endif

    return false;
}

static void raw_probe_alignment(BlockDriverState *bs, int fd, Error **errp)
{
    BDRVRawState *s = bs->opaque;
    char *buf;
    size_t max_align = MAX(MAX_BLOCKSIZE, getpagesize());

    /* For SCSI generic devices the alignment is not really used.
       With buffered I/O, we don't have any restrictions. */
    if (bdrv_is_sg(bs) || !s->needs_alignment) {
        bs->bl.request_alignment = 1;
        s->buf_align = 1;
        return;
    }

    bs->bl.request_alignment = 0;
    s->buf_align = 0;
    /* Let's try to use the logical blocksize for the alignment. */
    if (probe_logical_blocksize(fd, &bs->bl.request_alignment) < 0) {
        bs->bl.request_alignment = 0;
    }
#ifdef CONFIG_XFS
    if (s->is_xfs) {
        struct dioattr da;
        if (xfsctl(NULL, fd, XFS_IOC_DIOINFO, &da) >= 0) {
            bs->bl.request_alignment = da.d_miniosz;
            /* The kernel returns wrong information for d_mem */
            /* s->buf_align = da.d_mem; */
        }
    }
#endif

    /* If we could not get the sizes so far, we can only guess them */
    if (!s->buf_align) {
        size_t align;
        buf = qemu_memalign(max_align, 2 * max_align);
        for (align = 512; align <= max_align; align <<= 1) {
            if (raw_is_io_aligned(fd, buf + align, max_align)) {
                s->buf_align = align;
                break;
            }
        }
        qemu_vfree(buf);
    }

    if (!bs->bl.request_alignment) {
        size_t align;
        buf = qemu_memalign(s->buf_align, max_align);
        for (align = 512; align <= max_align; align <<= 1) {
            if (raw_is_io_aligned(fd, buf, align)) {
                bs->bl.request_alignment = align;
                break;
            }
        }
        qemu_vfree(buf);
    }

    if (!s->buf_align || !bs->bl.request_alignment) {
        error_setg(errp, "Could not find working O_DIRECT alignment");
        error_append_hint(errp, "Try cache.direct=off\n");
    }
}

static void raw_parse_flags(int bdrv_flags, int *open_flags)
{
    assert(open_flags != NULL);

    *open_flags |= O_BINARY;
    *open_flags &= ~O_ACCMODE;
    if (bdrv_flags & BDRV_O_RDWR) {
        *open_flags |= O_RDWR;
    } else {
        *open_flags |= O_RDONLY;
    }

    /* Use O_DSYNC for write-through caching, no flags for write-back caching,
     * and O_DIRECT for no caching. */
    if ((bdrv_flags & BDRV_O_NOCACHE)) {
        *open_flags |= O_DIRECT;
    }
}

static void raw_parse_filename(const char *filename, QDict *options,
                               Error **errp)
{
    bdrv_parse_filename_strip_prefix(filename, "file:", options);
}

static QemuOptsList raw_runtime_opts = {
    .name = "raw",
    .head = QTAILQ_HEAD_INITIALIZER(raw_runtime_opts.head),
    .desc = {
        {
            .name = "filename",
            .type = QEMU_OPT_STRING,
            .help = "File name of the image",
        },
        {
            .name = "aio",
            .type = QEMU_OPT_STRING,
            .help = "host AIO implementation (threads, native)",
        },
        {
            .name = "locking",
            .type = QEMU_OPT_STRING,
            .help = "file locking mode (on/off/auto, default: auto)",
        },
        {
            .name = "pr-manager",
            .type = QEMU_OPT_STRING,
            .help = "id of persistent reservation manager object (default: none)",
        },
        { /* end of list */ }
    },
};

static int raw_open_common(BlockDriverState *bs, QDict *options,
                           int bdrv_flags, int open_flags, Error **errp)
{
    BDRVRawState *s = bs->opaque;
    QemuOpts *opts;
    Error *local_err = NULL;
    const char *filename = NULL;
    const char *str;
    BlockdevAioOptions aio, aio_default;
    int fd, ret;
    struct stat st;
    OnOffAuto locking;

    opts = qemu_opts_create(&raw_runtime_opts, NULL, 0, &error_abort);
    qemu_opts_absorb_qdict(opts, options, &local_err);
    if (local_err) {
        error_propagate(errp, local_err);
        ret = -EINVAL;
        goto fail;
    }

    filename = qemu_opt_get(opts, "filename");

    ret = raw_normalize_devicepath(&filename);
    if (ret != 0) {
        error_setg_errno(errp, -ret, "Could not normalize device path");
        goto fail;
    }

    aio_default = (bdrv_flags & BDRV_O_NATIVE_AIO)
                  ? BLOCKDEV_AIO_OPTIONS_NATIVE
                  : BLOCKDEV_AIO_OPTIONS_THREADS;
    aio = qapi_enum_parse(&BlockdevAioOptions_lookup,
                          qemu_opt_get(opts, "aio"),
                          aio_default, &local_err);
    if (local_err) {
        error_propagate(errp, local_err);
        ret = -EINVAL;
        goto fail;
    }
    s->use_linux_aio = (aio == BLOCKDEV_AIO_OPTIONS_NATIVE);

    locking = qapi_enum_parse(&OnOffAuto_lookup,
                              qemu_opt_get(opts, "locking"),
                              ON_OFF_AUTO_AUTO, &local_err);
    if (local_err) {
        error_propagate(errp, local_err);
        ret = -EINVAL;
        goto fail;
    }
    switch (locking) {
    case ON_OFF_AUTO_ON:
        s->use_lock = true;
        if (!qemu_has_ofd_lock()) {
            fprintf(stderr,
                    "File lock requested but OFD locking syscall is "
                    "unavailable, falling back to POSIX file locks.\n"
                    "Due to the implementation, locks can be lost "
                    "unexpectedly.\n");
        }
        break;
    case ON_OFF_AUTO_OFF:
        s->use_lock = false;
        break;
    case ON_OFF_AUTO_AUTO:
        s->use_lock = qemu_has_ofd_lock();
        break;
    default:
        abort();
    }

    str = qemu_opt_get(opts, "pr-manager");
    if (str) {
        s->pr_mgr = pr_manager_lookup(str, &local_err);
        if (local_err) {
            error_propagate(errp, local_err);
            ret = -EINVAL;
            goto fail;
        }
    }

    s->open_flags = open_flags;
    raw_parse_flags(bdrv_flags, &s->open_flags);

    s->fd = -1;
    fd = qemu_open(filename, s->open_flags, 0644);
    if (fd < 0) {
        ret = -errno;
        error_setg_errno(errp, errno, "Could not open '%s'", filename);
        if (ret == -EROFS) {
            ret = -EACCES;
        }
        goto fail;
    }
    s->fd = fd;

    s->lock_fd = -1;
    if (s->use_lock) {
        fd = qemu_open(filename, s->open_flags);
        if (fd < 0) {
            ret = -errno;
            error_setg_errno(errp, errno, "Could not open '%s' for locking",
                             filename);
            qemu_close(s->fd);
            goto fail;
        }
        s->lock_fd = fd;
    }
    s->perm = 0;
    s->shared_perm = BLK_PERM_ALL;

#ifdef CONFIG_LINUX_AIO
     /* Currently Linux does AIO only for files opened with O_DIRECT */
    if (s->use_linux_aio && !(s->open_flags & O_DIRECT)) {
        error_setg(errp, "aio=native was specified, but it requires "
                         "cache.direct=on, which was not specified.");
        ret = -EINVAL;
        goto fail;
    }
#else
    if (s->use_linux_aio) {
        error_setg(errp, "aio=native was specified, but is not supported "
                         "in this build.");
        ret = -EINVAL;
        goto fail;
    }
#endif /* !defined(CONFIG_LINUX_AIO) */

    s->has_discard = true;
    s->has_write_zeroes = true;
    if ((bs->open_flags & BDRV_O_NOCACHE) != 0) {
        s->needs_alignment = true;
    }

    if (fstat(s->fd, &st) < 0) {
        ret = -errno;
        error_setg_errno(errp, errno, "Could not stat file");
        goto fail;
    }
    if (S_ISREG(st.st_mode)) {
        s->discard_zeroes = true;
        s->has_fallocate = true;
    }
    if (S_ISBLK(st.st_mode)) {
#ifdef BLKDISCARDZEROES
        unsigned int arg;
        if (ioctl(s->fd, BLKDISCARDZEROES, &arg) == 0 && arg) {
            s->discard_zeroes = true;
        }
#endif
#ifdef __linux__
        /* On Linux 3.10, BLKDISCARD leaves stale data in the page cache.  Do
         * not rely on the contents of discarded blocks unless using O_DIRECT.
         * Same for BLKZEROOUT.
         */
        if (!(bs->open_flags & BDRV_O_NOCACHE)) {
            s->discard_zeroes = false;
            s->has_write_zeroes = false;
        }
#endif
    }
#ifdef __FreeBSD__
    if (S_ISCHR(st.st_mode)) {
        /*
         * The file is a char device (disk), which on FreeBSD isn't behind
         * a pager, so force all requests to be aligned. This is needed
         * so QEMU makes sure all IO operations on the device are aligned
         * to sector size, or else FreeBSD will reject them with EINVAL.
         */
        s->needs_alignment = true;
    }
#endif

#ifdef CONFIG_XFS
    if (platform_test_xfs_fd(s->fd)) {
        s->is_xfs = true;
    }
#endif

    bs->supported_zero_flags = s->discard_zeroes ? BDRV_REQ_MAY_UNMAP : 0;
    ret = 0;
fail:
    if (filename && (bdrv_flags & BDRV_O_TEMPORARY)) {
        unlink(filename);
    }
    qemu_opts_del(opts);
    return ret;
}

static int raw_open(BlockDriverState *bs, QDict *options, int flags,
                    Error **errp)
{
    BDRVRawState *s = bs->opaque;

    s->type = FTYPE_FILE;
    return raw_open_common(bs, options, flags, 0, errp);
}

typedef enum {
    RAW_PL_PREPARE,
    RAW_PL_COMMIT,
    RAW_PL_ABORT,
} RawPermLockOp;

#define PERM_FOREACH(i) \
    for ((i) = 0; (1ULL << (i)) <= BLK_PERM_ALL; i++)

/* Lock bytes indicated by @perm_lock_bits and @shared_perm_lock_bits in the
 * file; if @unlock == true, also unlock the unneeded bytes.
 * @shared_perm_lock_bits is the mask of all permissions that are NOT shared.
 */
static int raw_apply_lock_bytes(BDRVRawState *s,
                                uint64_t perm_lock_bits,
                                uint64_t shared_perm_lock_bits,
                                bool unlock, Error **errp)
{
    int ret;
    int i;

    PERM_FOREACH(i) {
        int off = RAW_LOCK_PERM_BASE + i;
        if (perm_lock_bits & (1ULL << i)) {
            ret = qemu_lock_fd(s->lock_fd, off, 1, false);
            if (ret) {
                error_setg(errp, "Failed to lock byte %d", off);
                return ret;
            }
        } else if (unlock) {
            ret = qemu_unlock_fd(s->lock_fd, off, 1);
            if (ret) {
                error_setg(errp, "Failed to unlock byte %d", off);
                return ret;
            }
        }
    }
    PERM_FOREACH(i) {
        int off = RAW_LOCK_SHARED_BASE + i;
        if (shared_perm_lock_bits & (1ULL << i)) {
            ret = qemu_lock_fd(s->lock_fd, off, 1, false);
            if (ret) {
                error_setg(errp, "Failed to lock byte %d", off);
                return ret;
            }
        } else if (unlock) {
            ret = qemu_unlock_fd(s->lock_fd, off, 1);
            if (ret) {
                error_setg(errp, "Failed to unlock byte %d", off);
                return ret;
            }
        }
    }
    return 0;
}

/* Check "unshared" bytes implied by @perm and ~@shared_perm in the file. */
static int raw_check_lock_bytes(BDRVRawState *s,
                                uint64_t perm, uint64_t shared_perm,
                                Error **errp)
{
    int ret;
    int i;

    PERM_FOREACH(i) {
        int off = RAW_LOCK_SHARED_BASE + i;
        uint64_t p = 1ULL << i;
        if (perm & p) {
            ret = qemu_lock_fd_test(s->lock_fd, off, 1, true);
            if (ret) {
                char *perm_name = bdrv_perm_names(p);
                error_setg(errp,
                           "Failed to get \"%s\" lock",
                           perm_name);
                g_free(perm_name);
                error_append_hint(errp,
                                  "Is another process using the image?\n");
                return ret;
            }
        }
    }
    PERM_FOREACH(i) {
        int off = RAW_LOCK_PERM_BASE + i;
        uint64_t p = 1ULL << i;
        if (!(shared_perm & p)) {
            ret = qemu_lock_fd_test(s->lock_fd, off, 1, true);
            if (ret) {
                char *perm_name = bdrv_perm_names(p);
                error_setg(errp,
                           "Failed to get shared \"%s\" lock",
                           perm_name);
                g_free(perm_name);
                error_append_hint(errp,
                                  "Is another process using the image?\n");
                return ret;
            }
        }
    }
    return 0;
}

static int raw_handle_perm_lock(BlockDriverState *bs,
                                RawPermLockOp op,
                                uint64_t new_perm, uint64_t new_shared,
                                Error **errp)
{
    BDRVRawState *s = bs->opaque;
    int ret = 0;
    Error *local_err = NULL;

    if (!s->use_lock) {
        return 0;
    }

    if (bdrv_get_flags(bs) & BDRV_O_INACTIVE) {
        return 0;
    }

    assert(s->lock_fd > 0);

    switch (op) {
    case RAW_PL_PREPARE:
        ret = raw_apply_lock_bytes(s, s->perm | new_perm,
                                   ~s->shared_perm | ~new_shared,
                                   false, errp);
        if (!ret) {
            ret = raw_check_lock_bytes(s, new_perm, new_shared, errp);
            if (!ret) {
                return 0;
            }
        }
        op = RAW_PL_ABORT;
        /* fall through to unlock bytes. */
    case RAW_PL_ABORT:
        raw_apply_lock_bytes(s, s->perm, ~s->shared_perm, true, &local_err);
        if (local_err) {
            /* Theoretically the above call only unlocks bytes and it cannot
             * fail. Something weird happened, report it.
             */
            error_report_err(local_err);
        }
        break;
    case RAW_PL_COMMIT:
        raw_apply_lock_bytes(s, new_perm, ~new_shared, true, &local_err);
        if (local_err) {
            /* Theoretically the above call only unlocks bytes and it cannot
             * fail. Something weird happened, report it.
             */
            error_report_err(local_err);
        }
        break;
    }
    return ret;
}

static int raw_reopen_prepare(BDRVReopenState *state,
                              BlockReopenQueue *queue, Error **errp)
{
    BDRVRawState *s;
    BDRVRawReopenState *rs;
    int ret = 0;
    Error *local_err = NULL;

    assert(state != NULL);
    assert(state->bs != NULL);

    s = state->bs->opaque;

    state->opaque = g_new0(BDRVRawReopenState, 1);
    rs = state->opaque;

    if (s->type == FTYPE_CD) {
        rs->open_flags |= O_NONBLOCK;
    }

    raw_parse_flags(state->flags, &rs->open_flags);

    rs->fd = -1;

    int fcntl_flags = O_APPEND | O_NONBLOCK;
#ifdef O_NOATIME
    fcntl_flags |= O_NOATIME;
#endif

#ifdef O_ASYNC
    /* Not all operating systems have O_ASYNC, and those that don't
     * will not let us track the state into rs->open_flags (typically
     * you achieve the same effect with an ioctl, for example I_SETSIG
     * on Solaris). But we do not use O_ASYNC, so that's fine.
     */
    assert((s->open_flags & O_ASYNC) == 0);
#endif

    if ((rs->open_flags & ~fcntl_flags) == (s->open_flags & ~fcntl_flags)) {
        /* dup the original fd */
        rs->fd = qemu_dup(s->fd);
        if (rs->fd >= 0) {
            ret = fcntl_setfl(rs->fd, rs->open_flags);
            if (ret) {
                qemu_close(rs->fd);
                rs->fd = -1;
            }
        }
    }

    /* If we cannot use fcntl, or fcntl failed, fall back to qemu_open() */
    if (rs->fd == -1) {
        const char *normalized_filename = state->bs->filename;
        ret = raw_normalize_devicepath(&normalized_filename);
        if (ret < 0) {
            error_setg_errno(errp, -ret, "Could not normalize device path");
        } else {
            assert(!(rs->open_flags & O_CREAT));
            rs->fd = qemu_open(normalized_filename, rs->open_flags);
            if (rs->fd == -1) {
                error_setg_errno(errp, errno, "Could not reopen file");
                ret = -1;
            }
        }
    }

    /* Fail already reopen_prepare() if we can't get a working O_DIRECT
     * alignment with the new fd. */
    if (rs->fd != -1) {
        raw_probe_alignment(state->bs, rs->fd, &local_err);
        if (local_err) {
            qemu_close(rs->fd);
            rs->fd = -1;
            error_propagate(errp, local_err);
            ret = -EINVAL;
        }
    }

    return ret;
}

static void raw_reopen_commit(BDRVReopenState *state)
{
    BDRVRawReopenState *rs = state->opaque;
    BDRVRawState *s = state->bs->opaque;

    s->open_flags = rs->open_flags;

    qemu_close(s->fd);
    s->fd = rs->fd;

    g_free(state->opaque);
    state->opaque = NULL;
}


static void raw_reopen_abort(BDRVReopenState *state)
{
    BDRVRawReopenState *rs = state->opaque;

     /* nothing to do if NULL, we didn't get far enough */
    if (rs == NULL) {
        return;
    }

    if (rs->fd >= 0) {
        qemu_close(rs->fd);
        rs->fd = -1;
    }
    g_free(state->opaque);
    state->opaque = NULL;
}

static int hdev_get_max_transfer_length(BlockDriverState *bs, int fd)
{
#ifdef BLKSECTGET
    int max_bytes = 0;
    short max_sectors = 0;
    if (bs->sg && ioctl(fd, BLKSECTGET, &max_bytes) == 0) {
        return max_bytes;
    } else if (!bs->sg && ioctl(fd, BLKSECTGET, &max_sectors) == 0) {
        return max_sectors << BDRV_SECTOR_BITS;
    } else {
        return -errno;
    }
#else
    return -ENOSYS;
#endif
}

static int hdev_get_max_segments(const struct stat *st)
{
#ifdef CONFIG_LINUX
    char buf[32];
    const char *end;
    char *sysfspath;
    int ret;
    int fd = -1;
    long max_segments;

    sysfspath = g_strdup_printf("/sys/dev/block/%u:%u/queue/max_segments",
                                major(st->st_rdev), minor(st->st_rdev));
    fd = open(sysfspath, O_RDONLY);
    if (fd == -1) {
        ret = -errno;
        goto out;
    }
    do {
        ret = read(fd, buf, sizeof(buf) - 1);
    } while (ret == -1 && errno == EINTR);
    if (ret < 0) {
        ret = -errno;
        goto out;
    } else if (ret == 0) {
        ret = -EIO;
        goto out;
    }
    buf[ret] = 0;
    /* The file is ended with '\n', pass 'end' to accept that. */
    ret = qemu_strtol(buf, &end, 10, &max_segments);
    if (ret == 0 && end && *end == '\n') {
        ret = max_segments;
    }

out:
    if (fd != -1) {
        close(fd);
    }
    g_free(sysfspath);
    return ret;
#else
    return -ENOTSUP;
#endif
}

static void raw_refresh_limits(BlockDriverState *bs, Error **errp)
{
    BDRVRawState *s = bs->opaque;
    struct stat st;

    if (!fstat(s->fd, &st)) {
        if (S_ISBLK(st.st_mode) || S_ISCHR(st.st_mode)) {
            int ret = hdev_get_max_transfer_length(bs, s->fd);
            if (ret > 0 && ret <= BDRV_REQUEST_MAX_BYTES) {
                bs->bl.max_transfer = pow2floor(ret);
            }
            ret = hdev_get_max_segments(&st);
            if (ret > 0) {
                bs->bl.max_transfer = MIN(bs->bl.max_transfer,
                                          ret * getpagesize());
            }
        }
    }

    raw_probe_alignment(bs, s->fd, errp);
    bs->bl.min_mem_alignment = s->buf_align;
    bs->bl.opt_mem_alignment = MAX(s->buf_align, getpagesize());
}

static int check_for_dasd(int fd)
{
#ifdef BIODASDINFO2
    struct dasd_information2_t info = {0};

    return ioctl(fd, BIODASDINFO2, &info);
#else
    return -1;
#endif
}

/**
 * Try to get @bs's logical and physical block size.
 * On success, store them in @bsz and return zero.
 * On failure, return negative errno.
 */
static int hdev_probe_blocksizes(BlockDriverState *bs, BlockSizes *bsz)
{
    BDRVRawState *s = bs->opaque;
    int ret;

    /* If DASD, get blocksizes */
    if (check_for_dasd(s->fd) < 0) {
        return -ENOTSUP;
    }
    ret = probe_logical_blocksize(s->fd, &bsz->log);
    if (ret < 0) {
        return ret;
    }
    return probe_physical_blocksize(s->fd, &bsz->phys);
}

/**
 * Try to get @bs's geometry: cyls, heads, sectors.
 * On success, store them in @geo and return 0.
 * On failure return -errno.
 * (Allows block driver to assign default geometry values that guest sees)
 */
#ifdef __linux__
static int hdev_probe_geometry(BlockDriverState *bs, HDGeometry *geo)
{
    BDRVRawState *s = bs->opaque;
    struct hd_geometry ioctl_geo = {0};

    /* If DASD, get its geometry */
    if (check_for_dasd(s->fd) < 0) {
        return -ENOTSUP;
    }
    if (ioctl(s->fd, HDIO_GETGEO, &ioctl_geo) < 0) {
        return -errno;
    }
    /* HDIO_GETGEO may return success even though geo contains zeros
       (e.g. certain multipath setups) */
    if (!ioctl_geo.heads || !ioctl_geo.sectors || !ioctl_geo.cylinders) {
        return -ENOTSUP;
    }
    /* Do not return a geometry for partition */
    if (ioctl_geo.start != 0) {
        return -ENOTSUP;
    }
    geo->heads = ioctl_geo.heads;
    geo->sectors = ioctl_geo.sectors;
    geo->cylinders = ioctl_geo.cylinders;

    return 0;
}
#else /* __linux__ */
static int hdev_probe_geometry(BlockDriverState *bs, HDGeometry *geo)
{
    return -ENOTSUP;
}
#endif

static ssize_t handle_aiocb_ioctl(RawPosixAIOData *aiocb)
{
    int ret;

    ret = ioctl(aiocb->aio_fildes, aiocb->aio_ioctl_cmd, aiocb->aio_ioctl_buf);
    if (ret == -1) {
        return -errno;
    }

    return 0;
}

static ssize_t handle_aiocb_flush(RawPosixAIOData *aiocb)
{
    BDRVRawState *s = aiocb->bs->opaque;
    int ret;

    if (s->page_cache_inconsistent) {
        return -EIO;
    }

    ret = qemu_fdatasync(aiocb->aio_fildes);
    if (ret == -1) {
        /* There is no clear definition of the semantics of a failing fsync(),
         * so we may have to assume the worst. The sad truth is that this
         * assumption is correct for Linux. Some pages are now probably marked
         * clean in the page cache even though they are inconsistent with the
         * on-disk contents. The next fdatasync() call would succeed, but no
         * further writeback attempt will be made. We can't get back to a state
         * in which we know what is on disk (we would have to rewrite
         * everything that was touched since the last fdatasync() at least), so
         * make bdrv_flush() fail permanently. Given that the behaviour isn't
         * really defined, I have little hope that other OSes are doing better.
         *
         * Obviously, this doesn't affect O_DIRECT, which bypasses the page
         * cache. */
        if ((s->open_flags & O_DIRECT) == 0) {
            s->page_cache_inconsistent = true;
        }
        return -errno;
    }
    return 0;
}

#ifdef CONFIG_PREADV

static bool preadv_present = true;

static ssize_t
qemu_preadv(int fd, const struct iovec *iov, int nr_iov, off_t offset)
{
    return preadv(fd, iov, nr_iov, offset);
}

static ssize_t
qemu_pwritev(int fd, const struct iovec *iov, int nr_iov, off_t offset)
{
    return pwritev(fd, iov, nr_iov, offset);
}

#else

static bool preadv_present = false;

static ssize_t
qemu_preadv(int fd, const struct iovec *iov, int nr_iov, off_t offset)
{
    return -ENOSYS;
}

static ssize_t
qemu_pwritev(int fd, const struct iovec *iov, int nr_iov, off_t offset)
{
    return -ENOSYS;
}

#endif

static ssize_t handle_aiocb_rw_vector(RawPosixAIOData *aiocb)
{
    ssize_t len;

    do {
        if (aiocb->aio_type & QEMU_AIO_WRITE)
            len = qemu_pwritev(aiocb->aio_fildes,
                               aiocb->aio_iov,
                               aiocb->aio_niov,
                               aiocb->aio_offset);
         else
            len = qemu_preadv(aiocb->aio_fildes,
                              aiocb->aio_iov,
                              aiocb->aio_niov,
                              aiocb->aio_offset);
    } while (len == -1 && errno == EINTR);

    if (len == -1) {
        return -errno;
    }
    return len;
}

/*
 * Read/writes the data to/from a given linear buffer.
 *
 * Returns the number of bytes handles or -errno in case of an error. Short
 * reads are only returned if the end of the file is reached.
 */
static ssize_t handle_aiocb_rw_linear(RawPosixAIOData *aiocb, char *buf)
{
    ssize_t offset = 0;
    ssize_t len;

    while (offset < aiocb->aio_nbytes) {
        if (aiocb->aio_type & QEMU_AIO_WRITE) {
            len = pwrite(aiocb->aio_fildes,
                         (const char *)buf + offset,
                         aiocb->aio_nbytes - offset,
                         aiocb->aio_offset + offset);
        } else {
            len = pread(aiocb->aio_fildes,
                        buf + offset,
                        aiocb->aio_nbytes - offset,
                        aiocb->aio_offset + offset);
        }
        if (len == -1 && errno == EINTR) {
            continue;
        } else if (len == -1 && errno == EINVAL &&
                   (aiocb->bs->open_flags & BDRV_O_NOCACHE) &&
                   !(aiocb->aio_type & QEMU_AIO_WRITE) &&
                   offset > 0) {
            /* O_DIRECT pread() may fail with EINVAL when offset is unaligned
             * after a short read.  Assume that O_DIRECT short reads only occur
             * at EOF.  Therefore this is a short read, not an I/O error.
             */
            break;
        } else if (len == -1) {
            offset = -errno;
            break;
        } else if (len == 0) {
            break;
        }
        offset += len;
    }

    return offset;
}

static ssize_t handle_aiocb_rw(RawPosixAIOData *aiocb)
{
    ssize_t nbytes;
    char *buf;

    if (!(aiocb->aio_type & QEMU_AIO_MISALIGNED)) {
        /*
         * If there is just a single buffer, and it is properly aligned
         * we can just use plain pread/pwrite without any problems.
         */
        if (aiocb->aio_niov == 1) {
             return handle_aiocb_rw_linear(aiocb, aiocb->aio_iov->iov_base);
        }
        /*
         * We have more than one iovec, and all are properly aligned.
         *
         * Try preadv/pwritev first and fall back to linearizing the
         * buffer if it's not supported.
         */
        if (preadv_present) {
            nbytes = handle_aiocb_rw_vector(aiocb);
            if (nbytes == aiocb->aio_nbytes ||
                (nbytes < 0 && nbytes != -ENOSYS)) {
                return nbytes;
            }
            preadv_present = false;
        }

        /*
         * XXX(hch): short read/write.  no easy way to handle the reminder
         * using these interfaces.  For now retry using plain
         * pread/pwrite?
         */
    }

    /*
     * Ok, we have to do it the hard way, copy all segments into
     * a single aligned buffer.
     */
    buf = qemu_try_blockalign(aiocb->bs, aiocb->aio_nbytes);
    if (buf == NULL) {
        return -ENOMEM;
    }

    if (aiocb->aio_type & QEMU_AIO_WRITE) {
        char *p = buf;
        int i;

        for (i = 0; i < aiocb->aio_niov; ++i) {
            memcpy(p, aiocb->aio_iov[i].iov_base, aiocb->aio_iov[i].iov_len);
            p += aiocb->aio_iov[i].iov_len;
        }
        assert(p - buf == aiocb->aio_nbytes);
    }

    nbytes = handle_aiocb_rw_linear(aiocb, buf);
    if (!(aiocb->aio_type & QEMU_AIO_WRITE)) {
        char *p = buf;
        size_t count = aiocb->aio_nbytes, copy;
        int i;

        for (i = 0; i < aiocb->aio_niov && count; ++i) {
            copy = count;
            if (copy > aiocb->aio_iov[i].iov_len) {
                copy = aiocb->aio_iov[i].iov_len;
            }
            memcpy(aiocb->aio_iov[i].iov_base, p, copy);
            assert(count >= copy);
            p     += copy;
            count -= copy;
        }
        assert(count == 0);
    }
    qemu_vfree(buf);

    return nbytes;
}

#ifdef CONFIG_XFS
static int xfs_write_zeroes(BDRVRawState *s, int64_t offset, uint64_t bytes)
{
    struct xfs_flock64 fl;
    int err;

    memset(&fl, 0, sizeof(fl));
    fl.l_whence = SEEK_SET;
    fl.l_start = offset;
    fl.l_len = bytes;

    if (xfsctl(NULL, s->fd, XFS_IOC_ZERO_RANGE, &fl) < 0) {
        err = errno;
        DPRINTF("cannot write zero range (%s)\n", strerror(errno));
        return -err;
    }

    return 0;
}

static int xfs_discard(BDRVRawState *s, int64_t offset, uint64_t bytes)
{
    struct xfs_flock64 fl;
    int err;

    memset(&fl, 0, sizeof(fl));
    fl.l_whence = SEEK_SET;
    fl.l_start = offset;
    fl.l_len = bytes;

    if (xfsctl(NULL, s->fd, XFS_IOC_UNRESVSP64, &fl) < 0) {
        err = errno;
        DPRINTF("cannot punch hole (%s)\n", strerror(errno));
        return -err;
    }

    return 0;
}
#endif

static int translate_err(int err)
{
    if (err == -ENODEV || err == -ENOSYS || err == -EOPNOTSUPP ||
        err == -ENOTTY) {
        err = -ENOTSUP;
    }
    return err;
}

#ifdef CONFIG_FALLOCATE
static int do_fallocate(int fd, int mode, off_t offset, off_t len)
{
    do {
        if (fallocate(fd, mode, offset, len) == 0) {
            return 0;
        }
    } while (errno == EINTR);
    return translate_err(-errno);
}
#endif

static ssize_t handle_aiocb_write_zeroes_block(RawPosixAIOData *aiocb)
{
    int ret = -ENOTSUP;
    BDRVRawState *s = aiocb->bs->opaque;

    if (!s->has_write_zeroes) {
        return -ENOTSUP;
    }

#ifdef BLKZEROOUT
    do {
        uint64_t range[2] = { aiocb->aio_offset, aiocb->aio_nbytes };
        if (ioctl(aiocb->aio_fildes, BLKZEROOUT, range) == 0) {
            return 0;
        }
    } while (errno == EINTR);

    ret = translate_err(-errno);
#endif

    if (ret == -ENOTSUP) {
        s->has_write_zeroes = false;
    }
    return ret;
}

static ssize_t handle_aiocb_write_zeroes(RawPosixAIOData *aiocb)
{
#if defined(CONFIG_FALLOCATE) || defined(CONFIG_XFS)
    BDRVRawState *s = aiocb->bs->opaque;
#endif
#ifdef CONFIG_FALLOCATE
    int64_t len;
#endif

    if (aiocb->aio_type & QEMU_AIO_BLKDEV) {
        return handle_aiocb_write_zeroes_block(aiocb);
    }

#ifdef CONFIG_XFS
    if (s->is_xfs) {
        return xfs_write_zeroes(s, aiocb->aio_offset, aiocb->aio_nbytes);
    }
#endif

#ifdef CONFIG_FALLOCATE_ZERO_RANGE
    if (s->has_write_zeroes) {
        int ret = do_fallocate(s->fd, FALLOC_FL_ZERO_RANGE,
                               aiocb->aio_offset, aiocb->aio_nbytes);
        if (ret == 0 || ret != -ENOTSUP) {
            return ret;
        }
        s->has_write_zeroes = false;
    }
#endif

#ifdef CONFIG_FALLOCATE_PUNCH_HOLE
    if (s->has_discard && s->has_fallocate) {
        int ret = do_fallocate(s->fd,
                               FALLOC_FL_PUNCH_HOLE | FALLOC_FL_KEEP_SIZE,
                               aiocb->aio_offset, aiocb->aio_nbytes);
        if (ret == 0) {
            ret = do_fallocate(s->fd, 0, aiocb->aio_offset, aiocb->aio_nbytes);
            if (ret == 0 || ret != -ENOTSUP) {
                return ret;
            }
            s->has_fallocate = false;
        } else if (ret != -ENOTSUP) {
            return ret;
        } else {
            s->has_discard = false;
        }
    }
#endif

#ifdef CONFIG_FALLOCATE
    /* Last resort: we are trying to extend the file with zeroed data. This
     * can be done via fallocate(fd, 0) */
    len = bdrv_getlength(aiocb->bs);
    if (s->has_fallocate && len >= 0 && aiocb->aio_offset >= len) {
        int ret = do_fallocate(s->fd, 0, aiocb->aio_offset, aiocb->aio_nbytes);
        if (ret == 0 || ret != -ENOTSUP) {
            return ret;
        }
        s->has_fallocate = false;
    }
#endif

    return -ENOTSUP;
}

static ssize_t handle_aiocb_discard(RawPosixAIOData *aiocb)
{
    int ret = -EOPNOTSUPP;
    BDRVRawState *s = aiocb->bs->opaque;

    if (!s->has_discard) {
        return -ENOTSUP;
    }

    if (aiocb->aio_type & QEMU_AIO_BLKDEV) {
#ifdef BLKDISCARD
        do {
            uint64_t range[2] = { aiocb->aio_offset, aiocb->aio_nbytes };
            if (ioctl(aiocb->aio_fildes, BLKDISCARD, range) == 0) {
                return 0;
            }
        } while (errno == EINTR);

        ret = -errno;
#endif
    } else {
#ifdef CONFIG_XFS
        if (s->is_xfs) {
            return xfs_discard(s, aiocb->aio_offset, aiocb->aio_nbytes);
        }
#endif

#ifdef CONFIG_FALLOCATE_PUNCH_HOLE
        ret = do_fallocate(s->fd, FALLOC_FL_PUNCH_HOLE | FALLOC_FL_KEEP_SIZE,
                           aiocb->aio_offset, aiocb->aio_nbytes);
#endif
    }

    ret = translate_err(ret);
    if (ret == -ENOTSUP) {
        s->has_discard = false;
    }
    return ret;
}

static int aio_worker(void *arg)
{
    RawPosixAIOData *aiocb = arg;
    ssize_t ret = 0;

    switch (aiocb->aio_type & QEMU_AIO_TYPE_MASK) {
    case QEMU_AIO_READ:
        ret = handle_aiocb_rw(aiocb);
        if (ret >= 0 && ret < aiocb->aio_nbytes) {
            iov_memset(aiocb->aio_iov, aiocb->aio_niov, ret,
                      0, aiocb->aio_nbytes - ret);

            ret = aiocb->aio_nbytes;
        }
        if (ret == aiocb->aio_nbytes) {
            ret = 0;
        } else if (ret >= 0 && ret < aiocb->aio_nbytes) {
            ret = -EINVAL;
        }
        break;
    case QEMU_AIO_WRITE:
        ret = handle_aiocb_rw(aiocb);
        if (ret == aiocb->aio_nbytes) {
            ret = 0;
        } else if (ret >= 0 && ret < aiocb->aio_nbytes) {
            ret = -EINVAL;
        }
        break;
    case QEMU_AIO_FLUSH:
        ret = handle_aiocb_flush(aiocb);
        break;
    case QEMU_AIO_IOCTL:
        ret = handle_aiocb_ioctl(aiocb);
        break;
    case QEMU_AIO_DISCARD:
        ret = handle_aiocb_discard(aiocb);
        break;
    case QEMU_AIO_WRITE_ZEROES:
        ret = handle_aiocb_write_zeroes(aiocb);
        break;
    default:
        fprintf(stderr, "invalid aio request (0x%x)\n", aiocb->aio_type);
        ret = -EINVAL;
        break;
    }

    g_free(aiocb);
    return ret;
}

static int paio_submit_co(BlockDriverState *bs, int fd,
                          int64_t offset, QEMUIOVector *qiov,
                          int bytes, int type)
{
    RawPosixAIOData *acb = g_new(RawPosixAIOData, 1);
    ThreadPool *pool;

    acb->bs = bs;
    acb->aio_type = type;
    acb->aio_fildes = fd;

    acb->aio_nbytes = bytes;
    acb->aio_offset = offset;

    if (qiov) {
        acb->aio_iov = qiov->iov;
        acb->aio_niov = qiov->niov;
        assert(qiov->size == bytes);
    }

    trace_paio_submit_co(offset, bytes, type);
    pool = aio_get_thread_pool(bdrv_get_aio_context(bs));
    return thread_pool_submit_co(pool, aio_worker, acb);
}

static BlockAIOCB *paio_submit(BlockDriverState *bs, int fd,
        int64_t offset, QEMUIOVector *qiov, int bytes,
        BlockCompletionFunc *cb, void *opaque, int type)
{
    RawPosixAIOData *acb = g_new(RawPosixAIOData, 1);
    ThreadPool *pool;

    acb->bs = bs;
    acb->aio_type = type;
    acb->aio_fildes = fd;

    acb->aio_nbytes = bytes;
    acb->aio_offset = offset;

    if (qiov) {
        acb->aio_iov = qiov->iov;
        acb->aio_niov = qiov->niov;
        assert(qiov->size == acb->aio_nbytes);
    }

    trace_paio_submit(acb, opaque, offset, bytes, type);
    pool = aio_get_thread_pool(bdrv_get_aio_context(bs));
    return thread_pool_submit_aio(pool, aio_worker, acb, cb, opaque);
}

static int coroutine_fn raw_co_prw(BlockDriverState *bs, uint64_t offset,
                                   uint64_t bytes, QEMUIOVector *qiov, int type)
{
    BDRVRawState *s = bs->opaque;

    if (fd_open(bs) < 0)
        return -EIO;

    /*
     * Check if the underlying device requires requests to be aligned,
     * and if the request we are trying to submit is aligned or not.
     * If this is the case tell the low-level driver that it needs
     * to copy the buffer.
     */
    if (s->needs_alignment) {
        if (!bdrv_qiov_is_aligned(bs, qiov)) {
            type |= QEMU_AIO_MISALIGNED;
#ifdef CONFIG_LINUX_AIO
        } else if (s->use_linux_aio) {
            LinuxAioState *aio = aio_get_linux_aio(bdrv_get_aio_context(bs));
            assert(qiov->size == bytes);
            return laio_co_submit(bs, aio, s->fd, offset, qiov, type);
#endif
        }
    }

    return paio_submit_co(bs, s->fd, offset, qiov, bytes, type);
}

static int coroutine_fn raw_co_preadv(BlockDriverState *bs, uint64_t offset,
                                      uint64_t bytes, QEMUIOVector *qiov,
                                      int flags)
{
    return raw_co_prw(bs, offset, bytes, qiov, QEMU_AIO_READ);
}

static int coroutine_fn raw_co_pwritev(BlockDriverState *bs, uint64_t offset,
                                       uint64_t bytes, QEMUIOVector *qiov,
                                       int flags)
{
    assert(flags == 0);
    return raw_co_prw(bs, offset, bytes, qiov, QEMU_AIO_WRITE);
}

static void raw_aio_plug(BlockDriverState *bs)
{
#ifdef CONFIG_LINUX_AIO
    BDRVRawState *s = bs->opaque;
    if (s->use_linux_aio) {
        LinuxAioState *aio = aio_get_linux_aio(bdrv_get_aio_context(bs));
        laio_io_plug(bs, aio);
    }
#endif
}

static void raw_aio_unplug(BlockDriverState *bs)
{
#ifdef CONFIG_LINUX_AIO
    BDRVRawState *s = bs->opaque;
    if (s->use_linux_aio) {
        LinuxAioState *aio = aio_get_linux_aio(bdrv_get_aio_context(bs));
        laio_io_unplug(bs, aio);
    }
#endif
}

static BlockAIOCB *raw_aio_flush(BlockDriverState *bs,
        BlockCompletionFunc *cb, void *opaque)
{
    BDRVRawState *s = bs->opaque;

    if (fd_open(bs) < 0)
        return NULL;

    return paio_submit(bs, s->fd, 0, NULL, 0, cb, opaque, QEMU_AIO_FLUSH);
}

static void raw_close(BlockDriverState *bs)
{
    BDRVRawState *s = bs->opaque;

    if (s->fd >= 0) {
        qemu_close(s->fd);
        s->fd = -1;
    }
    if (s->lock_fd >= 0) {
        qemu_close(s->lock_fd);
        s->lock_fd = -1;
    }
}

/**
 * Truncates the given regular file @fd to @offset and, when growing, fills the
 * new space according to @prealloc.
 *
 * Returns: 0 on success, -errno on failure.
 */
static int raw_regular_truncate(int fd, int64_t offset, PreallocMode prealloc,
                                Error **errp)
{
    int result = 0;
    int64_t current_length = 0;
    char *buf = NULL;
    struct stat st;

    if (fstat(fd, &st) < 0) {
        result = -errno;
        error_setg_errno(errp, -result, "Could not stat file");
        return result;
    }

    current_length = st.st_size;
    if (current_length > offset && prealloc != PREALLOC_MODE_OFF) {
        error_setg(errp, "Cannot use preallocation for shrinking files");
        return -ENOTSUP;
    }

    switch (prealloc) {
#ifdef CONFIG_POSIX_FALLOCATE
    case PREALLOC_MODE_FALLOC:
        /*
         * Truncating before posix_fallocate() makes it about twice slower on
         * file systems that do not support fallocate(), trying to check if a
         * block is allocated before allocating it, so don't do that here.
         */
        if (offset != current_length) {
            result = -posix_fallocate(fd, current_length, offset - current_length);
            if (result != 0) {
                /* posix_fallocate() doesn't set errno. */
                error_setg_errno(errp, -result,
                                 "Could not preallocate new data");
            }
        } else {
            result = 0;
        }
        goto out;
#endif
    case PREALLOC_MODE_FULL:
    {
        int64_t num = 0, left = offset - current_length;

        /*
         * Knowing the final size from the beginning could allow the file
         * system driver to do less allocations and possibly avoid
         * fragmentation of the file.
         */
        if (ftruncate(fd, offset) != 0) {
            result = -errno;
            error_setg_errno(errp, -result, "Could not resize file");
            goto out;
        }

        buf = g_malloc0(65536);

        result = lseek(fd, current_length, SEEK_SET);
        if (result < 0) {
            result = -errno;
            error_setg_errno(errp, -result,
                             "Failed to seek to the old end of file");
            goto out;
        }

        while (left > 0) {
            num = MIN(left, 65536);
            result = write(fd, buf, num);
            if (result < 0) {
                result = -errno;
                error_setg_errno(errp, -result,
                                 "Could not write zeros for preallocation");
                goto out;
            }
            left -= result;
        }
        if (result >= 0) {
            result = fsync(fd);
            if (result < 0) {
                result = -errno;
                error_setg_errno(errp, -result,
                                 "Could not flush file to disk");
                goto out;
            }
        }
        goto out;
    }
    case PREALLOC_MODE_OFF:
        if (ftruncate(fd, offset) != 0) {
            result = -errno;
            error_setg_errno(errp, -result, "Could not resize file");
        }
        return result;
    default:
        result = -ENOTSUP;
        error_setg(errp, "Unsupported preallocation mode: %s",
                   PreallocMode_str(prealloc));
        return result;
    }

out:
    if (result < 0) {
        if (ftruncate(fd, current_length) < 0) {
            error_report("Failed to restore old file length: %s",
                         strerror(errno));
        }
    }

    g_free(buf);
    return result;
}

static int raw_truncate(BlockDriverState *bs, int64_t offset,
                        PreallocMode prealloc, Error **errp)
{
    BDRVRawState *s = bs->opaque;
    struct stat st;
    int ret;

    if (fstat(s->fd, &st)) {
        ret = -errno;
        error_setg_errno(errp, -ret, "Failed to fstat() the file");
        return ret;
    }

    if (S_ISREG(st.st_mode)) {
        return raw_regular_truncate(s->fd, offset, prealloc, errp);
    }

    if (prealloc != PREALLOC_MODE_OFF) {
        error_setg(errp, "Preallocation mode '%s' unsupported for this "
                   "non-regular file", PreallocMode_str(prealloc));
        return -ENOTSUP;
    }

    if (S_ISCHR(st.st_mode) || S_ISBLK(st.st_mode)) {
        if (offset > raw_getlength(bs)) {
            error_setg(errp, "Cannot grow device files");
            return -EINVAL;
        }
    } else {
        error_setg(errp, "Resizing this file is not supported");
        return -ENOTSUP;
    }

    return 0;
}

#ifdef __OpenBSD__
static int64_t raw_getlength(BlockDriverState *bs)
{
    BDRVRawState *s = bs->opaque;
    int fd = s->fd;
    struct stat st;

    if (fstat(fd, &st))
        return -errno;
    if (S_ISCHR(st.st_mode) || S_ISBLK(st.st_mode)) {
        struct disklabel dl;

        if (ioctl(fd, DIOCGDINFO, &dl))
            return -errno;
        return (uint64_t)dl.d_secsize *
            dl.d_partitions[DISKPART(st.st_rdev)].p_size;
    } else
        return st.st_size;
}
#elif defined(__NetBSD__)
static int64_t raw_getlength(BlockDriverState *bs)
{
    BDRVRawState *s = bs->opaque;
    int fd = s->fd;
    struct stat st;

    if (fstat(fd, &st))
        return -errno;
    if (S_ISCHR(st.st_mode) || S_ISBLK(st.st_mode)) {
        struct dkwedge_info dkw;

        if (ioctl(fd, DIOCGWEDGEINFO, &dkw) != -1) {
            return dkw.dkw_size * 512;
        } else {
            struct disklabel dl;

            if (ioctl(fd, DIOCGDINFO, &dl))
                return -errno;
            return (uint64_t)dl.d_secsize *
                dl.d_partitions[DISKPART(st.st_rdev)].p_size;
        }
    } else
        return st.st_size;
}
#elif defined(__sun__)
static int64_t raw_getlength(BlockDriverState *bs)
{
    BDRVRawState *s = bs->opaque;
    struct dk_minfo minfo;
    int ret;
    int64_t size;

    ret = fd_open(bs);
    if (ret < 0) {
        return ret;
    }

    /*
     * Use the DKIOCGMEDIAINFO ioctl to read the size.
     */
    ret = ioctl(s->fd, DKIOCGMEDIAINFO, &minfo);
    if (ret != -1) {
        return minfo.dki_lbsize * minfo.dki_capacity;
    }

    /*
     * There are reports that lseek on some devices fails, but
     * irc discussion said that contingency on contingency was overkill.
     */
    size = lseek(s->fd, 0, SEEK_END);
    if (size < 0) {
        return -errno;
    }
    return size;
}
#elif defined(CONFIG_BSD)
static int64_t raw_getlength(BlockDriverState *bs)
{
    BDRVRawState *s = bs->opaque;
    int fd = s->fd;
    int64_t size;
    struct stat sb;
#if defined (__FreeBSD__) || defined(__FreeBSD_kernel__)
    int reopened = 0;
#endif
    int ret;

    ret = fd_open(bs);
    if (ret < 0)
        return ret;

#if defined (__FreeBSD__) || defined(__FreeBSD_kernel__)
again:
#endif
    if (!fstat(fd, &sb) && (S_IFCHR & sb.st_mode)) {
#ifdef DIOCGMEDIASIZE
	if (ioctl(fd, DIOCGMEDIASIZE, (off_t *)&size))
#elif defined(DIOCGPART)
        {
                struct partinfo pi;
                if (ioctl(fd, DIOCGPART, &pi) == 0)
                        size = pi.media_size;
                else
                        size = 0;
        }
        if (size == 0)
#endif
#if defined(__APPLE__) && defined(__MACH__)
        {
            uint64_t sectors = 0;
            uint32_t sector_size = 0;

            if (ioctl(fd, DKIOCGETBLOCKCOUNT, &sectors) == 0
               && ioctl(fd, DKIOCGETBLOCKSIZE, &sector_size) == 0) {
                size = sectors * sector_size;
            } else {
                size = lseek(fd, 0LL, SEEK_END);
                if (size < 0) {
                    return -errno;
                }
            }
        }
#else
        size = lseek(fd, 0LL, SEEK_END);
        if (size < 0) {
            return -errno;
        }
#endif
#if defined(__FreeBSD__) || defined(__FreeBSD_kernel__)
        switch(s->type) {
        case FTYPE_CD:
            /* XXX FreeBSD acd returns UINT_MAX sectors for an empty drive */
            if (size == 2048LL * (unsigned)-1)
                size = 0;
            /* XXX no disc?  maybe we need to reopen... */
            if (size <= 0 && !reopened && cdrom_reopen(bs) >= 0) {
                reopened = 1;
                goto again;
            }
        }
#endif
    } else {
        size = lseek(fd, 0, SEEK_END);
        if (size < 0) {
            return -errno;
        }
    }
    return size;
}
#else
static int64_t raw_getlength(BlockDriverState *bs)
{
    BDRVRawState *s = bs->opaque;
    int ret;
    int64_t size;

    ret = fd_open(bs);
    if (ret < 0) {
        return ret;
    }

    size = lseek(s->fd, 0, SEEK_END);
    if (size < 0) {
        return -errno;
    }
    return size;
}
#endif

static int64_t raw_get_allocated_file_size(BlockDriverState *bs)
{
    struct stat st;
    BDRVRawState *s = bs->opaque;

    if (fstat(s->fd, &st) < 0) {
        return -errno;
    }
    return (int64_t)st.st_blocks * 512;
}

static int raw_co_create(BlockdevCreateOptions *options, Error **errp)
{
    BlockdevCreateOptionsFile *file_opts;
    int fd;
    int result = 0;

    /* Validate options and set default values */
    assert(options->driver == BLOCKDEV_DRIVER_FILE);
    file_opts = &options->u.file;

<<<<<<< HEAD
    /* Read out options */
    total_size = ROUND_UP(qemu_opt_get_size_del(opts, BLOCK_OPT_SIZE, 0),
                          BDRV_SECTOR_SIZE);
    nocow = qemu_opt_get_bool(opts, BLOCK_OPT_NOCOW, false);
    //取preallocation模式
    buf = qemu_opt_get_del(opts, BLOCK_OPT_PREALLOC);
    prealloc = qapi_enum_parse(&PreallocMode_lookup, buf,
                               PREALLOC_MODE_OFF, &local_err);
    g_free(buf);
    if (local_err) {
        error_propagate(errp, local_err);
        result = -EINVAL;
        goto out;
    }

    //打开文件
    fd = qemu_open(filename, O_RDWR | O_CREAT | O_TRUNC | O_BINARY,
=======
    if (!file_opts->has_nocow) {
        file_opts->nocow = false;
    }
    if (!file_opts->has_preallocation) {
        file_opts->preallocation = PREALLOC_MODE_OFF;
    }

    /* Create file */
    fd = qemu_open(file_opts->filename, O_RDWR | O_CREAT | O_TRUNC | O_BINARY,
>>>>>>> fb5fff15
                   0644);
    if (fd < 0) {
        result = -errno;
        error_setg_errno(errp, -result, "Could not create file");
        goto out;
    }

    if (file_opts->nocow) {
#ifdef __linux__
        /* Set NOCOW flag to solve performance issue on fs like btrfs.
         * This is an optimisation. The FS_IOC_SETFLAGS ioctl return value
         * will be ignored since any failure of this operation should not
         * block the left work.
         */
        int attr;
        if (ioctl(fd, FS_IOC_GETFLAGS, &attr) == 0) {
            attr |= FS_NOCOW_FL;
            ioctl(fd, FS_IOC_SETFLAGS, &attr);
        }
#endif
    }

<<<<<<< HEAD
    //按预分配方式来写文件
    result = raw_regular_truncate(fd, total_size, prealloc, errp);
=======
    result = raw_regular_truncate(fd, file_opts->size, file_opts->preallocation,
                                  errp);
>>>>>>> fb5fff15
    if (result < 0) {
        goto out_close;
    }

out_close:
    if (qemu_close(fd) != 0 && result == 0) {
        result = -errno;
        error_setg_errno(errp, -result, "Could not close the new file");
    }
out:
    return result;
}

static int coroutine_fn raw_co_create_opts(const char *filename, QemuOpts *opts,
                                           Error **errp)
{
    BlockdevCreateOptions options;
    int64_t total_size = 0;
    bool nocow = false;
    PreallocMode prealloc;
    char *buf = NULL;
    Error *local_err = NULL;

    /* Skip file: protocol prefix */
    strstart(filename, "file:", &filename);

    /* Read out options */
    total_size = ROUND_UP(qemu_opt_get_size_del(opts, BLOCK_OPT_SIZE, 0),
                          BDRV_SECTOR_SIZE);
    nocow = qemu_opt_get_bool(opts, BLOCK_OPT_NOCOW, false);
    buf = qemu_opt_get_del(opts, BLOCK_OPT_PREALLOC);
    prealloc = qapi_enum_parse(&PreallocMode_lookup, buf,
                               PREALLOC_MODE_OFF, &local_err);
    g_free(buf);
    if (local_err) {
        error_propagate(errp, local_err);
        return -EINVAL;
    }

    options = (BlockdevCreateOptions) {
        .driver     = BLOCKDEV_DRIVER_FILE,
        .u.file     = {
            .filename           = (char *) filename,
            .size               = total_size,
            .has_preallocation  = true,
            .preallocation      = prealloc,
            .has_nocow          = true,
            .nocow              = nocow,
        },
    };
    return raw_co_create(&options, errp);
}

/*
 * Find allocation range in @bs around offset @start.
 * May change underlying file descriptor's file offset.
 * If @start is not in a hole, store @start in @data, and the
 * beginning of the next hole in @hole, and return 0.
 * If @start is in a non-trailing hole, store @start in @hole and the
 * beginning of the next non-hole in @data, and return 0.
 * If @start is in a trailing hole or beyond EOF, return -ENXIO.
 * If we can't find out, return a negative errno other than -ENXIO.
 */
static int find_allocation(BlockDriverState *bs, off_t start,
                           off_t *data, off_t *hole)
{
#if defined SEEK_HOLE && defined SEEK_DATA
    BDRVRawState *s = bs->opaque;
    off_t offs;

    /*
     * SEEK_DATA cases:
     * D1. offs == start: start is in data
     * D2. offs > start: start is in a hole, next data at offs
     * D3. offs < 0, errno = ENXIO: either start is in a trailing hole
     *                              or start is beyond EOF
     *     If the latter happens, the file has been truncated behind
     *     our back since we opened it.  All bets are off then.
     *     Treating like a trailing hole is simplest.
     * D4. offs < 0, errno != ENXIO: we learned nothing
     */
    offs = lseek(s->fd, start, SEEK_DATA);
    if (offs < 0) {
        return -errno;          /* D3 or D4 */
    }
    assert(offs >= start);

    if (offs > start) {
        /* D2: in hole, next data at offs */
        *hole = start;
        *data = offs;
        return 0;
    }

    /* D1: in data, end not yet known */

    /*
     * SEEK_HOLE cases:
     * H1. offs == start: start is in a hole
     *     If this happens here, a hole has been dug behind our back
     *     since the previous lseek().
     * H2. offs > start: either start is in data, next hole at offs,
     *                   or start is in trailing hole, EOF at offs
     *     Linux treats trailing holes like any other hole: offs ==
     *     start.  Solaris seeks to EOF instead: offs > start (blech).
     *     If that happens here, a hole has been dug behind our back
     *     since the previous lseek().
     * H3. offs < 0, errno = ENXIO: start is beyond EOF
     *     If this happens, the file has been truncated behind our
     *     back since we opened it.  Treat it like a trailing hole.
     * H4. offs < 0, errno != ENXIO: we learned nothing
     *     Pretend we know nothing at all, i.e. "forget" about D1.
     */
    offs = lseek(s->fd, start, SEEK_HOLE);
    if (offs < 0) {
        return -errno;          /* D1 and (H3 or H4) */
    }
    assert(offs >= start);

    if (offs > start) {
        /*
         * D1 and H2: either in data, next hole at offs, or it was in
         * data but is now in a trailing hole.  In the latter case,
         * all bets are off.  Treating it as if it there was data all
         * the way to EOF is safe, so simply do that.
         */
        *data = start;
        *hole = offs;
        return 0;
    }

    /* D1 and H1 */
    return -EBUSY;
#else
    return -ENOTSUP;
#endif
}

/*
 * Returns the allocation status of the specified offset.
 *
 * The block layer guarantees 'offset' and 'bytes' are within bounds.
 *
 * 'pnum' is set to the number of bytes (including and immediately following
 * the specified offset) that are known to be in the same
 * allocated/unallocated state.
 *
 * 'bytes' is the max value 'pnum' should be set to.
 */
static int coroutine_fn raw_co_block_status(BlockDriverState *bs,
                                            bool want_zero,
                                            int64_t offset,
                                            int64_t bytes, int64_t *pnum,
                                            int64_t *map,
                                            BlockDriverState **file)
{
    off_t data = 0, hole = 0;
    int ret;

    ret = fd_open(bs);
    if (ret < 0) {
        return ret;
    }

    if (!want_zero) {
        *pnum = bytes;
        *map = offset;
        *file = bs;
        return BDRV_BLOCK_DATA | BDRV_BLOCK_OFFSET_VALID;
    }

    ret = find_allocation(bs, offset, &data, &hole);
    if (ret == -ENXIO) {
        /* Trailing hole */
        *pnum = bytes;
        ret = BDRV_BLOCK_ZERO;
    } else if (ret < 0) {
        /* No info available, so pretend there are no holes */
        *pnum = bytes;
        ret = BDRV_BLOCK_DATA;
    } else if (data == offset) {
        /* On a data extent, compute bytes to the end of the extent,
         * possibly including a partial sector at EOF. */
        *pnum = MIN(bytes, hole - offset);
        ret = BDRV_BLOCK_DATA;
    } else {
        /* On a hole, compute bytes to the beginning of the next extent.  */
        assert(hole == offset);
        *pnum = MIN(bytes, data - offset);
        ret = BDRV_BLOCK_ZERO;
    }
    *map = offset;
    *file = bs;
    return ret | BDRV_BLOCK_OFFSET_VALID;
}

static coroutine_fn BlockAIOCB *raw_aio_pdiscard(BlockDriverState *bs,
    int64_t offset, int bytes,
    BlockCompletionFunc *cb, void *opaque)
{
    BDRVRawState *s = bs->opaque;

    return paio_submit(bs, s->fd, offset, NULL, bytes,
                       cb, opaque, QEMU_AIO_DISCARD);
}

static int coroutine_fn raw_co_pwrite_zeroes(
    BlockDriverState *bs, int64_t offset,
    int bytes, BdrvRequestFlags flags)
{
    BDRVRawState *s = bs->opaque;

    if (!(flags & BDRV_REQ_MAY_UNMAP)) {
        return paio_submit_co(bs, s->fd, offset, NULL, bytes,
                              QEMU_AIO_WRITE_ZEROES);
    } else if (s->discard_zeroes) {
        return paio_submit_co(bs, s->fd, offset, NULL, bytes,
                              QEMU_AIO_DISCARD);
    }
    return -ENOTSUP;
}

static int raw_get_info(BlockDriverState *bs, BlockDriverInfo *bdi)
{
    BDRVRawState *s = bs->opaque;

    bdi->unallocated_blocks_are_zero = s->discard_zeroes;
    return 0;
}

static QemuOptsList raw_create_opts = {
    .name = "raw-create-opts",
    .head = QTAILQ_HEAD_INITIALIZER(raw_create_opts.head),
    .desc = {
        {
            .name = BLOCK_OPT_SIZE,
            .type = QEMU_OPT_SIZE,
            .help = "Virtual disk size"
        },
        {
            .name = BLOCK_OPT_NOCOW,
            .type = QEMU_OPT_BOOL,
            .help = "Turn off copy-on-write (valid only on btrfs)"
        },
        {
            .name = BLOCK_OPT_PREALLOC,
            .type = QEMU_OPT_STRING,
            .help = "Preallocation mode (allowed values: off, falloc, full)"
        },
        { /* end of list */ }
    }
};

static int raw_check_perm(BlockDriverState *bs, uint64_t perm, uint64_t shared,
                          Error **errp)
{
    return raw_handle_perm_lock(bs, RAW_PL_PREPARE, perm, shared, errp);
}

static void raw_set_perm(BlockDriverState *bs, uint64_t perm, uint64_t shared)
{
    BDRVRawState *s = bs->opaque;
    raw_handle_perm_lock(bs, RAW_PL_COMMIT, perm, shared, NULL);
    s->perm = perm;
    s->shared_perm = shared;
}

static void raw_abort_perm_update(BlockDriverState *bs)
{
    raw_handle_perm_lock(bs, RAW_PL_ABORT, 0, 0, NULL);
}

//raw的协议驱动
BlockDriver bdrv_file = {
    .format_name = "file",
    .protocol_name = "file",
    .instance_size = sizeof(BDRVRawState),
    .bdrv_needs_filename = true,
    .bdrv_probe = NULL, /* no probe for protocols */
    .bdrv_parse_filename = raw_parse_filename,
    .bdrv_file_open = raw_open,
    .bdrv_reopen_prepare = raw_reopen_prepare,
    .bdrv_reopen_commit = raw_reopen_commit,
    .bdrv_reopen_abort = raw_reopen_abort,
    .bdrv_close = raw_close,
<<<<<<< HEAD
    .bdrv_create = raw_create,//块设备创建
=======
    .bdrv_co_create = raw_co_create,
    .bdrv_co_create_opts = raw_co_create_opts,
>>>>>>> fb5fff15
    .bdrv_has_zero_init = bdrv_has_zero_init_1,
    .bdrv_co_block_status = raw_co_block_status,
    .bdrv_co_pwrite_zeroes = raw_co_pwrite_zeroes,

    .bdrv_co_preadv         = raw_co_preadv,
    .bdrv_co_pwritev        = raw_co_pwritev,
    .bdrv_aio_flush = raw_aio_flush,
    .bdrv_aio_pdiscard = raw_aio_pdiscard,
    .bdrv_refresh_limits = raw_refresh_limits,
    .bdrv_io_plug = raw_aio_plug,
    .bdrv_io_unplug = raw_aio_unplug,

    .bdrv_truncate = raw_truncate,
    .bdrv_getlength = raw_getlength,
    .bdrv_get_info = raw_get_info,
    .bdrv_get_allocated_file_size
                        = raw_get_allocated_file_size,
    .bdrv_check_perm = raw_check_perm,
    .bdrv_set_perm   = raw_set_perm,
    .bdrv_abort_perm_update = raw_abort_perm_update,
    .create_opts = &raw_create_opts,
};

/***********************************************/
/* host device */

#if defined(__APPLE__) && defined(__MACH__)
static kern_return_t GetBSDPath(io_iterator_t mediaIterator, char *bsdPath,
                                CFIndex maxPathSize, int flags);
static char *FindEjectableOpticalMedia(io_iterator_t *mediaIterator)
{
    kern_return_t kernResult = KERN_FAILURE;
    mach_port_t     masterPort;
    CFMutableDictionaryRef  classesToMatch;
    const char *matching_array[] = {kIODVDMediaClass, kIOCDMediaClass};
    char *mediaType = NULL;

    kernResult = IOMasterPort( MACH_PORT_NULL, &masterPort );
    if ( KERN_SUCCESS != kernResult ) {
        printf( "IOMasterPort returned %d\n", kernResult );
    }

    int index;
    for (index = 0; index < ARRAY_SIZE(matching_array); index++) {
        classesToMatch = IOServiceMatching(matching_array[index]);
        if (classesToMatch == NULL) {
            error_report("IOServiceMatching returned NULL for %s",
                         matching_array[index]);
            continue;
        }
        CFDictionarySetValue(classesToMatch, CFSTR(kIOMediaEjectableKey),
                             kCFBooleanTrue);
        kernResult = IOServiceGetMatchingServices(masterPort, classesToMatch,
                                                  mediaIterator);
        if (kernResult != KERN_SUCCESS) {
            error_report("Note: IOServiceGetMatchingServices returned %d",
                         kernResult);
            continue;
        }

        /* If a match was found, leave the loop */
        if (*mediaIterator != 0) {
            DPRINTF("Matching using %s\n", matching_array[index]);
            mediaType = g_strdup(matching_array[index]);
            break;
        }
    }
    return mediaType;
}

kern_return_t GetBSDPath(io_iterator_t mediaIterator, char *bsdPath,
                         CFIndex maxPathSize, int flags)
{
    io_object_t     nextMedia;
    kern_return_t   kernResult = KERN_FAILURE;
    *bsdPath = '\0';
    nextMedia = IOIteratorNext( mediaIterator );
    if ( nextMedia )
    {
        CFTypeRef   bsdPathAsCFString;
    bsdPathAsCFString = IORegistryEntryCreateCFProperty( nextMedia, CFSTR( kIOBSDNameKey ), kCFAllocatorDefault, 0 );
        if ( bsdPathAsCFString ) {
            size_t devPathLength;
            strcpy( bsdPath, _PATH_DEV );
            if (flags & BDRV_O_NOCACHE) {
                strcat(bsdPath, "r");
            }
            devPathLength = strlen( bsdPath );
            if ( CFStringGetCString( bsdPathAsCFString, bsdPath + devPathLength, maxPathSize - devPathLength, kCFStringEncodingASCII ) ) {
                kernResult = KERN_SUCCESS;
            }
            CFRelease( bsdPathAsCFString );
        }
        IOObjectRelease( nextMedia );
    }

    return kernResult;
}

/* Sets up a real cdrom for use in QEMU */
static bool setup_cdrom(char *bsd_path, Error **errp)
{
    int index, num_of_test_partitions = 2, fd;
    char test_partition[MAXPATHLEN];
    bool partition_found = false;

    /* look for a working partition */
    for (index = 0; index < num_of_test_partitions; index++) {
        snprintf(test_partition, sizeof(test_partition), "%ss%d", bsd_path,
                 index);
        fd = qemu_open(test_partition, O_RDONLY | O_BINARY | O_LARGEFILE);
        if (fd >= 0) {
            partition_found = true;
            qemu_close(fd);
            break;
        }
    }

    /* if a working partition on the device was not found */
    if (partition_found == false) {
        error_setg(errp, "Failed to find a working partition on disc");
    } else {
        DPRINTF("Using %s as optical disc\n", test_partition);
        pstrcpy(bsd_path, MAXPATHLEN, test_partition);
    }
    return partition_found;
}

/* Prints directions on mounting and unmounting a device */
static void print_unmounting_directions(const char *file_name)
{
    error_report("If device %s is mounted on the desktop, unmount"
                 " it first before using it in QEMU", file_name);
    error_report("Command to unmount device: diskutil unmountDisk %s",
                 file_name);
    error_report("Command to mount device: diskutil mountDisk %s", file_name);
}

#endif /* defined(__APPLE__) && defined(__MACH__) */

//接受两种情况'/dev/cdrom'开头的，得50分，如果是块设备或者字符设备，得100分
static int hdev_probe_device(const char *filename)
{
    struct stat st;

    /* allow a dedicated CD-ROM driver to match with a higher priority */
    if (strstart(filename, "/dev/cdrom", NULL))
        return 50;

    if (stat(filename, &st) >= 0 &&
            (S_ISCHR(st.st_mode) || S_ISBLK(st.st_mode))) {
        return 100;
    }

    return 0;
}

static int check_hdev_writable(BDRVRawState *s)
{
#if defined(BLKROGET)
    /* Linux block devices can be configured "read-only" using blockdev(8).
     * This is independent of device node permissions and therefore open(2)
     * with O_RDWR succeeds.  Actual writes fail with EPERM.
     *
     * bdrv_open() is supposed to fail if the disk is read-only.  Explicitly
     * check for read-only block devices so that Linux block devices behave
     * properly.
     */
    struct stat st;
    int readonly = 0;

    if (fstat(s->fd, &st)) {
        return -errno;
    }

    if (!S_ISBLK(st.st_mode)) {
        return 0;
    }

    if (ioctl(s->fd, BLKROGET, &readonly) < 0) {
        return -errno;
    }

    if (readonly) {
        return -EACCES;
    }
#endif /* defined(BLKROGET) */
    return 0;
}

static void hdev_parse_filename(const char *filename, QDict *options,
                                Error **errp)
{
    bdrv_parse_filename_strip_prefix(filename, "host_device:", options);
}

static bool hdev_is_sg(BlockDriverState *bs)
{

#if defined(__linux__)

    BDRVRawState *s = bs->opaque;
    struct stat st;
    struct sg_scsi_id scsiid;
    int sg_version;
    int ret;

    if (stat(bs->filename, &st) < 0 || !S_ISCHR(st.st_mode)) {
        return false;
    }

    ret = ioctl(s->fd, SG_GET_VERSION_NUM, &sg_version);
    if (ret < 0) {
        return false;
    }

    ret = ioctl(s->fd, SG_GET_SCSI_ID, &scsiid);
    if (ret >= 0) {
        DPRINTF("SG device found: type=%d, version=%d\n",
            scsiid.scsi_type, sg_version);
        return true;
    }

#endif

    return false;
}

static int hdev_open(BlockDriverState *bs, QDict *options, int flags,
                     Error **errp)
{
    BDRVRawState *s = bs->opaque;
    Error *local_err = NULL;
    int ret;

#if defined(__APPLE__) && defined(__MACH__)
    /*
     * Caution: while qdict_get_str() is fine, getting non-string types
     * would require more care.  When @options come from -blockdev or
     * blockdev_add, its members are typed according to the QAPI
     * schema, but when they come from -drive, they're all QString.
     */
    const char *filename = qdict_get_str(options, "filename");
    char bsd_path[MAXPATHLEN] = "";
    bool error_occurred = false;

    /* If using a real cdrom */
    if (strcmp(filename, "/dev/cdrom") == 0) {
        char *mediaType = NULL;
        kern_return_t ret_val;
        io_iterator_t mediaIterator = 0;

        mediaType = FindEjectableOpticalMedia(&mediaIterator);
        if (mediaType == NULL) {
            error_setg(errp, "Please make sure your CD/DVD is in the optical"
                       " drive");
            error_occurred = true;
            goto hdev_open_Mac_error;
        }

        ret_val = GetBSDPath(mediaIterator, bsd_path, sizeof(bsd_path), flags);
        if (ret_val != KERN_SUCCESS) {
            error_setg(errp, "Could not get BSD path for optical drive");
            error_occurred = true;
            goto hdev_open_Mac_error;
        }

        /* If a real optical drive was not found */
        if (bsd_path[0] == '\0') {
            error_setg(errp, "Failed to obtain bsd path for optical drive");
            error_occurred = true;
            goto hdev_open_Mac_error;
        }

        /* If using a cdrom disc and finding a partition on the disc failed */
        if (strncmp(mediaType, kIOCDMediaClass, 9) == 0 &&
            setup_cdrom(bsd_path, errp) == false) {
            print_unmounting_directions(bsd_path);
            error_occurred = true;
            goto hdev_open_Mac_error;
        }

        qdict_put_str(options, "filename", bsd_path);

hdev_open_Mac_error:
        g_free(mediaType);
        if (mediaIterator) {
            IOObjectRelease(mediaIterator);
        }
        if (error_occurred) {
            return -ENOENT;
        }
    }
#endif /* defined(__APPLE__) && defined(__MACH__) */

    s->type = FTYPE_FILE;

    ret = raw_open_common(bs, options, flags, 0, &local_err);
    if (ret < 0) {
        error_propagate(errp, local_err);
#if defined(__APPLE__) && defined(__MACH__)
        if (*bsd_path) {
            filename = bsd_path;
        }
        /* if a physical device experienced an error while being opened */
        if (strncmp(filename, "/dev/", 5) == 0) {
            print_unmounting_directions(filename);
        }
#endif /* defined(__APPLE__) && defined(__MACH__) */
        return ret;
    }

    /* Since this does ioctl the device must be already opened */
    bs->sg = hdev_is_sg(bs);

    if (flags & BDRV_O_RDWR) {
        ret = check_hdev_writable(s);
        if (ret < 0) {
            raw_close(bs);
            error_setg_errno(errp, -ret, "The device is not writable");
            return ret;
        }
    }

    return ret;
}

#if defined(__linux__)

static BlockAIOCB *hdev_aio_ioctl(BlockDriverState *bs,
        unsigned long int req, void *buf,
        BlockCompletionFunc *cb, void *opaque)
{
    BDRVRawState *s = bs->opaque;
    RawPosixAIOData *acb;
    ThreadPool *pool;

    if (fd_open(bs) < 0)
        return NULL;

    if (req == SG_IO && s->pr_mgr) {
        struct sg_io_hdr *io_hdr = buf;
        if (io_hdr->cmdp[0] == PERSISTENT_RESERVE_OUT ||
            io_hdr->cmdp[0] == PERSISTENT_RESERVE_IN) {
            return pr_manager_execute(s->pr_mgr, bdrv_get_aio_context(bs),
                                      s->fd, io_hdr, cb, opaque);
        }
    }

    acb = g_new(RawPosixAIOData, 1);
    acb->bs = bs;
    acb->aio_type = QEMU_AIO_IOCTL;
    acb->aio_fildes = s->fd;
    acb->aio_offset = 0;
    acb->aio_ioctl_buf = buf;
    acb->aio_ioctl_cmd = req;
    pool = aio_get_thread_pool(bdrv_get_aio_context(bs));
    return thread_pool_submit_aio(pool, aio_worker, acb, cb, opaque);
}
#endif /* linux */

static int fd_open(BlockDriverState *bs)
{
    BDRVRawState *s = bs->opaque;

    /* this is just to ensure s->fd is sane (its called by io ops) */
    if (s->fd >= 0)
        return 0;
    return -EIO;
}

static coroutine_fn BlockAIOCB *hdev_aio_pdiscard(BlockDriverState *bs,
    int64_t offset, int bytes,
    BlockCompletionFunc *cb, void *opaque)
{
    BDRVRawState *s = bs->opaque;

    if (fd_open(bs) < 0) {
        return NULL;
    }
    return paio_submit(bs, s->fd, offset, NULL, bytes,
                       cb, opaque, QEMU_AIO_DISCARD|QEMU_AIO_BLKDEV);
}

static coroutine_fn int hdev_co_pwrite_zeroes(BlockDriverState *bs,
    int64_t offset, int bytes, BdrvRequestFlags flags)
{
    BDRVRawState *s = bs->opaque;
    int rc;

    rc = fd_open(bs);
    if (rc < 0) {
        return rc;
    }
    if (!(flags & BDRV_REQ_MAY_UNMAP)) {
        return paio_submit_co(bs, s->fd, offset, NULL, bytes,
                              QEMU_AIO_WRITE_ZEROES|QEMU_AIO_BLKDEV);
    } else if (s->discard_zeroes) {
        return paio_submit_co(bs, s->fd, offset, NULL, bytes,
                              QEMU_AIO_DISCARD|QEMU_AIO_BLKDEV);
    }
    return -ENOTSUP;
}

<<<<<<< HEAD
//普通硬盘的块设备创建函数
static int hdev_create(const char *filename, QemuOpts *opts,
                       Error **errp)
=======
static int coroutine_fn hdev_co_create_opts(const char *filename, QemuOpts *opts,
                                            Error **errp)
>>>>>>> fb5fff15
{
    int fd;
    int ret = 0;
    struct stat stat_buf;
    int64_t total_size = 0;
    bool has_prefix;

    /* This function is used by both protocol block drivers and therefore either
     * of these prefixes may be given.
     * The return value has to be stored somewhere, otherwise this is an error
     * due to -Werror=unused-value. */
    has_prefix =
        strstart(filename, "host_device:", &filename) ||
        strstart(filename, "host_cdrom:" , &filename);

    (void)has_prefix;

    ret = raw_normalize_devicepath(&filename);
    if (ret < 0) {
        error_setg_errno(errp, -ret, "Could not normalize device path");
        return ret;
    }

    /* Read out options */
    total_size = ROUND_UP(qemu_opt_get_size_del(opts, BLOCK_OPT_SIZE, 0),
                          BDRV_SECTOR_SIZE);

    //打开文件
    fd = qemu_open(filename, O_WRONLY | O_BINARY);
    if (fd < 0) {
        ret = -errno;
        error_setg_errno(errp, -ret, "Could not open device");
        return ret;
    }

    //取文件状态
    if (fstat(fd, &stat_buf) < 0) {
        ret = -errno;
        error_setg_errno(errp, -ret, "Could not stat device");
    } else if (!S_ISBLK(stat_buf.st_mode) && !S_ISCHR(stat_buf.st_mode)) {
    	//不是块设备，不是自符设备，报错
        error_setg(errp,
                   "The given file is neither a block nor a character device");
        ret = -ENODEV;
    } else if (lseek(fd, 0, SEEK_END) < total_size) {
    	//如果文件现行大小小于total_size，则报错
        error_setg(errp, "Device is too small");
        ret = -ENOSPC;
    }

    if (!ret && total_size) {
        uint8_t buf[BDRV_SECTOR_SIZE] = { 0 };
        int64_t zero_size = MIN(BDRV_SECTOR_SIZE, total_size);
        if (lseek(fd, 0, SEEK_SET) == -1) {
            ret = -errno;
        } else {
            ret = qemu_write_full(fd, buf, zero_size);
            ret = ret == zero_size ? 0 : -errno;
        }
    }
    qemu_close(fd);
    return ret;
}

static BlockDriver bdrv_host_device = {
    .format_name        = "host_device",
    .protocol_name        = "host_device",
    .instance_size      = sizeof(BDRVRawState),
    .bdrv_needs_filename = true,
    .bdrv_probe_device  = hdev_probe_device,
    .bdrv_parse_filename = hdev_parse_filename,
    .bdrv_file_open     = hdev_open,
    .bdrv_close         = raw_close,
    .bdrv_reopen_prepare = raw_reopen_prepare,
    .bdrv_reopen_commit  = raw_reopen_commit,
    .bdrv_reopen_abort   = raw_reopen_abort,
    .bdrv_co_create_opts = hdev_co_create_opts,
    .create_opts         = &raw_create_opts,
    .bdrv_co_pwrite_zeroes = hdev_co_pwrite_zeroes,

    .bdrv_co_preadv         = raw_co_preadv,
    .bdrv_co_pwritev        = raw_co_pwritev,
    .bdrv_aio_flush	= raw_aio_flush,
    .bdrv_aio_pdiscard   = hdev_aio_pdiscard,
    .bdrv_refresh_limits = raw_refresh_limits,
    .bdrv_io_plug = raw_aio_plug,
    .bdrv_io_unplug = raw_aio_unplug,

    .bdrv_truncate      = raw_truncate,
    .bdrv_getlength	= raw_getlength,
    .bdrv_get_info = raw_get_info,
    .bdrv_get_allocated_file_size
                        = raw_get_allocated_file_size,
    .bdrv_check_perm = raw_check_perm,
    .bdrv_set_perm   = raw_set_perm,
    .bdrv_abort_perm_update = raw_abort_perm_update,
    .bdrv_probe_blocksizes = hdev_probe_blocksizes,
    .bdrv_probe_geometry = hdev_probe_geometry,

    /* generic scsi device */
#ifdef __linux__
    .bdrv_aio_ioctl     = hdev_aio_ioctl,
#endif
};

#if defined(__linux__) || defined(__FreeBSD__) || defined(__FreeBSD_kernel__)
static void cdrom_parse_filename(const char *filename, QDict *options,
                                 Error **errp)
{
    bdrv_parse_filename_strip_prefix(filename, "host_cdrom:", options);
}
#endif

#ifdef __linux__
static int cdrom_open(BlockDriverState *bs, QDict *options, int flags,
                      Error **errp)
{
    BDRVRawState *s = bs->opaque;

    s->type = FTYPE_CD;

    /* open will not fail even if no CD is inserted, so add O_NONBLOCK */
    return raw_open_common(bs, options, flags, O_NONBLOCK, errp);
}

//如果是cdrom,得100分
static int cdrom_probe_device(const char *filename)
{
    int fd, ret;
    int prio = 0;
    struct stat st;

    fd = qemu_open(filename, O_RDONLY | O_NONBLOCK);
    if (fd < 0) {
        goto out;
    }
    ret = fstat(fd, &st);
    if (ret == -1 || !S_ISBLK(st.st_mode)) {
        goto outc;
    }

    /* Attempt to detect via a CDROM specific ioctl */
    ret = ioctl(fd, CDROM_DRIVE_STATUS, CDSL_CURRENT);
    if (ret >= 0)
        prio = 100;

outc:
    qemu_close(fd);
out:
    return prio;
}

static bool cdrom_is_inserted(BlockDriverState *bs)
{
    BDRVRawState *s = bs->opaque;
    int ret;

    ret = ioctl(s->fd, CDROM_DRIVE_STATUS, CDSL_CURRENT);
    return ret == CDS_DISC_OK;
}

static void cdrom_eject(BlockDriverState *bs, bool eject_flag)
{
    BDRVRawState *s = bs->opaque;

    if (eject_flag) {
        if (ioctl(s->fd, CDROMEJECT, NULL) < 0)
            perror("CDROMEJECT");
    } else {
        if (ioctl(s->fd, CDROMCLOSETRAY, NULL) < 0)
            perror("CDROMEJECT");
    }
}

static void cdrom_lock_medium(BlockDriverState *bs, bool locked)
{
    BDRVRawState *s = bs->opaque;

    if (ioctl(s->fd, CDROM_LOCKDOOR, locked) < 0) {
        /*
         * Note: an error can happen if the distribution automatically
         * mounts the CD-ROM
         */
        /* perror("CDROM_LOCKDOOR"); */
    }
}

static BlockDriver bdrv_host_cdrom = {
    .format_name        = "host_cdrom",
    .protocol_name      = "host_cdrom",
    .instance_size      = sizeof(BDRVRawState),
    .bdrv_needs_filename = true,
    .bdrv_probe_device	= cdrom_probe_device,
    .bdrv_parse_filename = cdrom_parse_filename,
    .bdrv_file_open     = cdrom_open,
    .bdrv_close         = raw_close,
    .bdrv_reopen_prepare = raw_reopen_prepare,
    .bdrv_reopen_commit  = raw_reopen_commit,
    .bdrv_reopen_abort   = raw_reopen_abort,
    .bdrv_co_create_opts = hdev_co_create_opts,
    .create_opts         = &raw_create_opts,


    .bdrv_co_preadv         = raw_co_preadv,
    .bdrv_co_pwritev        = raw_co_pwritev,
    .bdrv_aio_flush	= raw_aio_flush,
    .bdrv_refresh_limits = raw_refresh_limits,
    .bdrv_io_plug = raw_aio_plug,
    .bdrv_io_unplug = raw_aio_unplug,

    .bdrv_truncate      = raw_truncate,
    .bdrv_getlength      = raw_getlength,
    .has_variable_length = true,
    .bdrv_get_allocated_file_size
                        = raw_get_allocated_file_size,

    /* removable device support */
    .bdrv_is_inserted   = cdrom_is_inserted,
    .bdrv_eject         = cdrom_eject,
    .bdrv_lock_medium   = cdrom_lock_medium,

    /* generic scsi device */
    .bdrv_aio_ioctl     = hdev_aio_ioctl,
};
#endif /* __linux__ */

#if defined (__FreeBSD__) || defined(__FreeBSD_kernel__)
static int cdrom_open(BlockDriverState *bs, QDict *options, int flags,
                      Error **errp)
{
    BDRVRawState *s = bs->opaque;
    Error *local_err = NULL;
    int ret;

    s->type = FTYPE_CD;

    ret = raw_open_common(bs, options, flags, 0, &local_err);
    if (ret) {
        error_propagate(errp, local_err);
        return ret;
    }

    /* make sure the door isn't locked at this time */
    ioctl(s->fd, CDIOCALLOW);
    return 0;
}

static int cdrom_probe_device(const char *filename)
{
    if (strstart(filename, "/dev/cd", NULL) ||
            strstart(filename, "/dev/acd", NULL))
        return 100;
    return 0;
}

static int cdrom_reopen(BlockDriverState *bs)
{
    BDRVRawState *s = bs->opaque;
    int fd;

    /*
     * Force reread of possibly changed/newly loaded disc,
     * FreeBSD seems to not notice sometimes...
     */
    if (s->fd >= 0)
        qemu_close(s->fd);
    fd = qemu_open(bs->filename, s->open_flags, 0644);
    if (fd < 0) {
        s->fd = -1;
        return -EIO;
    }
    s->fd = fd;

    /* make sure the door isn't locked at this time */
    ioctl(s->fd, CDIOCALLOW);
    return 0;
}

static bool cdrom_is_inserted(BlockDriverState *bs)
{
    return raw_getlength(bs) > 0;
}

static void cdrom_eject(BlockDriverState *bs, bool eject_flag)
{
    BDRVRawState *s = bs->opaque;

    if (s->fd < 0)
        return;

    (void) ioctl(s->fd, CDIOCALLOW);

    if (eject_flag) {
        if (ioctl(s->fd, CDIOCEJECT) < 0)
            perror("CDIOCEJECT");
    } else {
        if (ioctl(s->fd, CDIOCCLOSE) < 0)
            perror("CDIOCCLOSE");
    }

    cdrom_reopen(bs);
}

static void cdrom_lock_medium(BlockDriverState *bs, bool locked)
{
    BDRVRawState *s = bs->opaque;

    if (s->fd < 0)
        return;
    if (ioctl(s->fd, (locked ? CDIOCPREVENT : CDIOCALLOW)) < 0) {
        /*
         * Note: an error can happen if the distribution automatically
         * mounts the CD-ROM
         */
        /* perror("CDROM_LOCKDOOR"); */
    }
}

static BlockDriver bdrv_host_cdrom = {
    .format_name        = "host_cdrom",
    .protocol_name      = "host_cdrom",
    .instance_size      = sizeof(BDRVRawState),
    .bdrv_needs_filename = true,
    .bdrv_probe_device	= cdrom_probe_device,
    .bdrv_parse_filename = cdrom_parse_filename,
    .bdrv_file_open     = cdrom_open,
    .bdrv_close         = raw_close,
    .bdrv_reopen_prepare = raw_reopen_prepare,
    .bdrv_reopen_commit  = raw_reopen_commit,
    .bdrv_reopen_abort   = raw_reopen_abort,
    .bdrv_co_create_opts = hdev_co_create_opts,
    .create_opts        = &raw_create_opts,

    .bdrv_co_preadv         = raw_co_preadv,
    .bdrv_co_pwritev        = raw_co_pwritev,
    .bdrv_aio_flush	= raw_aio_flush,
    .bdrv_refresh_limits = raw_refresh_limits,
    .bdrv_io_plug = raw_aio_plug,
    .bdrv_io_unplug = raw_aio_unplug,

    .bdrv_truncate      = raw_truncate,
    .bdrv_getlength      = raw_getlength,
    .has_variable_length = true,
    .bdrv_get_allocated_file_size
                        = raw_get_allocated_file_size,

    /* removable device support */
    .bdrv_is_inserted   = cdrom_is_inserted,
    .bdrv_eject         = cdrom_eject,
    .bdrv_lock_medium   = cdrom_lock_medium,
};
#endif /* __FreeBSD__ */

static void bdrv_file_init(void)
{
    /*
     * Register all the drivers.  Note that order is important, the driver
     * registered last will get probed first.
     */
    bdrv_register(&bdrv_file);
    bdrv_register(&bdrv_host_device);
#ifdef __linux__
    bdrv_register(&bdrv_host_cdrom);
#endif
#if defined(__FreeBSD__) || defined(__FreeBSD_kernel__)
    bdrv_register(&bdrv_host_cdrom);
#endif
}

block_init(bdrv_file_init);<|MERGE_RESOLUTION|>--- conflicted
+++ resolved
@@ -1996,25 +1996,7 @@
     assert(options->driver == BLOCKDEV_DRIVER_FILE);
     file_opts = &options->u.file;
 
-<<<<<<< HEAD
-    /* Read out options */
-    total_size = ROUND_UP(qemu_opt_get_size_del(opts, BLOCK_OPT_SIZE, 0),
-                          BDRV_SECTOR_SIZE);
-    nocow = qemu_opt_get_bool(opts, BLOCK_OPT_NOCOW, false);
-    //取preallocation模式
-    buf = qemu_opt_get_del(opts, BLOCK_OPT_PREALLOC);
-    prealloc = qapi_enum_parse(&PreallocMode_lookup, buf,
-                               PREALLOC_MODE_OFF, &local_err);
-    g_free(buf);
-    if (local_err) {
-        error_propagate(errp, local_err);
-        result = -EINVAL;
-        goto out;
-    }
-
-    //打开文件
-    fd = qemu_open(filename, O_RDWR | O_CREAT | O_TRUNC | O_BINARY,
-=======
+
     if (!file_opts->has_nocow) {
         file_opts->nocow = false;
     }
@@ -2023,8 +2005,8 @@
     }
 
     /* Create file */
+    //打开文件
     fd = qemu_open(file_opts->filename, O_RDWR | O_CREAT | O_TRUNC | O_BINARY,
->>>>>>> fb5fff15
                    0644);
     if (fd < 0) {
         result = -errno;
@@ -2047,13 +2029,9 @@
 #endif
     }
 
-<<<<<<< HEAD
     //按预分配方式来写文件
-    result = raw_regular_truncate(fd, total_size, prealloc, errp);
-=======
     result = raw_regular_truncate(fd, file_opts->size, file_opts->preallocation,
                                   errp);
->>>>>>> fb5fff15
     if (result < 0) {
         goto out_close;
     }
@@ -2339,12 +2317,8 @@
     .bdrv_reopen_commit = raw_reopen_commit,
     .bdrv_reopen_abort = raw_reopen_abort,
     .bdrv_close = raw_close,
-<<<<<<< HEAD
-    .bdrv_create = raw_create,//块设备创建
-=======
-    .bdrv_co_create = raw_co_create,
+    .bdrv_co_create = raw_co_create,//块设备创建
     .bdrv_co_create_opts = raw_co_create_opts,
->>>>>>> fb5fff15
     .bdrv_has_zero_init = bdrv_has_zero_init_1,
     .bdrv_co_block_status = raw_co_block_status,
     .bdrv_co_pwrite_zeroes = raw_co_pwrite_zeroes,
@@ -2749,14 +2723,9 @@
     return -ENOTSUP;
 }
 
-<<<<<<< HEAD
 //普通硬盘的块设备创建函数
-static int hdev_create(const char *filename, QemuOpts *opts,
-                       Error **errp)
-=======
 static int coroutine_fn hdev_co_create_opts(const char *filename, QemuOpts *opts,
                                             Error **errp)
->>>>>>> fb5fff15
 {
     int fd;
     int ret = 0;
