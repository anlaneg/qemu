/*
 * Block driver for RAW files (posix)
 *
 * Copyright (c) 2006 Fabrice Bellard
 *
 * Permission is hereby granted, free of charge, to any person obtaining a copy
 * of this software and associated documentation files (the "Software"), to deal
 * in the Software without restriction, including without limitation the rights
 * to use, copy, modify, merge, publish, distribute, sublicense, and/or sell
 * copies of the Software, and to permit persons to whom the Software is
 * furnished to do so, subject to the following conditions:
 *
 * The above copyright notice and this permission notice shall be included in
 * all copies or substantial portions of the Software.
 *
 * THE SOFTWARE IS PROVIDED "AS IS", WITHOUT WARRANTY OF ANY KIND, EXPRESS OR
 * IMPLIED, INCLUDING BUT NOT LIMITED TO THE WARRANTIES OF MERCHANTABILITY,
 * FITNESS FOR A PARTICULAR PURPOSE AND NONINFRINGEMENT. IN NO EVENT SHALL
 * THE AUTHORS OR COPYRIGHT HOLDERS BE LIABLE FOR ANY CLAIM, DAMAGES OR OTHER
 * LIABILITY, WHETHER IN AN ACTION OF CONTRACT, TORT OR OTHERWISE, ARISING FROM,
 * OUT OF OR IN CONNECTION WITH THE SOFTWARE OR THE USE OR OTHER DEALINGS IN
 * THE SOFTWARE.
 */
#include "qemu/osdep.h"
#include "qapi/error.h"
#include "qemu/cutils.h"
#include "qemu/error-report.h"
#include "block/block_int.h"
#include "qemu/module.h"
#include "trace.h"
#include "block/thread-pool.h"
#include "qemu/iov.h"
#include "block/raw-aio.h"
#include "qapi/qmp/qstring.h"

#include "scsi/pr-manager.h"
#include "scsi/constants.h"

#if defined(__APPLE__) && (__MACH__)
#include <paths.h>
#include <sys/param.h>
#include <IOKit/IOKitLib.h>
#include <IOKit/IOBSD.h>
#include <IOKit/storage/IOMediaBSDClient.h>
#include <IOKit/storage/IOMedia.h>
#include <IOKit/storage/IOCDMedia.h>
//#include <IOKit/storage/IOCDTypes.h>
#include <IOKit/storage/IODVDMedia.h>
#include <CoreFoundation/CoreFoundation.h>
#endif

#ifdef __sun__
#define _POSIX_PTHREAD_SEMANTICS 1
#include <sys/dkio.h>
#endif
#ifdef __linux__
#include <sys/ioctl.h>
#include <sys/param.h>
#include <linux/cdrom.h>
#include <linux/fd.h>
#include <linux/fs.h>
#include <linux/hdreg.h>
#include <scsi/sg.h>
#ifdef __s390__
#include <asm/dasd.h>
#endif
#ifndef FS_NOCOW_FL
#define FS_NOCOW_FL                     0x00800000 /* Do not cow file */
#endif
#endif
#if defined(CONFIG_FALLOCATE_PUNCH_HOLE) || defined(CONFIG_FALLOCATE_ZERO_RANGE)
#include <linux/falloc.h>
#endif
#if defined (__FreeBSD__) || defined(__FreeBSD_kernel__)
#include <sys/disk.h>
#include <sys/cdio.h>
#endif

#ifdef __OpenBSD__
#include <sys/ioctl.h>
#include <sys/disklabel.h>
#include <sys/dkio.h>
#endif

#ifdef __NetBSD__
#include <sys/ioctl.h>
#include <sys/disklabel.h>
#include <sys/dkio.h>
#include <sys/disk.h>
#endif

#ifdef __DragonFly__
#include <sys/ioctl.h>
#include <sys/diskslice.h>
#endif

#ifdef CONFIG_XFS
#include <xfs/xfs.h>
#endif

//#define DEBUG_BLOCK

#ifdef DEBUG_BLOCK
# define DEBUG_BLOCK_PRINT 1
#else
# define DEBUG_BLOCK_PRINT 0
#endif
#define DPRINTF(fmt, ...) \
do { \
    if (DEBUG_BLOCK_PRINT) { \
        printf(fmt, ## __VA_ARGS__); \
    } \
} while (0)

/* OS X does not have O_DSYNC */
#ifndef O_DSYNC
#ifdef O_SYNC
#define O_DSYNC O_SYNC
#elif defined(O_FSYNC)
#define O_DSYNC O_FSYNC
#endif
#endif

/* Approximate O_DIRECT with O_DSYNC if O_DIRECT isn't available */
#ifndef O_DIRECT
#define O_DIRECT O_DSYNC
#endif

#define FTYPE_FILE   0
#define FTYPE_CD     1

#define MAX_BLOCKSIZE	4096

/* Posix file locking bytes. Libvirt takes byte 0, we start from higher bytes,
 * leaving a few more bytes for its future use. */
#define RAW_LOCK_PERM_BASE             100
#define RAW_LOCK_SHARED_BASE           200

typedef struct BDRVRawState {
    int fd;
    int lock_fd;
    bool use_lock;
    int type;
    int open_flags;
    size_t buf_align;

    /* The current permissions. */
    uint64_t perm;
    uint64_t shared_perm;

#ifdef CONFIG_XFS
    bool is_xfs:1;
#endif
    bool has_discard:1;
    bool has_write_zeroes:1;
    bool discard_zeroes:1;
    bool use_linux_aio:1;
    bool page_cache_inconsistent:1;
    bool has_fallocate;
    bool needs_alignment;

    PRManager *pr_mgr;
} BDRVRawState;

typedef struct BDRVRawReopenState {
    int fd;
    int open_flags;
} BDRVRawReopenState;

static int fd_open(BlockDriverState *bs);
static int64_t raw_getlength(BlockDriverState *bs);

typedef struct RawPosixAIOData {
    BlockDriverState *bs;
    int aio_fildes;
    union {
        struct iovec *aio_iov;
        void *aio_ioctl_buf;
    };
    int aio_niov;
    uint64_t aio_nbytes;
#define aio_ioctl_cmd   aio_nbytes /* for QEMU_AIO_IOCTL */
    off_t aio_offset;
    int aio_type;
} RawPosixAIOData;

#if defined(__FreeBSD__) || defined(__FreeBSD_kernel__)
static int cdrom_reopen(BlockDriverState *bs);
#endif

#if defined(__NetBSD__)
static int raw_normalize_devicepath(const char **filename)
{
    static char namebuf[PATH_MAX];
    const char *dp, *fname;
    struct stat sb;

    fname = *filename;
    dp = strrchr(fname, '/');
    if (lstat(fname, &sb) < 0) {
        fprintf(stderr, "%s: stat failed: %s\n",
            fname, strerror(errno));
        return -errno;
    }

    if (!S_ISBLK(sb.st_mode)) {
        return 0;
    }

    if (dp == NULL) {
        snprintf(namebuf, PATH_MAX, "r%s", fname);
    } else {
        snprintf(namebuf, PATH_MAX, "%.*s/r%s",
            (int)(dp - fname), fname, dp + 1);
    }
    fprintf(stderr, "%s is a block device", fname);
    *filename = namebuf;
    fprintf(stderr, ", using %s\n", *filename);

    return 0;
}
#else
static int raw_normalize_devicepath(const char **filename)
{
    return 0;
}
#endif

/*
 * Get logical block size via ioctl. On success store it in @sector_size_p.
 */
static int probe_logical_blocksize(int fd, unsigned int *sector_size_p)
{
    unsigned int sector_size;
    bool success = false;
    int i;

    errno = ENOTSUP;
    static const unsigned long ioctl_list[] = {
#ifdef BLKSSZGET
        BLKSSZGET,
#endif
#ifdef DKIOCGETBLOCKSIZE
        DKIOCGETBLOCKSIZE,
#endif
#ifdef DIOCGSECTORSIZE
        DIOCGSECTORSIZE,
#endif
    };

    /* Try a few ioctls to get the right size */
    for (i = 0; i < (int)ARRAY_SIZE(ioctl_list); i++) {
        if (ioctl(fd, ioctl_list[i], &sector_size) >= 0) {
            *sector_size_p = sector_size;
            success = true;
        }
    }

    return success ? 0 : -errno;
}

/**
 * Get physical block size of @fd.
 * On success, store it in @blk_size and return 0.
 * On failure, return -errno.
 */
static int probe_physical_blocksize(int fd, unsigned int *blk_size)
{
#ifdef BLKPBSZGET
    if (ioctl(fd, BLKPBSZGET, blk_size) < 0) {
        return -errno;
    }
    return 0;
#else
    return -ENOTSUP;
#endif
}

/* Check if read is allowed with given memory buffer and length.
 *
 * This function is used to check O_DIRECT memory buffer and request alignment.
 */
static bool raw_is_io_aligned(int fd, void *buf, size_t len)
{
    ssize_t ret = pread(fd, buf, len, 0);

    if (ret >= 0) {
        return true;
    }

#ifdef __linux__
    /* The Linux kernel returns EINVAL for misaligned O_DIRECT reads.  Ignore
     * other errors (e.g. real I/O error), which could happen on a failed
     * drive, since we only care about probing alignment.
     */
    if (errno != EINVAL) {
        return true;
    }
#endif

    return false;
}

static void raw_probe_alignment(BlockDriverState *bs, int fd, Error **errp)
{
    BDRVRawState *s = bs->opaque;
    char *buf;
    size_t max_align = MAX(MAX_BLOCKSIZE, getpagesize());

    /* For SCSI generic devices the alignment is not really used.
       With buffered I/O, we don't have any restrictions. */
    if (bdrv_is_sg(bs) || !s->needs_alignment) {
        bs->bl.request_alignment = 1;
        s->buf_align = 1;
        return;
    }

    bs->bl.request_alignment = 0;
    s->buf_align = 0;
    /* Let's try to use the logical blocksize for the alignment. */
    if (probe_logical_blocksize(fd, &bs->bl.request_alignment) < 0) {
        bs->bl.request_alignment = 0;
    }
#ifdef CONFIG_XFS
    if (s->is_xfs) {
        struct dioattr da;
        if (xfsctl(NULL, fd, XFS_IOC_DIOINFO, &da) >= 0) {
            bs->bl.request_alignment = da.d_miniosz;
            /* The kernel returns wrong information for d_mem */
            /* s->buf_align = da.d_mem; */
        }
    }
#endif

    /* If we could not get the sizes so far, we can only guess them */
    if (!s->buf_align) {
        size_t align;
        buf = qemu_memalign(max_align, 2 * max_align);
        for (align = 512; align <= max_align; align <<= 1) {
            if (raw_is_io_aligned(fd, buf + align, max_align)) {
                s->buf_align = align;
                break;
            }
        }
        qemu_vfree(buf);
    }

    if (!bs->bl.request_alignment) {
        size_t align;
        buf = qemu_memalign(s->buf_align, max_align);
        for (align = 512; align <= max_align; align <<= 1) {
            if (raw_is_io_aligned(fd, buf, align)) {
                bs->bl.request_alignment = align;
                break;
            }
        }
        qemu_vfree(buf);
    }

    if (!s->buf_align || !bs->bl.request_alignment) {
        error_setg(errp, "Could not find working O_DIRECT alignment");
        error_append_hint(errp, "Try cache.direct=off\n");
    }
}

static void raw_parse_flags(int bdrv_flags, int *open_flags)
{
    assert(open_flags != NULL);

    *open_flags |= O_BINARY;
    *open_flags &= ~O_ACCMODE;
    if (bdrv_flags & BDRV_O_RDWR) {
        *open_flags |= O_RDWR;
    } else {
        *open_flags |= O_RDONLY;
    }

    /* Use O_DSYNC for write-through caching, no flags for write-back caching,
     * and O_DIRECT for no caching. */
    if ((bdrv_flags & BDRV_O_NOCACHE)) {
        *open_flags |= O_DIRECT;
    }
}

static void raw_parse_filename(const char *filename, QDict *options,
                               Error **errp)
{
    bdrv_parse_filename_strip_prefix(filename, "file:", options);
}

static QemuOptsList raw_runtime_opts = {
    .name = "raw",
    .head = QTAILQ_HEAD_INITIALIZER(raw_runtime_opts.head),
    .desc = {
        {
            .name = "filename",
            .type = QEMU_OPT_STRING,
            .help = "File name of the image",
        },
        {
            .name = "aio",
            .type = QEMU_OPT_STRING,
            .help = "host AIO implementation (threads, native)",
        },
        {
            .name = "locking",
            .type = QEMU_OPT_STRING,
            .help = "file locking mode (on/off/auto, default: auto)",
        },
        {
            .name = "pr-manager",
            .type = QEMU_OPT_STRING,
            .help = "id of persistent reservation manager object (default: none)",
        },
        { /* end of list */ }
    },
};

static int raw_open_common(BlockDriverState *bs, QDict *options,
                           int bdrv_flags, int open_flags, Error **errp)
{
    BDRVRawState *s = bs->opaque;
    QemuOpts *opts;
    Error *local_err = NULL;
    const char *filename = NULL;
    const char *str;
    BlockdevAioOptions aio, aio_default;
    int fd, ret;
    struct stat st;
    OnOffAuto locking;

    opts = qemu_opts_create(&raw_runtime_opts, NULL, 0, &error_abort);
    qemu_opts_absorb_qdict(opts, options, &local_err);
    if (local_err) {
        error_propagate(errp, local_err);
        ret = -EINVAL;
        goto fail;
    }

    filename = qemu_opt_get(opts, "filename");

    ret = raw_normalize_devicepath(&filename);
    if (ret != 0) {
        error_setg_errno(errp, -ret, "Could not normalize device path");
        goto fail;
    }

    aio_default = (bdrv_flags & BDRV_O_NATIVE_AIO)
                  ? BLOCKDEV_AIO_OPTIONS_NATIVE
                  : BLOCKDEV_AIO_OPTIONS_THREADS;
    aio = qapi_enum_parse(&BlockdevAioOptions_lookup,
                          qemu_opt_get(opts, "aio"),
                          aio_default, &local_err);
    if (local_err) {
        error_propagate(errp, local_err);
        ret = -EINVAL;
        goto fail;
    }
    s->use_linux_aio = (aio == BLOCKDEV_AIO_OPTIONS_NATIVE);

    locking = qapi_enum_parse(&OnOffAuto_lookup,
                              qemu_opt_get(opts, "locking"),
                              ON_OFF_AUTO_AUTO, &local_err);
    if (local_err) {
        error_propagate(errp, local_err);
        ret = -EINVAL;
        goto fail;
    }
    switch (locking) {
    case ON_OFF_AUTO_ON:
        s->use_lock = true;
        if (!qemu_has_ofd_lock()) {
            fprintf(stderr,
                    "File lock requested but OFD locking syscall is "
                    "unavailable, falling back to POSIX file locks.\n"
                    "Due to the implementation, locks can be lost "
                    "unexpectedly.\n");
        }
        break;
    case ON_OFF_AUTO_OFF:
        s->use_lock = false;
        break;
    case ON_OFF_AUTO_AUTO:
        s->use_lock = qemu_has_ofd_lock();
        break;
    default:
        abort();
    }

    str = qemu_opt_get(opts, "pr-manager");
    if (str) {
        s->pr_mgr = pr_manager_lookup(str, &local_err);
        if (local_err) {
            error_propagate(errp, local_err);
            ret = -EINVAL;
            goto fail;
        }
    }

    s->open_flags = open_flags;
    raw_parse_flags(bdrv_flags, &s->open_flags);

    s->fd = -1;
    fd = qemu_open(filename, s->open_flags, 0644);
    if (fd < 0) {
        ret = -errno;
        error_setg_errno(errp, errno, "Could not open '%s'", filename);
        if (ret == -EROFS) {
            ret = -EACCES;
        }
        goto fail;
    }
    s->fd = fd;

    s->lock_fd = -1;
    if (s->use_lock) {
        fd = qemu_open(filename, s->open_flags);
        if (fd < 0) {
            ret = -errno;
            error_setg_errno(errp, errno, "Could not open '%s' for locking",
                             filename);
            qemu_close(s->fd);
            goto fail;
        }
        s->lock_fd = fd;
    }
    s->perm = 0;
    s->shared_perm = BLK_PERM_ALL;

#ifdef CONFIG_LINUX_AIO
     /* Currently Linux does AIO only for files opened with O_DIRECT */
    if (s->use_linux_aio && !(s->open_flags & O_DIRECT)) {
        error_setg(errp, "aio=native was specified, but it requires "
                         "cache.direct=on, which was not specified.");
        ret = -EINVAL;
        goto fail;
    }
#else
    if (s->use_linux_aio) {
        error_setg(errp, "aio=native was specified, but is not supported "
                         "in this build.");
        ret = -EINVAL;
        goto fail;
    }
#endif /* !defined(CONFIG_LINUX_AIO) */

    s->has_discard = true;
    s->has_write_zeroes = true;
    bs->supported_zero_flags = BDRV_REQ_MAY_UNMAP;
    if ((bs->open_flags & BDRV_O_NOCACHE) != 0) {
        s->needs_alignment = true;
    }

    if (fstat(s->fd, &st) < 0) {
        ret = -errno;
        error_setg_errno(errp, errno, "Could not stat file");
        goto fail;
    }
    if (S_ISREG(st.st_mode)) {
        s->discard_zeroes = true;
        s->has_fallocate = true;
    }
    if (S_ISBLK(st.st_mode)) {
#ifdef BLKDISCARDZEROES
        unsigned int arg;
        if (ioctl(s->fd, BLKDISCARDZEROES, &arg) == 0 && arg) {
            s->discard_zeroes = true;
        }
#endif
#ifdef __linux__
        /* On Linux 3.10, BLKDISCARD leaves stale data in the page cache.  Do
         * not rely on the contents of discarded blocks unless using O_DIRECT.
         * Same for BLKZEROOUT.
         */
        if (!(bs->open_flags & BDRV_O_NOCACHE)) {
            s->discard_zeroes = false;
            s->has_write_zeroes = false;
        }
#endif
    }
#ifdef __FreeBSD__
    if (S_ISCHR(st.st_mode)) {
        /*
         * The file is a char device (disk), which on FreeBSD isn't behind
         * a pager, so force all requests to be aligned. This is needed
         * so QEMU makes sure all IO operations on the device are aligned
         * to sector size, or else FreeBSD will reject them with EINVAL.
         */
        s->needs_alignment = true;
    }
#endif

#ifdef CONFIG_XFS
    if (platform_test_xfs_fd(s->fd)) {
        s->is_xfs = true;
    }
#endif

    ret = 0;
fail:
    if (filename && (bdrv_flags & BDRV_O_TEMPORARY)) {
        unlink(filename);
    }
    qemu_opts_del(opts);
    return ret;
}

static int raw_open(BlockDriverState *bs, QDict *options, int flags,
                    Error **errp)
{
    BDRVRawState *s = bs->opaque;

    s->type = FTYPE_FILE;
    return raw_open_common(bs, options, flags, 0, errp);
}

typedef enum {
    RAW_PL_PREPARE,
    RAW_PL_COMMIT,
    RAW_PL_ABORT,
} RawPermLockOp;

#define PERM_FOREACH(i) \
    for ((i) = 0; (1ULL << (i)) <= BLK_PERM_ALL; i++)

/* Lock bytes indicated by @perm_lock_bits and @shared_perm_lock_bits in the
 * file; if @unlock == true, also unlock the unneeded bytes.
 * @shared_perm_lock_bits is the mask of all permissions that are NOT shared.
 */
static int raw_apply_lock_bytes(BDRVRawState *s,
                                uint64_t perm_lock_bits,
                                uint64_t shared_perm_lock_bits,
                                bool unlock, Error **errp)
{
    int ret;
    int i;

    PERM_FOREACH(i) {
        int off = RAW_LOCK_PERM_BASE + i;
        if (perm_lock_bits & (1ULL << i)) {
            ret = qemu_lock_fd(s->lock_fd, off, 1, false);
            if (ret) {
                error_setg(errp, "Failed to lock byte %d", off);
                return ret;
            }
        } else if (unlock) {
            ret = qemu_unlock_fd(s->lock_fd, off, 1);
            if (ret) {
                error_setg(errp, "Failed to unlock byte %d", off);
                return ret;
            }
        }
    }
    PERM_FOREACH(i) {
        int off = RAW_LOCK_SHARED_BASE + i;
        if (shared_perm_lock_bits & (1ULL << i)) {
            ret = qemu_lock_fd(s->lock_fd, off, 1, false);
            if (ret) {
                error_setg(errp, "Failed to lock byte %d", off);
                return ret;
            }
        } else if (unlock) {
            ret = qemu_unlock_fd(s->lock_fd, off, 1);
            if (ret) {
                error_setg(errp, "Failed to unlock byte %d", off);
                return ret;
            }
        }
    }
    return 0;
}

/* Check "unshared" bytes implied by @perm and ~@shared_perm in the file. */
static int raw_check_lock_bytes(BDRVRawState *s,
                                uint64_t perm, uint64_t shared_perm,
                                Error **errp)
{
    int ret;
    int i;

    PERM_FOREACH(i) {
        int off = RAW_LOCK_SHARED_BASE + i;
        uint64_t p = 1ULL << i;
        if (perm & p) {
            ret = qemu_lock_fd_test(s->lock_fd, off, 1, true);
            if (ret) {
                char *perm_name = bdrv_perm_names(p);
                error_setg(errp,
                           "Failed to get \"%s\" lock",
                           perm_name);
                g_free(perm_name);
                error_append_hint(errp,
                                  "Is another process using the image?\n");
                return ret;
            }
        }
    }
    PERM_FOREACH(i) {
        int off = RAW_LOCK_PERM_BASE + i;
        uint64_t p = 1ULL << i;
        if (!(shared_perm & p)) {
            ret = qemu_lock_fd_test(s->lock_fd, off, 1, true);
            if (ret) {
                char *perm_name = bdrv_perm_names(p);
                error_setg(errp,
                           "Failed to get shared \"%s\" lock",
                           perm_name);
                g_free(perm_name);
                error_append_hint(errp,
                                  "Is another process using the image?\n");
                return ret;
            }
        }
    }
    return 0;
}

static int raw_handle_perm_lock(BlockDriverState *bs,
                                RawPermLockOp op,
                                uint64_t new_perm, uint64_t new_shared,
                                Error **errp)
{
    BDRVRawState *s = bs->opaque;
    int ret = 0;
    Error *local_err = NULL;

    if (!s->use_lock) {
        return 0;
    }

    if (bdrv_get_flags(bs) & BDRV_O_INACTIVE) {
        return 0;
    }

    assert(s->lock_fd > 0);

    switch (op) {
    case RAW_PL_PREPARE:
        ret = raw_apply_lock_bytes(s, s->perm | new_perm,
                                   ~s->shared_perm | ~new_shared,
                                   false, errp);
        if (!ret) {
            ret = raw_check_lock_bytes(s, new_perm, new_shared, errp);
            if (!ret) {
                return 0;
            }
        }
        op = RAW_PL_ABORT;
        /* fall through to unlock bytes. */
    case RAW_PL_ABORT:
        raw_apply_lock_bytes(s, s->perm, ~s->shared_perm, true, &local_err);
        if (local_err) {
            /* Theoretically the above call only unlocks bytes and it cannot
             * fail. Something weird happened, report it.
             */
            error_report_err(local_err);
        }
        break;
    case RAW_PL_COMMIT:
        raw_apply_lock_bytes(s, new_perm, ~new_shared, true, &local_err);
        if (local_err) {
            /* Theoretically the above call only unlocks bytes and it cannot
             * fail. Something weird happened, report it.
             */
            error_report_err(local_err);
        }
        break;
    }
    return ret;
}

static int raw_reopen_prepare(BDRVReopenState *state,
                              BlockReopenQueue *queue, Error **errp)
{
    BDRVRawState *s;
    BDRVRawReopenState *rs;
    int ret = 0;
    Error *local_err = NULL;

    assert(state != NULL);
    assert(state->bs != NULL);

    s = state->bs->opaque;

    state->opaque = g_new0(BDRVRawReopenState, 1);
    rs = state->opaque;

    if (s->type == FTYPE_CD) {
        rs->open_flags |= O_NONBLOCK;
    }

    raw_parse_flags(state->flags, &rs->open_flags);

    rs->fd = -1;

    int fcntl_flags = O_APPEND | O_NONBLOCK;
#ifdef O_NOATIME
    fcntl_flags |= O_NOATIME;
#endif

#ifdef O_ASYNC
    /* Not all operating systems have O_ASYNC, and those that don't
     * will not let us track the state into rs->open_flags (typically
     * you achieve the same effect with an ioctl, for example I_SETSIG
     * on Solaris). But we do not use O_ASYNC, so that's fine.
     */
    assert((s->open_flags & O_ASYNC) == 0);
#endif

    if ((rs->open_flags & ~fcntl_flags) == (s->open_flags & ~fcntl_flags)) {
        /* dup the original fd */
        rs->fd = qemu_dup(s->fd);
        if (rs->fd >= 0) {
            ret = fcntl_setfl(rs->fd, rs->open_flags);
            if (ret) {
                qemu_close(rs->fd);
                rs->fd = -1;
            }
        }
    }

    /* If we cannot use fcntl, or fcntl failed, fall back to qemu_open() */
    if (rs->fd == -1) {
        const char *normalized_filename = state->bs->filename;
        ret = raw_normalize_devicepath(&normalized_filename);
        if (ret < 0) {
            error_setg_errno(errp, -ret, "Could not normalize device path");
        } else {
            assert(!(rs->open_flags & O_CREAT));
            rs->fd = qemu_open(normalized_filename, rs->open_flags);
            if (rs->fd == -1) {
                error_setg_errno(errp, errno, "Could not reopen file");
                ret = -1;
            }
        }
    }

    /* Fail already reopen_prepare() if we can't get a working O_DIRECT
     * alignment with the new fd. */
    if (rs->fd != -1) {
        raw_probe_alignment(state->bs, rs->fd, &local_err);
        if (local_err) {
            qemu_close(rs->fd);
            rs->fd = -1;
            error_propagate(errp, local_err);
            ret = -EINVAL;
        }
    }

    return ret;
}

static void raw_reopen_commit(BDRVReopenState *state)
{
    BDRVRawReopenState *rs = state->opaque;
    BDRVRawState *s = state->bs->opaque;

    s->open_flags = rs->open_flags;

    qemu_close(s->fd);
    s->fd = rs->fd;

    g_free(state->opaque);
    state->opaque = NULL;
}


static void raw_reopen_abort(BDRVReopenState *state)
{
    BDRVRawReopenState *rs = state->opaque;

     /* nothing to do if NULL, we didn't get far enough */
    if (rs == NULL) {
        return;
    }

    if (rs->fd >= 0) {
        qemu_close(rs->fd);
        rs->fd = -1;
    }
    g_free(state->opaque);
    state->opaque = NULL;
}

static int hdev_get_max_transfer_length(BlockDriverState *bs, int fd)
{
#ifdef BLKSECTGET
    int max_bytes = 0;
    short max_sectors = 0;
    if (bs->sg && ioctl(fd, BLKSECTGET, &max_bytes) == 0) {
        return max_bytes;
    } else if (!bs->sg && ioctl(fd, BLKSECTGET, &max_sectors) == 0) {
        return max_sectors << BDRV_SECTOR_BITS;
    } else {
        return -errno;
    }
#else
    return -ENOSYS;
#endif
}

static int hdev_get_max_segments(const struct stat *st)
{
#ifdef CONFIG_LINUX
    char buf[32];
    const char *end;
    char *sysfspath;
    int ret;
    int fd = -1;
    long max_segments;

    sysfspath = g_strdup_printf("/sys/dev/block/%u:%u/queue/max_segments",
                                major(st->st_rdev), minor(st->st_rdev));
    fd = open(sysfspath, O_RDONLY);
    if (fd == -1) {
        ret = -errno;
        goto out;
    }
    do {
        ret = read(fd, buf, sizeof(buf) - 1);
    } while (ret == -1 && errno == EINTR);
    if (ret < 0) {
        ret = -errno;
        goto out;
    } else if (ret == 0) {
        ret = -EIO;
        goto out;
    }
    buf[ret] = 0;
    /* The file is ended with '\n', pass 'end' to accept that. */
    ret = qemu_strtol(buf, &end, 10, &max_segments);
    if (ret == 0 && end && *end == '\n') {
        ret = max_segments;
    }

out:
    if (fd != -1) {
        close(fd);
    }
    g_free(sysfspath);
    return ret;
#else
    return -ENOTSUP;
#endif
}

static void raw_refresh_limits(BlockDriverState *bs, Error **errp)
{
    BDRVRawState *s = bs->opaque;
    struct stat st;

    if (!fstat(s->fd, &st)) {
        if (S_ISBLK(st.st_mode) || S_ISCHR(st.st_mode)) {
            int ret = hdev_get_max_transfer_length(bs, s->fd);
            if (ret > 0 && ret <= BDRV_REQUEST_MAX_BYTES) {
                bs->bl.max_transfer = pow2floor(ret);
            }
            ret = hdev_get_max_segments(&st);
            if (ret > 0) {
                bs->bl.max_transfer = MIN(bs->bl.max_transfer,
                                          ret * getpagesize());
            }
        }
    }

    raw_probe_alignment(bs, s->fd, errp);
    bs->bl.min_mem_alignment = s->buf_align;
    bs->bl.opt_mem_alignment = MAX(s->buf_align, getpagesize());
}

static int check_for_dasd(int fd)
{
#ifdef BIODASDINFO2
    struct dasd_information2_t info = {0};

    return ioctl(fd, BIODASDINFO2, &info);
#else
    return -1;
#endif
}

/**
 * Try to get @bs's logical and physical block size.
 * On success, store them in @bsz and return zero.
 * On failure, return negative errno.
 */
static int hdev_probe_blocksizes(BlockDriverState *bs, BlockSizes *bsz)
{
    BDRVRawState *s = bs->opaque;
    int ret;

    /* If DASD, get blocksizes */
    if (check_for_dasd(s->fd) < 0) {
        return -ENOTSUP;
    }
    ret = probe_logical_blocksize(s->fd, &bsz->log);
    if (ret < 0) {
        return ret;
    }
    return probe_physical_blocksize(s->fd, &bsz->phys);
}

/**
 * Try to get @bs's geometry: cyls, heads, sectors.
 * On success, store them in @geo and return 0.
 * On failure return -errno.
 * (Allows block driver to assign default geometry values that guest sees)
 */
#ifdef __linux__
static int hdev_probe_geometry(BlockDriverState *bs, HDGeometry *geo)
{
    BDRVRawState *s = bs->opaque;
    struct hd_geometry ioctl_geo = {0};

    /* If DASD, get its geometry */
    if (check_for_dasd(s->fd) < 0) {
        return -ENOTSUP;
    }
    if (ioctl(s->fd, HDIO_GETGEO, &ioctl_geo) < 0) {
        return -errno;
    }
    /* HDIO_GETGEO may return success even though geo contains zeros
       (e.g. certain multipath setups) */
    if (!ioctl_geo.heads || !ioctl_geo.sectors || !ioctl_geo.cylinders) {
        return -ENOTSUP;
    }
    /* Do not return a geometry for partition */
    if (ioctl_geo.start != 0) {
        return -ENOTSUP;
    }
    geo->heads = ioctl_geo.heads;
    geo->sectors = ioctl_geo.sectors;
    geo->cylinders = ioctl_geo.cylinders;

    return 0;
}
#else /* __linux__ */
static int hdev_probe_geometry(BlockDriverState *bs, HDGeometry *geo)
{
    return -ENOTSUP;
}
#endif

static ssize_t handle_aiocb_ioctl(RawPosixAIOData *aiocb)
{
    int ret;

    ret = ioctl(aiocb->aio_fildes, aiocb->aio_ioctl_cmd, aiocb->aio_ioctl_buf);
    if (ret == -1) {
        return -errno;
    }

    return 0;
}

static ssize_t handle_aiocb_flush(RawPosixAIOData *aiocb)
{
    BDRVRawState *s = aiocb->bs->opaque;
    int ret;

    if (s->page_cache_inconsistent) {
        return -EIO;
    }

    ret = qemu_fdatasync(aiocb->aio_fildes);
    if (ret == -1) {
        /* There is no clear definition of the semantics of a failing fsync(),
         * so we may have to assume the worst. The sad truth is that this
         * assumption is correct for Linux. Some pages are now probably marked
         * clean in the page cache even though they are inconsistent with the
         * on-disk contents. The next fdatasync() call would succeed, but no
         * further writeback attempt will be made. We can't get back to a state
         * in which we know what is on disk (we would have to rewrite
         * everything that was touched since the last fdatasync() at least), so
         * make bdrv_flush() fail permanently. Given that the behaviour isn't
         * really defined, I have little hope that other OSes are doing better.
         *
         * Obviously, this doesn't affect O_DIRECT, which bypasses the page
         * cache. */
        if ((s->open_flags & O_DIRECT) == 0) {
            s->page_cache_inconsistent = true;
        }
        return -errno;
    }
    return 0;
}

#ifdef CONFIG_PREADV

static bool preadv_present = true;

static ssize_t
qemu_preadv(int fd, const struct iovec *iov, int nr_iov, off_t offset)
{
    return preadv(fd, iov, nr_iov, offset);
}

static ssize_t
qemu_pwritev(int fd, const struct iovec *iov, int nr_iov, off_t offset)
{
    return pwritev(fd, iov, nr_iov, offset);
}

#else

static bool preadv_present = false;

static ssize_t
qemu_preadv(int fd, const struct iovec *iov, int nr_iov, off_t offset)
{
    return -ENOSYS;
}

static ssize_t
qemu_pwritev(int fd, const struct iovec *iov, int nr_iov, off_t offset)
{
    return -ENOSYS;
}

#endif

static ssize_t handle_aiocb_rw_vector(RawPosixAIOData *aiocb)
{
    ssize_t len;

    do {
        if (aiocb->aio_type & QEMU_AIO_WRITE)
            len = qemu_pwritev(aiocb->aio_fildes,
                               aiocb->aio_iov,
                               aiocb->aio_niov,
                               aiocb->aio_offset);
         else
            len = qemu_preadv(aiocb->aio_fildes,
                              aiocb->aio_iov,
                              aiocb->aio_niov,
                              aiocb->aio_offset);
    } while (len == -1 && errno == EINTR);

    if (len == -1) {
        return -errno;
    }
    return len;
}

/*
 * Read/writes the data to/from a given linear buffer.
 *
 * Returns the number of bytes handles or -errno in case of an error. Short
 * reads are only returned if the end of the file is reached.
 */
static ssize_t handle_aiocb_rw_linear(RawPosixAIOData *aiocb, char *buf)
{
    ssize_t offset = 0;
    ssize_t len;

    while (offset < aiocb->aio_nbytes) {
        if (aiocb->aio_type & QEMU_AIO_WRITE) {
            len = pwrite(aiocb->aio_fildes,
                         (const char *)buf + offset,
                         aiocb->aio_nbytes - offset,
                         aiocb->aio_offset + offset);
        } else {
            len = pread(aiocb->aio_fildes,
                        buf + offset,
                        aiocb->aio_nbytes - offset,
                        aiocb->aio_offset + offset);
        }
        if (len == -1 && errno == EINTR) {
            continue;
        } else if (len == -1 && errno == EINVAL &&
                   (aiocb->bs->open_flags & BDRV_O_NOCACHE) &&
                   !(aiocb->aio_type & QEMU_AIO_WRITE) &&
                   offset > 0) {
            /* O_DIRECT pread() may fail with EINVAL when offset is unaligned
             * after a short read.  Assume that O_DIRECT short reads only occur
             * at EOF.  Therefore this is a short read, not an I/O error.
             */
            break;
        } else if (len == -1) {
            offset = -errno;
            break;
        } else if (len == 0) {
            break;
        }
        offset += len;
    }

    return offset;
}

static ssize_t handle_aiocb_rw(RawPosixAIOData *aiocb)
{
    ssize_t nbytes;
    char *buf;

    if (!(aiocb->aio_type & QEMU_AIO_MISALIGNED)) {
        /*
         * If there is just a single buffer, and it is properly aligned
         * we can just use plain pread/pwrite without any problems.
         */
        if (aiocb->aio_niov == 1) {
             return handle_aiocb_rw_linear(aiocb, aiocb->aio_iov->iov_base);
        }
        /*
         * We have more than one iovec, and all are properly aligned.
         *
         * Try preadv/pwritev first and fall back to linearizing the
         * buffer if it's not supported.
         */
        if (preadv_present) {
            nbytes = handle_aiocb_rw_vector(aiocb);
            if (nbytes == aiocb->aio_nbytes ||
                (nbytes < 0 && nbytes != -ENOSYS)) {
                return nbytes;
            }
            preadv_present = false;
        }

        /*
         * XXX(hch): short read/write.  no easy way to handle the reminder
         * using these interfaces.  For now retry using plain
         * pread/pwrite?
         */
    }

    /*
     * Ok, we have to do it the hard way, copy all segments into
     * a single aligned buffer.
     */
    buf = qemu_try_blockalign(aiocb->bs, aiocb->aio_nbytes);
    if (buf == NULL) {
        return -ENOMEM;
    }

    if (aiocb->aio_type & QEMU_AIO_WRITE) {
        char *p = buf;
        int i;

        for (i = 0; i < aiocb->aio_niov; ++i) {
            memcpy(p, aiocb->aio_iov[i].iov_base, aiocb->aio_iov[i].iov_len);
            p += aiocb->aio_iov[i].iov_len;
        }
        assert(p - buf == aiocb->aio_nbytes);
    }

    nbytes = handle_aiocb_rw_linear(aiocb, buf);
    if (!(aiocb->aio_type & QEMU_AIO_WRITE)) {
        char *p = buf;
        size_t count = aiocb->aio_nbytes, copy;
        int i;

        for (i = 0; i < aiocb->aio_niov && count; ++i) {
            copy = count;
            if (copy > aiocb->aio_iov[i].iov_len) {
                copy = aiocb->aio_iov[i].iov_len;
            }
            memcpy(aiocb->aio_iov[i].iov_base, p, copy);
            assert(count >= copy);
            p     += copy;
            count -= copy;
        }
        assert(count == 0);
    }
    qemu_vfree(buf);

    return nbytes;
}

#ifdef CONFIG_XFS
static int xfs_write_zeroes(BDRVRawState *s, int64_t offset, uint64_t bytes)
{
    struct xfs_flock64 fl;
    int err;

    memset(&fl, 0, sizeof(fl));
    fl.l_whence = SEEK_SET;
    fl.l_start = offset;
    fl.l_len = bytes;

    if (xfsctl(NULL, s->fd, XFS_IOC_ZERO_RANGE, &fl) < 0) {
        err = errno;
        DPRINTF("cannot write zero range (%s)\n", strerror(errno));
        return -err;
    }

    return 0;
}

static int xfs_discard(BDRVRawState *s, int64_t offset, uint64_t bytes)
{
    struct xfs_flock64 fl;
    int err;

    memset(&fl, 0, sizeof(fl));
    fl.l_whence = SEEK_SET;
    fl.l_start = offset;
    fl.l_len = bytes;

    if (xfsctl(NULL, s->fd, XFS_IOC_UNRESVSP64, &fl) < 0) {
        err = errno;
        DPRINTF("cannot punch hole (%s)\n", strerror(errno));
        return -err;
    }

    return 0;
}
#endif

static int translate_err(int err)
{
    if (err == -ENODEV || err == -ENOSYS || err == -EOPNOTSUPP ||
        err == -ENOTTY) {
        err = -ENOTSUP;
    }
    return err;
}

#ifdef CONFIG_FALLOCATE
static int do_fallocate(int fd, int mode, off_t offset, off_t len)
{
    do {
        if (fallocate(fd, mode, offset, len) == 0) {
            return 0;
        }
    } while (errno == EINTR);
    return translate_err(-errno);
}
#endif

static ssize_t handle_aiocb_write_zeroes_block(RawPosixAIOData *aiocb)
{
    int ret = -ENOTSUP;
    BDRVRawState *s = aiocb->bs->opaque;

    if (!s->has_write_zeroes) {
        return -ENOTSUP;
    }

#ifdef BLKZEROOUT
    do {
        uint64_t range[2] = { aiocb->aio_offset, aiocb->aio_nbytes };
        if (ioctl(aiocb->aio_fildes, BLKZEROOUT, range) == 0) {
            return 0;
        }
    } while (errno == EINTR);

    ret = translate_err(-errno);
#endif

    if (ret == -ENOTSUP) {
        s->has_write_zeroes = false;
    }
    return ret;
}

static ssize_t handle_aiocb_write_zeroes(RawPosixAIOData *aiocb)
{
#if defined(CONFIG_FALLOCATE) || defined(CONFIG_XFS)
    BDRVRawState *s = aiocb->bs->opaque;
#endif
#ifdef CONFIG_FALLOCATE
    int64_t len;
#endif

    if (aiocb->aio_type & QEMU_AIO_BLKDEV) {
        return handle_aiocb_write_zeroes_block(aiocb);
    }

#ifdef CONFIG_XFS
    if (s->is_xfs) {
        return xfs_write_zeroes(s, aiocb->aio_offset, aiocb->aio_nbytes);
    }
#endif

#ifdef CONFIG_FALLOCATE_ZERO_RANGE
    if (s->has_write_zeroes) {
        int ret = do_fallocate(s->fd, FALLOC_FL_ZERO_RANGE,
                               aiocb->aio_offset, aiocb->aio_nbytes);
        if (ret == 0 || ret != -ENOTSUP) {
            return ret;
        }
        s->has_write_zeroes = false;
    }
#endif

#ifdef CONFIG_FALLOCATE_PUNCH_HOLE
    if (s->has_discard && s->has_fallocate) {
        int ret = do_fallocate(s->fd,
                               FALLOC_FL_PUNCH_HOLE | FALLOC_FL_KEEP_SIZE,
                               aiocb->aio_offset, aiocb->aio_nbytes);
        if (ret == 0) {
            ret = do_fallocate(s->fd, 0, aiocb->aio_offset, aiocb->aio_nbytes);
            if (ret == 0 || ret != -ENOTSUP) {
                return ret;
            }
            s->has_fallocate = false;
        } else if (ret != -ENOTSUP) {
            return ret;
        } else {
            s->has_discard = false;
        }
    }
#endif

#ifdef CONFIG_FALLOCATE
    /* Last resort: we are trying to extend the file with zeroed data. This
     * can be done via fallocate(fd, 0) */
    len = bdrv_getlength(aiocb->bs);
    if (s->has_fallocate && len >= 0 && aiocb->aio_offset >= len) {
        int ret = do_fallocate(s->fd, 0, aiocb->aio_offset, aiocb->aio_nbytes);
        if (ret == 0 || ret != -ENOTSUP) {
            return ret;
        }
        s->has_fallocate = false;
    }
#endif

    return -ENOTSUP;
}

static ssize_t handle_aiocb_discard(RawPosixAIOData *aiocb)
{
    int ret = -EOPNOTSUPP;
    BDRVRawState *s = aiocb->bs->opaque;

    if (!s->has_discard) {
        return -ENOTSUP;
    }

    if (aiocb->aio_type & QEMU_AIO_BLKDEV) {
#ifdef BLKDISCARD
        do {
            uint64_t range[2] = { aiocb->aio_offset, aiocb->aio_nbytes };
            if (ioctl(aiocb->aio_fildes, BLKDISCARD, range) == 0) {
                return 0;
            }
        } while (errno == EINTR);

        ret = -errno;
#endif
    } else {
#ifdef CONFIG_XFS
        if (s->is_xfs) {
            return xfs_discard(s, aiocb->aio_offset, aiocb->aio_nbytes);
        }
#endif

#ifdef CONFIG_FALLOCATE_PUNCH_HOLE
        ret = do_fallocate(s->fd, FALLOC_FL_PUNCH_HOLE | FALLOC_FL_KEEP_SIZE,
                           aiocb->aio_offset, aiocb->aio_nbytes);
#endif
    }

    ret = translate_err(ret);
    if (ret == -ENOTSUP) {
        s->has_discard = false;
    }
    return ret;
}

static int aio_worker(void *arg)
{
    RawPosixAIOData *aiocb = arg;
    ssize_t ret = 0;

    switch (aiocb->aio_type & QEMU_AIO_TYPE_MASK) {
    case QEMU_AIO_READ:
        ret = handle_aiocb_rw(aiocb);
        if (ret >= 0 && ret < aiocb->aio_nbytes) {
            iov_memset(aiocb->aio_iov, aiocb->aio_niov, ret,
                      0, aiocb->aio_nbytes - ret);

            ret = aiocb->aio_nbytes;
        }
        if (ret == aiocb->aio_nbytes) {
            ret = 0;
        } else if (ret >= 0 && ret < aiocb->aio_nbytes) {
            ret = -EINVAL;
        }
        break;
    case QEMU_AIO_WRITE:
        ret = handle_aiocb_rw(aiocb);
        if (ret == aiocb->aio_nbytes) {
            ret = 0;
        } else if (ret >= 0 && ret < aiocb->aio_nbytes) {
            ret = -EINVAL;
        }
        break;
    case QEMU_AIO_FLUSH:
        ret = handle_aiocb_flush(aiocb);
        break;
    case QEMU_AIO_IOCTL:
        ret = handle_aiocb_ioctl(aiocb);
        break;
    case QEMU_AIO_DISCARD:
        ret = handle_aiocb_discard(aiocb);
        break;
    case QEMU_AIO_WRITE_ZEROES:
        ret = handle_aiocb_write_zeroes(aiocb);
        break;
    default:
        fprintf(stderr, "invalid aio request (0x%x)\n", aiocb->aio_type);
        ret = -EINVAL;
        break;
    }

    g_free(aiocb);
    return ret;
}

static int paio_submit_co(BlockDriverState *bs, int fd,
                          int64_t offset, QEMUIOVector *qiov,
                          int bytes, int type)
{
    RawPosixAIOData *acb = g_new(RawPosixAIOData, 1);
    ThreadPool *pool;

    acb->bs = bs;
    acb->aio_type = type;
    acb->aio_fildes = fd;

    acb->aio_nbytes = bytes;
    acb->aio_offset = offset;

    if (qiov) {
        acb->aio_iov = qiov->iov;
        acb->aio_niov = qiov->niov;
        assert(qiov->size == bytes);
    }

    trace_paio_submit_co(offset, bytes, type);
    pool = aio_get_thread_pool(bdrv_get_aio_context(bs));
    return thread_pool_submit_co(pool, aio_worker, acb);
}

static BlockAIOCB *paio_submit(BlockDriverState *bs, int fd,
        int64_t offset, QEMUIOVector *qiov, int bytes,
        BlockCompletionFunc *cb, void *opaque, int type)
{
    RawPosixAIOData *acb = g_new(RawPosixAIOData, 1);
    ThreadPool *pool;

    acb->bs = bs;
    acb->aio_type = type;
    acb->aio_fildes = fd;

    acb->aio_nbytes = bytes;
    acb->aio_offset = offset;

    if (qiov) {
        acb->aio_iov = qiov->iov;
        acb->aio_niov = qiov->niov;
        assert(qiov->size == acb->aio_nbytes);
    }

    trace_paio_submit(acb, opaque, offset, bytes, type);
    pool = aio_get_thread_pool(bdrv_get_aio_context(bs));
    return thread_pool_submit_aio(pool, aio_worker, acb, cb, opaque);
}

static int coroutine_fn raw_co_prw(BlockDriverState *bs, uint64_t offset,
                                   uint64_t bytes, QEMUIOVector *qiov, int type)
{
    BDRVRawState *s = bs->opaque;

    if (fd_open(bs) < 0)
        return -EIO;

    /*
     * Check if the underlying device requires requests to be aligned,
     * and if the request we are trying to submit is aligned or not.
     * If this is the case tell the low-level driver that it needs
     * to copy the buffer.
     */
    if (s->needs_alignment) {
        if (!bdrv_qiov_is_aligned(bs, qiov)) {
            type |= QEMU_AIO_MISALIGNED;
#ifdef CONFIG_LINUX_AIO
        } else if (s->use_linux_aio) {
            LinuxAioState *aio = aio_get_linux_aio(bdrv_get_aio_context(bs));
            assert(qiov->size == bytes);
            return laio_co_submit(bs, aio, s->fd, offset, qiov, type);
#endif
        }
    }

    return paio_submit_co(bs, s->fd, offset, qiov, bytes, type);
}

static int coroutine_fn raw_co_preadv(BlockDriverState *bs, uint64_t offset,
                                      uint64_t bytes, QEMUIOVector *qiov,
                                      int flags)
{
    return raw_co_prw(bs, offset, bytes, qiov, QEMU_AIO_READ);
}

static int coroutine_fn raw_co_pwritev(BlockDriverState *bs, uint64_t offset,
                                       uint64_t bytes, QEMUIOVector *qiov,
                                       int flags)
{
    assert(flags == 0);
    return raw_co_prw(bs, offset, bytes, qiov, QEMU_AIO_WRITE);
}

static void raw_aio_plug(BlockDriverState *bs)
{
#ifdef CONFIG_LINUX_AIO
    BDRVRawState *s = bs->opaque;
    if (s->use_linux_aio) {
        LinuxAioState *aio = aio_get_linux_aio(bdrv_get_aio_context(bs));
        laio_io_plug(bs, aio);
    }
#endif
}

static void raw_aio_unplug(BlockDriverState *bs)
{
#ifdef CONFIG_LINUX_AIO
    BDRVRawState *s = bs->opaque;
    if (s->use_linux_aio) {
        LinuxAioState *aio = aio_get_linux_aio(bdrv_get_aio_context(bs));
        laio_io_unplug(bs, aio);
    }
#endif
}

static BlockAIOCB *raw_aio_flush(BlockDriverState *bs,
        BlockCompletionFunc *cb, void *opaque)
{
    BDRVRawState *s = bs->opaque;

    if (fd_open(bs) < 0)
        return NULL;

    return paio_submit(bs, s->fd, 0, NULL, 0, cb, opaque, QEMU_AIO_FLUSH);
}

static void raw_close(BlockDriverState *bs)
{
    BDRVRawState *s = bs->opaque;

    if (s->fd >= 0) {
        qemu_close(s->fd);
        s->fd = -1;
    }
    if (s->lock_fd >= 0) {
        qemu_close(s->lock_fd);
        s->lock_fd = -1;
    }
}

/**
 * Truncates the given regular file @fd to @offset and, when growing, fills the
 * new space according to @prealloc.
 *
 * Returns: 0 on success, -errno on failure.
 */
static int raw_regular_truncate(int fd, int64_t offset, PreallocMode prealloc,
                                Error **errp)
{
    int result = 0;
    int64_t current_length = 0;
    char *buf = NULL;
    struct stat st;

    if (fstat(fd, &st) < 0) {
        result = -errno;
        error_setg_errno(errp, -result, "Could not stat file");
        return result;
    }

    current_length = st.st_size;
    if (current_length > offset && prealloc != PREALLOC_MODE_OFF) {
        error_setg(errp, "Cannot use preallocation for shrinking files");
        return -ENOTSUP;
    }

    switch (prealloc) {
#ifdef CONFIG_POSIX_FALLOCATE
    case PREALLOC_MODE_FALLOC:
        /*
         * Truncating before posix_fallocate() makes it about twice slower on
         * file systems that do not support fallocate(), trying to check if a
         * block is allocated before allocating it, so don't do that here.
         */
        result = -posix_fallocate(fd, current_length, offset - current_length);
        if (result != 0) {
            /* posix_fallocate() doesn't set errno. */
            error_setg_errno(errp, -result,
                             "Could not preallocate new data");
        }
        goto out;
#endif
    case PREALLOC_MODE_FULL:
    {
        int64_t num = 0, left = offset - current_length;

        /*
         * Knowing the final size from the beginning could allow the file
         * system driver to do less allocations and possibly avoid
         * fragmentation of the file.
         */
        if (ftruncate(fd, offset) != 0) {
            result = -errno;
            error_setg_errno(errp, -result, "Could not resize file");
            goto out;
        }

        buf = g_malloc0(65536);

        result = lseek(fd, current_length, SEEK_SET);
        if (result < 0) {
            result = -errno;
            error_setg_errno(errp, -result,
                             "Failed to seek to the old end of file");
            goto out;
        }

        while (left > 0) {
            num = MIN(left, 65536);
            result = write(fd, buf, num);
            if (result < 0) {
                result = -errno;
                error_setg_errno(errp, -result,
                                 "Could not write zeros for preallocation");
                goto out;
            }
            left -= result;
        }
        if (result >= 0) {
            result = fsync(fd);
            if (result < 0) {
                result = -errno;
                error_setg_errno(errp, -result,
                                 "Could not flush file to disk");
                goto out;
            }
        }
        goto out;
    }
    case PREALLOC_MODE_OFF:
        if (ftruncate(fd, offset) != 0) {
            result = -errno;
            error_setg_errno(errp, -result, "Could not resize file");
        }
        return result;
    default:
        result = -ENOTSUP;
        error_setg(errp, "Unsupported preallocation mode: %s",
                   PreallocMode_str(prealloc));
        return result;
    }

out:
    if (result < 0) {
        if (ftruncate(fd, current_length) < 0) {
            error_report("Failed to restore old file length: %s",
                         strerror(errno));
        }
    }

    g_free(buf);
    return result;
}

static int raw_truncate(BlockDriverState *bs, int64_t offset,
                        PreallocMode prealloc, Error **errp)
{
    BDRVRawState *s = bs->opaque;
    struct stat st;
    int ret;

    if (fstat(s->fd, &st)) {
        ret = -errno;
        error_setg_errno(errp, -ret, "Failed to fstat() the file");
        return ret;
    }

    if (S_ISREG(st.st_mode)) {
        return raw_regular_truncate(s->fd, offset, prealloc, errp);
    }

    if (prealloc != PREALLOC_MODE_OFF) {
        error_setg(errp, "Preallocation mode '%s' unsupported for this "
                   "non-regular file", PreallocMode_str(prealloc));
        return -ENOTSUP;
    }

    if (S_ISCHR(st.st_mode) || S_ISBLK(st.st_mode)) {
        if (offset > raw_getlength(bs)) {
            error_setg(errp, "Cannot grow device files");
            return -EINVAL;
        }
    } else {
        error_setg(errp, "Resizing this file is not supported");
        return -ENOTSUP;
    }

    return 0;
}

#ifdef __OpenBSD__
static int64_t raw_getlength(BlockDriverState *bs)
{
    BDRVRawState *s = bs->opaque;
    int fd = s->fd;
    struct stat st;

    if (fstat(fd, &st))
        return -errno;
    if (S_ISCHR(st.st_mode) || S_ISBLK(st.st_mode)) {
        struct disklabel dl;

        if (ioctl(fd, DIOCGDINFO, &dl))
            return -errno;
        return (uint64_t)dl.d_secsize *
            dl.d_partitions[DISKPART(st.st_rdev)].p_size;
    } else
        return st.st_size;
}
#elif defined(__NetBSD__)
static int64_t raw_getlength(BlockDriverState *bs)
{
    BDRVRawState *s = bs->opaque;
    int fd = s->fd;
    struct stat st;

    if (fstat(fd, &st))
        return -errno;
    if (S_ISCHR(st.st_mode) || S_ISBLK(st.st_mode)) {
        struct dkwedge_info dkw;

        if (ioctl(fd, DIOCGWEDGEINFO, &dkw) != -1) {
            return dkw.dkw_size * 512;
        } else {
            struct disklabel dl;

            if (ioctl(fd, DIOCGDINFO, &dl))
                return -errno;
            return (uint64_t)dl.d_secsize *
                dl.d_partitions[DISKPART(st.st_rdev)].p_size;
        }
    } else
        return st.st_size;
}
#elif defined(__sun__)
static int64_t raw_getlength(BlockDriverState *bs)
{
    BDRVRawState *s = bs->opaque;
    struct dk_minfo minfo;
    int ret;
    int64_t size;

    ret = fd_open(bs);
    if (ret < 0) {
        return ret;
    }

    /*
     * Use the DKIOCGMEDIAINFO ioctl to read the size.
     */
    ret = ioctl(s->fd, DKIOCGMEDIAINFO, &minfo);
    if (ret != -1) {
        return minfo.dki_lbsize * minfo.dki_capacity;
    }

    /*
     * There are reports that lseek on some devices fails, but
     * irc discussion said that contingency on contingency was overkill.
     */
    size = lseek(s->fd, 0, SEEK_END);
    if (size < 0) {
        return -errno;
    }
    return size;
}
#elif defined(CONFIG_BSD)
static int64_t raw_getlength(BlockDriverState *bs)
{
    BDRVRawState *s = bs->opaque;
    int fd = s->fd;
    int64_t size;
    struct stat sb;
#if defined (__FreeBSD__) || defined(__FreeBSD_kernel__)
    int reopened = 0;
#endif
    int ret;

    ret = fd_open(bs);
    if (ret < 0)
        return ret;

#if defined (__FreeBSD__) || defined(__FreeBSD_kernel__)
again:
#endif
    if (!fstat(fd, &sb) && (S_IFCHR & sb.st_mode)) {
#ifdef DIOCGMEDIASIZE
	if (ioctl(fd, DIOCGMEDIASIZE, (off_t *)&size))
#elif defined(DIOCGPART)
        {
                struct partinfo pi;
                if (ioctl(fd, DIOCGPART, &pi) == 0)
                        size = pi.media_size;
                else
                        size = 0;
        }
        if (size == 0)
#endif
#if defined(__APPLE__) && defined(__MACH__)
        {
            uint64_t sectors = 0;
            uint32_t sector_size = 0;

            if (ioctl(fd, DKIOCGETBLOCKCOUNT, &sectors) == 0
               && ioctl(fd, DKIOCGETBLOCKSIZE, &sector_size) == 0) {
                size = sectors * sector_size;
            } else {
                size = lseek(fd, 0LL, SEEK_END);
                if (size < 0) {
                    return -errno;
                }
            }
        }
#else
        size = lseek(fd, 0LL, SEEK_END);
        if (size < 0) {
            return -errno;
        }
#endif
#if defined(__FreeBSD__) || defined(__FreeBSD_kernel__)
        switch(s->type) {
        case FTYPE_CD:
            /* XXX FreeBSD acd returns UINT_MAX sectors for an empty drive */
            if (size == 2048LL * (unsigned)-1)
                size = 0;
            /* XXX no disc?  maybe we need to reopen... */
            if (size <= 0 && !reopened && cdrom_reopen(bs) >= 0) {
                reopened = 1;
                goto again;
            }
        }
#endif
    } else {
        size = lseek(fd, 0, SEEK_END);
        if (size < 0) {
            return -errno;
        }
    }
    return size;
}
#else
static int64_t raw_getlength(BlockDriverState *bs)
{
    BDRVRawState *s = bs->opaque;
    int ret;
    int64_t size;

    ret = fd_open(bs);
    if (ret < 0) {
        return ret;
    }

    size = lseek(s->fd, 0, SEEK_END);
    if (size < 0) {
        return -errno;
    }
    return size;
}
#endif

static int64_t raw_get_allocated_file_size(BlockDriverState *bs)
{
    struct stat st;
    BDRVRawState *s = bs->opaque;

    if (fstat(s->fd, &st) < 0) {
        return -errno;
    }
    return (int64_t)st.st_blocks * 512;
}

static int raw_create(const char *filename, QemuOpts *opts, Error **errp)
{
    int fd;
    int result = 0;
    int64_t total_size = 0;
    bool nocow = false;
    PreallocMode prealloc;
    char *buf = NULL;
    Error *local_err = NULL;

    strstart(filename, "file:", &filename);

    /* Read out options */
    total_size = ROUND_UP(qemu_opt_get_size_del(opts, BLOCK_OPT_SIZE, 0),
                          BDRV_SECTOR_SIZE);
    nocow = qemu_opt_get_bool(opts, BLOCK_OPT_NOCOW, false);
    //取preallocation模式
    buf = qemu_opt_get_del(opts, BLOCK_OPT_PREALLOC);
    prealloc = qapi_enum_parse(&PreallocMode_lookup, buf,
                               PREALLOC_MODE_OFF, &local_err);
    g_free(buf);
    if (local_err) {
        error_propagate(errp, local_err);
        result = -EINVAL;
        goto out;
    }

    //打开文件
    fd = qemu_open(filename, O_RDWR | O_CREAT | O_TRUNC | O_BINARY,
                   0644);
    if (fd < 0) {
        result = -errno;
        error_setg_errno(errp, -result, "Could not create file");
        goto out;
    }

    if (nocow) {
#ifdef __linux__
        /* Set NOCOW flag to solve performance issue on fs like btrfs.
         * This is an optimisation. The FS_IOC_SETFLAGS ioctl return value
         * will be ignored since any failure of this operation should not
         * block the left work.
         */
        int attr;
        if (ioctl(fd, FS_IOC_GETFLAGS, &attr) == 0) {
            attr |= FS_NOCOW_FL;
            ioctl(fd, FS_IOC_SETFLAGS, &attr);
        }
#endif
    }

<<<<<<< HEAD
    //按预分配方式来写文件
    switch (prealloc) {
#ifdef CONFIG_POSIX_FALLOCATE
    case PREALLOC_MODE_FALLOC:
        /*
         * Truncating before posix_fallocate() makes it about twice slower on
         * file systems that do not support fallocate(), trying to check if a
         * block is allocated before allocating it, so don't do that here.
         */
        result = -posix_fallocate(fd, 0, total_size);
        if (result != 0) {
            /* posix_fallocate() doesn't set errno. */
            error_setg_errno(errp, -result,
                             "Could not preallocate data for the new file");
        }
        break;
#endif
    case PREALLOC_MODE_FULL:
    {
        /*
         * Knowing the final size from the beginning could allow the file
         * system driver to do less allocations and possibly avoid
         * fragmentation of the file.
         */
        if (ftruncate(fd, total_size) != 0) {
            result = -errno;
            error_setg_errno(errp, -result, "Could not resize file");
            goto out_close;
        }

        int64_t num = 0, left = total_size;
        buf = g_malloc0(65536);

        while (left > 0) {
            num = MIN(left, 65536);
            result = write(fd, buf, num);
            if (result < 0) {
                result = -errno;
                error_setg_errno(errp, -result,
                                 "Could not write to the new file");
                break;
            }
            left -= result;
        }
        if (result >= 0) {
            result = fsync(fd);
            if (result < 0) {
                result = -errno;
                error_setg_errno(errp, -result,
                                 "Could not flush new file to disk");
            }
        }
        g_free(buf);
        break;
    }
    case PREALLOC_MODE_OFF:
    	//采用ftruncate直接扩充或者缩减大小
        if (ftruncate(fd, total_size) != 0) {
            result = -errno;
            error_setg_errno(errp, -result, "Could not resize file");
        }
        break;
    default:
        result = -EINVAL;
        error_setg(errp, "Unsupported preallocation mode: %s",
                   PreallocMode_lookup[prealloc]);
        break;
=======
    result = raw_regular_truncate(fd, total_size, prealloc, errp);
    if (result < 0) {
        goto out_close;
>>>>>>> 47ba789c
    }

out_close:
    if (qemu_close(fd) != 0 && result == 0) {
        result = -errno;
        error_setg_errno(errp, -result, "Could not close the new file");
    }
out:
    return result;
}

/*
 * Find allocation range in @bs around offset @start.
 * May change underlying file descriptor's file offset.
 * If @start is not in a hole, store @start in @data, and the
 * beginning of the next hole in @hole, and return 0.
 * If @start is in a non-trailing hole, store @start in @hole and the
 * beginning of the next non-hole in @data, and return 0.
 * If @start is in a trailing hole or beyond EOF, return -ENXIO.
 * If we can't find out, return a negative errno other than -ENXIO.
 */
static int find_allocation(BlockDriverState *bs, off_t start,
                           off_t *data, off_t *hole)
{
#if defined SEEK_HOLE && defined SEEK_DATA
    BDRVRawState *s = bs->opaque;
    off_t offs;

    /*
     * SEEK_DATA cases:
     * D1. offs == start: start is in data
     * D2. offs > start: start is in a hole, next data at offs
     * D3. offs < 0, errno = ENXIO: either start is in a trailing hole
     *                              or start is beyond EOF
     *     If the latter happens, the file has been truncated behind
     *     our back since we opened it.  All bets are off then.
     *     Treating like a trailing hole is simplest.
     * D4. offs < 0, errno != ENXIO: we learned nothing
     */
    offs = lseek(s->fd, start, SEEK_DATA);
    if (offs < 0) {
        return -errno;          /* D3 or D4 */
    }
    assert(offs >= start);

    if (offs > start) {
        /* D2: in hole, next data at offs */
        *hole = start;
        *data = offs;
        return 0;
    }

    /* D1: in data, end not yet known */

    /*
     * SEEK_HOLE cases:
     * H1. offs == start: start is in a hole
     *     If this happens here, a hole has been dug behind our back
     *     since the previous lseek().
     * H2. offs > start: either start is in data, next hole at offs,
     *                   or start is in trailing hole, EOF at offs
     *     Linux treats trailing holes like any other hole: offs ==
     *     start.  Solaris seeks to EOF instead: offs > start (blech).
     *     If that happens here, a hole has been dug behind our back
     *     since the previous lseek().
     * H3. offs < 0, errno = ENXIO: start is beyond EOF
     *     If this happens, the file has been truncated behind our
     *     back since we opened it.  Treat it like a trailing hole.
     * H4. offs < 0, errno != ENXIO: we learned nothing
     *     Pretend we know nothing at all, i.e. "forget" about D1.
     */
    offs = lseek(s->fd, start, SEEK_HOLE);
    if (offs < 0) {
        return -errno;          /* D1 and (H3 or H4) */
    }
    assert(offs >= start);

    if (offs > start) {
        /*
         * D1 and H2: either in data, next hole at offs, or it was in
         * data but is now in a trailing hole.  In the latter case,
         * all bets are off.  Treating it as if it there was data all
         * the way to EOF is safe, so simply do that.
         */
        *data = start;
        *hole = offs;
        return 0;
    }

    /* D1 and H1 */
    return -EBUSY;
#else
    return -ENOTSUP;
#endif
}

/*
 * Returns the allocation status of the specified sectors.
 *
 * If 'sector_num' is beyond the end of the disk image the return value is 0
 * and 'pnum' is set to 0.
 *
 * 'pnum' is set to the number of sectors (including and immediately following
 * the specified sector) that are known to be in the same
 * allocated/unallocated state.
 *
 * 'nb_sectors' is the max value 'pnum' should be set to.  If nb_sectors goes
 * beyond the end of the disk image it will be clamped.
 */
static int64_t coroutine_fn raw_co_get_block_status(BlockDriverState *bs,
                                                    int64_t sector_num,
                                                    int nb_sectors, int *pnum,
                                                    BlockDriverState **file)
{
    off_t start, data = 0, hole = 0;
    int64_t total_size;
    int ret;

    ret = fd_open(bs);
    if (ret < 0) {
        return ret;
    }

    start = sector_num * BDRV_SECTOR_SIZE;
    total_size = bdrv_getlength(bs);
    if (total_size < 0) {
        return total_size;
    } else if (start >= total_size) {
        *pnum = 0;
        return 0;
    } else if (start + nb_sectors * BDRV_SECTOR_SIZE > total_size) {
        nb_sectors = DIV_ROUND_UP(total_size - start, BDRV_SECTOR_SIZE);
    }

    ret = find_allocation(bs, start, &data, &hole);
    if (ret == -ENXIO) {
        /* Trailing hole */
        *pnum = nb_sectors;
        ret = BDRV_BLOCK_ZERO;
    } else if (ret < 0) {
        /* No info available, so pretend there are no holes */
        *pnum = nb_sectors;
        ret = BDRV_BLOCK_DATA;
    } else if (data == start) {
        /* On a data extent, compute sectors to the end of the extent,
         * possibly including a partial sector at EOF. */
        *pnum = MIN(nb_sectors, DIV_ROUND_UP(hole - start, BDRV_SECTOR_SIZE));
        ret = BDRV_BLOCK_DATA;
    } else {
        /* On a hole, compute sectors to the beginning of the next extent.  */
        assert(hole == start);
        *pnum = MIN(nb_sectors, (data - start) / BDRV_SECTOR_SIZE);
        ret = BDRV_BLOCK_ZERO;
    }
    *file = bs;
    return ret | BDRV_BLOCK_OFFSET_VALID | start;
}

static coroutine_fn BlockAIOCB *raw_aio_pdiscard(BlockDriverState *bs,
    int64_t offset, int bytes,
    BlockCompletionFunc *cb, void *opaque)
{
    BDRVRawState *s = bs->opaque;

    return paio_submit(bs, s->fd, offset, NULL, bytes,
                       cb, opaque, QEMU_AIO_DISCARD);
}

static int coroutine_fn raw_co_pwrite_zeroes(
    BlockDriverState *bs, int64_t offset,
    int bytes, BdrvRequestFlags flags)
{
    BDRVRawState *s = bs->opaque;

    if (!(flags & BDRV_REQ_MAY_UNMAP)) {
        return paio_submit_co(bs, s->fd, offset, NULL, bytes,
                              QEMU_AIO_WRITE_ZEROES);
    } else if (s->discard_zeroes) {
        return paio_submit_co(bs, s->fd, offset, NULL, bytes,
                              QEMU_AIO_DISCARD);
    }
    return -ENOTSUP;
}

static int raw_get_info(BlockDriverState *bs, BlockDriverInfo *bdi)
{
    BDRVRawState *s = bs->opaque;

    bdi->unallocated_blocks_are_zero = s->discard_zeroes;
    bdi->can_write_zeroes_with_unmap = s->discard_zeroes;
    return 0;
}

static QemuOptsList raw_create_opts = {
    .name = "raw-create-opts",
    .head = QTAILQ_HEAD_INITIALIZER(raw_create_opts.head),
    .desc = {
        {
            .name = BLOCK_OPT_SIZE,
            .type = QEMU_OPT_SIZE,
            .help = "Virtual disk size"
        },
        {
            .name = BLOCK_OPT_NOCOW,
            .type = QEMU_OPT_BOOL,
            .help = "Turn off copy-on-write (valid only on btrfs)"
        },
        {
            .name = BLOCK_OPT_PREALLOC,
            .type = QEMU_OPT_STRING,
            .help = "Preallocation mode (allowed values: off, falloc, full)"
        },
        { /* end of list */ }
    }
};

static int raw_check_perm(BlockDriverState *bs, uint64_t perm, uint64_t shared,
                          Error **errp)
{
    return raw_handle_perm_lock(bs, RAW_PL_PREPARE, perm, shared, errp);
}

static void raw_set_perm(BlockDriverState *bs, uint64_t perm, uint64_t shared)
{
    BDRVRawState *s = bs->opaque;
    raw_handle_perm_lock(bs, RAW_PL_COMMIT, perm, shared, NULL);
    s->perm = perm;
    s->shared_perm = shared;
}

static void raw_abort_perm_update(BlockDriverState *bs)
{
    raw_handle_perm_lock(bs, RAW_PL_ABORT, 0, 0, NULL);
}

//raw的协议驱动
BlockDriver bdrv_file = {
    .format_name = "file",
    .protocol_name = "file",
    .instance_size = sizeof(BDRVRawState),
    .bdrv_needs_filename = true,
    .bdrv_probe = NULL, /* no probe for protocols */
    .bdrv_parse_filename = raw_parse_filename,
    .bdrv_file_open = raw_open,
    .bdrv_reopen_prepare = raw_reopen_prepare,
    .bdrv_reopen_commit = raw_reopen_commit,
    .bdrv_reopen_abort = raw_reopen_abort,
    .bdrv_close = raw_close,
    .bdrv_create = raw_create,//块设备创建
    .bdrv_has_zero_init = bdrv_has_zero_init_1,
    .bdrv_co_get_block_status = raw_co_get_block_status,
    .bdrv_co_pwrite_zeroes = raw_co_pwrite_zeroes,

    .bdrv_co_preadv         = raw_co_preadv,
    .bdrv_co_pwritev        = raw_co_pwritev,
    .bdrv_aio_flush = raw_aio_flush,
    .bdrv_aio_pdiscard = raw_aio_pdiscard,
    .bdrv_refresh_limits = raw_refresh_limits,
    .bdrv_io_plug = raw_aio_plug,
    .bdrv_io_unplug = raw_aio_unplug,

    .bdrv_truncate = raw_truncate,
    .bdrv_getlength = raw_getlength,
    .bdrv_get_info = raw_get_info,
    .bdrv_get_allocated_file_size
                        = raw_get_allocated_file_size,
    .bdrv_check_perm = raw_check_perm,
    .bdrv_set_perm   = raw_set_perm,
    .bdrv_abort_perm_update = raw_abort_perm_update,
    .create_opts = &raw_create_opts,
};

/***********************************************/
/* host device */

#if defined(__APPLE__) && defined(__MACH__)
static kern_return_t GetBSDPath(io_iterator_t mediaIterator, char *bsdPath,
                                CFIndex maxPathSize, int flags);
static char *FindEjectableOpticalMedia(io_iterator_t *mediaIterator)
{
    kern_return_t kernResult = KERN_FAILURE;
    mach_port_t     masterPort;
    CFMutableDictionaryRef  classesToMatch;
    const char *matching_array[] = {kIODVDMediaClass, kIOCDMediaClass};
    char *mediaType = NULL;

    kernResult = IOMasterPort( MACH_PORT_NULL, &masterPort );
    if ( KERN_SUCCESS != kernResult ) {
        printf( "IOMasterPort returned %d\n", kernResult );
    }

    int index;
    for (index = 0; index < ARRAY_SIZE(matching_array); index++) {
        classesToMatch = IOServiceMatching(matching_array[index]);
        if (classesToMatch == NULL) {
            error_report("IOServiceMatching returned NULL for %s",
                         matching_array[index]);
            continue;
        }
        CFDictionarySetValue(classesToMatch, CFSTR(kIOMediaEjectableKey),
                             kCFBooleanTrue);
        kernResult = IOServiceGetMatchingServices(masterPort, classesToMatch,
                                                  mediaIterator);
        if (kernResult != KERN_SUCCESS) {
            error_report("Note: IOServiceGetMatchingServices returned %d",
                         kernResult);
            continue;
        }

        /* If a match was found, leave the loop */
        if (*mediaIterator != 0) {
            DPRINTF("Matching using %s\n", matching_array[index]);
            mediaType = g_strdup(matching_array[index]);
            break;
        }
    }
    return mediaType;
}

kern_return_t GetBSDPath(io_iterator_t mediaIterator, char *bsdPath,
                         CFIndex maxPathSize, int flags)
{
    io_object_t     nextMedia;
    kern_return_t   kernResult = KERN_FAILURE;
    *bsdPath = '\0';
    nextMedia = IOIteratorNext( mediaIterator );
    if ( nextMedia )
    {
        CFTypeRef   bsdPathAsCFString;
    bsdPathAsCFString = IORegistryEntryCreateCFProperty( nextMedia, CFSTR( kIOBSDNameKey ), kCFAllocatorDefault, 0 );
        if ( bsdPathAsCFString ) {
            size_t devPathLength;
            strcpy( bsdPath, _PATH_DEV );
            if (flags & BDRV_O_NOCACHE) {
                strcat(bsdPath, "r");
            }
            devPathLength = strlen( bsdPath );
            if ( CFStringGetCString( bsdPathAsCFString, bsdPath + devPathLength, maxPathSize - devPathLength, kCFStringEncodingASCII ) ) {
                kernResult = KERN_SUCCESS;
            }
            CFRelease( bsdPathAsCFString );
        }
        IOObjectRelease( nextMedia );
    }

    return kernResult;
}

/* Sets up a real cdrom for use in QEMU */
static bool setup_cdrom(char *bsd_path, Error **errp)
{
    int index, num_of_test_partitions = 2, fd;
    char test_partition[MAXPATHLEN];
    bool partition_found = false;

    /* look for a working partition */
    for (index = 0; index < num_of_test_partitions; index++) {
        snprintf(test_partition, sizeof(test_partition), "%ss%d", bsd_path,
                 index);
        fd = qemu_open(test_partition, O_RDONLY | O_BINARY | O_LARGEFILE);
        if (fd >= 0) {
            partition_found = true;
            qemu_close(fd);
            break;
        }
    }

    /* if a working partition on the device was not found */
    if (partition_found == false) {
        error_setg(errp, "Failed to find a working partition on disc");
    } else {
        DPRINTF("Using %s as optical disc\n", test_partition);
        pstrcpy(bsd_path, MAXPATHLEN, test_partition);
    }
    return partition_found;
}

/* Prints directions on mounting and unmounting a device */
static void print_unmounting_directions(const char *file_name)
{
    error_report("If device %s is mounted on the desktop, unmount"
                 " it first before using it in QEMU", file_name);
    error_report("Command to unmount device: diskutil unmountDisk %s",
                 file_name);
    error_report("Command to mount device: diskutil mountDisk %s", file_name);
}

#endif /* defined(__APPLE__) && defined(__MACH__) */

//接受两种情况'/dev/cdrom'开头的，得50分，如果是块设备或者字符设备，得100分
static int hdev_probe_device(const char *filename)
{
    struct stat st;

    /* allow a dedicated CD-ROM driver to match with a higher priority */
    if (strstart(filename, "/dev/cdrom", NULL))
        return 50;

    if (stat(filename, &st) >= 0 &&
            (S_ISCHR(st.st_mode) || S_ISBLK(st.st_mode))) {
        return 100;
    }

    return 0;
}

static int check_hdev_writable(BDRVRawState *s)
{
#if defined(BLKROGET)
    /* Linux block devices can be configured "read-only" using blockdev(8).
     * This is independent of device node permissions and therefore open(2)
     * with O_RDWR succeeds.  Actual writes fail with EPERM.
     *
     * bdrv_open() is supposed to fail if the disk is read-only.  Explicitly
     * check for read-only block devices so that Linux block devices behave
     * properly.
     */
    struct stat st;
    int readonly = 0;

    if (fstat(s->fd, &st)) {
        return -errno;
    }

    if (!S_ISBLK(st.st_mode)) {
        return 0;
    }

    if (ioctl(s->fd, BLKROGET, &readonly) < 0) {
        return -errno;
    }

    if (readonly) {
        return -EACCES;
    }
#endif /* defined(BLKROGET) */
    return 0;
}

static void hdev_parse_filename(const char *filename, QDict *options,
                                Error **errp)
{
    bdrv_parse_filename_strip_prefix(filename, "host_device:", options);
}

static bool hdev_is_sg(BlockDriverState *bs)
{

#if defined(__linux__)

    BDRVRawState *s = bs->opaque;
    struct stat st;
    struct sg_scsi_id scsiid;
    int sg_version;
    int ret;

    if (stat(bs->filename, &st) < 0 || !S_ISCHR(st.st_mode)) {
        return false;
    }

    ret = ioctl(s->fd, SG_GET_VERSION_NUM, &sg_version);
    if (ret < 0) {
        return false;
    }

    ret = ioctl(s->fd, SG_GET_SCSI_ID, &scsiid);
    if (ret >= 0) {
        DPRINTF("SG device found: type=%d, version=%d\n",
            scsiid.scsi_type, sg_version);
        return true;
    }

#endif

    return false;
}

static int hdev_open(BlockDriverState *bs, QDict *options, int flags,
                     Error **errp)
{
    BDRVRawState *s = bs->opaque;
    Error *local_err = NULL;
    int ret;

#if defined(__APPLE__) && defined(__MACH__)
    /*
     * Caution: while qdict_get_str() is fine, getting non-string types
     * would require more care.  When @options come from -blockdev or
     * blockdev_add, its members are typed according to the QAPI
     * schema, but when they come from -drive, they're all QString.
     */
    const char *filename = qdict_get_str(options, "filename");
    char bsd_path[MAXPATHLEN] = "";
    bool error_occurred = false;

    /* If using a real cdrom */
    if (strcmp(filename, "/dev/cdrom") == 0) {
        char *mediaType = NULL;
        kern_return_t ret_val;
        io_iterator_t mediaIterator = 0;

        mediaType = FindEjectableOpticalMedia(&mediaIterator);
        if (mediaType == NULL) {
            error_setg(errp, "Please make sure your CD/DVD is in the optical"
                       " drive");
            error_occurred = true;
            goto hdev_open_Mac_error;
        }

        ret_val = GetBSDPath(mediaIterator, bsd_path, sizeof(bsd_path), flags);
        if (ret_val != KERN_SUCCESS) {
            error_setg(errp, "Could not get BSD path for optical drive");
            error_occurred = true;
            goto hdev_open_Mac_error;
        }

        /* If a real optical drive was not found */
        if (bsd_path[0] == '\0') {
            error_setg(errp, "Failed to obtain bsd path for optical drive");
            error_occurred = true;
            goto hdev_open_Mac_error;
        }

        /* If using a cdrom disc and finding a partition on the disc failed */
        if (strncmp(mediaType, kIOCDMediaClass, 9) == 0 &&
            setup_cdrom(bsd_path, errp) == false) {
            print_unmounting_directions(bsd_path);
            error_occurred = true;
            goto hdev_open_Mac_error;
        }

        qdict_put_str(options, "filename", bsd_path);

hdev_open_Mac_error:
        g_free(mediaType);
        if (mediaIterator) {
            IOObjectRelease(mediaIterator);
        }
        if (error_occurred) {
            return -ENOENT;
        }
    }
#endif /* defined(__APPLE__) && defined(__MACH__) */

    s->type = FTYPE_FILE;

    ret = raw_open_common(bs, options, flags, 0, &local_err);
    if (ret < 0) {
        error_propagate(errp, local_err);
#if defined(__APPLE__) && defined(__MACH__)
        if (*bsd_path) {
            filename = bsd_path;
        }
        /* if a physical device experienced an error while being opened */
        if (strncmp(filename, "/dev/", 5) == 0) {
            print_unmounting_directions(filename);
        }
#endif /* defined(__APPLE__) && defined(__MACH__) */
        return ret;
    }

    /* Since this does ioctl the device must be already opened */
    bs->sg = hdev_is_sg(bs);

    if (flags & BDRV_O_RDWR) {
        ret = check_hdev_writable(s);
        if (ret < 0) {
            raw_close(bs);
            error_setg_errno(errp, -ret, "The device is not writable");
            return ret;
        }
    }

    return ret;
}

#if defined(__linux__)

static BlockAIOCB *hdev_aio_ioctl(BlockDriverState *bs,
        unsigned long int req, void *buf,
        BlockCompletionFunc *cb, void *opaque)
{
    BDRVRawState *s = bs->opaque;
    RawPosixAIOData *acb;
    ThreadPool *pool;

    if (fd_open(bs) < 0)
        return NULL;

    if (req == SG_IO && s->pr_mgr) {
        struct sg_io_hdr *io_hdr = buf;
        if (io_hdr->cmdp[0] == PERSISTENT_RESERVE_OUT ||
            io_hdr->cmdp[0] == PERSISTENT_RESERVE_IN) {
            return pr_manager_execute(s->pr_mgr, bdrv_get_aio_context(bs),
                                      s->fd, io_hdr, cb, opaque);
        }
    }

    acb = g_new(RawPosixAIOData, 1);
    acb->bs = bs;
    acb->aio_type = QEMU_AIO_IOCTL;
    acb->aio_fildes = s->fd;
    acb->aio_offset = 0;
    acb->aio_ioctl_buf = buf;
    acb->aio_ioctl_cmd = req;
    pool = aio_get_thread_pool(bdrv_get_aio_context(bs));
    return thread_pool_submit_aio(pool, aio_worker, acb, cb, opaque);
}
#endif /* linux */

static int fd_open(BlockDriverState *bs)
{
    BDRVRawState *s = bs->opaque;

    /* this is just to ensure s->fd is sane (its called by io ops) */
    if (s->fd >= 0)
        return 0;
    return -EIO;
}

static coroutine_fn BlockAIOCB *hdev_aio_pdiscard(BlockDriverState *bs,
    int64_t offset, int bytes,
    BlockCompletionFunc *cb, void *opaque)
{
    BDRVRawState *s = bs->opaque;

    if (fd_open(bs) < 0) {
        return NULL;
    }
    return paio_submit(bs, s->fd, offset, NULL, bytes,
                       cb, opaque, QEMU_AIO_DISCARD|QEMU_AIO_BLKDEV);
}

static coroutine_fn int hdev_co_pwrite_zeroes(BlockDriverState *bs,
    int64_t offset, int bytes, BdrvRequestFlags flags)
{
    BDRVRawState *s = bs->opaque;
    int rc;

    rc = fd_open(bs);
    if (rc < 0) {
        return rc;
    }
    if (!(flags & BDRV_REQ_MAY_UNMAP)) {
        return paio_submit_co(bs, s->fd, offset, NULL, bytes,
                              QEMU_AIO_WRITE_ZEROES|QEMU_AIO_BLKDEV);
    } else if (s->discard_zeroes) {
        return paio_submit_co(bs, s->fd, offset, NULL, bytes,
                              QEMU_AIO_DISCARD|QEMU_AIO_BLKDEV);
    }
    return -ENOTSUP;
}

//普通硬盘的块设备创建函数
static int hdev_create(const char *filename, QemuOpts *opts,
                       Error **errp)
{
    int fd;
    int ret = 0;
    struct stat stat_buf;
    int64_t total_size = 0;
    bool has_prefix;

    /* This function is used by both protocol block drivers and therefore either
     * of these prefixes may be given.
     * The return value has to be stored somewhere, otherwise this is an error
     * due to -Werror=unused-value. */
    has_prefix =
        strstart(filename, "host_device:", &filename) ||
        strstart(filename, "host_cdrom:" , &filename);

    (void)has_prefix;

    ret = raw_normalize_devicepath(&filename);
    if (ret < 0) {
        error_setg_errno(errp, -ret, "Could not normalize device path");
        return ret;
    }

    /* Read out options */
    total_size = ROUND_UP(qemu_opt_get_size_del(opts, BLOCK_OPT_SIZE, 0),
                          BDRV_SECTOR_SIZE);

    //打开文件
    fd = qemu_open(filename, O_WRONLY | O_BINARY);
    if (fd < 0) {
        ret = -errno;
        error_setg_errno(errp, -ret, "Could not open device");
        return ret;
    }

    //取文件状态
    if (fstat(fd, &stat_buf) < 0) {
        ret = -errno;
        error_setg_errno(errp, -ret, "Could not stat device");
    } else if (!S_ISBLK(stat_buf.st_mode) && !S_ISCHR(stat_buf.st_mode)) {
    	//不是块设备，不是自符设备，报错
        error_setg(errp,
                   "The given file is neither a block nor a character device");
        ret = -ENODEV;
    } else if (lseek(fd, 0, SEEK_END) < total_size) {
    	//如果文件现行大小小于total_size，则报错
        error_setg(errp, "Device is too small");
        ret = -ENOSPC;
    }

    if (!ret && total_size) {
        uint8_t buf[BDRV_SECTOR_SIZE] = { 0 };
        int64_t zero_size = MIN(BDRV_SECTOR_SIZE, total_size);
        if (lseek(fd, 0, SEEK_SET) == -1) {
            ret = -errno;
        } else {
            ret = qemu_write_full(fd, buf, zero_size);
            ret = ret == zero_size ? 0 : -errno;
        }
    }
    qemu_close(fd);
    return ret;
}

static BlockDriver bdrv_host_device = {
    .format_name        = "host_device",
    .protocol_name        = "host_device",
    .instance_size      = sizeof(BDRVRawState),
    .bdrv_needs_filename = true,
    .bdrv_probe_device  = hdev_probe_device,
    .bdrv_parse_filename = hdev_parse_filename,
    .bdrv_file_open     = hdev_open,
    .bdrv_close         = raw_close,
    .bdrv_reopen_prepare = raw_reopen_prepare,
    .bdrv_reopen_commit  = raw_reopen_commit,
    .bdrv_reopen_abort   = raw_reopen_abort,
    .bdrv_create         = hdev_create,
    .create_opts         = &raw_create_opts,
    .bdrv_co_pwrite_zeroes = hdev_co_pwrite_zeroes,

    .bdrv_co_preadv         = raw_co_preadv,
    .bdrv_co_pwritev        = raw_co_pwritev,
    .bdrv_aio_flush	= raw_aio_flush,
    .bdrv_aio_pdiscard   = hdev_aio_pdiscard,
    .bdrv_refresh_limits = raw_refresh_limits,
    .bdrv_io_plug = raw_aio_plug,
    .bdrv_io_unplug = raw_aio_unplug,

    .bdrv_truncate      = raw_truncate,
    .bdrv_getlength	= raw_getlength,
    .bdrv_get_info = raw_get_info,
    .bdrv_get_allocated_file_size
                        = raw_get_allocated_file_size,
    .bdrv_check_perm = raw_check_perm,
    .bdrv_set_perm   = raw_set_perm,
    .bdrv_abort_perm_update = raw_abort_perm_update,
    .bdrv_probe_blocksizes = hdev_probe_blocksizes,
    .bdrv_probe_geometry = hdev_probe_geometry,

    /* generic scsi device */
#ifdef __linux__
    .bdrv_aio_ioctl     = hdev_aio_ioctl,
#endif
};

#if defined(__linux__) || defined(__FreeBSD__) || defined(__FreeBSD_kernel__)
static void cdrom_parse_filename(const char *filename, QDict *options,
                                 Error **errp)
{
    bdrv_parse_filename_strip_prefix(filename, "host_cdrom:", options);
}
#endif

#ifdef __linux__
static int cdrom_open(BlockDriverState *bs, QDict *options, int flags,
                      Error **errp)
{
    BDRVRawState *s = bs->opaque;

    s->type = FTYPE_CD;

    /* open will not fail even if no CD is inserted, so add O_NONBLOCK */
    return raw_open_common(bs, options, flags, O_NONBLOCK, errp);
}

//如果是cdrom,得100分
static int cdrom_probe_device(const char *filename)
{
    int fd, ret;
    int prio = 0;
    struct stat st;

    fd = qemu_open(filename, O_RDONLY | O_NONBLOCK);
    if (fd < 0) {
        goto out;
    }
    ret = fstat(fd, &st);
    if (ret == -1 || !S_ISBLK(st.st_mode)) {
        goto outc;
    }

    /* Attempt to detect via a CDROM specific ioctl */
    ret = ioctl(fd, CDROM_DRIVE_STATUS, CDSL_CURRENT);
    if (ret >= 0)
        prio = 100;

outc:
    qemu_close(fd);
out:
    return prio;
}

static bool cdrom_is_inserted(BlockDriverState *bs)
{
    BDRVRawState *s = bs->opaque;
    int ret;

    ret = ioctl(s->fd, CDROM_DRIVE_STATUS, CDSL_CURRENT);
    return ret == CDS_DISC_OK;
}

static void cdrom_eject(BlockDriverState *bs, bool eject_flag)
{
    BDRVRawState *s = bs->opaque;

    if (eject_flag) {
        if (ioctl(s->fd, CDROMEJECT, NULL) < 0)
            perror("CDROMEJECT");
    } else {
        if (ioctl(s->fd, CDROMCLOSETRAY, NULL) < 0)
            perror("CDROMEJECT");
    }
}

static void cdrom_lock_medium(BlockDriverState *bs, bool locked)
{
    BDRVRawState *s = bs->opaque;

    if (ioctl(s->fd, CDROM_LOCKDOOR, locked) < 0) {
        /*
         * Note: an error can happen if the distribution automatically
         * mounts the CD-ROM
         */
        /* perror("CDROM_LOCKDOOR"); */
    }
}

static BlockDriver bdrv_host_cdrom = {
    .format_name        = "host_cdrom",
    .protocol_name      = "host_cdrom",
    .instance_size      = sizeof(BDRVRawState),
    .bdrv_needs_filename = true,
    .bdrv_probe_device	= cdrom_probe_device,
    .bdrv_parse_filename = cdrom_parse_filename,
    .bdrv_file_open     = cdrom_open,
    .bdrv_close         = raw_close,
    .bdrv_reopen_prepare = raw_reopen_prepare,
    .bdrv_reopen_commit  = raw_reopen_commit,
    .bdrv_reopen_abort   = raw_reopen_abort,
    .bdrv_create         = hdev_create,
    .create_opts         = &raw_create_opts,


    .bdrv_co_preadv         = raw_co_preadv,
    .bdrv_co_pwritev        = raw_co_pwritev,
    .bdrv_aio_flush	= raw_aio_flush,
    .bdrv_refresh_limits = raw_refresh_limits,
    .bdrv_io_plug = raw_aio_plug,
    .bdrv_io_unplug = raw_aio_unplug,

    .bdrv_truncate      = raw_truncate,
    .bdrv_getlength      = raw_getlength,
    .has_variable_length = true,
    .bdrv_get_allocated_file_size
                        = raw_get_allocated_file_size,

    /* removable device support */
    .bdrv_is_inserted   = cdrom_is_inserted,
    .bdrv_eject         = cdrom_eject,
    .bdrv_lock_medium   = cdrom_lock_medium,

    /* generic scsi device */
    .bdrv_aio_ioctl     = hdev_aio_ioctl,
};
#endif /* __linux__ */

#if defined (__FreeBSD__) || defined(__FreeBSD_kernel__)
static int cdrom_open(BlockDriverState *bs, QDict *options, int flags,
                      Error **errp)
{
    BDRVRawState *s = bs->opaque;
    Error *local_err = NULL;
    int ret;

    s->type = FTYPE_CD;

    ret = raw_open_common(bs, options, flags, 0, &local_err);
    if (ret) {
        error_propagate(errp, local_err);
        return ret;
    }

    /* make sure the door isn't locked at this time */
    ioctl(s->fd, CDIOCALLOW);
    return 0;
}

static int cdrom_probe_device(const char *filename)
{
    if (strstart(filename, "/dev/cd", NULL) ||
            strstart(filename, "/dev/acd", NULL))
        return 100;
    return 0;
}

static int cdrom_reopen(BlockDriverState *bs)
{
    BDRVRawState *s = bs->opaque;
    int fd;

    /*
     * Force reread of possibly changed/newly loaded disc,
     * FreeBSD seems to not notice sometimes...
     */
    if (s->fd >= 0)
        qemu_close(s->fd);
    fd = qemu_open(bs->filename, s->open_flags, 0644);
    if (fd < 0) {
        s->fd = -1;
        return -EIO;
    }
    s->fd = fd;

    /* make sure the door isn't locked at this time */
    ioctl(s->fd, CDIOCALLOW);
    return 0;
}

static bool cdrom_is_inserted(BlockDriverState *bs)
{
    return raw_getlength(bs) > 0;
}

static void cdrom_eject(BlockDriverState *bs, bool eject_flag)
{
    BDRVRawState *s = bs->opaque;

    if (s->fd < 0)
        return;

    (void) ioctl(s->fd, CDIOCALLOW);

    if (eject_flag) {
        if (ioctl(s->fd, CDIOCEJECT) < 0)
            perror("CDIOCEJECT");
    } else {
        if (ioctl(s->fd, CDIOCCLOSE) < 0)
            perror("CDIOCCLOSE");
    }

    cdrom_reopen(bs);
}

static void cdrom_lock_medium(BlockDriverState *bs, bool locked)
{
    BDRVRawState *s = bs->opaque;

    if (s->fd < 0)
        return;
    if (ioctl(s->fd, (locked ? CDIOCPREVENT : CDIOCALLOW)) < 0) {
        /*
         * Note: an error can happen if the distribution automatically
         * mounts the CD-ROM
         */
        /* perror("CDROM_LOCKDOOR"); */
    }
}

static BlockDriver bdrv_host_cdrom = {
    .format_name        = "host_cdrom",
    .protocol_name      = "host_cdrom",
    .instance_size      = sizeof(BDRVRawState),
    .bdrv_needs_filename = true,
    .bdrv_probe_device	= cdrom_probe_device,
    .bdrv_parse_filename = cdrom_parse_filename,
    .bdrv_file_open     = cdrom_open,
    .bdrv_close         = raw_close,
    .bdrv_reopen_prepare = raw_reopen_prepare,
    .bdrv_reopen_commit  = raw_reopen_commit,
    .bdrv_reopen_abort   = raw_reopen_abort,
    .bdrv_create        = hdev_create,
    .create_opts        = &raw_create_opts,

    .bdrv_co_preadv         = raw_co_preadv,
    .bdrv_co_pwritev        = raw_co_pwritev,
    .bdrv_aio_flush	= raw_aio_flush,
    .bdrv_refresh_limits = raw_refresh_limits,
    .bdrv_io_plug = raw_aio_plug,
    .bdrv_io_unplug = raw_aio_unplug,

    .bdrv_truncate      = raw_truncate,
    .bdrv_getlength      = raw_getlength,
    .has_variable_length = true,
    .bdrv_get_allocated_file_size
                        = raw_get_allocated_file_size,

    /* removable device support */
    .bdrv_is_inserted   = cdrom_is_inserted,
    .bdrv_eject         = cdrom_eject,
    .bdrv_lock_medium   = cdrom_lock_medium,
};
#endif /* __FreeBSD__ */

static void bdrv_file_init(void)
{
    /*
     * Register all the drivers.  Note that order is important, the driver
     * registered last will get probed first.
     */
    bdrv_register(&bdrv_file);
    bdrv_register(&bdrv_host_device);
#ifdef __linux__
    bdrv_register(&bdrv_host_cdrom);
#endif
#if defined(__FreeBSD__) || defined(__FreeBSD_kernel__)
    bdrv_register(&bdrv_host_cdrom);
#endif
}

block_init(bdrv_file_init);<|MERGE_RESOLUTION|>--- conflicted
+++ resolved
@@ -2030,79 +2030,10 @@
 #endif
     }
 
-<<<<<<< HEAD
     //按预分配方式来写文件
-    switch (prealloc) {
-#ifdef CONFIG_POSIX_FALLOCATE
-    case PREALLOC_MODE_FALLOC:
-        /*
-         * Truncating before posix_fallocate() makes it about twice slower on
-         * file systems that do not support fallocate(), trying to check if a
-         * block is allocated before allocating it, so don't do that here.
-         */
-        result = -posix_fallocate(fd, 0, total_size);
-        if (result != 0) {
-            /* posix_fallocate() doesn't set errno. */
-            error_setg_errno(errp, -result,
-                             "Could not preallocate data for the new file");
-        }
-        break;
-#endif
-    case PREALLOC_MODE_FULL:
-    {
-        /*
-         * Knowing the final size from the beginning could allow the file
-         * system driver to do less allocations and possibly avoid
-         * fragmentation of the file.
-         */
-        if (ftruncate(fd, total_size) != 0) {
-            result = -errno;
-            error_setg_errno(errp, -result, "Could not resize file");
-            goto out_close;
-        }
-
-        int64_t num = 0, left = total_size;
-        buf = g_malloc0(65536);
-
-        while (left > 0) {
-            num = MIN(left, 65536);
-            result = write(fd, buf, num);
-            if (result < 0) {
-                result = -errno;
-                error_setg_errno(errp, -result,
-                                 "Could not write to the new file");
-                break;
-            }
-            left -= result;
-        }
-        if (result >= 0) {
-            result = fsync(fd);
-            if (result < 0) {
-                result = -errno;
-                error_setg_errno(errp, -result,
-                                 "Could not flush new file to disk");
-            }
-        }
-        g_free(buf);
-        break;
-    }
-    case PREALLOC_MODE_OFF:
-    	//采用ftruncate直接扩充或者缩减大小
-        if (ftruncate(fd, total_size) != 0) {
-            result = -errno;
-            error_setg_errno(errp, -result, "Could not resize file");
-        }
-        break;
-    default:
-        result = -EINVAL;
-        error_setg(errp, "Unsupported preallocation mode: %s",
-                   PreallocMode_lookup[prealloc]);
-        break;
-=======
     result = raw_regular_truncate(fd, total_size, prealloc, errp);
     if (result < 0) {
         goto out_close;
->>>>>>> 47ba789c
     }
 
 out_close:
