--- conflicted
+++ resolved
@@ -2410,12 +2410,8 @@
     }
 
     /* Create file */
-<<<<<<< HEAD
     //打开文件
-    fd = qemu_open(file_opts->filename, O_RDWR | O_CREAT | O_BINARY, 0644);
-=======
     fd = qemu_create(file_opts->filename, O_RDWR | O_BINARY, 0644, errp);
->>>>>>> 944fdc5e
     if (fd < 0) {
         result = -errno;
         goto out;
