--- conflicted
+++ resolved
@@ -457,17 +457,10 @@
     return bdrv_has_zero_init(bs->file->bs);
 }
 
-<<<<<<< HEAD
 //raw格式创建
-static int coroutine_fn raw_co_create_opts(BlockDriver *drv,
-                                           const char *filename,
-                                           QemuOpts *opts,
-                                           Error **errp)
-=======
 static int coroutine_fn GRAPH_UNLOCKED
 raw_co_create_opts(BlockDriver *drv, const char *filename,
                    QemuOpts *opts, Error **errp)
->>>>>>> 6c9ae1ce
 {
     return bdrv_co_create_file(filename, opts, errp);
 }
@@ -618,9 +611,6 @@
     NULL
 };
 
-<<<<<<< HEAD
-//raw格式的block驱动
-=======
 static void raw_cancel_in_flight(BlockDriverState *bs)
 {
     bdrv_cancel_in_flight(bs->file->bs);
@@ -645,7 +635,7 @@
     *nperm |= parent_perm & (BLK_PERM_WRITE | BLK_PERM_RESIZE);
 }
 
->>>>>>> 6c9ae1ce
+//raw格式的block驱动
 BlockDriver bdrv_raw = {
     .format_name          = "raw",
     .instance_size        = sizeof(BDRVRawState),
