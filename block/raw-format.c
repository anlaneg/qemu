/* BlockDriver implementation for "raw" format driver
 *
 * Copyright (C) 2010-2016 Red Hat, Inc.
 * Copyright (C) 2010, Blue Swirl <blauwirbel@gmail.com>
 * Copyright (C) 2009, Anthony Liguori <aliguori@us.ibm.com>
 *
 * Author:
 *   Laszlo Ersek <lersek@redhat.com>
 *
 * Permission is hereby granted, free of charge, to any person obtaining a copy
 * of this software and associated documentation files (the "Software"), to
 * deal in the Software without restriction, including without limitation the
 * rights to use, copy, modify, merge, publish, distribute, sublicense, and/or
 * sell copies of the Software, and to permit persons to whom the Software is
 * furnished to do so, subject to the following conditions:
 *
 * The above copyright notice and this permission notice shall be included in
 * all copies or substantial portions of the Software.
 *
 * THE SOFTWARE IS PROVIDED "AS IS", WITHOUT WARRANTY OF ANY KIND, EXPRESS OR
 * IMPLIED, INCLUDING BUT NOT LIMITED TO THE WARRANTIES OF MERCHANTABILITY,
 * FITNESS FOR A PARTICULAR PURPOSE AND NONINFRINGEMENT. IN NO EVENT SHALL THE
 * AUTHORS OR COPYRIGHT HOLDERS BE LIABLE FOR ANY CLAIM, DAMAGES OR OTHER
 * LIABILITY, WHETHER IN AN ACTION OF CONTRACT, TORT OR OTHERWISE, ARISING
 * FROM, OUT OF OR IN CONNECTION WITH THE SOFTWARE OR THE USE OR OTHER DEALINGS
 * IN THE SOFTWARE.
 */

#include "qemu/osdep.h"
#include "block/block_int.h"
#include "qapi/error.h"
#include "qemu/module.h"
#include "qemu/option.h"

typedef struct BDRVRawState {
    uint64_t offset;
    uint64_t size;
    bool has_size;
} BDRVRawState;

static const char *const mutable_opts[] = { "offset", "size", NULL };

static QemuOptsList raw_runtime_opts = {
    .name = "raw",
    .head = QTAILQ_HEAD_INITIALIZER(raw_runtime_opts.head),
    .desc = {
        {
            .name = "offset",
            .type = QEMU_OPT_SIZE,
            .help = "offset in the disk where the image starts",
        },
        {
            .name = "size",
            .type = QEMU_OPT_SIZE,
            .help = "virtual disk size",
        },
        { /* end of list */ }
    },
};

static QemuOptsList raw_create_opts = {
    .name = "raw-create-opts",
    .head = QTAILQ_HEAD_INITIALIZER(raw_create_opts.head),
    .desc = {
        {
            .name = BLOCK_OPT_SIZE,
            .type = QEMU_OPT_SIZE,
            .help = "Virtual disk size"
        },
        { /* end of list */ }
    }
};

static int raw_read_options(QDict *options, BlockDriverState *bs,
    BDRVRawState *s, Error **errp)
{
    Error *local_err = NULL;
    QemuOpts *opts = NULL;
    int64_t real_size = 0;
    int ret;

    real_size = bdrv_getlength(bs->file->bs);
    if (real_size < 0) {
        error_setg_errno(errp, -real_size, "Could not get image size");
        return real_size;
    }

    opts = qemu_opts_create(&raw_runtime_opts, NULL, 0, &error_abort);
    qemu_opts_absorb_qdict(opts, options, &local_err);
    if (local_err) {
        error_propagate(errp, local_err);
        ret = -EINVAL;
        goto end;
    }

    s->offset = qemu_opt_get_size(opts, "offset", 0);
    if (s->offset > real_size) {
        error_setg(errp, "Offset (%" PRIu64 ") cannot be greater than "
            "size of the containing file (%" PRId64 ")",
            s->offset, real_size);
        ret = -EINVAL;
        goto end;
    }

    if (qemu_opt_find(opts, "size") != NULL) {
        s->size = qemu_opt_get_size(opts, "size", 0);
        s->has_size = true;
    } else {
        s->has_size = false;
        s->size = real_size - s->offset;
    }

    /* Check size and offset */
    if ((real_size - s->offset) < s->size) {
        error_setg(errp, "The sum of offset (%" PRIu64 ") and size "
            "(%" PRIu64 ") has to be smaller or equal to the "
            " actual size of the containing file (%" PRId64 ")",
            s->offset, s->size, real_size);
        ret = -EINVAL;
        goto end;
    }

    /* Make sure size is multiple of BDRV_SECTOR_SIZE to prevent rounding
     * up and leaking out of the specified area. */
    if (s->has_size && !QEMU_IS_ALIGNED(s->size, BDRV_SECTOR_SIZE)) {
        error_setg(errp, "Specified size is not multiple of %llu",
            BDRV_SECTOR_SIZE);
        ret = -EINVAL;
        goto end;
    }

    ret = 0;

end:

    qemu_opts_del(opts);

    return ret;
}

static int raw_reopen_prepare(BDRVReopenState *reopen_state,
                              BlockReopenQueue *queue, Error **errp)
{
    assert(reopen_state != NULL);
    assert(reopen_state->bs != NULL);

    reopen_state->opaque = g_new0(BDRVRawState, 1);

    return raw_read_options(
        reopen_state->options,
        reopen_state->bs,
        reopen_state->opaque,
        errp);
}

static void raw_reopen_commit(BDRVReopenState *state)
{
    BDRVRawState *new_s = state->opaque;
    BDRVRawState *s = state->bs->opaque;

    memcpy(s, new_s, sizeof(BDRVRawState));

    g_free(state->opaque);
    state->opaque = NULL;
}

static void raw_reopen_abort(BDRVReopenState *state)
{
    g_free(state->opaque);
    state->opaque = NULL;
}

/* Check and adjust the offset, against 'offset' and 'size' options. */
static inline int raw_adjust_offset(BlockDriverState *bs, uint64_t *offset,
                                    uint64_t bytes, bool is_write)
{
    BDRVRawState *s = bs->opaque;

    if (s->has_size && (*offset > s->size || bytes > (s->size - *offset))) {
        /* There's not enough space for the write, or the read request is
         * out-of-range. Don't read/write anything to prevent leaking out of
         * the size specified in options. */
        return is_write ? -ENOSPC : -EINVAL;
    }

    if (*offset > INT64_MAX - s->offset) {
        return -EINVAL;
    }
    *offset += s->offset;

    return 0;
}

static int coroutine_fn raw_co_preadv(BlockDriverState *bs, uint64_t offset,
                                      uint64_t bytes, QEMUIOVector *qiov,
                                      int flags)
{
    int ret;

    ret = raw_adjust_offset(bs, &offset, bytes, false);
    if (ret) {
        return ret;
    }

    BLKDBG_EVENT(bs->file, BLKDBG_READ_AIO);
    return bdrv_co_preadv(bs->file, offset, bytes, qiov, flags);
}

static int coroutine_fn raw_co_pwritev(BlockDriverState *bs, uint64_t offset,
                                       uint64_t bytes, QEMUIOVector *qiov,
                                       int flags)
{
    void *buf = NULL;
    BlockDriver *drv;
    QEMUIOVector local_qiov;
    int ret;

    if (bs->probed && offset < BLOCK_PROBE_BUF_SIZE && bytes) {
        /* Handling partial writes would be a pain - so we just
         * require that guests have 512-byte request alignment if
         * probing occurred */
        QEMU_BUILD_BUG_ON(BLOCK_PROBE_BUF_SIZE != 512);
        QEMU_BUILD_BUG_ON(BDRV_SECTOR_SIZE != 512);
        assert(offset == 0 && bytes >= BLOCK_PROBE_BUF_SIZE);

        buf = qemu_try_blockalign(bs->file->bs, 512);
        if (!buf) {
            ret = -ENOMEM;
            goto fail;
        }

        ret = qemu_iovec_to_buf(qiov, 0, buf, 512);
        if (ret != 512) {
            ret = -EINVAL;
            goto fail;
        }

        drv = bdrv_probe_all(buf, 512, NULL);
        if (drv != bs->drv) {
            ret = -EPERM;
            goto fail;
        }

        /* Use the checked buffer, a malicious guest might be overwriting its
         * original buffer in the background. */
        qemu_iovec_init(&local_qiov, qiov->niov + 1);
        qemu_iovec_add(&local_qiov, buf, 512);
        qemu_iovec_concat(&local_qiov, qiov, 512, qiov->size - 512);
        qiov = &local_qiov;
    }

    ret = raw_adjust_offset(bs, &offset, bytes, true);
    if (ret) {
        goto fail;
    }

    BLKDBG_EVENT(bs->file, BLKDBG_WRITE_AIO);
    ret = bdrv_co_pwritev(bs->file, offset, bytes, qiov, flags);

fail:
    if (qiov == &local_qiov) {
        qemu_iovec_destroy(&local_qiov);
    }
    qemu_vfree(buf);
    return ret;
}

static int coroutine_fn raw_co_block_status(BlockDriverState *bs,
                                            bool want_zero, int64_t offset,
                                            int64_t bytes, int64_t *pnum,
                                            int64_t *map,
                                            BlockDriverState **file)
{
    BDRVRawState *s = bs->opaque;
    *pnum = bytes;
    *file = bs->file->bs;
    *map = offset + s->offset;
    return BDRV_BLOCK_RAW | BDRV_BLOCK_OFFSET_VALID;
}

static int coroutine_fn raw_co_pwrite_zeroes(BlockDriverState *bs,
                                             int64_t offset, int bytes,
                                             BdrvRequestFlags flags)
{
    int ret;

    ret = raw_adjust_offset(bs, (uint64_t *)&offset, bytes, true);
    if (ret) {
        return ret;
    }
    return bdrv_co_pwrite_zeroes(bs->file, offset, bytes, flags);
}

static int coroutine_fn raw_co_pdiscard(BlockDriverState *bs,
                                        int64_t offset, int bytes)
{
    int ret;

    ret = raw_adjust_offset(bs, (uint64_t *)&offset, bytes, true);
    if (ret) {
        return ret;
    }
    return bdrv_co_pdiscard(bs->file, offset, bytes);
}

static int64_t raw_getlength(BlockDriverState *bs)
{
    int64_t len;
    BDRVRawState *s = bs->opaque;

    /* Update size. It should not change unless the file was externally
     * modified. */
    len = bdrv_getlength(bs->file->bs);
    if (len < 0) {
        return len;
    }

    if (len < s->offset) {
        s->size = 0;
    } else {
        if (s->has_size) {
            /* Try to honour the size */
            s->size = MIN(s->size, len - s->offset);
        } else {
            s->size = len - s->offset;
        }
    }

    return s->size;
}

static BlockMeasureInfo *raw_measure(QemuOpts *opts, BlockDriverState *in_bs,
                                     Error **errp)
{
    BlockMeasureInfo *info;
    int64_t required;

    if (in_bs) {
        required = bdrv_getlength(in_bs);
        if (required < 0) {
            error_setg_errno(errp, -required, "Unable to get image size");
            return NULL;
        }
    } else {
        required = ROUND_UP(qemu_opt_get_size_del(opts, BLOCK_OPT_SIZE, 0),
                            BDRV_SECTOR_SIZE);
    }

    info = g_new(BlockMeasureInfo, 1);
    info->required = required;

    /* Unallocated sectors count towards the file size in raw images */
    info->fully_allocated = info->required;
    return info;
}

static int raw_get_info(BlockDriverState *bs, BlockDriverInfo *bdi)
{
    return bdrv_get_info(bs->file->bs, bdi);
}

static void raw_refresh_limits(BlockDriverState *bs, Error **errp)
{
    if (bs->probed) {
        /* To make it easier to protect the first sector, any probed
         * image is restricted to read-modify-write on sub-sector
         * operations. */
        bs->bl.request_alignment = BDRV_SECTOR_SIZE;
    }
}

static int coroutine_fn raw_co_truncate(BlockDriverState *bs, int64_t offset,
                                        bool exact, PreallocMode prealloc,
                                        BdrvRequestFlags flags, Error **errp)
{
    BDRVRawState *s = bs->opaque;

    if (s->has_size) {
        error_setg(errp, "Cannot resize fixed-size raw disks");
        return -ENOTSUP;
    }

    if (INT64_MAX - offset < s->offset) {
        error_setg(errp, "Disk size too large for the chosen offset");
        return -EINVAL;
    }

    s->size = offset;
    offset += s->offset;
    return bdrv_co_truncate(bs->file, offset, exact, prealloc, flags, errp);
}

static void raw_eject(BlockDriverState *bs, bool eject_flag)
{
    bdrv_eject(bs->file->bs, eject_flag);
}

static void raw_lock_medium(BlockDriverState *bs, bool locked)
{
    bdrv_lock_medium(bs->file->bs, locked);
}

static int raw_co_ioctl(BlockDriverState *bs, unsigned long int req, void *buf)
{
    BDRVRawState *s = bs->opaque;
    if (s->offset || s->has_size) {
        return -ENOTSUP;
    }
    return bdrv_co_ioctl(bs->file->bs, req, buf);
}

static int raw_has_zero_init(BlockDriverState *bs)
{
    return bdrv_has_zero_init(bs->file->bs);
}

<<<<<<< HEAD
static int raw_has_zero_init_truncate(BlockDriverState *bs)
{
    return bdrv_has_zero_init_truncate(bs->file->bs);
}

//raw格式创建
static int coroutine_fn raw_co_create_opts(const char *filename, QemuOpts *opts,
=======
static int coroutine_fn raw_co_create_opts(BlockDriver *drv,
                                           const char *filename,
                                           QemuOpts *opts,
>>>>>>> 035b448b
                                           Error **errp)
{
    return bdrv_create_file(filename, opts, errp);
}

static int raw_open(BlockDriverState *bs, QDict *options, int flags,
                    Error **errp)
{
    BDRVRawState *s = bs->opaque;
    int ret;

    bs->file = bdrv_open_child(NULL, options, "file", bs, &child_file,
                               false, errp);
    if (!bs->file) {
        return -EINVAL;
    }

    bs->sg = bs->file->bs->sg;
    bs->supported_write_flags = BDRV_REQ_WRITE_UNCHANGED |
        (BDRV_REQ_FUA & bs->file->bs->supported_write_flags);
    bs->supported_zero_flags = BDRV_REQ_WRITE_UNCHANGED |
        ((BDRV_REQ_FUA | BDRV_REQ_MAY_UNMAP | BDRV_REQ_NO_FALLBACK) &
            bs->file->bs->supported_zero_flags);
    bs->supported_truncate_flags = bs->file->bs->supported_truncate_flags &
                                   BDRV_REQ_ZERO_WRITE;

    if (bs->probed && !bdrv_is_read_only(bs)) {
        bdrv_refresh_filename(bs->file->bs);
        fprintf(stderr,
                "WARNING: Image format was not specified for '%s' and probing "
                "guessed raw.\n"
                "         Automatically detecting the format is dangerous for "
                "raw images, write operations on block 0 will be restricted.\n"
                "         Specify the 'raw' format explicitly to remove the "
                "restrictions.\n",
                bs->file->bs->filename);
    }

    ret = raw_read_options(options, bs, s, errp);
    if (ret < 0) {
        return ret;
    }

    if (bs->sg && (s->offset || s->has_size)) {
        error_setg(errp, "Cannot use offset/size with SCSI generic devices");
        return -EINVAL;
    }

    return 0;
}

static int raw_probe(const uint8_t *buf, int buf_size, const char *filename)
{
    /* smallest possible positive score so that raw is used if and only if no
     * other block driver works
     */
    return 1;
}

static int raw_probe_blocksizes(BlockDriverState *bs, BlockSizes *bsz)
{
    BDRVRawState *s = bs->opaque;
    int ret;

    ret = bdrv_probe_blocksizes(bs->file->bs, bsz);
    if (ret < 0) {
        return ret;
    }

    if (!QEMU_IS_ALIGNED(s->offset, MAX(bsz->log, bsz->phys))) {
        return -ENOTSUP;
    }

    return 0;
}

static int raw_probe_geometry(BlockDriverState *bs, HDGeometry *geo)
{
    BDRVRawState *s = bs->opaque;
    if (s->offset || s->has_size) {
        return -ENOTSUP;
    }
    return bdrv_probe_geometry(bs->file->bs, geo);
}

static int coroutine_fn raw_co_copy_range_from(BlockDriverState *bs,
                                               BdrvChild *src,
                                               uint64_t src_offset,
                                               BdrvChild *dst,
                                               uint64_t dst_offset,
                                               uint64_t bytes,
                                               BdrvRequestFlags read_flags,
                                               BdrvRequestFlags write_flags)
{
    int ret;

    ret = raw_adjust_offset(bs, &src_offset, bytes, false);
    if (ret) {
        return ret;
    }
    return bdrv_co_copy_range_from(bs->file, src_offset, dst, dst_offset,
                                   bytes, read_flags, write_flags);
}

static int coroutine_fn raw_co_copy_range_to(BlockDriverState *bs,
                                             BdrvChild *src,
                                             uint64_t src_offset,
                                             BdrvChild *dst,
                                             uint64_t dst_offset,
                                             uint64_t bytes,
                                             BdrvRequestFlags read_flags,
                                             BdrvRequestFlags write_flags)
{
    int ret;

    ret = raw_adjust_offset(bs, &dst_offset, bytes, true);
    if (ret) {
        return ret;
    }
    return bdrv_co_copy_range_to(src, src_offset, bs->file, dst_offset, bytes,
                                 read_flags, write_flags);
}

static const char *const raw_strong_runtime_opts[] = {
    "offset",
    "size",

    NULL
};

//raw格式的block驱动
BlockDriver bdrv_raw = {
    .format_name          = "raw",
    .instance_size        = sizeof(BDRVRawState),
    .bdrv_probe           = &raw_probe,
    .bdrv_reopen_prepare  = &raw_reopen_prepare,
    .bdrv_reopen_commit   = &raw_reopen_commit,
    .bdrv_reopen_abort    = &raw_reopen_abort,
    .bdrv_open            = &raw_open,
    .bdrv_child_perm      = bdrv_filter_default_perms,
    .bdrv_co_create_opts  = &raw_co_create_opts,
    .bdrv_co_preadv       = &raw_co_preadv,
    .bdrv_co_pwritev      = &raw_co_pwritev,
    .bdrv_co_pwrite_zeroes = &raw_co_pwrite_zeroes,
    .bdrv_co_pdiscard     = &raw_co_pdiscard,
    .bdrv_co_block_status = &raw_co_block_status,
    .bdrv_co_copy_range_from = &raw_co_copy_range_from,
    .bdrv_co_copy_range_to  = &raw_co_copy_range_to,
    .bdrv_co_truncate     = &raw_co_truncate,
    .bdrv_getlength       = &raw_getlength,
    .has_variable_length  = true,
    .bdrv_measure         = &raw_measure,
    .bdrv_get_info        = &raw_get_info,
    .bdrv_refresh_limits  = &raw_refresh_limits,
    .bdrv_probe_blocksizes = &raw_probe_blocksizes,
    .bdrv_probe_geometry  = &raw_probe_geometry,
    .bdrv_eject           = &raw_eject,
    .bdrv_lock_medium     = &raw_lock_medium,
    .bdrv_co_ioctl        = &raw_co_ioctl,
    .create_opts          = &raw_create_opts,
    .bdrv_has_zero_init   = &raw_has_zero_init,
    .strong_runtime_opts  = raw_strong_runtime_opts,
    .mutable_opts         = mutable_opts,
};

//注册raw驱动
static void bdrv_raw_init(void)
{
    bdrv_register(&bdrv_raw);
}

//raw块驱动,启动时注册
block_init(bdrv_raw_init);<|MERGE_RESOLUTION|>--- conflicted
+++ resolved
@@ -414,19 +414,10 @@
     return bdrv_has_zero_init(bs->file->bs);
 }
 
-<<<<<<< HEAD
-static int raw_has_zero_init_truncate(BlockDriverState *bs)
-{
-    return bdrv_has_zero_init_truncate(bs->file->bs);
-}
-
 //raw格式创建
-static int coroutine_fn raw_co_create_opts(const char *filename, QemuOpts *opts,
-=======
 static int coroutine_fn raw_co_create_opts(BlockDriver *drv,
                                            const char *filename,
                                            QemuOpts *opts,
->>>>>>> 035b448b
                                            Error **errp)
 {
     return bdrv_create_file(filename, opts, errp);
