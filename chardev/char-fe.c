--- conflicted
+++ resolved
@@ -93,15 +93,7 @@
             return res;
         }
 
-<<<<<<< HEAD
         offset += res;//增加读取偏移
-
-        if (!counter--) {
-            break;
-        }
-=======
-        offset += res;
->>>>>>> 02ac2f7f
     }
 
     if (qemu_chr_replay(s) && replay_mode == REPLAY_MODE_RECORD) {
