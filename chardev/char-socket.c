--- conflicted
+++ resolved
@@ -77,13 +77,8 @@
     name = g_strdup_printf("chardev-socket-reconnect-%s", chr->label);
     //创建一个重连定时器(s->reconnect_time*1000 ms后触发）
     s->reconnect_timer = qemu_chr_timeout_add_ms(chr,
-<<<<<<< HEAD
-                                                 s->reconnect_time * 1000,
+                                                 s->reconnect_time_ms,
                                                  socket_reconnect_timeout,//定时器到期后进行重连回调
-=======
-                                                 s->reconnect_time_ms,
-                                                 socket_reconnect_timeout,
->>>>>>> 72b88908
                                                  chr);
     //设置定时器名称
     g_source_set_name(s->reconnect_timer, name);
@@ -491,12 +486,8 @@
     	//触发连接断开事件
         qemu_chr_be_event(chr, CHR_EVENT_CLOSED);
     }
-<<<<<<< HEAD
-    if (s->reconnect_time && !s->reconnect_timer) {
+    if (s->reconnect_time_ms && !s->reconnect_timer) {
     	//需要重连，则重启timer
-=======
-    if (s->reconnect_time_ms && !s->reconnect_timer) {
->>>>>>> 72b88908
         qemu_chr_socket_restart_timer(chr);
     }
 }
