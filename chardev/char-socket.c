/*
 * QEMU System Emulator
 *
 * Copyright (c) 2003-2008 Fabrice Bellard
 *
 * Permission is hereby granted, free of charge, to any person obtaining a copy
 * of this software and associated documentation files (the "Software"), to deal
 * in the Software without restriction, including without limitation the rights
 * to use, copy, modify, merge, publish, distribute, sublicense, and/or sell
 * copies of the Software, and to permit persons to whom the Software is
 * furnished to do so, subject to the following conditions:
 *
 * The above copyright notice and this permission notice shall be included in
 * all copies or substantial portions of the Software.
 *
 * THE SOFTWARE IS PROVIDED "AS IS", WITHOUT WARRANTY OF ANY KIND, EXPRESS OR
 * IMPLIED, INCLUDING BUT NOT LIMITED TO THE WARRANTIES OF MERCHANTABILITY,
 * FITNESS FOR A PARTICULAR PURPOSE AND NONINFRINGEMENT. IN NO EVENT SHALL
 * THE AUTHORS OR COPYRIGHT HOLDERS BE LIABLE FOR ANY CLAIM, DAMAGES OR OTHER
 * LIABILITY, WHETHER IN AN ACTION OF CONTRACT, TORT OR OTHERWISE, ARISING FROM,
 * OUT OF OR IN CONNECTION WITH THE SOFTWARE OR THE USE OR OTHER DEALINGS IN
 * THE SOFTWARE.
 */

#include "qemu/osdep.h"
#include "chardev/char.h"
#include "io/channel-socket.h"
#include "io/channel-tls.h"
#include "io/net-listener.h"
#include "qemu/error-report.h"
#include "qemu/option.h"
#include "qapi/error.h"
#include "qapi/clone-visitor.h"
#include "qapi/qapi-visit-sockets.h"
#include "sysemu/sysemu.h"

#include "chardev/char-io.h"

/***********************************************************/
/* TCP Net console */

#define TCP_MAX_FDS 16

typedef struct {
    char buf[21];
    size_t buflen;
} TCPChardevTelnetInit;

typedef struct {
    Chardev parent;
    QIOChannel *ioc; /* Client I/O channel */
    QIOChannelSocket *sioc; /* Client master channel */
    QIONetListener *listener;
    GSource *hup_source;
    QCryptoTLSCreds *tls_creds;
    int connected;
    int max_size;
    int do_telnetopt;
    int do_nodelay;
    int *read_msgfds;
    size_t read_msgfds_num;
    int *write_msgfds;
    size_t write_msgfds_num;

    SocketAddress *addr;
    bool is_listen;
    bool is_telnet;
    bool is_tn3270;
    GSource *telnet_source;
    TCPChardevTelnetInit *telnet_init;

    GSource *reconnect_timer;
    int64_t reconnect_time;
    bool connect_err_reported;
} SocketChardev;

#define SOCKET_CHARDEV(obj)                                     \
    OBJECT_CHECK(SocketChardev, (obj), TYPE_CHARDEV_SOCKET)

static gboolean socket_reconnect_timeout(gpointer opaque);
static void tcp_chr_telnet_init(Chardev *chr);

static void tcp_chr_reconn_timer_cancel(SocketChardev *s)
{
    if (s->reconnect_timer) {
        g_source_destroy(s->reconnect_timer);
        g_source_unref(s->reconnect_timer);
        s->reconnect_timer = NULL;
    }
}

static void qemu_chr_socket_restart_timer(Chardev *chr)
{
    SocketChardev *s = SOCKET_CHARDEV(chr);
    char *name;

    assert(s->connected == 0);
    name = g_strdup_printf("chardev-socket-reconnect-%s", chr->label);
    s->reconnect_timer = qemu_chr_timeout_add_ms(chr,
                                                 s->reconnect_time * 1000,
                                                 socket_reconnect_timeout,
                                                 chr);
    g_source_set_name(s->reconnect_timer, name);
    g_free(name);
}

static void check_report_connect_error(Chardev *chr,
                                       Error *err)
{
    SocketChardev *s = SOCKET_CHARDEV(chr);

    if (!s->connect_err_reported) {
        error_report("Unable to connect character device %s: %s",
                     chr->label, error_get_pretty(err));
        s->connect_err_reported = true;
    }
    qemu_chr_socket_restart_timer(chr);
}

static void tcp_chr_accept(QIONetListener *listener,
                           QIOChannelSocket *cioc,
                           void *opaque);

static int tcp_chr_read_poll(void *opaque);
static void tcp_chr_disconnect(Chardev *chr);

/* Called with chr_write_lock held.  */
static int tcp_chr_write(Chardev *chr, const uint8_t *buf, int len)
{
    SocketChardev *s = SOCKET_CHARDEV(chr);

    if (s->connected) {
        int ret =  io_channel_send_full(s->ioc, buf, len,
                                        s->write_msgfds,
                                        s->write_msgfds_num);

        /* free the written msgfds, no matter what */
        if (s->write_msgfds_num) {
            g_free(s->write_msgfds);
            s->write_msgfds = 0;
            s->write_msgfds_num = 0;
        }

        if (ret < 0 && errno != EAGAIN) {
            if (tcp_chr_read_poll(chr) <= 0) {
                tcp_chr_disconnect(chr);
                return len;
            } /* else let the read handler finish it properly */
        }

        return ret;
    } else {
        /* XXX: indicate an error ? */
        return len;
    }
}

static int tcp_chr_read_poll(void *opaque)
{
    Chardev *chr = CHARDEV(opaque);
    SocketChardev *s = SOCKET_CHARDEV(opaque);
    if (!s->connected) {
        return 0;
    }
    s->max_size = qemu_chr_be_can_write(chr);
    return s->max_size;
}

static void tcp_chr_process_IAC_bytes(Chardev *chr,
                                      SocketChardev *s,
                                      uint8_t *buf, int *size)
{
    /* Handle any telnet or tn3270 client's basic IAC options.
     * For telnet options, it satisfies char by char mode with no echo.
     * For tn3270 options, it satisfies binary mode with EOR.
     * All IAC options will be removed from the buf and the do_opt
     * pointer will be used to track the state of the width of the
     * IAC information.
     *
     * RFC854: "All TELNET commands consist of at least a two byte sequence.
     * The commands dealing with option negotiation are three byte sequences,
     * the third byte being the code for the option referenced."
     * "IAC BREAK", "IAC IP", "IAC NOP" and the double IAC are two bytes.
     * "IAC SB", "IAC SE" and "IAC EOR" are saved to split up data boundary
     * for tn3270.
     * NOP, Break and Interrupt Process(IP) might be encountered during a TN3270
     * session, and NOP and IP need to be done later.
     */

    int i;
    int j = 0;

    for (i = 0; i < *size; i++) {
        if (s->do_telnetopt > 1) {
            if ((unsigned char)buf[i] == IAC && s->do_telnetopt == 2) {
                /* Double IAC means send an IAC */
                if (j != i) {
                    buf[j] = buf[i];
                }
                j++;
                s->do_telnetopt = 1;
            } else {
                if ((unsigned char)buf[i] == IAC_BREAK
                    && s->do_telnetopt == 2) {
                    /* Handle IAC break commands by sending a serial break */
                    qemu_chr_be_event(chr, CHR_EVENT_BREAK);
                    s->do_telnetopt++;
                } else if (s->is_tn3270 && ((unsigned char)buf[i] == IAC_EOR
                           || (unsigned char)buf[i] == IAC_SB
                           || (unsigned char)buf[i] == IAC_SE)
                           && s->do_telnetopt == 2) {
                    buf[j++] = IAC;
                    buf[j++] = buf[i];
                    s->do_telnetopt++;
                } else if (s->is_tn3270 && ((unsigned char)buf[i] == IAC_IP
                           || (unsigned char)buf[i] == IAC_NOP)
                           && s->do_telnetopt == 2) {
                    /* TODO: IP and NOP need to be implemented later. */
                    s->do_telnetopt++;
                }
                s->do_telnetopt++;
            }
            if (s->do_telnetopt >= 4) {
                s->do_telnetopt = 1;
            }
        } else {
            if ((unsigned char)buf[i] == IAC) {
                s->do_telnetopt = 2;
            } else {
                if (j != i) {
                    buf[j] = buf[i];
                }
                j++;
            }
        }
    }
    *size = j;
}

static int tcp_get_msgfds(Chardev *chr, int *fds, int num)
{
    SocketChardev *s = SOCKET_CHARDEV(chr);

    int to_copy = (s->read_msgfds_num < num) ? s->read_msgfds_num : num;

    assert(num <= TCP_MAX_FDS);

    if (to_copy) {
        int i;

        memcpy(fds, s->read_msgfds, to_copy * sizeof(int));

        /* Close unused fds */
        for (i = to_copy; i < s->read_msgfds_num; i++) {
            close(s->read_msgfds[i]);
        }

        g_free(s->read_msgfds);
        s->read_msgfds = 0;
        s->read_msgfds_num = 0;
    }

    return to_copy;
}

static int tcp_set_msgfds(Chardev *chr, int *fds, int num)
{
    SocketChardev *s = SOCKET_CHARDEV(chr);

    /* clear old pending fd array */
    g_free(s->write_msgfds);
    s->write_msgfds = NULL;
    s->write_msgfds_num = 0;

    if (!s->connected ||
        !qio_channel_has_feature(s->ioc,
                                 QIO_CHANNEL_FEATURE_FD_PASS)) {
        return -1;
    }

    if (num) {
        s->write_msgfds = g_new(int, num);
        memcpy(s->write_msgfds, fds, num * sizeof(int));
    }

    s->write_msgfds_num = num;

    return 0;
}

static ssize_t tcp_chr_recv(Chardev *chr, char *buf, size_t len)
{
    SocketChardev *s = SOCKET_CHARDEV(chr);
    struct iovec iov = { .iov_base = buf, .iov_len = len };
    int ret;
    size_t i;
    int *msgfds = NULL;
    size_t msgfds_num = 0;

    if (qio_channel_has_feature(s->ioc, QIO_CHANNEL_FEATURE_FD_PASS)) {
        ret = qio_channel_readv_full(s->ioc, &iov, 1,
                                     &msgfds, &msgfds_num,
                                     NULL);
    } else {
        ret = qio_channel_readv_full(s->ioc, &iov, 1,
                                     NULL, NULL,
                                     NULL);
    }

    if (ret == QIO_CHANNEL_ERR_BLOCK) {
        errno = EAGAIN;
        ret = -1;
    } else if (ret == -1) {
        errno = EIO;
    }

    if (msgfds_num) {
        /* close and clean read_msgfds */
        for (i = 0; i < s->read_msgfds_num; i++) {
            close(s->read_msgfds[i]);
        }

        if (s->read_msgfds_num) {
            g_free(s->read_msgfds);
        }

        s->read_msgfds = msgfds;
        s->read_msgfds_num = msgfds_num;
    }

    for (i = 0; i < s->read_msgfds_num; i++) {
        int fd = s->read_msgfds[i];
        if (fd < 0) {
            continue;
        }

        /* O_NONBLOCK is preserved across SCM_RIGHTS so reset it */
        qemu_set_block(fd);

#ifndef MSG_CMSG_CLOEXEC
        qemu_set_cloexec(fd);
#endif
    }

    return ret;
}

static GSource *tcp_chr_add_watch(Chardev *chr, GIOCondition cond)
{
    SocketChardev *s = SOCKET_CHARDEV(chr);
    return qio_channel_create_watch(s->ioc, cond);
}

static void tcp_chr_free_connection(Chardev *chr)
{
    SocketChardev *s = SOCKET_CHARDEV(chr);
    int i;

    if (s->read_msgfds_num) {
        for (i = 0; i < s->read_msgfds_num; i++) {
            close(s->read_msgfds[i]);
        }
        g_free(s->read_msgfds);
        s->read_msgfds = NULL;
        s->read_msgfds_num = 0;
    }

    if (s->hup_source != NULL) {
        g_source_destroy(s->hup_source);
        g_source_unref(s->hup_source);
        s->hup_source = NULL;
    }

    tcp_set_msgfds(chr, NULL, 0);
    remove_fd_in_watch(chr);
    object_unref(OBJECT(s->sioc));
    s->sioc = NULL;
    object_unref(OBJECT(s->ioc));
    s->ioc = NULL;
    g_free(chr->filename);
    chr->filename = NULL;
    s->connected = 0;
}

static char *SocketAddress_to_str(const char *prefix, SocketAddress *addr,
                                  bool is_listen, bool is_telnet)
{
    switch (addr->type) {
    case SOCKET_ADDRESS_TYPE_INET:
        return g_strdup_printf("%s%s:%s:%s%s", prefix,
                               is_telnet ? "telnet" : "tcp",
                               addr->u.inet.host,
                               addr->u.inet.port,
                               is_listen ? ",server" : "");
        break;
    case SOCKET_ADDRESS_TYPE_UNIX:
        return g_strdup_printf("%sunix:%s%s", prefix,
                               addr->u.q_unix.path,
                               is_listen ? ",server" : "");
        break;
    case SOCKET_ADDRESS_TYPE_FD:
        return g_strdup_printf("%sfd:%s%s", prefix, addr->u.fd.str,
                               is_listen ? ",server" : "");
        break;
    case SOCKET_ADDRESS_TYPE_VSOCK:
        return g_strdup_printf("%svsock:%s:%s", prefix,
                               addr->u.vsock.cid,
                               addr->u.vsock.port);
    default:
        abort();
    }
}

static void update_disconnected_filename(SocketChardev *s)
{
    Chardev *chr = CHARDEV(s);

    g_free(chr->filename);
    chr->filename = SocketAddress_to_str("disconnected:", s->addr,
                                         s->is_listen, s->is_telnet);
}

/* NB may be called even if tcp_chr_connect has not been
 * reached, due to TLS or telnet initialization failure,
 * so can *not* assume s->connected == true
 */
static void tcp_chr_disconnect(Chardev *chr)
{
    SocketChardev *s = SOCKET_CHARDEV(chr);
    bool emit_close = s->connected;

    tcp_chr_free_connection(chr);

    if (s->listener) {
        qio_net_listener_set_client_func_full(s->listener, tcp_chr_accept,
                                              chr, NULL, chr->gcontext);
    }
    update_disconnected_filename(s);
    if (emit_close) {
        qemu_chr_be_event(chr, CHR_EVENT_CLOSED);
    }
    if (s->reconnect_time) {
        qemu_chr_socket_restart_timer(chr);
    }
}

static gboolean tcp_chr_read(QIOChannel *chan, GIOCondition cond, void *opaque)
{
    Chardev *chr = CHARDEV(opaque);
    SocketChardev *s = SOCKET_CHARDEV(opaque);
    uint8_t buf[CHR_READ_BUF_LEN];
    int len, size;

    if (!s->connected || s->max_size <= 0) {
        return TRUE;
    }
    len = sizeof(buf);
    if (len > s->max_size) {
        len = s->max_size;
    }
    size = tcp_chr_recv(chr, (void *)buf, len);
    if (size == 0 || (size == -1 && errno != EAGAIN)) {
        /* connection closed */
        tcp_chr_disconnect(chr);
    } else if (size > 0) {
        if (s->do_telnetopt) {
            tcp_chr_process_IAC_bytes(chr, s, buf, &size);
        }
        if (size > 0) {
            qemu_chr_be_write(chr, buf, size);
        }
    }

    return TRUE;
}

static gboolean tcp_chr_hup(QIOChannel *channel,
                               GIOCondition cond,
                               void *opaque)
{
    Chardev *chr = CHARDEV(opaque);
    tcp_chr_disconnect(chr);
    return G_SOURCE_REMOVE;
}

static int tcp_chr_sync_read(Chardev *chr, const uint8_t *buf, int len)
{
    SocketChardev *s = SOCKET_CHARDEV(chr);
    int size;

    if (!s->connected) {
        return 0;
    }

    qio_channel_set_blocking(s->ioc, true, NULL);
    size = tcp_chr_recv(chr, (void *) buf, len);
    qio_channel_set_blocking(s->ioc, false, NULL);
    if (size == 0) {
        /* connection closed */
        tcp_chr_disconnect(chr);
    }

    return size;
}

static char *sockaddr_to_str(struct sockaddr_storage *ss, socklen_t ss_len,
                             struct sockaddr_storage *ps, socklen_t ps_len,
                             bool is_listen, bool is_telnet)
{
    char shost[NI_MAXHOST], sserv[NI_MAXSERV];
    char phost[NI_MAXHOST], pserv[NI_MAXSERV];
    const char *left = "", *right = "";

    switch (ss->ss_family) {
#ifndef _WIN32
    case AF_UNIX:
        return g_strdup_printf("unix:%s%s",
                               ((struct sockaddr_un *)(ss))->sun_path,
                               is_listen ? ",server" : "");
#endif
    case AF_INET6:
        left  = "[";
        right = "]";
        /* fall through */
    case AF_INET:
        getnameinfo((struct sockaddr *) ss, ss_len, shost, sizeof(shost),
                    sserv, sizeof(sserv), NI_NUMERICHOST | NI_NUMERICSERV);
        getnameinfo((struct sockaddr *) ps, ps_len, phost, sizeof(phost),
                    pserv, sizeof(pserv), NI_NUMERICHOST | NI_NUMERICSERV);
        return g_strdup_printf("%s:%s%s%s:%s%s <-> %s%s%s:%s",
                               is_telnet ? "telnet" : "tcp",
                               left, shost, right, sserv,
                               is_listen ? ",server" : "",
                               left, phost, right, pserv);

    default:
        return g_strdup_printf("unknown");
    }
}

static void tcp_chr_connect(void *opaque)
{
    Chardev *chr = CHARDEV(opaque);
    SocketChardev *s = SOCKET_CHARDEV(opaque);

    g_free(chr->filename);
    chr->filename = sockaddr_to_str(
        &s->sioc->localAddr, s->sioc->localAddrLen,
        &s->sioc->remoteAddr, s->sioc->remoteAddrLen,
        s->is_listen, s->is_telnet);

    s->connected = 1;
    if (s->ioc) {
        chr->gsource = io_add_watch_poll(chr, s->ioc,
                                           tcp_chr_read_poll,
                                           tcp_chr_read,
                                           chr, chr->gcontext);
    }

    s->hup_source = qio_channel_create_watch(s->ioc, G_IO_HUP);
    g_source_set_callback(s->hup_source, (GSourceFunc)tcp_chr_hup,
                          chr, NULL);
    g_source_attach(s->hup_source, chr->gcontext);

    qemu_chr_be_event(chr, CHR_EVENT_OPENED);
}

static void tcp_chr_telnet_destroy(SocketChardev *s)
{
    if (s->telnet_source) {
        g_source_destroy(s->telnet_source);
        g_source_unref(s->telnet_source);
        s->telnet_source = NULL;
    }
}

static void tcp_chr_update_read_handler(Chardev *chr)
{
    SocketChardev *s = SOCKET_CHARDEV(chr);

    if (s->listener) {
        /*
         * It's possible that chardev context is changed in
         * qemu_chr_be_update_read_handlers().  Reset it for QIO net
         * listener if there is.
         */
        qio_net_listener_set_client_func_full(s->listener, tcp_chr_accept,
                                              chr, NULL, chr->gcontext);
    }

    if (s->telnet_source) {
        tcp_chr_telnet_init(CHARDEV(s));
    }

    if (!s->connected) {
        return;
    }

    remove_fd_in_watch(chr);
    if (s->ioc) {
        chr->gsource = io_add_watch_poll(chr, s->ioc,
                                           tcp_chr_read_poll,
                                           tcp_chr_read, chr,
                                           chr->gcontext);
    }
}

static gboolean tcp_chr_telnet_init_io(QIOChannel *ioc,
                                       GIOCondition cond G_GNUC_UNUSED,
                                       gpointer user_data)
{
    SocketChardev *s = user_data;
    Chardev *chr = CHARDEV(s);
    TCPChardevTelnetInit *init = s->telnet_init;
    ssize_t ret;

    assert(init);

    ret = qio_channel_write(ioc, init->buf, init->buflen, NULL);
    if (ret < 0) {
        if (ret == QIO_CHANNEL_ERR_BLOCK) {
            ret = 0;
        } else {
            tcp_chr_disconnect(chr);
            goto end;
        }
    }
    init->buflen -= ret;

    if (init->buflen == 0) {
        tcp_chr_connect(chr);
        goto end;
    }

    memmove(init->buf, init->buf + ret, init->buflen);

    return G_SOURCE_CONTINUE;

end:
    g_free(s->telnet_init);
    s->telnet_init = NULL;
    g_source_unref(s->telnet_source);
    s->telnet_source = NULL;
    return G_SOURCE_REMOVE;
}

static void tcp_chr_telnet_init(Chardev *chr)
{
    SocketChardev *s = SOCKET_CHARDEV(chr);
    TCPChardevTelnetInit *init;
    size_t n = 0;

    /* Destroy existing task */
    tcp_chr_telnet_destroy(s);

    if (s->telnet_init) {
        /* We are possibly during a handshake already */
        goto cont;
    }

    s->telnet_init = g_new0(TCPChardevTelnetInit, 1);
    init = s->telnet_init;

#define IACSET(x, a, b, c)                      \
    do {                                        \
        x[n++] = a;                             \
        x[n++] = b;                             \
        x[n++] = c;                             \
    } while (0)

    if (!s->is_tn3270) {
        init->buflen = 12;
        /* Prep the telnet negotion to put telnet in binary,
         * no echo, single char mode */
        IACSET(init->buf, 0xff, 0xfb, 0x01);  /* IAC WILL ECHO */
        IACSET(init->buf, 0xff, 0xfb, 0x03);  /* IAC WILL Suppress go ahead */
        IACSET(init->buf, 0xff, 0xfb, 0x00);  /* IAC WILL Binary */
        IACSET(init->buf, 0xff, 0xfd, 0x00);  /* IAC DO Binary */
    } else {
        init->buflen = 21;
        /* Prep the TN3270 negotion based on RFC1576 */
        IACSET(init->buf, 0xff, 0xfd, 0x19);  /* IAC DO EOR */
        IACSET(init->buf, 0xff, 0xfb, 0x19);  /* IAC WILL EOR */
        IACSET(init->buf, 0xff, 0xfd, 0x00);  /* IAC DO BINARY */
        IACSET(init->buf, 0xff, 0xfb, 0x00);  /* IAC WILL BINARY */
        IACSET(init->buf, 0xff, 0xfd, 0x18);  /* IAC DO TERMINAL TYPE */
        IACSET(init->buf, 0xff, 0xfa, 0x18);  /* IAC SB TERMINAL TYPE */
        IACSET(init->buf, 0x01, 0xff, 0xf0);  /* SEND IAC SE */
    }

#undef IACSET

cont:
    s->telnet_source = qio_channel_add_watch_source(s->ioc, G_IO_OUT,
                                                    tcp_chr_telnet_init_io,
                                                    s, NULL,
                                                    chr->gcontext);
}


static void tcp_chr_tls_handshake(QIOTask *task,
                                  gpointer user_data)
{
    Chardev *chr = user_data;
    SocketChardev *s = user_data;

    if (qio_task_propagate_error(task, NULL)) {
        tcp_chr_disconnect(chr);
    } else {
        if (s->do_telnetopt) {
            tcp_chr_telnet_init(chr);
        } else {
            tcp_chr_connect(chr);
        }
    }
}


static void tcp_chr_tls_init(Chardev *chr)
{
    SocketChardev *s = SOCKET_CHARDEV(chr);
    QIOChannelTLS *tioc;
    Error *err = NULL;
    gchar *name;

    if (!machine_init_done) {
        /* This will be postponed to machine_done notifier */
        return;
    }

    if (s->is_listen) {
        tioc = qio_channel_tls_new_server(
            s->ioc, s->tls_creds,
            NULL, /* XXX Use an ACL */
            &err);
    } else {
        tioc = qio_channel_tls_new_client(
            s->ioc, s->tls_creds,
            s->addr->u.inet.host,
            &err);
    }
    if (tioc == NULL) {
        error_free(err);
        tcp_chr_disconnect(chr);
        return;
    }
    name = g_strdup_printf("chardev-tls-%s-%s",
                           s->is_listen ? "server" : "client",
                           chr->label);
    qio_channel_set_name(QIO_CHANNEL(tioc), name);
    g_free(name);
    object_unref(OBJECT(s->ioc));
    s->ioc = QIO_CHANNEL(tioc);

    qio_channel_tls_handshake(tioc,
                              tcp_chr_tls_handshake,
                              chr,
                              NULL,
                              chr->gcontext);
}


static void tcp_chr_set_client_ioc_name(Chardev *chr,
                                        QIOChannelSocket *sioc)
{
    SocketChardev *s = SOCKET_CHARDEV(chr);
    char *name;
    name = g_strdup_printf("chardev-tcp-%s-%s",
                           s->is_listen ? "server" : "client",
                           chr->label);
    qio_channel_set_name(QIO_CHANNEL(sioc), name);
    g_free(name);

}

static int tcp_chr_new_client(Chardev *chr, QIOChannelSocket *sioc)
{
    SocketChardev *s = SOCKET_CHARDEV(chr);

    if (s->ioc != NULL) {
        return -1;
    }

    s->ioc = QIO_CHANNEL(sioc);
    object_ref(OBJECT(sioc));
    s->sioc = sioc;
    object_ref(OBJECT(sioc));

    qio_channel_set_blocking(s->ioc, false, NULL);

    if (s->do_nodelay) {
        qio_channel_set_delay(s->ioc, false);
    }
    if (s->listener) {
        qio_net_listener_set_client_func_full(s->listener, NULL, NULL,
                                              NULL, chr->gcontext);
    }

    if (s->tls_creds) {
        tcp_chr_tls_init(chr);
    } else {
        if (s->do_telnetopt) {
            tcp_chr_telnet_init(chr);
        } else {
            tcp_chr_connect(chr);
        }
    }

    return 0;
}


static int tcp_chr_add_client(Chardev *chr, int fd)
{
    int ret;
    QIOChannelSocket *sioc;

    sioc = qio_channel_socket_new_fd(fd, NULL);
    if (!sioc) {
        return -1;
    }
    tcp_chr_set_client_ioc_name(chr, sioc);
    ret = tcp_chr_new_client(chr, sioc);
    object_unref(OBJECT(sioc));
    return ret;
}

static void tcp_chr_accept(QIONetListener *listener,
                           QIOChannelSocket *cioc,
                           void *opaque)
{
    Chardev *chr = CHARDEV(opaque);

    tcp_chr_set_client_ioc_name(chr, cioc);
    tcp_chr_new_client(chr, cioc);
}

//unix socket时等待连接函数
static int tcp_chr_wait_connected(Chardev *chr, Error **errp)
{
    SocketChardev *s = SOCKET_CHARDEV(chr);
    QIOChannelSocket *sioc;

    /* It can't wait on s->connected, since it is set asynchronously
     * in TLS and telnet cases, only wait for an accepted socket */
    while (!s->ioc) {
        if (s->is_listen) {
            info_report("QEMU waiting for connection on: %s",
                        chr->filename);
            sioc = qio_net_listener_wait_client(s->listener);
            tcp_chr_set_client_ioc_name(chr, sioc);
            tcp_chr_new_client(chr, sioc);
            object_unref(OBJECT(sioc));
        } else {
        	//自已是客户端，与对端s->addr进行连接
            sioc = qio_channel_socket_new();
            tcp_chr_set_client_ioc_name(chr, sioc);
            if (qio_channel_socket_connect_sync(sioc, s->addr, errp) < 0) {
                object_unref(OBJECT(sioc));
                return -1;
            }
            tcp_chr_new_client(chr, sioc);
            object_unref(OBJECT(sioc));
        }
    }

    return 0;
}

static void char_socket_finalize(Object *obj)
{
    Chardev *chr = CHARDEV(obj);
    SocketChardev *s = SOCKET_CHARDEV(obj);

    tcp_chr_free_connection(chr);
    tcp_chr_reconn_timer_cancel(s);
    qapi_free_SocketAddress(s->addr);
    tcp_chr_telnet_destroy(s);
    g_free(s->telnet_init);
    if (s->listener) {
        qio_net_listener_set_client_func_full(s->listener, NULL, NULL,
                                              NULL, chr->gcontext);
        object_unref(OBJECT(s->listener));
    }
    if (s->tls_creds) {
        object_unref(OBJECT(s->tls_creds));
    }

    qemu_chr_be_event(chr, CHR_EVENT_CLOSED);
}

static void qemu_chr_socket_connected(QIOTask *task, void *opaque)
{
    QIOChannelSocket *sioc = QIO_CHANNEL_SOCKET(qio_task_get_source(task));
    Chardev *chr = CHARDEV(opaque);
    SocketChardev *s = SOCKET_CHARDEV(chr);
    Error *err = NULL;

    if (qio_task_propagate_error(task, &err)) {
        check_report_connect_error(chr, err);
        error_free(err);
        goto cleanup;
    }

    s->connect_err_reported = false;
    tcp_chr_new_client(chr, sioc);

cleanup:
    object_unref(OBJECT(sioc));
}

static void tcp_chr_connect_async(Chardev *chr)
{
    SocketChardev *s = SOCKET_CHARDEV(chr);
    QIOChannelSocket *sioc;

    sioc = qio_channel_socket_new();
    tcp_chr_set_client_ioc_name(chr, sioc);
    qio_channel_socket_connect_async(sioc, s->addr,
                                     qemu_chr_socket_connected,
                                     chr, NULL, chr->gcontext);
}

static gboolean socket_reconnect_timeout(gpointer opaque)
{
    Chardev *chr = CHARDEV(opaque);
    SocketChardev *s = SOCKET_CHARDEV(opaque);

    g_source_unref(s->reconnect_timer);
    s->reconnect_timer = NULL;

    if (chr->be_open) {
        return false;
    }

    tcp_chr_connect_async(chr);

    return false;
}

//socket类型open时调用
static void qmp_chardev_open_socket(Chardev *chr,
                                    ChardevBackend *backend,
                                    bool *be_opened,
                                    Error **errp)
{
    SocketChardev *s = SOCKET_CHARDEV(chr);//强转为子类
    ChardevSocket *sock = backend->u.socket.data;//由命令行解析来的对象
    bool do_nodelay     = sock->has_nodelay ? sock->nodelay : false;
    bool is_listen      = sock->has_server  ? sock->server  : true;
    bool is_telnet      = sock->has_telnet  ? sock->telnet  : false;
    bool is_tn3270      = sock->has_tn3270  ? sock->tn3270  : false;
    bool is_waitconnect = sock->has_wait    ? sock->wait    : false;
    int64_t reconnect   = sock->has_reconnect ? sock->reconnect : 0;//是否支持重连
    QIOChannelSocket *sioc = NULL;
    SocketAddress *addr;

    //将命令行解析来的对象，填充到socketchardev上
    s->is_listen = is_listen;
    s->is_telnet = is_telnet;
    s->is_tn3270 = is_tn3270;
    s->do_nodelay = do_nodelay;
    if (sock->tls_creds) {
        Object *creds;
        creds = object_resolve_path_component(
            object_get_objects_root(), sock->tls_creds);
        if (!creds) {
            error_setg(errp, "No TLS credentials with id '%s'",
                       sock->tls_creds);
            goto error;
        }
        s->tls_creds = (QCryptoTLSCreds *)
            object_dynamic_cast(creds,
                                TYPE_QCRYPTO_TLS_CREDS);
        if (!s->tls_creds) {
            error_setg(errp, "Object with id '%s' is not TLS credentials",
                       sock->tls_creds);
            goto error;
        }
        object_ref(OBJECT(s->tls_creds));
        if (is_listen) {
            if (s->tls_creds->endpoint != QCRYPTO_TLS_CREDS_ENDPOINT_SERVER) {
                error_setg(errp, "%s",
                           "Expected TLS credentials for server endpoint");
                goto error;
            }
        } else {
            if (s->tls_creds->endpoint != QCRYPTO_TLS_CREDS_ENDPOINT_CLIENT) {
                error_setg(errp, "%s",
                           "Expected TLS credentials for client endpoint");
                goto error;
            }
        }
    }

    s->addr = addr = socket_address_flatten(sock->addr);

    qemu_chr_set_feature(chr, QEMU_CHAR_FEATURE_RECONNECTABLE);
    /* TODO SOCKET_ADDRESS_FD where fd has AF_UNIX */
    if (addr->type == SOCKET_ADDRESS_TYPE_UNIX) {
    	//设置fd_pass标记
        qemu_chr_set_feature(chr, QEMU_CHAR_FEATURE_FD_PASS);
    }

    /* be isn't opened until we get a connection */
    *be_opened = false;

    update_disconnected_filename(s);

    if (is_listen) {
        if (is_telnet || is_tn3270) {
            s->do_telnetopt = 1;
        }
    } else if (reconnect > 0) {
        s->reconnect_time = reconnect;
    }

    /* If reconnect_time is set, will do that in chr_machine_done. */
    if (!s->reconnect_time) {
        if (s->is_listen) {
            char *name;
            s->listener = qio_net_listener_new();

            name = g_strdup_printf("chardev-tcp-listener-%s", chr->label);
            qio_net_listener_set_name(s->listener, name);
            g_free(name);

            if (qio_net_listener_open_sync(s->listener, s->addr, errp) < 0) {
                object_unref(OBJECT(s->listener));
                s->listener = NULL;
                goto error;
            }

            qapi_free_SocketAddress(s->addr);
            s->addr = socket_local_address(s->listener->sioc[0]->fd, errp);
            update_disconnected_filename(s);

            if (is_waitconnect &&
                qemu_chr_wait_connected(chr, errp) < 0) {
                return;
            }
            if (!s->ioc) {
                qio_net_listener_set_client_func_full(s->listener,
                                                      tcp_chr_accept,
                                                      chr, NULL,
                                                      chr->gcontext);
            }
        } else if (qemu_chr_wait_connected(chr, errp) < 0) {//与对端建立连接
            goto error;//未连接成功时进入
        }
    }

    return;

error:
    if (sioc) {
        object_unref(OBJECT(sioc));
    }
}

//vsocket命令行解析（构造socket)
static void qemu_chr_parse_socket(QemuOpts *opts, ChardevBackend *backend,
                                  Error **errp)
{
    bool is_listen      = qemu_opt_get_bool(opts, "server", false);
    bool is_waitconnect = is_listen && qemu_opt_get_bool(opts, "wait", true);
    bool is_telnet      = qemu_opt_get_bool(opts, "telnet", false);
    bool is_tn3270      = qemu_opt_get_bool(opts, "tn3270", false);
    bool do_nodelay     = !qemu_opt_get_bool(opts, "delay", true);
    int64_t reconnect   = qemu_opt_get_number(opts, "reconnect", 0);
    const char *path = qemu_opt_get(opts, "path");
    const char *host = qemu_opt_get(opts, "host");
    const char *port = qemu_opt_get(opts, "port");
    const char *fd = qemu_opt_get(opts, "fd");
    const char *tls_creds = qemu_opt_get(opts, "tls-creds");
    SocketAddressLegacy *addr;
    ChardevSocket *sock;

<<<<<<< HEAD
    backend->type = CHARDEV_BACKEND_KIND_SOCKET;//设置backend类型
    //参数有效性检查
    if (!path) {
        if (!host) {
            error_setg(errp, "chardev: socket: no host given");
=======
    if ((!!path + !!fd + !!host) != 1) {
        error_setg(errp,
                   "Exactly one of 'path', 'fd' or 'host' required");
        return;
    }

    backend->type = CHARDEV_BACKEND_KIND_SOCKET;
    if (path) {
        if (tls_creds) {
            error_setg(errp, "TLS can only be used over TCP socket");
>>>>>>> 7b1db090
            return;
        }
    } else if (host) {
        if (!port) {
            error_setg(errp, "chardev: socket: no port given");
            return;
        }
    } else if (fd) {
        /* We don't know what host to validate against when in client mode */
        if (tls_creds && !is_listen) {
            error_setg(errp, "TLS can not be used with pre-opened client FD");
            return;
        }
    } else {
        g_assert_not_reached();
    }

    //创建socket方式需要的内存(填充backend->u.socket.data)
    sock = backend->u.socket.data = g_new0(ChardevSocket, 1);
    qemu_chr_parse_common(opts, qapi_ChardevSocket_base(sock));

    sock->has_nodelay = true;
    sock->nodelay = do_nodelay;
    sock->has_server = true;
    sock->server = is_listen;//标记是否为server
    sock->has_telnet = true;
    sock->telnet = is_telnet;
    sock->has_tn3270 = true;
    sock->tn3270 = is_tn3270;
    sock->has_wait = true;
    sock->wait = is_waitconnect;
    sock->has_reconnect = true;
    sock->reconnect = reconnect;
    sock->tls_creds = g_strdup(tls_creds);

    addr = g_new0(SocketAddressLegacy, 1);
    if (path) {
    		//给定path的情况
        UnixSocketAddress *q_unix;
        addr->type = SOCKET_ADDRESS_LEGACY_KIND_UNIX;
        q_unix = addr->u.q_unix.data = g_new0(UnixSocketAddress, 1);
        q_unix->path = g_strdup(path);
    } else if (host) {
        addr->type = SOCKET_ADDRESS_LEGACY_KIND_INET;
        addr->u.inet.data = g_new(InetSocketAddress, 1);
        *addr->u.inet.data = (InetSocketAddress) {
            .host = g_strdup(host),
            .port = g_strdup(port),
            .has_to = qemu_opt_get(opts, "to"),
            .to = qemu_opt_get_number(opts, "to", 0),
            .has_ipv4 = qemu_opt_get(opts, "ipv4"),
            .ipv4 = qemu_opt_get_bool(opts, "ipv4", 0),
            .has_ipv6 = qemu_opt_get(opts, "ipv6"),
            .ipv6 = qemu_opt_get_bool(opts, "ipv6", 0),
        };
    } else if (fd) {
        addr->type = SOCKET_ADDRESS_LEGACY_KIND_FD;
        addr->u.fd.data = g_new(String, 1);
        addr->u.fd.data->str = g_strdup(fd);
    } else {
        g_assert_not_reached();
    }
    //设置socket地址
    sock->addr = addr;
}

static void
char_socket_get_addr(Object *obj, Visitor *v, const char *name,
                     void *opaque, Error **errp)
{
    SocketChardev *s = SOCKET_CHARDEV(obj);

    visit_type_SocketAddress(v, name, &s->addr, errp);
}

static bool
char_socket_get_connected(Object *obj, Error **errp)
{
    SocketChardev *s = SOCKET_CHARDEV(obj);

    return s->connected;
}

static int tcp_chr_machine_done_hook(Chardev *chr)
{
    SocketChardev *s = SOCKET_CHARDEV(chr);

    if (s->reconnect_time) {
        tcp_chr_connect_async(chr);
    }

    if (s->ioc && s->tls_creds) {
        tcp_chr_tls_init(chr);
    }

    return 0;
}

static void char_socket_class_init(ObjectClass *oc, void *data)
{
    ChardevClass *cc = CHARDEV_CLASS(oc);

    cc->parse = qemu_chr_parse_socket;//解析命令行
    cc->open = qmp_chardev_open_socket;//打开字符文件
    cc->chr_wait_connected = tcp_chr_wait_connected;
    cc->chr_write = tcp_chr_write;
    cc->chr_sync_read = tcp_chr_sync_read;
    cc->chr_disconnect = tcp_chr_disconnect;
    cc->get_msgfds = tcp_get_msgfds;
    cc->set_msgfds = tcp_set_msgfds;
    cc->chr_add_client = tcp_chr_add_client;
    cc->chr_add_watch = tcp_chr_add_watch;
    cc->chr_update_read_handler = tcp_chr_update_read_handler;
    cc->chr_machine_done = tcp_chr_machine_done_hook;

    object_class_property_add(oc, "addr", "SocketAddress",
                              char_socket_get_addr, NULL,
                              NULL, NULL, &error_abort);

    object_class_property_add_bool(oc, "connected", char_socket_get_connected,
                                   NULL, &error_abort);
}

//继承列表：TYPE_CHARDEV_SOCKET->TYPE_CHARDEV->TYPE_OBJECT(Object)
static const TypeInfo char_socket_type_info = {
    .name = TYPE_CHARDEV_SOCKET,
    .parent = TYPE_CHARDEV,
    .instance_size = sizeof(SocketChardev),
    .instance_finalize = char_socket_finalize,
    .class_init = char_socket_class_init,
};

//char_socket_type_info类型注册
static void register_types(void)
{
    type_register_static(&char_socket_type_info);
}

type_init(register_types);<|MERGE_RESOLUTION|>--- conflicted
+++ resolved
@@ -1076,24 +1076,17 @@
     SocketAddressLegacy *addr;
     ChardevSocket *sock;
 
-<<<<<<< HEAD
-    backend->type = CHARDEV_BACKEND_KIND_SOCKET;//设置backend类型
-    //参数有效性检查
-    if (!path) {
-        if (!host) {
-            error_setg(errp, "chardev: socket: no host given");
-=======
     if ((!!path + !!fd + !!host) != 1) {
         error_setg(errp,
                    "Exactly one of 'path', 'fd' or 'host' required");
         return;
     }
 
-    backend->type = CHARDEV_BACKEND_KIND_SOCKET;
+    backend->type = CHARDEV_BACKEND_KIND_SOCKET;//设置backend类型
+    //参数有效性检查
     if (path) {
         if (tls_creds) {
             error_setg(errp, "TLS can only be used over TCP socket");
->>>>>>> 7b1db090
             return;
         }
     } else if (host) {
