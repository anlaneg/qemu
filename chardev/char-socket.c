--- conflicted
+++ resolved
@@ -511,12 +511,8 @@
     	//触发连接断开事件
         qemu_chr_be_event(chr, CHR_EVENT_CLOSED);
     }
-<<<<<<< HEAD
-    if (s->reconnect_time) {
+    if (s->reconnect_time && !s->reconnect_timer) {
     	//需要重连，则重启timer
-=======
-    if (s->reconnect_time && !s->reconnect_timer) {
->>>>>>> 944fdc5e
         qemu_chr_socket_restart_timer(chr);
     }
 }
