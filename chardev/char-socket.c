/*
 * QEMU System Emulator
 *
 * Copyright (c) 2003-2008 Fabrice Bellard
 *
 * Permission is hereby granted, free of charge, to any person obtaining a copy
 * of this software and associated documentation files (the "Software"), to deal
 * in the Software without restriction, including without limitation the rights
 * to use, copy, modify, merge, publish, distribute, sublicense, and/or sell
 * copies of the Software, and to permit persons to whom the Software is
 * furnished to do so, subject to the following conditions:
 *
 * The above copyright notice and this permission notice shall be included in
 * all copies or substantial portions of the Software.
 *
 * THE SOFTWARE IS PROVIDED "AS IS", WITHOUT WARRANTY OF ANY KIND, EXPRESS OR
 * IMPLIED, INCLUDING BUT NOT LIMITED TO THE WARRANTIES OF MERCHANTABILITY,
 * FITNESS FOR A PARTICULAR PURPOSE AND NONINFRINGEMENT. IN NO EVENT SHALL
 * THE AUTHORS OR COPYRIGHT HOLDERS BE LIABLE FOR ANY CLAIM, DAMAGES OR OTHER
 * LIABILITY, WHETHER IN AN ACTION OF CONTRACT, TORT OR OTHERWISE, ARISING FROM,
 * OUT OF OR IN CONNECTION WITH THE SOFTWARE OR THE USE OR OTHER DEALINGS IN
 * THE SOFTWARE.
 */

#include "qemu/osdep.h"
#include "chardev/char.h"
#include "io/channel-socket.h"
#include "io/channel-websock.h"
#include "qemu/error-report.h"
#include "qemu/module.h"
#include "qemu/option.h"
#include "qapi/error.h"
#include "qapi/clone-visitor.h"
#include "qapi/qapi-visit-sockets.h"
#include "qemu/yank.h"

#include "chardev/char-io.h"
<<<<<<< HEAD
#include "qom/object.h"

/***********************************************************/
/* TCP Net console */

#define TCP_MAX_FDS 16

typedef struct {
    char buf[21];
    size_t buflen;
} TCPChardevTelnetInit;

typedef enum {
    TCP_CHARDEV_STATE_DISCONNECTED,
    TCP_CHARDEV_STATE_CONNECTING,
    TCP_CHARDEV_STATE_CONNECTED,
} TCPChardevState;

struct SocketChardev {
    Chardev parent;
    QIOChannel *ioc; /* Client I/O channel */
    QIOChannelSocket *sioc; /* Client master channel */
    QIONetListener *listener;
    GSource *hup_source;
    QCryptoTLSCreds *tls_creds;
    char *tls_authz;
    TCPChardevState state;
    int max_size;
    int do_telnetopt;
    int do_nodelay;
    int *read_msgfds;
    size_t read_msgfds_num;
    int *write_msgfds;
    size_t write_msgfds_num;
    bool registered_yank;

    SocketAddress *addr;
    bool is_listen;
    bool is_telnet;
    bool is_tn3270;
    GSource *telnet_source;
    TCPChardevTelnetInit *telnet_init;

    bool is_websock;

    GSource *reconnect_timer;
    int64_t reconnect_time;//重连时间（单位秒）
    bool connect_err_reported;

    QIOTask *connect_task;
};
typedef struct SocketChardev SocketChardev;

DECLARE_INSTANCE_CHECKER(SocketChardev, SOCKET_CHARDEV,
                         TYPE_CHARDEV_SOCKET)
=======
#include "chardev/char-socket.h"
>>>>>>> 6c9ae1ce

static gboolean socket_reconnect_timeout(gpointer opaque);
static void tcp_chr_telnet_init(Chardev *chr);

static void tcp_chr_change_state(SocketChardev *s, TCPChardevState state)
{
    switch (state) {
    case TCP_CHARDEV_STATE_DISCONNECTED:
        break;
    case TCP_CHARDEV_STATE_CONNECTING:
        assert(s->state == TCP_CHARDEV_STATE_DISCONNECTED);
        break;
    case TCP_CHARDEV_STATE_CONNECTED:
        assert(s->state == TCP_CHARDEV_STATE_CONNECTING);
        break;
    }
    s->state = state;
}

static void tcp_chr_reconn_timer_cancel(SocketChardev *s)
{
	//取消掉重连定时器
    if (s->reconnect_timer) {
        g_source_destroy(s->reconnect_timer);
        g_source_unref(s->reconnect_timer);
        s->reconnect_timer = NULL;
    }
}

//启动重连定时器
static void qemu_chr_socket_restart_timer(Chardev *chr)
{
    SocketChardev *s = SOCKET_CHARDEV(chr);
    char *name;

    assert(s->state == TCP_CHARDEV_STATE_DISCONNECTED);
    assert(!s->reconnect_timer);
    name = g_strdup_printf("chardev-socket-reconnect-%s", chr->label);
    //创建一个重连定时器(s->reconnect_time*1000 ms后触发）
    s->reconnect_timer = qemu_chr_timeout_add_ms(chr,
                                                 s->reconnect_time * 1000,
                                                 socket_reconnect_timeout,//定时器到期后进行重连回调
                                                 chr);
    //设置定时器名称
    g_source_set_name(s->reconnect_timer, name);
    g_free(name);
}

static void check_report_connect_error(Chardev *chr,
                                       Error *err)
{
    SocketChardev *s = SOCKET_CHARDEV(chr);

    if (!s->connect_err_reported) {
        error_reportf_err(err,
                          "Unable to connect character device %s: ",
                          chr->label);
        s->connect_err_reported = true;
    } else {
        error_free(err);
    }
    qemu_chr_socket_restart_timer(chr);
}

static void tcp_chr_accept(QIONetListener *listener,
                           QIOChannelSocket *cioc,
                           void *opaque);

static int tcp_chr_read_poll(void *opaque);
static void tcp_chr_disconnect_locked(Chardev *chr);

/* Called with chr_write_lock held.  */
static int tcp_chr_write(Chardev *chr, const uint8_t *buf, int len)
{
    SocketChardev *s = SOCKET_CHARDEV(chr);

    if (s->state == TCP_CHARDEV_STATE_CONNECTED) {
        int ret =  io_channel_send_full(s->ioc, buf, len,
                                        s->write_msgfds,
                                        s->write_msgfds_num);

        /* free the written msgfds in any cases
         * other than ret < 0 && errno == EAGAIN
         */
        if (!(ret < 0 && EAGAIN == errno)
            && s->write_msgfds_num) {
            g_free(s->write_msgfds);
            s->write_msgfds = 0;
            s->write_msgfds_num = 0;
        }

        if (ret < 0 && errno != EAGAIN) {
            if (tcp_chr_read_poll(chr) <= 0) {
                /* Perform disconnect and return error. */
                tcp_chr_disconnect_locked(chr);
            } /* else let the read handler finish it properly */
        }

        return ret;
    } else {
        /* Indicate an error. */
        errno = EIO;
        return -1;
    }
}

static int tcp_chr_read_poll(void *opaque)
{
    Chardev *chr = CHARDEV(opaque);
    SocketChardev *s = SOCKET_CHARDEV(opaque);
    if (s->state != TCP_CHARDEV_STATE_CONNECTED) {
        return 0;
    }
    s->max_size = qemu_chr_be_can_write(chr);
    return s->max_size;
}

static void tcp_chr_process_IAC_bytes(Chardev *chr,
                                      SocketChardev *s,
                                      uint8_t *buf, int *size)
{
    /* Handle any telnet or tn3270 client's basic IAC options.
     * For telnet options, it satisfies char by char mode with no echo.
     * For tn3270 options, it satisfies binary mode with EOR.
     * All IAC options will be removed from the buf and the do_opt
     * pointer will be used to track the state of the width of the
     * IAC information.
     *
     * RFC854: "All TELNET commands consist of at least a two byte sequence.
     * The commands dealing with option negotiation are three byte sequences,
     * the third byte being the code for the option referenced."
     * "IAC BREAK", "IAC IP", "IAC NOP" and the double IAC are two bytes.
     * "IAC SB", "IAC SE" and "IAC EOR" are saved to split up data boundary
     * for tn3270.
     * NOP, Break and Interrupt Process(IP) might be encountered during a TN3270
     * session, and NOP and IP need to be done later.
     */

    int i;
    int j = 0;

    for (i = 0; i < *size; i++) {
        if (s->do_telnetopt > 1) {
            if ((unsigned char)buf[i] == IAC && s->do_telnetopt == 2) {
                /* Double IAC means send an IAC */
                if (j != i) {
                    buf[j] = buf[i];
                }
                j++;
                s->do_telnetopt = 1;
            } else {
                if ((unsigned char)buf[i] == IAC_BREAK
                    && s->do_telnetopt == 2) {
                    /* Handle IAC break commands by sending a serial break */
                    qemu_chr_be_event(chr, CHR_EVENT_BREAK);
                    s->do_telnetopt++;
                } else if (s->is_tn3270 && ((unsigned char)buf[i] == IAC_EOR
                           || (unsigned char)buf[i] == IAC_SB
                           || (unsigned char)buf[i] == IAC_SE)
                           && s->do_telnetopt == 2) {
                    buf[j++] = IAC;
                    buf[j++] = buf[i];
                    s->do_telnetopt++;
                } else if (s->is_tn3270 && ((unsigned char)buf[i] == IAC_IP
                           || (unsigned char)buf[i] == IAC_NOP)
                           && s->do_telnetopt == 2) {
                    /* TODO: IP and NOP need to be implemented later. */
                    s->do_telnetopt++;
                }
                s->do_telnetopt++;
            }
            if (s->do_telnetopt >= 4) {
                s->do_telnetopt = 1;
            }
        } else {
            if ((unsigned char)buf[i] == IAC) {
                s->do_telnetopt = 2;
            } else {
                if (j != i) {
                    buf[j] = buf[i];
                }
                j++;
            }
        }
    }
    *size = j;
}

static int tcp_get_msgfds(Chardev *chr, int *fds, int num)
{
    SocketChardev *s = SOCKET_CHARDEV(chr);

    int to_copy = (s->read_msgfds_num < num) ? s->read_msgfds_num : num;

    assert(num <= TCP_MAX_FDS);

    if (to_copy) {
        int i;

        memcpy(fds, s->read_msgfds, to_copy * sizeof(int));

        /* Close unused fds */
        for (i = to_copy; i < s->read_msgfds_num; i++) {
            close(s->read_msgfds[i]);
        }

        g_free(s->read_msgfds);
        s->read_msgfds = 0;
        s->read_msgfds_num = 0;
    }

    return to_copy;
}

static int tcp_set_msgfds(Chardev *chr, int *fds, int num)
{
    SocketChardev *s = SOCKET_CHARDEV(chr);

    /* clear old pending fd array */
    g_free(s->write_msgfds);
    s->write_msgfds = NULL;
    s->write_msgfds_num = 0;

    if ((s->state != TCP_CHARDEV_STATE_CONNECTED) ||
        !qio_channel_has_feature(s->ioc,
                                 QIO_CHANNEL_FEATURE_FD_PASS)) {
        return -1;
    }

    if (num) {
        s->write_msgfds = g_new(int, num);
        memcpy(s->write_msgfds, fds, num * sizeof(int));
    }

    s->write_msgfds_num = num;

    return 0;
}

static ssize_t tcp_chr_recv(Chardev *chr, char *buf, size_t len)
{
    SocketChardev *s = SOCKET_CHARDEV(chr);
    struct iovec iov = { .iov_base = buf, .iov_len = len };
    int ret;
    size_t i;
    int *msgfds = NULL;
    size_t msgfds_num = 0;

    if (qio_channel_has_feature(s->ioc, QIO_CHANNEL_FEATURE_FD_PASS)) {
        ret = qio_channel_readv_full(s->ioc, &iov, 1,
                                     &msgfds, &msgfds_num,
                                     0, NULL);
    } else {
        ret = qio_channel_readv_full(s->ioc, &iov, 1,
                                     NULL, NULL,
                                     0, NULL);
    }

    if (msgfds_num) {
        /* close and clean read_msgfds */
        for (i = 0; i < s->read_msgfds_num; i++) {
            close(s->read_msgfds[i]);
        }

        if (s->read_msgfds_num) {
            g_free(s->read_msgfds);
        }

        s->read_msgfds = msgfds;
        s->read_msgfds_num = msgfds_num;
    }

    for (i = 0; i < s->read_msgfds_num; i++) {
        int fd = s->read_msgfds[i];
        if (fd < 0) {
            continue;
        }

        /* O_NONBLOCK is preserved across SCM_RIGHTS so reset it */
        qemu_socket_set_block(fd);

#ifndef MSG_CMSG_CLOEXEC
        qemu_set_cloexec(fd);
#endif
    }

    if (ret == QIO_CHANNEL_ERR_BLOCK) {
        errno = EAGAIN;
        ret = -1;
    } else if (ret == -1) {
        errno = EIO;
    }

    return ret;
}

static GSource *tcp_chr_add_watch(Chardev *chr, GIOCondition cond)
{
    SocketChardev *s = SOCKET_CHARDEV(chr);
    if (!s->ioc) {
        return NULL;
    }
    return qio_channel_create_watch(s->ioc, cond);
}

static void remove_hup_source(SocketChardev *s)
{
    if (s->hup_source != NULL) {
        g_source_destroy(s->hup_source);
        g_source_unref(s->hup_source);
        s->hup_source = NULL;
    }
}

static void char_socket_yank_iochannel(void *opaque)
{
    QIOChannel *ioc = QIO_CHANNEL(opaque);

    qio_channel_shutdown(ioc, QIO_CHANNEL_SHUTDOWN_BOTH, NULL);
}

static void tcp_chr_free_connection(Chardev *chr)
{
    SocketChardev *s = SOCKET_CHARDEV(chr);
    int i;

    if (s->read_msgfds_num) {
        for (i = 0; i < s->read_msgfds_num; i++) {
            close(s->read_msgfds[i]);
        }
        g_free(s->read_msgfds);
        s->read_msgfds = NULL;
        s->read_msgfds_num = 0;
    }

    remove_hup_source(s);

    tcp_set_msgfds(chr, NULL, 0);
    remove_fd_in_watch(chr);
    if (s->registered_yank &&
        (s->state == TCP_CHARDEV_STATE_CONNECTING
        || s->state == TCP_CHARDEV_STATE_CONNECTED)) {
        yank_unregister_function(CHARDEV_YANK_INSTANCE(chr->label),
                                 char_socket_yank_iochannel,
                                 QIO_CHANNEL(s->sioc));
    }
    object_unref(OBJECT(s->sioc));
    s->sioc = NULL;
    object_unref(OBJECT(s->ioc));
    s->ioc = NULL;
    g_free(chr->filename);
    chr->filename = NULL;
    tcp_chr_change_state(s, TCP_CHARDEV_STATE_DISCONNECTED);
}

static const char *qemu_chr_socket_protocol(SocketChardev *s)
{
    if (s->is_telnet) {
        return "telnet";
    }
    return s->is_websock ? "websocket" : "tcp";
}

static char *qemu_chr_socket_address(SocketChardev *s, const char *prefix)
{
    switch (s->addr->type) {
    case SOCKET_ADDRESS_TYPE_INET:
        return g_strdup_printf("%s%s:%s:%s%s", prefix,
                               qemu_chr_socket_protocol(s),
                               s->addr->u.inet.host,
                               s->addr->u.inet.port,
                               s->is_listen ? ",server=on" : "");
        break;
    case SOCKET_ADDRESS_TYPE_UNIX:
    {
        const char *tight = "", *abstract = "";
        UnixSocketAddress *sa = &s->addr->u.q_unix;

#ifdef CONFIG_LINUX
        if (sa->has_abstract && sa->abstract) {
            abstract = ",abstract=on";
            if (sa->has_tight && sa->tight) {
                tight = ",tight=on";
            }
        }
#endif

        return g_strdup_printf("%sunix:%s%s%s%s", prefix, sa->path,
                               abstract, tight,
                               s->is_listen ? ",server=on" : "");
        break;
    }
    case SOCKET_ADDRESS_TYPE_FD:
        return g_strdup_printf("%sfd:%s%s", prefix, s->addr->u.fd.str,
                               s->is_listen ? ",server=on" : "");
        break;
    case SOCKET_ADDRESS_TYPE_VSOCK:
        return g_strdup_printf("%svsock:%s:%s", prefix,
                               s->addr->u.vsock.cid,
                               s->addr->u.vsock.port);
    default:
        abort();
    }
}

static void update_disconnected_filename(SocketChardev *s)
{
    Chardev *chr = CHARDEV(s);

    g_free(chr->filename);
    if (s->addr) {
        chr->filename = qemu_chr_socket_address(s, "disconnected:");
    } else {
        chr->filename = g_strdup("disconnected:socket");
    }
}

/* NB may be called even if tcp_chr_connect has not been
 * reached, due to TLS or telnet initialization failure,
 * so can *not* assume s->state == TCP_CHARDEV_STATE_CONNECTED
 * This must be called with chr->chr_write_lock held.
 */
static void tcp_chr_disconnect_locked(Chardev *chr)
{
    SocketChardev *s = SOCKET_CHARDEV(chr);
    bool emit_close = s->state == TCP_CHARDEV_STATE_CONNECTED;

    tcp_chr_free_connection(chr);

    if (s->listener) {
        qio_net_listener_set_client_func_full(s->listener, tcp_chr_accept,
                                              chr, NULL, chr->gcontext);
    }
    update_disconnected_filename(s);
    if (emit_close) {
    	//触发连接断开事件
        qemu_chr_be_event(chr, CHR_EVENT_CLOSED);
    }
    if (s->reconnect_time && !s->reconnect_timer) {
    	//需要重连，则重启timer
        qemu_chr_socket_restart_timer(chr);
    }
}

static void tcp_chr_disconnect(Chardev *chr)
{
    qemu_mutex_lock(&chr->chr_write_lock);
    tcp_chr_disconnect_locked(chr);
    qemu_mutex_unlock(&chr->chr_write_lock);
}

static gboolean tcp_chr_read(QIOChannel *chan, GIOCondition cond, void *opaque)
{
    Chardev *chr = CHARDEV(opaque);
    SocketChardev *s = SOCKET_CHARDEV(opaque);
    uint8_t buf[CHR_READ_BUF_LEN];
    int len, size;

    if ((s->state != TCP_CHARDEV_STATE_CONNECTED) ||
        s->max_size <= 0) {
        return TRUE;
    }
    len = sizeof(buf);
    if (len > s->max_size) {
        len = s->max_size;
    }
    size = tcp_chr_recv(chr, (void *)buf, len);
    if (size == 0 || (size == -1 && errno != EAGAIN)) {
        /* connection closed */
        tcp_chr_disconnect(chr);
    } else if (size > 0) {
        if (s->do_telnetopt) {
            tcp_chr_process_IAC_bytes(chr, s, buf, &size);
        }
        if (size > 0) {
            qemu_chr_be_write(chr, buf, size);
        }
    }

    return TRUE;
}

static gboolean tcp_chr_hup(QIOChannel *channel,
                               GIOCondition cond,
                               void *opaque)
{
    Chardev *chr = CHARDEV(opaque);
    tcp_chr_disconnect(chr);
    return G_SOURCE_REMOVE;
}

static int tcp_chr_sync_read(Chardev *chr, const uint8_t *buf, int len)
{
    SocketChardev *s = SOCKET_CHARDEV(chr);
    int size;
    int saved_errno;

    if (s->state != TCP_CHARDEV_STATE_CONNECTED) {
        return 0;
    }

    qio_channel_set_blocking(s->ioc, true, NULL);
    size = tcp_chr_recv(chr, (void *) buf, len);
    saved_errno = errno;
    if (s->state != TCP_CHARDEV_STATE_DISCONNECTED) {
        qio_channel_set_blocking(s->ioc, false, NULL);
    }
    if (size == 0) {
        /* connection closed */
        tcp_chr_disconnect(chr);
    }

    errno = saved_errno;
    return size;
}

//生成字符串
static char *qemu_chr_compute_filename(SocketChardev *s)
{
    struct sockaddr_storage *ss = &s->sioc->localAddr;
    struct sockaddr_storage *ps = &s->sioc->remoteAddr;
    socklen_t ss_len = s->sioc->localAddrLen;
    socklen_t ps_len = s->sioc->remoteAddrLen;
    char shost[NI_MAXHOST], sserv[NI_MAXSERV];
    char phost[NI_MAXHOST], pserv[NI_MAXSERV];
    const char *left = "", *right = "";

    switch (ss->ss_family) {
    case AF_UNIX:
    	//针对unix生成unix:$sun_path%server?
        return g_strdup_printf("unix:%s%s",
                               ((struct sockaddr_un *)(ss))->sun_path,
                               s->is_listen ? ",server=on" : "");
    case AF_INET6:
        left  = "[";
        right = "]";
        /* fall through */
    case AF_INET:
        getnameinfo((struct sockaddr *) ss, ss_len, shost, sizeof(shost),
                    sserv, sizeof(sserv), NI_NUMERICHOST | NI_NUMERICSERV);
        getnameinfo((struct sockaddr *) ps, ps_len, phost, sizeof(phost),
                    pserv, sizeof(pserv), NI_NUMERICHOST | NI_NUMERICSERV);
        return g_strdup_printf("%s:%s%s%s:%s%s <-> %s%s%s:%s",
                               qemu_chr_socket_protocol(s),
                               left, shost, right, sserv,
                               s->is_listen ? ",server=on" : "",
                               left, phost, right, pserv);

    default:
        return g_strdup_printf("unknown");
    }
}

static void update_ioc_handlers(SocketChardev *s)
{
    Chardev *chr = CHARDEV(s);

    if (s->state != TCP_CHARDEV_STATE_CONNECTED) {
        return;
    }

    remove_fd_in_watch(chr);
    chr->gsource = io_add_watch_poll(chr, s->ioc,
                                     tcp_chr_read_poll,
                                     tcp_chr_read, chr,
                                     chr->gcontext);

    remove_hup_source(s);
    s->hup_source = qio_channel_create_watch(s->ioc, G_IO_HUP);
    g_source_set_callback(s->hup_source, (GSourceFunc)tcp_chr_hup,
                          chr, NULL);
    g_source_attach(s->hup_source, chr->gcontext);
}

static void tcp_chr_connect(void *opaque)
{
    Chardev *chr = CHARDEV(opaque);
    SocketChardev *s = SOCKET_CHARDEV(opaque);

    g_free(chr->filename);
    chr->filename = qemu_chr_compute_filename(s);

    tcp_chr_change_state(s, TCP_CHARDEV_STATE_CONNECTED);
    update_ioc_handlers(s);
    //知会设备被打开
    qemu_chr_be_event(chr, CHR_EVENT_OPENED);
}

static void tcp_chr_telnet_destroy(SocketChardev *s)
{
    if (s->telnet_source) {
        g_source_destroy(s->telnet_source);
        g_source_unref(s->telnet_source);
        s->telnet_source = NULL;
    }
}

static void tcp_chr_update_read_handler(Chardev *chr)
{
    SocketChardev *s = SOCKET_CHARDEV(chr);

    if (s->listener && s->state == TCP_CHARDEV_STATE_DISCONNECTED) {
        /*
         * It's possible that chardev context is changed in
         * qemu_chr_be_update_read_handlers().  Reset it for QIO net
         * listener if there is.
         */
        qio_net_listener_set_client_func_full(s->listener, tcp_chr_accept,
                                              chr, NULL, chr->gcontext);
    }

    if (s->telnet_source) {
        tcp_chr_telnet_init(CHARDEV(s));
    }

    update_ioc_handlers(s);
}

static gboolean tcp_chr_telnet_init_io(QIOChannel *ioc,
                                       GIOCondition cond G_GNUC_UNUSED,
                                       gpointer user_data)
{
    SocketChardev *s = user_data;
    Chardev *chr = CHARDEV(s);
    TCPChardevTelnetInit *init = s->telnet_init;
    ssize_t ret;

    assert(init);

    ret = qio_channel_write(ioc, init->buf, init->buflen, NULL);
    if (ret < 0) {
        if (ret == QIO_CHANNEL_ERR_BLOCK) {
            ret = 0;
        } else {
            tcp_chr_disconnect(chr);
            goto end;
        }
    }
    init->buflen -= ret;

    if (init->buflen == 0) {
        tcp_chr_connect(chr);
        goto end;
    }

    memmove(init->buf, init->buf + ret, init->buflen);

    return G_SOURCE_CONTINUE;

end:
    g_free(s->telnet_init);
    s->telnet_init = NULL;
    g_source_unref(s->telnet_source);
    s->telnet_source = NULL;
    return G_SOURCE_REMOVE;
}

static void tcp_chr_telnet_init(Chardev *chr)
{
    SocketChardev *s = SOCKET_CHARDEV(chr);
    TCPChardevTelnetInit *init;
    size_t n = 0;

    /* Destroy existing task */
    tcp_chr_telnet_destroy(s);

    if (s->telnet_init) {
        /* We are possibly during a handshake already */
        goto cont;
    }

    s->telnet_init = g_new0(TCPChardevTelnetInit, 1);
    init = s->telnet_init;

#define IACSET(x, a, b, c)                      \
    do {                                        \
        x[n++] = a;                             \
        x[n++] = b;                             \
        x[n++] = c;                             \
    } while (0)

    if (!s->is_tn3270) {
        init->buflen = 12;
        /* Prep the telnet negotiation to put telnet in binary,
         * no echo, single char mode */
        IACSET(init->buf, 0xff, 0xfb, 0x01);  /* IAC WILL ECHO */
        IACSET(init->buf, 0xff, 0xfb, 0x03);  /* IAC WILL Suppress go ahead */
        IACSET(init->buf, 0xff, 0xfb, 0x00);  /* IAC WILL Binary */
        IACSET(init->buf, 0xff, 0xfd, 0x00);  /* IAC DO Binary */
    } else {
        init->buflen = 21;
        /* Prep the TN3270 negotiation based on RFC1576 */
        IACSET(init->buf, 0xff, 0xfd, 0x19);  /* IAC DO EOR */
        IACSET(init->buf, 0xff, 0xfb, 0x19);  /* IAC WILL EOR */
        IACSET(init->buf, 0xff, 0xfd, 0x00);  /* IAC DO BINARY */
        IACSET(init->buf, 0xff, 0xfb, 0x00);  /* IAC WILL BINARY */
        IACSET(init->buf, 0xff, 0xfd, 0x18);  /* IAC DO TERMINAL TYPE */
        IACSET(init->buf, 0xff, 0xfa, 0x18);  /* IAC SB TERMINAL TYPE */
        IACSET(init->buf, 0x01, 0xff, 0xf0);  /* SEND IAC SE */
    }

#undef IACSET

cont:
    s->telnet_source = qio_channel_add_watch_source(s->ioc, G_IO_OUT,
                                                    tcp_chr_telnet_init_io,
                                                    s, NULL,
                                                    chr->gcontext);
}


static void tcp_chr_websock_handshake(QIOTask *task, gpointer user_data)
{
    Chardev *chr = user_data;
    SocketChardev *s = user_data;
    Error *err = NULL;

    if (qio_task_propagate_error(task, &err)) {
        error_reportf_err(err,
                          "websock handshake of character device %s failed: ",
                          chr->label);
        tcp_chr_disconnect(chr);
    } else {
        if (s->do_telnetopt) {
            tcp_chr_telnet_init(chr);
        } else {
            tcp_chr_connect(chr);
        }
    }
}


static void tcp_chr_websock_init(Chardev *chr)
{
    SocketChardev *s = SOCKET_CHARDEV(chr);
    QIOChannelWebsock *wioc = NULL;
    gchar *name;

    wioc = qio_channel_websock_new_server(s->ioc);

    name = g_strdup_printf("chardev-websocket-server-%s", chr->label);
    qio_channel_set_name(QIO_CHANNEL(wioc), name);
    g_free(name);
    object_unref(OBJECT(s->ioc));
    s->ioc = QIO_CHANNEL(wioc);

    qio_channel_websock_handshake(wioc, tcp_chr_websock_handshake, chr, NULL);
}


static void tcp_chr_tls_handshake(QIOTask *task,
                                  gpointer user_data)
{
    Chardev *chr = user_data;
    SocketChardev *s = user_data;
    Error *err = NULL;

    if (qio_task_propagate_error(task, &err)) {
        error_reportf_err(err,
                          "TLS handshake of character device %s failed: ",
                          chr->label);
        tcp_chr_disconnect(chr);
    } else {
        if (s->is_websock) {
            tcp_chr_websock_init(chr);
        } else if (s->do_telnetopt) {
            tcp_chr_telnet_init(chr);
        } else {
            tcp_chr_connect(chr);
        }
    }
}


static void tcp_chr_tls_init(Chardev *chr)
{
    SocketChardev *s = SOCKET_CHARDEV(chr);
    QIOChannelTLS *tioc;
    gchar *name;

    if (s->is_listen) {
        tioc = qio_channel_tls_new_server(
            s->ioc, s->tls_creds,
            s->tls_authz,
            NULL);
    } else {
        tioc = qio_channel_tls_new_client(
            s->ioc, s->tls_creds,
            s->addr->u.inet.host,
            NULL);
    }
    if (tioc == NULL) {
        tcp_chr_disconnect(chr);
        return;
    }
    name = g_strdup_printf("chardev-tls-%s-%s",
                           s->is_listen ? "server" : "client",
                           chr->label);
    qio_channel_set_name(QIO_CHANNEL(tioc), name);
    g_free(name);
    object_unref(OBJECT(s->ioc));
    s->ioc = QIO_CHANNEL(tioc);

    qio_channel_tls_handshake(tioc,
                              tcp_chr_tls_handshake,
                              chr,
                              NULL,
                              chr->gcontext);
}


//设置ioc名称
static void tcp_chr_set_client_ioc_name(Chardev *chr,
                                        QIOChannelSocket *sioc)
{
    SocketChardev *s = SOCKET_CHARDEV(chr);
    char *name;
    name = g_strdup_printf("chardev-tcp-%s-%s",
                           s->is_listen ? "server" : "client",
                           chr->label);
    qio_channel_set_name(QIO_CHANNEL(sioc), name);
    g_free(name);

}

static int tcp_chr_new_client(Chardev *chr, QIOChannelSocket *sioc)
{
    SocketChardev *s = SOCKET_CHARDEV(chr);

    if (s->state != TCP_CHARDEV_STATE_CONNECTING) {
        return -1;
    }

    s->ioc = QIO_CHANNEL(sioc);
    object_ref(OBJECT(sioc));
    s->sioc = sioc;
    object_ref(OBJECT(sioc));

    qio_channel_set_blocking(s->ioc, false, NULL);

    if (s->do_nodelay) {
        qio_channel_set_delay(s->ioc, false);
    }
    if (s->listener) {
        qio_net_listener_set_client_func_full(s->listener, NULL, NULL,
                                              NULL, chr->gcontext);
    }

    if (s->tls_creds) {
        tcp_chr_tls_init(chr);
    } else if (s->is_websock) {
        tcp_chr_websock_init(chr);
    } else if (s->do_telnetopt) {
        tcp_chr_telnet_init(chr);
    } else {
        tcp_chr_connect(chr);
    }

    return 0;
}


static int tcp_chr_add_client(Chardev *chr, int fd)
{
    int ret;
    QIOChannelSocket *sioc;
    SocketChardev *s = SOCKET_CHARDEV(chr);

    if (s->state != TCP_CHARDEV_STATE_DISCONNECTED) {
        return -1;
    }

    sioc = qio_channel_socket_new_fd(fd, NULL);
    if (!sioc) {
        return -1;
    }
    tcp_chr_change_state(s, TCP_CHARDEV_STATE_CONNECTING);
    tcp_chr_set_client_ioc_name(chr, sioc);
    if (s->registered_yank) {
        yank_register_function(CHARDEV_YANK_INSTANCE(chr->label),
                               char_socket_yank_iochannel,
                               QIO_CHANNEL(sioc));
    }
    ret = tcp_chr_new_client(chr, sioc);
    object_unref(OBJECT(sioc));
    return ret;
}

static void tcp_chr_accept(QIONetListener *listener,
                           QIOChannelSocket *cioc,
                           void *opaque)
{
    Chardev *chr = CHARDEV(opaque);
    SocketChardev *s = SOCKET_CHARDEV(chr);

    tcp_chr_change_state(s, TCP_CHARDEV_STATE_CONNECTING);
    tcp_chr_set_client_ioc_name(chr, cioc);
    if (s->registered_yank) {
        yank_register_function(CHARDEV_YANK_INSTANCE(chr->label),
                               char_socket_yank_iochannel,
                               QIO_CHANNEL(cioc));
    }
    tcp_chr_new_client(chr, cioc);
}

static int tcp_chr_connect_client_sync(Chardev *chr, Error **errp)
{
    SocketChardev *s = SOCKET_CHARDEV(chr);
    QIOChannelSocket *sioc = qio_channel_socket_new();
    tcp_chr_change_state(s, TCP_CHARDEV_STATE_CONNECTING);
    tcp_chr_set_client_ioc_name(chr, sioc);
    if (qio_channel_socket_connect_sync(sioc, s->addr, errp) < 0) {
        tcp_chr_change_state(s, TCP_CHARDEV_STATE_DISCONNECTED);
        object_unref(OBJECT(sioc));
        return -1;
    }
    if (s->registered_yank) {
        yank_register_function(CHARDEV_YANK_INSTANCE(chr->label),
                               char_socket_yank_iochannel,
                               QIO_CHANNEL(sioc));
    }
    tcp_chr_new_client(chr, sioc);
    object_unref(OBJECT(sioc));
    return 0;
}


static void tcp_chr_accept_server_sync(Chardev *chr)
{
    SocketChardev *s = SOCKET_CHARDEV(chr);
    QIOChannelSocket *sioc;
    info_report("QEMU waiting for connection on: %s",
                chr->filename);
    tcp_chr_change_state(s, TCP_CHARDEV_STATE_CONNECTING);
    sioc = qio_net_listener_wait_client(s->listener);
    tcp_chr_set_client_ioc_name(chr, sioc);
    if (s->registered_yank) {
        yank_register_function(CHARDEV_YANK_INSTANCE(chr->label),
                               char_socket_yank_iochannel,
                               QIO_CHANNEL(sioc));
    }
    tcp_chr_new_client(chr, sioc);
    object_unref(OBJECT(sioc));
}


static int tcp_chr_wait_connected(Chardev *chr, Error **errp)
{
    SocketChardev *s = SOCKET_CHARDEV(chr);
    const char *opts[] = { "telnet", "tn3270", "websock", "tls-creds" };
    bool optset[] = { s->is_telnet, s->is_tn3270, s->is_websock, s->tls_creds };
    size_t i;

    QEMU_BUILD_BUG_ON(G_N_ELEMENTS(opts) != G_N_ELEMENTS(optset));
    for (i = 0; i < G_N_ELEMENTS(opts); i++) {
        if (optset[i]) {
            error_setg(errp,
                       "'%s' option is incompatible with waiting for "
                       "connection completion", opts[i]);
            return -1;
        }
    }

    tcp_chr_reconn_timer_cancel(s);

    /*
     * We expect states to be as follows:
     *
     *  - server
     *    - wait   -> CONNECTED
     *    - nowait -> DISCONNECTED
     *  - client
     *    - reconnect == 0 -> CONNECTED
     *    - reconnect != 0 -> CONNECTING
     *
     */
    if (s->state == TCP_CHARDEV_STATE_CONNECTING) {
        if (!s->connect_task) {
            error_setg(errp,
                       "Unexpected 'connecting' state without connect task "
                       "while waiting for connection completion");
            return -1;
        }
        /*
         * tcp_chr_wait_connected should only ever be run from the
         * main loop thread associated with chr->gcontext, otherwise
         * qio_task_wait_thread has a dangerous race condition with
         * free'ing of the s->connect_task object.
         *
         * Acquiring the main context doesn't 100% prove we're in
         * the main loop thread, but it does at least guarantee
         * that the main loop won't be executed by another thread
         * avoiding the race condition with the task idle callback.
         */
        g_main_context_acquire(chr->gcontext);
        qio_task_wait_thread(s->connect_task);
        g_main_context_release(chr->gcontext);

        /*
         * The completion callback (qemu_chr_socket_connected) for
         * s->connect_task should have set this to NULL by the time
         * qio_task_wait_thread has returned.
         */
        assert(!s->connect_task);

        /*
         * NB we are *not* guaranteed to have "s->state == ..CONNECTED"
         * at this point as this first connect may be failed, so
         * allow the next loop to run regardless.
         */
    }

    while (s->state != TCP_CHARDEV_STATE_CONNECTED) {
        if (s->is_listen) {
            tcp_chr_accept_server_sync(chr);
        } else {
            Error *err = NULL;
            if (tcp_chr_connect_client_sync(chr, &err) < 0) {
                if (s->reconnect_time) {
                    error_free(err);
                    g_usleep(s->reconnect_time * 1000ULL * 1000ULL);
                } else {
                    error_propagate(errp, err);
                    return -1;
                }
            }
        }
    }

    return 0;
}

static void char_socket_finalize(Object *obj)
{
    Chardev *chr = CHARDEV(obj);
    SocketChardev *s = SOCKET_CHARDEV(obj);

    tcp_chr_free_connection(chr);
    tcp_chr_reconn_timer_cancel(s);
    qapi_free_SocketAddress(s->addr);
    tcp_chr_telnet_destroy(s);
    g_free(s->telnet_init);
    if (s->listener) {
        qio_net_listener_set_client_func_full(s->listener, NULL, NULL,
                                              NULL, chr->gcontext);
        object_unref(OBJECT(s->listener));
        s->listener = NULL;
    }
    if (s->tls_creds) {
        object_unref(OBJECT(s->tls_creds));
    }
    g_free(s->tls_authz);
    if (s->registered_yank) {
        /*
         * In the chardev-change special-case, we shouldn't unregister the yank
         * instance, as it still may be needed.
         */
        if (!chr->handover_yank_instance) {
            yank_unregister_instance(CHARDEV_YANK_INSTANCE(chr->label));
        }
    }

    qemu_chr_be_event(chr, CHR_EVENT_CLOSED);
}

//当连接执行后，此函数将被触发
static void qemu_chr_socket_connected(QIOTask *task, void *opaque)
{
    QIOChannelSocket *sioc = QIO_CHANNEL_SOCKET(qio_task_get_source(task));
    Chardev *chr = CHARDEV(opaque);
    SocketChardev *s = SOCKET_CHARDEV(chr);
    Error *err = NULL;

    s->connect_task = NULL;

    if (qio_task_propagate_error(task, &err)) {
        tcp_chr_change_state(s, TCP_CHARDEV_STATE_DISCONNECTED);
<<<<<<< HEAD
        yank_unregister_function(CHARDEV_YANK_INSTANCE(chr->label),
                                 yank_generic_iochannel,
                                 QIO_CHANNEL(sioc));
    	//如果有错，执行cleanup
=======
        if (s->registered_yank) {
            yank_unregister_function(CHARDEV_YANK_INSTANCE(chr->label),
                                     char_socket_yank_iochannel,
                                     QIO_CHANNEL(sioc));
        }
>>>>>>> 6c9ae1ce
        check_report_connect_error(chr, err);
        goto cleanup;
    }

    //连接完成
    s->connect_err_reported = false;
    tcp_chr_new_client(chr, sioc);

cleanup:
    object_unref(OBJECT(sioc));
}


static void tcp_chr_connect_client_task(QIOTask *task,
                                        gpointer opaque)
{
    QIOChannelSocket *ioc = QIO_CHANNEL_SOCKET(qio_task_get_source(task));
    SocketAddress *addr = opaque;
    Error *err = NULL;

    qio_channel_socket_connect_sync(ioc, addr, &err);

    qio_task_set_error(task, err);
}


static void tcp_chr_connect_client_async(Chardev *chr)
{
    SocketChardev *s = SOCKET_CHARDEV(chr);
    QIOChannelSocket *sioc;

    tcp_chr_change_state(s, TCP_CHARDEV_STATE_CONNECTING);
    sioc = qio_channel_socket_new();
    tcp_chr_set_client_ioc_name(chr, sioc);
    if (s->registered_yank) {
        yank_register_function(CHARDEV_YANK_INSTANCE(chr->label),
                               char_socket_yank_iochannel,
                               QIO_CHANNEL(sioc));
    }
    /*
     * Normally code would use the qio_channel_socket_connect_async
     * method which uses a QIOTask + qio_task_set_error internally
     * to avoid blocking. The tcp_chr_wait_connected method, however,
     * needs a way to synchronize with completion of the background
     * connect task which can't be done with the QIOChannelSocket
     * async APIs. Thus we must use QIOTask directly to implement
     * the non-blocking concept locally.
     */
    s->connect_task = qio_task_new(OBJECT(sioc),
                                   qemu_chr_socket_connected,
                                   object_ref(OBJECT(chr)),
                                   (GDestroyNotify)object_unref);
    qio_task_run_in_thread(s->connect_task,
                           tcp_chr_connect_client_task,
                           s->addr,
                           NULL,
                           chr->gcontext);
}

//重连定时器到期处理函数
static gboolean socket_reconnect_timeout(gpointer opaque)
{
    Chardev *chr = CHARDEV(opaque);
    SocketChardev *s = SOCKET_CHARDEV(opaque);

    qemu_mutex_lock(&chr->chr_write_lock);
    //销毁定时器
    g_source_unref(s->reconnect_timer);
    s->reconnect_timer = NULL;
    qemu_mutex_unlock(&chr->chr_write_lock);

    //如果已经打开，则不必再重连
    if (chr->be_open) {
        return false;
    }

    tcp_chr_connect_client_async(chr);

    return false;
}


static int qmp_chardev_open_socket_server(Chardev *chr,
                                          bool is_telnet,
                                          bool is_waitconnect,
                                          Error **errp)
{
    SocketChardev *s = SOCKET_CHARDEV(chr);
    char *name;
    if (is_telnet) {
        s->do_telnetopt = 1;
    }
    s->listener = qio_net_listener_new();

    name = g_strdup_printf("chardev-tcp-listener-%s", chr->label);
    qio_net_listener_set_name(s->listener, name);
    g_free(name);

    if (s->addr->type == SOCKET_ADDRESS_TYPE_FD && !*s->addr->u.fd.str) {
        goto skip_listen;
    }

    if (qio_net_listener_open_sync(s->listener, s->addr, 1, errp) < 0) {
        object_unref(OBJECT(s->listener));
        s->listener = NULL;
        return -1;
    }

    qapi_free_SocketAddress(s->addr);
    s->addr = socket_local_address(s->listener->sioc[0]->fd, errp);

skip_listen:
    update_disconnected_filename(s);

    if (is_waitconnect) {
        tcp_chr_accept_server_sync(chr);
    } else {
        qio_net_listener_set_client_func_full(s->listener,
                                              tcp_chr_accept,
                                              chr, NULL,
                                              chr->gcontext);
    }

    return 0;
}


static int qmp_chardev_open_socket_client(Chardev *chr,
                                          int64_t reconnect,
                                          Error **errp)
{
    SocketChardev *s = SOCKET_CHARDEV(chr);

    if (reconnect > 0) {
        s->reconnect_time = reconnect;
        tcp_chr_connect_client_async(chr);
        return 0;
    } else {
        return tcp_chr_connect_client_sync(chr, errp);
    }
}


static bool qmp_chardev_validate_socket(ChardevSocket *sock,
                                        SocketAddress *addr,
                                        Error **errp)
{
    /* Validate any options which have a dependency on address type */
    switch (addr->type) {
    case SOCKET_ADDRESS_TYPE_FD:
        if (sock->has_reconnect) {
            error_setg(errp,
                       "'reconnect' option is incompatible with "
                       "'fd' address type");
            return false;
        }
        if (sock->tls_creds &&
            !(sock->has_server && sock->server)) {
            error_setg(errp,
                       "'tls_creds' option is incompatible with "
                       "'fd' address type as client");
            return false;
        }
        break;

    case SOCKET_ADDRESS_TYPE_UNIX:
        if (sock->tls_creds) {
            error_setg(errp,
                       "'tls_creds' option is incompatible with "
                       "'unix' address type");
            return false;
        }
        break;

    case SOCKET_ADDRESS_TYPE_INET:
        break;

    case SOCKET_ADDRESS_TYPE_VSOCK:
        if (sock->tls_creds) {
            error_setg(errp,
                       "'tls_creds' option is incompatible with "
                       "'vsock' address type");
            return false;
        }

    default:
        break;
    }

    if (sock->tls_authz && !sock->tls_creds) {
        error_setg(errp, "'tls_authz' option requires 'tls_creds' option");
        return false;
    }

    /* Validate any options which have a dependency on client vs server */
    if (!sock->has_server || sock->server) {
        if (sock->has_reconnect) {
            error_setg(errp,
                       "'reconnect' option is incompatible with "
                       "socket in server listen mode");
            return false;
        }
    } else {
        if (sock->has_websocket && sock->websocket) {
            error_setg(errp, "%s", "Websocket client is not implemented");
            return false;
        }
        if (sock->has_wait) {
            error_setg(errp, "%s",
                       "'wait' option is incompatible with "
                       "socket in client connect mode");
            return false;
        }
    }

    return true;
}


static void qmp_chardev_open_socket(Chardev *chr,
                                    ChardevBackend *backend,
                                    bool *be_opened,
                                    Error **errp)
{
    SocketChardev *s = SOCKET_CHARDEV(chr);//强转为子类
    ChardevSocket *sock = backend->u.socket.data;//由命令行解析来的对象
    bool do_nodelay     = sock->has_nodelay ? sock->nodelay : false;
    bool is_listen      = sock->has_server  ? sock->server  : true;
    bool is_telnet      = sock->has_telnet  ? sock->telnet  : false;
    bool is_tn3270      = sock->has_tn3270  ? sock->tn3270  : false;
    bool is_waitconnect = sock->has_wait    ? sock->wait    : false;
    bool is_websock     = sock->has_websocket ? sock->websocket : false;
    int64_t reconnect   = sock->has_reconnect ? sock->reconnect : 0;
    SocketAddress *addr;

    //将命令行解析来的对象，填充到socketchardev上
    s->is_listen = is_listen;
    s->is_telnet = is_telnet;
    s->is_tn3270 = is_tn3270;
    s->is_websock = is_websock;
    s->do_nodelay = do_nodelay;
    if (sock->tls_creds) {
        Object *creds;
        creds = object_resolve_path_component(
            object_get_objects_root(), sock->tls_creds);
        if (!creds) {
            error_setg(errp, "No TLS credentials with id '%s'",
                       sock->tls_creds);
            return;
        }
        s->tls_creds = (QCryptoTLSCreds *)
            object_dynamic_cast(creds,
                                TYPE_QCRYPTO_TLS_CREDS);
        if (!s->tls_creds) {
            error_setg(errp, "Object with id '%s' is not TLS credentials",
                       sock->tls_creds);
            return;
        }
        object_ref(OBJECT(s->tls_creds));
        if (!qcrypto_tls_creds_check_endpoint(s->tls_creds,
                                          is_listen
                                          ? QCRYPTO_TLS_CREDS_ENDPOINT_SERVER
                                          : QCRYPTO_TLS_CREDS_ENDPOINT_CLIENT,
                                          errp)) {
            return;
        }
    }
    s->tls_authz = g_strdup(sock->tls_authz);

    s->addr = addr = socket_address_flatten(sock->addr);

    if (!qmp_chardev_validate_socket(sock, addr, errp)) {
        return;
    }

    qemu_chr_set_feature(chr, QEMU_CHAR_FEATURE_RECONNECTABLE);
#ifndef _WIN32
    /* TODO SOCKET_ADDRESS_FD where fd has AF_UNIX */
    if (addr->type == SOCKET_ADDRESS_TYPE_UNIX) {
    	//设置fd_pass标记
        qemu_chr_set_feature(chr, QEMU_CHAR_FEATURE_FD_PASS);
    }
#endif

    /*
     * In the chardev-change special-case, we shouldn't register a new yank
     * instance, as there already may be one.
     */
    if (!chr->handover_yank_instance) {
        if (!yank_register_instance(CHARDEV_YANK_INSTANCE(chr->label), errp)) {
            return;
        }
    }
    s->registered_yank = true;

    /* be isn't opened until we get a connection */
    *be_opened = false;

    update_disconnected_filename(s);

    if (s->is_listen) {
        if (qmp_chardev_open_socket_server(chr, is_telnet || is_tn3270,
                                           is_waitconnect, errp) < 0) {
            return;
        }
    } else {
        if (qmp_chardev_open_socket_client(chr, reconnect, errp) < 0) {
            return;
        }
    }
}

//vsocket命令行解析（构造socket)
static void qemu_chr_parse_socket(QemuOpts *opts, ChardevBackend *backend,
                                  Error **errp)
{
    const char *path = qemu_opt_get(opts, "path");//例如path=/var/run/openvswitch/vhost-user<n>
    const char *host = qemu_opt_get(opts, "host");
    const char *port = qemu_opt_get(opts, "port");
    const char *fd = qemu_opt_get(opts, "fd");
#ifdef CONFIG_LINUX
    bool tight = qemu_opt_get_bool(opts, "tight", true);
    bool abstract = qemu_opt_get_bool(opts, "abstract", false);
#endif
    SocketAddressLegacy *addr;
    ChardevSocket *sock;

    if ((!!path + !!fd + !!host) > 1) {
        error_setg(errp,
                   "None or one of 'path', 'fd' or 'host' option required.");
        return;
    }

    if (host && !port) {
        error_setg(errp, "chardev: socket: no port given");
        return;
    }

    backend->type = CHARDEV_BACKEND_KIND_SOCKET;
    //创建socket方式需要的内存(填充backend->u.socket.data)
    sock = backend->u.socket.data = g_new0(ChardevSocket, 1);
    qemu_chr_parse_common(opts, qapi_ChardevSocket_base(sock));

    if (qemu_opt_get(opts, "delay") && qemu_opt_get(opts, "nodelay")) {
        error_setg(errp, "'delay' and 'nodelay' are mutually exclusive");
        return;
    }
    sock->has_nodelay =
        qemu_opt_get(opts, "delay") ||
        qemu_opt_get(opts, "nodelay");
    sock->nodelay =
        !qemu_opt_get_bool(opts, "delay", true) ||
        qemu_opt_get_bool(opts, "nodelay", false);

    /*
     * We have different default to QMP for 'server', hence
     * we can't just check for existence of 'server'
     */
    sock->has_server = true;
    //标记是否为server
    sock->server = qemu_opt_get_bool(opts, "server", false);
    sock->has_telnet = qemu_opt_get(opts, "telnet");
    sock->telnet = qemu_opt_get_bool(opts, "telnet", false);
    sock->has_tn3270 = qemu_opt_get(opts, "tn3270");
    sock->tn3270 = qemu_opt_get_bool(opts, "tn3270", false);
    sock->has_websocket = qemu_opt_get(opts, "websocket");
    sock->websocket = qemu_opt_get_bool(opts, "websocket", false);
    /*
     * We have different default to QMP for 'wait' when 'server'
     * is set, hence we can't just check for existence of 'wait'
     */
    sock->has_wait = qemu_opt_find(opts, "wait") || sock->server;
    sock->wait = qemu_opt_get_bool(opts, "wait", true);
    sock->has_reconnect = qemu_opt_find(opts, "reconnect");
    sock->reconnect = qemu_opt_get_number(opts, "reconnect", 0);
    sock->tls_creds = g_strdup(qemu_opt_get(opts, "tls-creds"));
    sock->tls_authz = g_strdup(qemu_opt_get(opts, "tls-authz"));

    addr = g_new0(SocketAddressLegacy, 1);
    if (path) {
    	//给定path的情况，使用unix socket
        UnixSocketAddress *q_unix;
        addr->type = SOCKET_ADDRESS_TYPE_UNIX;
        q_unix = addr->u.q_unix.data = g_new0(UnixSocketAddress, 1);
        q_unix->path = g_strdup(path);
#ifdef CONFIG_LINUX
        q_unix->has_tight = true;
        q_unix->tight = tight;
        q_unix->has_abstract = true;
        q_unix->abstract = abstract;
#endif
    } else if (host) {
<<<<<<< HEAD
    	//给定host的情况，使用inet　socket
        addr->type = SOCKET_ADDRESS_LEGACY_KIND_INET;
=======
        addr->type = SOCKET_ADDRESS_TYPE_INET;
>>>>>>> 6c9ae1ce
        addr->u.inet.data = g_new(InetSocketAddress, 1);
        *addr->u.inet.data = (InetSocketAddress) {
            .host = g_strdup(host),
            .port = g_strdup(port),
            .has_to = qemu_opt_get(opts, "to"),
            .to = qemu_opt_get_number(opts, "to", 0),
            .has_ipv4 = qemu_opt_get(opts, "ipv4"),
            .ipv4 = qemu_opt_get_bool(opts, "ipv4", 0),
            .has_ipv6 = qemu_opt_get(opts, "ipv6"),
            .ipv6 = qemu_opt_get_bool(opts, "ipv6", 0),
        };
    } else {
        addr->type = SOCKET_ADDRESS_TYPE_FD;
        addr->u.fd.data = g_new(String, 1);
        addr->u.fd.data->str = g_strdup(fd);
    }
    //设置socket地址
    sock->addr = addr;
}

static void
char_socket_get_addr(Object *obj, Visitor *v, const char *name,
                     void *opaque, Error **errp)
{
    SocketChardev *s = SOCKET_CHARDEV(obj);

    visit_type_SocketAddress(v, name, &s->addr, errp);
}

static bool
char_socket_get_connected(Object *obj, Error **errp)
{
    SocketChardev *s = SOCKET_CHARDEV(obj);

    return s->state == TCP_CHARDEV_STATE_CONNECTED;
}

static void char_socket_class_init(ObjectClass *oc, void *data)
{
    ChardevClass *cc = CHARDEV_CLASS(oc);

<<<<<<< HEAD
    cc->parse = qemu_chr_parse_socket;//解析命令行
    cc->open = qmp_chardev_open_socket;//打开字符文件
=======
    cc->supports_yank = true;

    cc->parse = qemu_chr_parse_socket;
    cc->open = qmp_chardev_open_socket;
>>>>>>> 6c9ae1ce
    cc->chr_wait_connected = tcp_chr_wait_connected;
    cc->chr_write = tcp_chr_write;
    cc->chr_sync_read = tcp_chr_sync_read;
    cc->chr_disconnect = tcp_chr_disconnect;
    cc->get_msgfds = tcp_get_msgfds;
    cc->set_msgfds = tcp_set_msgfds;
    cc->chr_add_client = tcp_chr_add_client;
    cc->chr_add_watch = tcp_chr_add_watch;
    cc->chr_update_read_handler = tcp_chr_update_read_handler;

    //添加addr属性
    object_class_property_add(oc, "addr", "SocketAddress",
                              char_socket_get_addr, NULL,
                              NULL, NULL);

    //添加connected属性
    object_class_property_add_bool(oc, "connected", char_socket_get_connected,
                                   NULL);
}

//继承列表：TYPE_CHARDEV_SOCKET->TYPE_CHARDEV->TYPE_OBJECT(Object)
static const TypeInfo char_socket_type_info = {
    .name = TYPE_CHARDEV_SOCKET,
    .parent = TYPE_CHARDEV,
    .instance_size = sizeof(SocketChardev),
    .instance_finalize = char_socket_finalize,
    .class_init = char_socket_class_init,
};

//char_socket_type_info类型注册
static void register_types(void)
{
    type_register_static(&char_socket_type_info);
}

type_init(register_types);<|MERGE_RESOLUTION|>--- conflicted
+++ resolved
@@ -35,65 +35,7 @@
 #include "qemu/yank.h"
 
 #include "chardev/char-io.h"
-<<<<<<< HEAD
-#include "qom/object.h"
-
-/***********************************************************/
-/* TCP Net console */
-
-#define TCP_MAX_FDS 16
-
-typedef struct {
-    char buf[21];
-    size_t buflen;
-} TCPChardevTelnetInit;
-
-typedef enum {
-    TCP_CHARDEV_STATE_DISCONNECTED,
-    TCP_CHARDEV_STATE_CONNECTING,
-    TCP_CHARDEV_STATE_CONNECTED,
-} TCPChardevState;
-
-struct SocketChardev {
-    Chardev parent;
-    QIOChannel *ioc; /* Client I/O channel */
-    QIOChannelSocket *sioc; /* Client master channel */
-    QIONetListener *listener;
-    GSource *hup_source;
-    QCryptoTLSCreds *tls_creds;
-    char *tls_authz;
-    TCPChardevState state;
-    int max_size;
-    int do_telnetopt;
-    int do_nodelay;
-    int *read_msgfds;
-    size_t read_msgfds_num;
-    int *write_msgfds;
-    size_t write_msgfds_num;
-    bool registered_yank;
-
-    SocketAddress *addr;
-    bool is_listen;
-    bool is_telnet;
-    bool is_tn3270;
-    GSource *telnet_source;
-    TCPChardevTelnetInit *telnet_init;
-
-    bool is_websock;
-
-    GSource *reconnect_timer;
-    int64_t reconnect_time;//重连时间（单位秒）
-    bool connect_err_reported;
-
-    QIOTask *connect_task;
-};
-typedef struct SocketChardev SocketChardev;
-
-DECLARE_INSTANCE_CHECKER(SocketChardev, SOCKET_CHARDEV,
-                         TYPE_CHARDEV_SOCKET)
-=======
 #include "chardev/char-socket.h"
->>>>>>> 6c9ae1ce
 
 static gboolean socket_reconnect_timeout(gpointer opaque);
 static void tcp_chr_telnet_init(Chardev *chr);
@@ -1171,18 +1113,12 @@
 
     if (qio_task_propagate_error(task, &err)) {
         tcp_chr_change_state(s, TCP_CHARDEV_STATE_DISCONNECTED);
-<<<<<<< HEAD
-        yank_unregister_function(CHARDEV_YANK_INSTANCE(chr->label),
-                                 yank_generic_iochannel,
-                                 QIO_CHANNEL(sioc));
     	//如果有错，执行cleanup
-=======
         if (s->registered_yank) {
             yank_unregister_function(CHARDEV_YANK_INSTANCE(chr->label),
                                      char_socket_yank_iochannel,
                                      QIO_CHANNEL(sioc));
         }
->>>>>>> 6c9ae1ce
         check_report_connect_error(chr, err);
         goto cleanup;
     }
@@ -1575,12 +1511,8 @@
         q_unix->abstract = abstract;
 #endif
     } else if (host) {
-<<<<<<< HEAD
     	//给定host的情况，使用inet　socket
-        addr->type = SOCKET_ADDRESS_LEGACY_KIND_INET;
-=======
         addr->type = SOCKET_ADDRESS_TYPE_INET;
->>>>>>> 6c9ae1ce
         addr->u.inet.data = g_new(InetSocketAddress, 1);
         *addr->u.inet.data = (InetSocketAddress) {
             .host = g_strdup(host),
@@ -1622,15 +1554,10 @@
 {
     ChardevClass *cc = CHARDEV_CLASS(oc);
 
-<<<<<<< HEAD
+    cc->supports_yank = true;
+
     cc->parse = qemu_chr_parse_socket;//解析命令行
     cc->open = qmp_chardev_open_socket;//打开字符文件
-=======
-    cc->supports_yank = true;
-
-    cc->parse = qemu_chr_parse_socket;
-    cc->open = qmp_chardev_open_socket;
->>>>>>> 6c9ae1ce
     cc->chr_wait_connected = tcp_chr_wait_connected;
     cc->chr_write = tcp_chr_write;
     cc->chr_sync_read = tcp_chr_sync_read;
