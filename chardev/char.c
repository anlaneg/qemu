/*
 * QEMU System Emulator
 *
 * Copyright (c) 2003-2008 Fabrice Bellard
 *
 * Permission is hereby granted, free of charge, to any person obtaining a copy
 * of this software and associated documentation files (the "Software"), to deal
 * in the Software without restriction, including without limitation the rights
 * to use, copy, modify, merge, publish, distribute, sublicense, and/or sell
 * copies of the Software, and to permit persons to whom the Software is
 * furnished to do so, subject to the following conditions:
 *
 * The above copyright notice and this permission notice shall be included in
 * all copies or substantial portions of the Software.
 *
 * THE SOFTWARE IS PROVIDED "AS IS", WITHOUT WARRANTY OF ANY KIND, EXPRESS OR
 * IMPLIED, INCLUDING BUT NOT LIMITED TO THE WARRANTIES OF MERCHANTABILITY,
 * FITNESS FOR A PARTICULAR PURPOSE AND NONINFRINGEMENT. IN NO EVENT SHALL
 * THE AUTHORS OR COPYRIGHT HOLDERS BE LIABLE FOR ANY CLAIM, DAMAGES OR OTHER
 * LIABILITY, WHETHER IN AN ACTION OF CONTRACT, TORT OR OTHERWISE, ARISING FROM,
 * OUT OF OR IN CONNECTION WITH THE SOFTWARE OR THE USE OR OTHER DEALINGS IN
 * THE SOFTWARE.
 */

#include "qemu/osdep.h"
#include "qemu/cutils.h"
#include "monitor/monitor.h"
#include "sysemu/sysemu.h"
#include "qemu/config-file.h"
#include "qemu/error-report.h"
#include "qemu/qemu-print.h"
#include "chardev/char.h"
#include "qapi/error.h"
#include "qapi/qapi-commands-char.h"
#include "qapi/qmp/qerror.h"
#include "sysemu/replay.h"
#include "qemu/help_option.h"
#include "qemu/module.h"
#include "qemu/option.h"
#include "qemu/id.h"
#include "qemu/coroutine.h"

#include "chardev-internal.h"

/***********************************************************/
/* character device */

<<<<<<< HEAD
//获取chardevs对象，如果不存在，则创建空的chardevs
//在此下，我们存储所有chardevs设备
static Object *get_chardevs_root(void)
=======
Object *get_chardevs_root(void)
>>>>>>> 944fdc5e
{
    return container_get(object_get_root(), "/chardevs");
}

static void chr_be_event(Chardev *s, QEMUChrEvent event)
{
    CharBackend *be = s->be;

    if (!be || !be->chr_event) {
        return;
    }

    be->chr_event(be->opaque, event);
}

//处理chr的事件
void qemu_chr_be_event(Chardev *s, QEMUChrEvent event)
{
    /* Keep track if the char device is open */
    switch (event) {
        case CHR_EVENT_OPENED:
            s->be_open = 1;
            break;
        case CHR_EVENT_CLOSED:
            s->be_open = 0;
            break;
    case CHR_EVENT_BREAK:
    case CHR_EVENT_MUX_IN:
    case CHR_EVENT_MUX_OUT:
        /* Ignore */
        break;
    }

    CHARDEV_GET_CLASS(s)->chr_be_event(s, event);
}

/* Not reporting errors from writing to logfile, as logs are
 * defined to be "best effort" only */
//字符设备写向日志文件中写内容
static void qemu_chr_write_log(Chardev *s, const uint8_t *buf, size_t len)
{
    size_t done = 0;
    ssize_t ret;

    if (s->logfd < 0) {
        return;
    }

    while (done < len) {
    retry:
        ret = write(s->logfd, buf + done, len - done);
        if (ret == -1 && errno == EAGAIN) {
        	//需要重试的，sleep 100us后重试
            g_usleep(100);
            goto retry;
        }

        if (ret <= 0) {
            return;
        }
        done += ret;
    }
}

//调用chr_write写入buf中的内容
static int qemu_chr_write_buffer(Chardev *s,
                                 const uint8_t *buf, int len,
                                 int *offset, bool write_all)
{
    ChardevClass *cc = CHARDEV_GET_CLASS(s);
    int res = 0;
    *offset = 0;

    qemu_mutex_lock(&s->chr_write_lock);
    while (*offset < len) {
    retry:
        res = cc->chr_write(s, buf + *offset, len - *offset);
        if (res < 0 && errno == EAGAIN && write_all) {
<<<<<<< HEAD
            g_usleep(100);
            goto retry;//稍候重试
=======
            if (qemu_in_coroutine()) {
                qemu_co_sleep_ns(QEMU_CLOCK_REALTIME, 100000);
            } else {
                g_usleep(100);
            }
            goto retry;
>>>>>>> 944fdc5e
        }

        if (res <= 0) {
            break;//写失败跳出
        }

        *offset += res;
        if (!write_all) {
            break;//不要求全写，直接跳出
        }
    }
    if (*offset > 0) {
<<<<<<< HEAD
    	//记录通过chr_write成功写入的内容
=======
        /*
         * If some data was written by backend, we should
         * only log what was actually written. This method
         * may be invoked again to write the remaining
         * method, thus we'll log the remainder at that time.
         */
>>>>>>> 944fdc5e
        qemu_chr_write_log(s, buf, *offset);
    } else if (res < 0) {
        /*
         * If a fatal error was reported by the backend,
         * assume this method won't be invoked again with
         * this buffer, so log it all right away.
         */
        qemu_chr_write_log(s, buf, len);
    }
    qemu_mutex_unlock(&s->chr_write_lock);

    return res;//返回写了多少字节
}

//向字符设备中写入len长度的buf,write_all为True时要求全部写入，False时不要求
int qemu_chr_write(Chardev *s, const uint8_t *buf, int len, bool write_all)
{
    int offset = 0;
    int res;

    if (qemu_chr_replay(s) && replay_mode == REPLAY_MODE_PLAY) {
        replay_char_write_event_load(&res, &offset);
        assert(offset <= len);
        qemu_chr_write_buffer(s, buf, offset, &offset, true);
        return res;
    }

    res = qemu_chr_write_buffer(s, buf, len, &offset, write_all);

    if (qemu_chr_replay(s) && replay_mode == REPLAY_MODE_RECORD) {
        replay_char_write_event_save(res, offset);
    }

    if (res < 0) {
        return res;
    }
    return offset;
}

int qemu_chr_be_can_write(Chardev *s)
{
    CharBackend *be = s->be;

    if (!be || !be->chr_can_read) {
        return 0;
    }

    return be->chr_can_read(be->opaque);
}

void qemu_chr_be_write_impl(Chardev *s, uint8_t *buf, int len)
{
    CharBackend *be = s->be;

    if (be && be->chr_read) {
        be->chr_read(be->opaque, buf, len);
    }
}

void qemu_chr_be_write(Chardev *s, uint8_t *buf, int len)
{
    if (qemu_chr_replay(s)) {
        if (replay_mode == REPLAY_MODE_PLAY) {
            return;
        }
        replay_chr_be_write(s, buf, len);
    } else {
        qemu_chr_be_write_impl(s, buf, len);
    }
}

void qemu_chr_be_update_read_handlers(Chardev *s,
                                      GMainContext *context)
{
    ChardevClass *cc = CHARDEV_GET_CLASS(s);

    assert(qemu_chr_has_feature(s, QEMU_CHAR_FEATURE_GCONTEXT)
           || !context);
    s->gcontext = context;
    if (cc->chr_update_read_handler) {
        cc->chr_update_read_handler(s);
    }
}

int qemu_chr_add_client(Chardev *s, int fd)
{
    return CHARDEV_GET_CLASS(s)->chr_add_client ?
        CHARDEV_GET_CLASS(s)->chr_add_client(s, fd) : -1;
}

//字符设备打开
static void qemu_char_open(Chardev *chr, ChardevBackend *backend,
                           bool *be_opened, Error **errp)
{
    ChardevClass *cc = CHARDEV_GET_CLASS(chr);
    /* Any ChardevCommon member would work */
    ChardevCommon *common = backend ? backend->u.null.data : NULL;

    //打开log文件
    if (common && common->has_logfile) {
        int flags = O_WRONLY | O_CREAT;
        if (common->has_logappend &&
            common->logappend) {
            flags |= O_APPEND;
        } else {
            flags |= O_TRUNC;
        }
        chr->logfd = qemu_open_old(common->logfile, flags, 0666);
        if (chr->logfd < 0) {
            error_setg_errno(errp, errno,
                             "Unable to open logfile %s",
                             common->logfile);
            return;
        }
    }

    //打开字符设备
    if (cc->open) {
        cc->open(chr, backend, be_opened, errp);
    }
}

static void char_init(Object *obj)
{
    Chardev *chr = CHARDEV(obj);

    chr->logfd = -1;
    qemu_mutex_init(&chr->chr_write_lock);

    /*
     * Assume if chr_update_read_handler is implemented it will
     * take the updated gcontext into account.
     */
    if (CHARDEV_GET_CLASS(chr)->chr_update_read_handler) {
        qemu_chr_set_feature(chr, QEMU_CHAR_FEATURE_GCONTEXT);
    }

}

static int null_chr_write(Chardev *chr, const uint8_t *buf, int len)
{
    return len;
}

static void char_class_init(ObjectClass *oc, void *data)
{
    ChardevClass *cc = CHARDEV_CLASS(oc);

    cc->chr_write = null_chr_write;//挂载null write
    cc->chr_be_event = chr_be_event;
}

static void char_finalize(Object *obj)
{
    Chardev *chr = CHARDEV(obj);

    if (chr->be) {
        chr->be->chr = NULL;
    }
    g_free(chr->filename);
    g_free(chr->label);
    if (chr->logfd != -1) {
        close(chr->logfd);
    }
    qemu_mutex_destroy(&chr->chr_write_lock);
}

//字符类型信息
static const TypeInfo char_type_info = {
    .name = TYPE_CHARDEV,
    .parent = TYPE_OBJECT,
    .instance_size = sizeof(Chardev),
    .instance_init = char_init,
    .instance_finalize = char_finalize,
    .abstract = true,
    .class_size = sizeof(ChardevClass),
    .class_init = char_class_init,
};

static bool qemu_chr_is_busy(Chardev *s)
{
    if (CHARDEV_IS_MUX(s)) {
        MuxChardev *d = MUX_CHARDEV(s);
        return d->mux_cnt >= 0;
    } else {
        return s->be != NULL;
    }
}


//调用字符设备的chr_wait_connected回调
int qemu_chr_wait_connected(Chardev *chr, Error **errp)
{
    ChardevClass *cc = CHARDEV_GET_CLASS(chr);

    if (cc->chr_wait_connected) {
        return cc->chr_wait_connected(chr, errp);
    }

    return 0;
}

QemuOpts *qemu_chr_parse_compat(const char *label, const char *filename,
                                bool permit_mux_mon)
{
    char host[65], port[33], width[8], height[8];
    int pos;
    const char *p;
    QemuOpts *opts;
    Error *local_err = NULL;

    //取chardev上所有选项
    opts = qemu_opts_create(qemu_find_opts("chardev"), label, 1, &local_err);
    if (local_err) {
        error_report_err(local_err);
        return NULL;
    }

    if (strstart(filename, "mon:", &p)) {
        if (!permit_mux_mon) {
            error_report("mon: isn't supported in this context");
            return NULL;
        }
        filename = p;
        qemu_opt_set(opts, "mux", "on", &error_abort);
        if (strcmp(filename, "stdio") == 0) {
            /* Monitor is muxed to stdio: do not exit on Ctrl+C by default
             * but pass it to the guest.  Handle this only for compat syntax,
             * for -chardev syntax we have special option for this.
             * This is what -nographic did, redirecting+muxing serial+monitor
             * to stdio causing Ctrl+C to be passed to guest. */
            qemu_opt_set(opts, "signal", "off", &error_abort);
        }
    }

    if (strcmp(filename, "null")    == 0 ||
        strcmp(filename, "pty")     == 0 ||
        strcmp(filename, "msmouse") == 0 ||
        strcmp(filename, "wctablet") == 0 ||
        strcmp(filename, "braille") == 0 ||
        strcmp(filename, "testdev") == 0 ||
        strcmp(filename, "stdio")   == 0) {
        qemu_opt_set(opts, "backend", filename, &error_abort);
        return opts;
    }
    if (strstart(filename, "vc", &p)) {
        qemu_opt_set(opts, "backend", "vc", &error_abort);
        if (*p == ':') {
            if (sscanf(p+1, "%7[0-9]x%7[0-9]", width, height) == 2) {
                /* pixels */
                qemu_opt_set(opts, "width", width, &error_abort);
                qemu_opt_set(opts, "height", height, &error_abort);
            } else if (sscanf(p+1, "%7[0-9]Cx%7[0-9]C", width, height) == 2) {
                /* chars */
                qemu_opt_set(opts, "cols", width, &error_abort);
                qemu_opt_set(opts, "rows", height, &error_abort);
            } else {
                goto fail;
            }
        }
        return opts;
    }
    if (strcmp(filename, "con:") == 0) {
        qemu_opt_set(opts, "backend", "console", &error_abort);
        return opts;
    }
    if (strstart(filename, "COM", NULL)) {
        qemu_opt_set(opts, "backend", "serial", &error_abort);
        qemu_opt_set(opts, "path", filename, &error_abort);
        return opts;
    }
    if (strstart(filename, "file:", &p)) {
        qemu_opt_set(opts, "backend", "file", &error_abort);
        qemu_opt_set(opts, "path", p, &error_abort);
        return opts;
    }
    if (strstart(filename, "pipe:", &p)) {
        qemu_opt_set(opts, "backend", "pipe", &error_abort);
        qemu_opt_set(opts, "path", p, &error_abort);
        return opts;
    }
    if (strstart(filename, "tcp:", &p) ||
        strstart(filename, "telnet:", &p) ||
        strstart(filename, "tn3270:", &p) ||
        strstart(filename, "websocket:", &p)) {
        if (sscanf(p, "%64[^:]:%32[^,]%n", host, port, &pos) < 2) {
            host[0] = 0;
            if (sscanf(p, ":%32[^,]%n", port, &pos) < 1)
                goto fail;
        }
        qemu_opt_set(opts, "backend", "socket", &error_abort);
        qemu_opt_set(opts, "host", host, &error_abort);
        qemu_opt_set(opts, "port", port, &error_abort);
        if (p[pos] == ',') {
            if (!qemu_opts_do_parse(opts, p + pos + 1, NULL, &local_err)) {
                error_report_err(local_err);
                goto fail;
            }
        }
        if (strstart(filename, "telnet:", &p)) {
            qemu_opt_set(opts, "telnet", "on", &error_abort);
        } else if (strstart(filename, "tn3270:", &p)) {
            qemu_opt_set(opts, "tn3270", "on", &error_abort);
        } else if (strstart(filename, "websocket:", &p)) {
            qemu_opt_set(opts, "websocket", "on", &error_abort);
        }
        return opts;
    }
    if (strstart(filename, "udp:", &p)) {
        qemu_opt_set(opts, "backend", "udp", &error_abort);
        if (sscanf(p, "%64[^:]:%32[^@,]%n", host, port, &pos) < 2) {
            host[0] = 0;
            if (sscanf(p, ":%32[^@,]%n", port, &pos) < 1) {
                goto fail;
            }
        }
        qemu_opt_set(opts, "host", host, &error_abort);
        qemu_opt_set(opts, "port", port, &error_abort);
        if (p[pos] == '@') {
            p += pos + 1;
            if (sscanf(p, "%64[^:]:%32[^,]%n", host, port, &pos) < 2) {
                host[0] = 0;
                if (sscanf(p, ":%32[^,]%n", port, &pos) < 1) {
                    goto fail;
                }
            }
            qemu_opt_set(opts, "localaddr", host, &error_abort);
            qemu_opt_set(opts, "localport", port, &error_abort);
        }
        return opts;
    }
    if (strstart(filename, "unix:", &p)) {
        qemu_opt_set(opts, "backend", "socket", &error_abort);
        if (!qemu_opts_do_parse(opts, p, "path", &local_err)) {
            error_report_err(local_err);
            goto fail;
        }
        return opts;
    }
    if (strstart(filename, "/dev/parport", NULL) ||
        strstart(filename, "/dev/ppi", NULL)) {
        qemu_opt_set(opts, "backend", "parallel", &error_abort);
        qemu_opt_set(opts, "path", filename, &error_abort);
        return opts;
    }
    if (strstart(filename, "/dev/", NULL)) {
        qemu_opt_set(opts, "backend", "serial", &error_abort);
        qemu_opt_set(opts, "path", filename, &error_abort);
        return opts;
    }

    error_report("'%s' is not a valid char driver", filename);

fail:
    qemu_opts_del(opts);
    return NULL;
}

void qemu_chr_parse_common(QemuOpts *opts, ChardevCommon *backend)
{
    const char *logfile = qemu_opt_get(opts, "logfile");

    backend->has_logfile = logfile != NULL;
    backend->logfile = g_strdup(logfile);

    backend->has_logappend = true;
    backend->logappend = qemu_opt_get_bool(opts, "logappend", false);
}

//加载driver对应的ChardevClass
static const ChardevClass *char_get_class(const char *driver, Error **errp)
{
    ObjectClass *oc;
    const ChardevClass *cc;
    //查找名称为chardev-%s的chardev类driver
    char *typename = g_strdup_printf("chardev-%s", driver);

<<<<<<< HEAD
    //获取typename的类元数据
    oc = object_class_by_name(typename);
=======
    oc = module_object_class_by_name(typename);
>>>>>>> 944fdc5e
    g_free(typename);

    //oc必须是chardev类型
    if (!object_class_dynamic_cast(oc, TYPE_CHARDEV)) {
        error_setg(errp, "'%s' is not a valid char driver name", driver);
        return NULL;
    }

    //oc不能是抽象类
    if (object_class_is_abstract(oc)) {
        error_setg(errp, QERR_INVALID_PARAMETER_VALUE, "driver",
                   "abstract device type");
        return NULL;
    }

    cc = CHARDEV_CLASS(oc);
    if (cc->internal) {
        error_setg(errp, "'%s' is not a valid char driver name", driver);
        return NULL;
    }

    return cc;
}

static const struct ChardevAlias {
    const char *typename;
    const char *alias;
} chardev_alias_table[] = {
#ifdef HAVE_CHARDEV_PARPORT
    { "parallel", "parport" },
#endif
#ifdef HAVE_CHARDEV_SERIAL
    { "serial", "tty" },
#endif
};

typedef struct ChadevClassFE {
    void (*fn)(const char *name, void *opaque);
    void *opaque;
} ChadevClassFE;

static void
chardev_class_foreach(ObjectClass *klass, void *opaque)
{
    ChadevClassFE *fe = opaque;

    assert(g_str_has_prefix(object_class_get_name(klass), "chardev-"));
    if (CHARDEV_CLASS(klass)->internal) {
        return;
    }

    fe->fn(object_class_get_name(klass) + 8, fe->opaque);
}

static void
chardev_name_foreach(void (*fn)(const char *name, void *opaque), void *opaque)
{
    ChadevClassFE fe = { .fn = fn, .opaque = opaque };
    int i;

    object_class_foreach(chardev_class_foreach, TYPE_CHARDEV, false, &fe);

    for (i = 0; i < (int)ARRAY_SIZE(chardev_alias_table); i++) {
        fn(chardev_alias_table[i].alias, opaque);
    }
}

static void
help_string_append(const char *name, void *opaque)
{
    GString *str = opaque;

    g_string_append_printf(str, "\n  %s", name);
}

//别名检查
static const char *chardev_alias_translate(const char *name)
{
    int i;
    //如果与别名表中元素匹配，则返回别名表中的类型
    for (i = 0; i < (int)ARRAY_SIZE(chardev_alias_table); i++) {
        if (g_strcmp0(chardev_alias_table[i].alias, name) == 0) {
            return chardev_alias_table[i].typename;
        }
    }
    return name;
}

//通过解析参数，完成chardev backend初始化
ChardevBackend *qemu_chr_parse_opts(QemuOpts *opts, Error **errp)
{
    Error *local_err = NULL;
    const ChardevClass *cc;
    ChardevBackend *backend = NULL;
    //支持多种取值，例如'socket'
    const char *name = chardev_alias_translate(qemu_opt_get(opts, "backend"));

    //后端参数未指定，报错
    if (name == NULL) {
        error_setg(errp, "chardev: \"%s\" missing backend",
                   qemu_opts_id(opts));
        return NULL;
    }

    //获取backend对应的元数据
    cc = char_get_class(name, errp);
    if (cc == NULL) {
        return NULL;
    }

    backend = g_new0(ChardevBackend, 1);
    backend->type = CHARDEV_BACKEND_KIND_NULL;

    //如果backend的元数据有parse，则调用parse解析命令行
    //并填充backend
    if (cc->parse) {
        cc->parse(opts, backend, &local_err);
        if (local_err) {
            error_propagate(errp, local_err);
            qapi_free_ChardevBackend(backend);
            return NULL;
        }
    } else {
    	//如果无parse，则解析公共参数
        ChardevCommon *ccom = g_new0(ChardevCommon, 1);
        qemu_chr_parse_common(opts, ccom);
        backend->u.null.data = ccom; /* Any ChardevCommon member would work */
    }

    return backend;
}

//按opts创建chardev
Chardev *qemu_chr_new_from_opts(QemuOpts *opts, GMainContext *context,
                                Error **errp)
{
    const ChardevClass *cc;
    Chardev *chr = NULL;
    ChardevBackend *backend = NULL;

    //取backend配置类型(例如socket)
    const char *name = chardev_alias_translate(qemu_opt_get(opts, "backend"));
    const char *id = qemu_opts_id(opts);
    char *bid = NULL;

    //收到帮助请求，显示帮助信息
    if (name && is_help_option(name)) {
        GString *str = g_string_new("");

        chardev_name_foreach(help_string_append, str);

        qemu_printf("Available chardev backend types: %s\n", str->str);
        g_string_free(str, true);
        return NULL;
    }

    //如果没有id，则报错
    if (id == NULL) {
        error_setg(errp, "chardev: no id specified");
        return NULL;
    }

    //解析选项,利用选项，生成backend
    backend = qemu_chr_parse_opts(opts, errp);
    if (backend == NULL) {
        return NULL;
    }

    //加载对应驱动(例如当name为socket时，请求的typename则为TYPE_CHARDEV_SOCKET，
    //即char_socket_type_info结构，本函数将返回其对应的类元数据）
    cc = char_get_class(name, errp);
    if (cc == NULL) {
        goto out;
    }

    if (qemu_opt_get_bool(opts, "mux", 0)) {
        bid = g_strdup_printf("%s-base", id);
    }

    //新创建char设备
    chr = qemu_chardev_new(bid ? bid : id,
                           object_class_get_name(OBJECT_CLASS(cc)),
                           backend, context, errp);

    if (chr == NULL) {
        goto out;
    }

    if (bid) {
        Chardev *mux;
        qapi_free_ChardevBackend(backend);
        backend = g_new0(ChardevBackend, 1);
        backend->type = CHARDEV_BACKEND_KIND_MUX;
        backend->u.mux.data = g_new0(ChardevMux, 1);
        backend->u.mux.data->chardev = g_strdup(bid);
        mux = qemu_chardev_new(id, TYPE_CHARDEV_MUX, backend, context, errp);
        if (mux == NULL) {
            object_unparent(OBJECT(chr));
            chr = NULL;
            goto out;
        }
        chr = mux;
    }

out:
    qapi_free_ChardevBackend(backend);
    g_free(bid);
    return chr;
}

Chardev *qemu_chr_new_noreplay(const char *label, const char *filename,
                               bool permit_mux_mon, GMainContext *context)
{
    const char *p;
    Chardev *chr;
    QemuOpts *opts;
    Error *err = NULL;

    if (strstart(filename, "chardev:", &p)) {
        return qemu_chr_find(p);
    }

    opts = qemu_chr_parse_compat(label, filename, permit_mux_mon);
    if (!opts)
        return NULL;

    chr = qemu_chr_new_from_opts(opts, context, &err);
    if (!chr) {
        error_report_err(err);
        goto out;
    }

    if (qemu_opt_get_bool(opts, "mux", 0)) {
        assert(permit_mux_mon);
        monitor_init_hmp(chr, true, &err);
        if (err) {
            error_report_err(err);
            object_unparent(OBJECT(chr));
            chr = NULL;
            goto out;
        }
    }

out:
    qemu_opts_del(opts);
    return chr;
}

static Chardev *qemu_chr_new_permit_mux_mon(const char *label,
                                          const char *filename,
                                          bool permit_mux_mon,
                                          GMainContext *context)
{
    Chardev *chr;
    chr = qemu_chr_new_noreplay(label, filename, permit_mux_mon, context);
    if (chr) {
        if (replay_mode != REPLAY_MODE_NONE) {
            qemu_chr_set_feature(chr, QEMU_CHAR_FEATURE_REPLAY);
        }
        if (qemu_chr_replay(chr) && CHARDEV_GET_CLASS(chr)->chr_ioctl) {
            error_report("Replay: ioctl is not supported "
                         "for serial devices yet");
        }
        replay_register_char_driver(chr);
    }
    return chr;
}

Chardev *qemu_chr_new(const char *label, const char *filename,
                      GMainContext *context)
{
    return qemu_chr_new_permit_mux_mon(label, filename, false, context);
}

Chardev *qemu_chr_new_mux_mon(const char *label, const char *filename,
                              GMainContext *context)
{
    return qemu_chr_new_permit_mux_mon(label, filename, true, context);
}

static int qmp_query_chardev_foreach(Object *obj, void *data)
{
    Chardev *chr = CHARDEV(obj);
    ChardevInfoList **list = data;
    ChardevInfoList *info = g_malloc0(sizeof(*info));

    info->value = g_malloc0(sizeof(*info->value));
    info->value->label = g_strdup(chr->label);
    info->value->filename = g_strdup(chr->filename);
    info->value->frontend_open = chr->be && chr->be->fe_open;

    info->next = *list;
    *list = info;

    return 0;
}

ChardevInfoList *qmp_query_chardev(Error **errp)
{
    ChardevInfoList *chr_list = NULL;

    object_child_foreach(get_chardevs_root(),
                         qmp_query_chardev_foreach, &chr_list);

    return chr_list;
}

static void
qmp_prepend_backend(const char *name, void *opaque)
{
    ChardevBackendInfoList **list = opaque;
    ChardevBackendInfoList *info = g_malloc0(sizeof(*info));

    info->value = g_malloc0(sizeof(*info->value));
    info->value->name = g_strdup(name);
    info->next = *list;
    *list = info;
}

ChardevBackendInfoList *qmp_query_chardev_backends(Error **errp)
{
    ChardevBackendInfoList *backend_list = NULL;

    chardev_name_foreach(qmp_prepend_backend, &backend_list);

    return backend_list;
}

//查找是否存在名称为name的字符设备
Chardev *qemu_chr_find(const char *name)
{
	//在字符设备中查找名称为name的设备
    Object *obj = object_resolve_path_component(get_chardevs_root(), name);

    return obj ? CHARDEV(obj) : NULL;
}

QemuOptsList qemu_chardev_opts = {
    .name = "chardev",
    .implied_opt_name = "backend",//首个参数，隐含为backend
    .head = QTAILQ_HEAD_INITIALIZER(qemu_chardev_opts.head),
    .desc = {//定义接受哪些参数
        {
            .name = "backend",
            .type = QEMU_OPT_STRING,
        },{
            .name = "path",
            .type = QEMU_OPT_STRING,
        },{
            .name = "host",
            .type = QEMU_OPT_STRING,
        },{
            .name = "port",
            .type = QEMU_OPT_STRING,
        },{
            .name = "fd",
            .type = QEMU_OPT_STRING,
        },{
            .name = "localaddr",
            .type = QEMU_OPT_STRING,
        },{
            .name = "localport",
            .type = QEMU_OPT_STRING,
        },{
            .name = "to",
            .type = QEMU_OPT_NUMBER,
        },{
            .name = "ipv4",
            .type = QEMU_OPT_BOOL,
        },{
            .name = "ipv6",
            .type = QEMU_OPT_BOOL,
        },{
            .name = "wait",
            .type = QEMU_OPT_BOOL,
        },{
            .name = "server",
            .type = QEMU_OPT_BOOL,
        },{
            .name = "delay",
            .type = QEMU_OPT_BOOL,
        },{
            .name = "reconnect",
            .type = QEMU_OPT_NUMBER,
        },{
            .name = "telnet",
            .type = QEMU_OPT_BOOL,
        },{
            .name = "tn3270",
            .type = QEMU_OPT_BOOL,
        },{
            .name = "tls-creds",
            .type = QEMU_OPT_STRING,
        },{
            .name = "tls-authz",
            .type = QEMU_OPT_STRING,
        },{
            .name = "websocket",
            .type = QEMU_OPT_BOOL,
        },{
            .name = "width",
            .type = QEMU_OPT_NUMBER,
        },{
            .name = "height",
            .type = QEMU_OPT_NUMBER,
        },{
            .name = "cols",
            .type = QEMU_OPT_NUMBER,
        },{
            .name = "rows",
            .type = QEMU_OPT_NUMBER,
        },{
            .name = "mux",
            .type = QEMU_OPT_BOOL,
        },{
            .name = "signal",
            .type = QEMU_OPT_BOOL,
        },{
            .name = "name",
            .type = QEMU_OPT_STRING,
        },{
            .name = "debug",
            .type = QEMU_OPT_NUMBER,
        },{
            .name = "size",
            .type = QEMU_OPT_SIZE,
        },{
            .name = "chardev",
            .type = QEMU_OPT_STRING,
        },{
            .name = "append",
            .type = QEMU_OPT_BOOL,
        },{
            .name = "logfile",
            .type = QEMU_OPT_STRING,
        },{
            .name = "logappend",
            .type = QEMU_OPT_BOOL,
#ifdef CONFIG_LINUX
        },{
            .name = "tight",
            .type = QEMU_OPT_BOOL,
            .def_value_str = "on",
        },{
            .name = "abstract",
            .type = QEMU_OPT_BOOL,
#endif
        },
        { /* end of list */ }
    },
};

//检查字符设备是否存在指定功能
bool qemu_chr_has_feature(Chardev *chr,
                          ChardevFeature feature)
{
    return test_bit(feature, chr->features);
}

//设置字符设备支持指定功能
void qemu_chr_set_feature(Chardev *chr,
                           ChardevFeature feature)
{
    return set_bit(feature, chr->features);
}

//创建指定类型的chardev并打开
static Chardev *chardev_new(const char *id, const char *typename,
                            ChardevBackend *backend,
                            GMainContext *gcontext,
                            Error **errp)
{
    Object *obj;
    Chardev *chr = NULL;
    Error *local_err = NULL;
    bool be_opened = true;

    assert(g_str_has_prefix(typename, "chardev-"));

    //生成对象（例如TYPE_CHARDEV_SOCKET）
    obj = object_new(typename);
    chr = CHARDEV(obj);//强转为字符设备
    chr->label = g_strdup(id);//设置字符名称
    chr->gcontext = gcontext;

    //打开char设备
    qemu_char_open(chr, backend, &be_opened, &local_err);
    if (local_err) {
        goto end;
    }

    if (!chr->filename) {
    	//跳过'chardev-'
        chr->filename = g_strdup(typename + 8);
    }
    if (be_opened) {
    		//触发字符设备被打开事件
        qemu_chr_be_event(chr, CHR_EVENT_OPENED);
    }

    if (id) {
<<<<<<< HEAD
    		//在chardevs中添加此chardev设备
        object_property_add_child(get_chardevs_root(), id, obj, &local_err);
=======
        object_property_try_add_child(get_chardevs_root(), id, obj,
                                      &local_err);
>>>>>>> 944fdc5e
        if (local_err) {
            goto end;
        }
        object_unref(obj);
    }

end:
    if (local_err) {
        error_propagate(errp, local_err);
        object_unref(obj);
        return NULL;
    }

    return chr;
}

Chardev *qemu_chardev_new(const char *id, const char *typename,
                          ChardevBackend *backend,
                          GMainContext *gcontext,
                          Error **errp)
{
    g_autofree char *genid = NULL;

    if (!id) {
        genid = id_generate(ID_CHR);
        id = genid;
    }

    return chardev_new(id, typename, backend, gcontext, errp);
}

ChardevReturn *qmp_chardev_add(const char *id, ChardevBackend *backend,
                               Error **errp)
{
    const ChardevClass *cc;
    ChardevReturn *ret;
    Chardev *chr;

    cc = char_get_class(ChardevBackendKind_str(backend->type), errp);
    if (!cc) {
        return NULL;
    }

    chr = chardev_new(id, object_class_get_name(OBJECT_CLASS(cc)),
                      backend, NULL, errp);
    if (!chr) {
        return NULL;
    }

    ret = g_new0(ChardevReturn, 1);
    if (CHARDEV_IS_PTY(chr)) {
        ret->pty = g_strdup(chr->filename + 4);
        ret->has_pty = true;
    }

    return ret;
}

ChardevReturn *qmp_chardev_change(const char *id, ChardevBackend *backend,
                                  Error **errp)
{
    CharBackend *be;
    const ChardevClass *cc;
    Chardev *chr, *chr_new;
    bool closed_sent = false;
    ChardevReturn *ret;

    chr = qemu_chr_find(id);
    if (!chr) {
        error_setg(errp, "Chardev '%s' does not exist", id);
        return NULL;
    }

    //不支持mux
    if (CHARDEV_IS_MUX(chr)) {
        error_setg(errp, "Mux device hotswap not supported yet");
        return NULL;
    }

    //不能为replay模式
    if (qemu_chr_replay(chr)) {
        error_setg(errp,
            "Chardev '%s' cannot be changed in record/replay mode", id);
        return NULL;
    }

    be = chr->be;
    if (!be) {
        /* easy case */
        object_unparent(OBJECT(chr));
        return qmp_chardev_add(id, backend, errp);
    }

    if (!be->chr_be_change) {
        error_setg(errp, "Chardev user does not support chardev hotswap");
        return NULL;
    }

    cc = char_get_class(ChardevBackendKind_str(backend->type), errp);
    if (!cc) {
        return NULL;
    }

    chr_new = chardev_new(NULL, object_class_get_name(OBJECT_CLASS(cc)),
                          backend, chr->gcontext, errp);
    if (!chr_new) {
        return NULL;
    }
    chr_new->label = g_strdup(id);

    if (chr->be_open && !chr_new->be_open) {
        qemu_chr_be_event(chr, CHR_EVENT_CLOSED);
        closed_sent = true;
    }

    chr->be = NULL;
    qemu_chr_fe_init(be, chr_new, &error_abort);

    if (be->chr_be_change(be->opaque) < 0) {
        error_setg(errp, "Chardev '%s' change failed", chr_new->label);
        chr_new->be = NULL;
        qemu_chr_fe_init(be, chr, &error_abort);
        if (closed_sent) {
            qemu_chr_be_event(chr, CHR_EVENT_OPENED);
        }
        object_unref(OBJECT(chr_new));
        return NULL;
    }

    object_unparent(OBJECT(chr));
    object_property_add_child(get_chardevs_root(), chr_new->label,
                              OBJECT(chr_new));
    object_unref(OBJECT(chr_new));

    ret = g_new0(ChardevReturn, 1);
    if (CHARDEV_IS_PTY(chr_new)) {
        ret->pty = g_strdup(chr_new->filename + 4);
        ret->has_pty = true;
    }

    return ret;
}

void qmp_chardev_remove(const char *id, Error **errp)
{
    Chardev *chr;

    chr = qemu_chr_find(id);
    if (chr == NULL) {
        error_setg(errp, "Chardev '%s' not found", id);
        return;
    }
    if (qemu_chr_is_busy(chr)) {
        error_setg(errp, "Chardev '%s' is busy", id);
        return;
    }
    if (qemu_chr_replay(chr)) {
        error_setg(errp,
            "Chardev '%s' cannot be unplugged in record/replay mode", id);
        return;
    }
    object_unparent(OBJECT(chr));
}

void qmp_chardev_send_break(const char *id, Error **errp)
{
    Chardev *chr;

    chr = qemu_chr_find(id);
    if (chr == NULL) {
        error_setg(errp, "Chardev '%s' not found", id);
        return;
    }
    qemu_chr_be_event(chr, CHR_EVENT_BREAK);
}

/*
 * Add a timeout callback for the chardev (in milliseconds), return
 * the GSource object created. Please use this to add timeout hook for
 * chardev instead of g_timeout_add() and g_timeout_add_seconds(), to
 * make sure the gcontext that the task bound to is correct.
 */
GSource *qemu_chr_timeout_add_ms(Chardev *chr, guint ms,
                                 GSourceFunc func, void *private)
{
	//创建一个timeout类型的定时器（事件源）
    GSource *source = g_timeout_source_new(ms);

    assert(func);
    //设置定时器回调及其回调参数
    g_source_set_callback(source, func, private, NULL);
    g_source_attach(source, chr->gcontext);

    return source;
}

void qemu_chr_cleanup(void)
{
    object_unparent(get_chardevs_root());
}

static void register_types(void)
{
    type_register_static(&char_type_info);
}

type_init(register_types);<|MERGE_RESOLUTION|>--- conflicted
+++ resolved
@@ -45,13 +45,9 @@
 /***********************************************************/
 /* character device */
 
-<<<<<<< HEAD
 //获取chardevs对象，如果不存在，则创建空的chardevs
 //在此下，我们存储所有chardevs设备
-static Object *get_chardevs_root(void)
-=======
 Object *get_chardevs_root(void)
->>>>>>> 944fdc5e
 {
     return container_get(object_get_root(), "/chardevs");
 }
@@ -130,17 +126,12 @@
     retry:
         res = cc->chr_write(s, buf + *offset, len - *offset);
         if (res < 0 && errno == EAGAIN && write_all) {
-<<<<<<< HEAD
-            g_usleep(100);
-            goto retry;//稍候重试
-=======
             if (qemu_in_coroutine()) {
                 qemu_co_sleep_ns(QEMU_CLOCK_REALTIME, 100000);
             } else {
                 g_usleep(100);
             }
-            goto retry;
->>>>>>> 944fdc5e
+            goto retry;//稍候重试
         }
 
         if (res <= 0) {
@@ -153,16 +144,13 @@
         }
     }
     if (*offset > 0) {
-<<<<<<< HEAD
-    	//记录通过chr_write成功写入的内容
-=======
         /*
          * If some data was written by backend, we should
          * only log what was actually written. This method
          * may be invoked again to write the remaining
          * method, thus we'll log the remainder at that time.
          */
->>>>>>> 944fdc5e
+    	//记录通过chr_write成功写入的内容
         qemu_chr_write_log(s, buf, *offset);
     } else if (res < 0) {
         /*
@@ -540,12 +528,8 @@
     //查找名称为chardev-%s的chardev类driver
     char *typename = g_strdup_printf("chardev-%s", driver);
 
-<<<<<<< HEAD
     //获取typename的类元数据
-    oc = object_class_by_name(typename);
-=======
     oc = module_object_class_by_name(typename);
->>>>>>> 944fdc5e
     g_free(typename);
 
     //oc必须是chardev类型
@@ -1047,13 +1031,9 @@
     }
 
     if (id) {
-<<<<<<< HEAD
-    		//在chardevs中添加此chardev设备
-        object_property_add_child(get_chardevs_root(), id, obj, &local_err);
-=======
+	//在chardevs中添加此chardev设备
         object_property_try_add_child(get_chardevs_root(), id, obj,
                                       &local_err);
->>>>>>> 944fdc5e
         if (local_err) {
             goto end;
         }
