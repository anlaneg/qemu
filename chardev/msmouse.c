/*
 * QEMU Microsoft serial mouse emulation
 *
 * Copyright (c) 2008 Lubomir Rintel
 *
 * Permission is hereby granted, free of charge, to any person obtaining a copy
 * of this software and associated documentation files (the "Software"), to deal
 * in the Software without restriction, including without limitation the rights
 * to use, copy, modify, merge, publish, distribute, sublicense, and/or sell
 * copies of the Software, and to permit persons to whom the Software is
 * furnished to do so, subject to the following conditions:
 *
 * The above copyright notice and this permission notice shall be included in
 * all copies or substantial portions of the Software.
 *
 * THE SOFTWARE IS PROVIDED "AS IS", WITHOUT WARRANTY OF ANY KIND, EXPRESS OR
 * IMPLIED, INCLUDING BUT NOT LIMITED TO THE WARRANTIES OF MERCHANTABILITY,
 * FITNESS FOR A PARTICULAR PURPOSE AND NONINFRINGEMENT. IN NO EVENT SHALL
 * THE AUTHORS OR COPYRIGHT HOLDERS BE LIABLE FOR ANY CLAIM, DAMAGES OR OTHER
 * LIABILITY, WHETHER IN AN ACTION OF CONTRACT, TORT OR OTHERWISE, ARISING FROM,
 * OUT OF OR IN CONNECTION WITH THE SOFTWARE OR THE USE OR OTHER DEALINGS IN
 * THE SOFTWARE.
 */

#include "qemu/osdep.h"
#include "qemu/module.h"
#include "qemu/fifo8.h"
#include "chardev/char.h"
#include "chardev/char-serial.h"
#include "ui/console.h"
#include "ui/input.h"
#include "qom/object.h"

<<<<<<< HEAD
//0x3f = 00111111
//取低６位
#define MSMOUSE_LO6(n) ((n) & 0x3f)
//0xc  = 11000000
//取高２位
#define MSMOUSE_HI2(n) (((n) & 0xc0) >> 6)
=======
#define MSMOUSE_LO6(n)  ((n) & 0x3f)
#define MSMOUSE_HI2(n)  (((n) & 0xc0) >> 6)
#define MSMOUSE_PWR(cm) (cm & (CHR_TIOCM_RTS | CHR_TIOCM_DTR))

/* Serial PnP for 6 bit devices/mice sends all ASCII chars - 0x20 */
#define M(c) (c - 0x20)
/* Serial fifo size. */
#define MSMOUSE_BUF_SZ 64

/* Mouse ID: Send "M3" cause we behave like a 3 button logitech mouse. */
const uint8_t mouse_id[] = {'M', '3'};
/*
 * PnP start "(", PnP version (1.0), vendor ID, product ID, '\\',
 * serial ID (omitted), '\\', MS class name, '\\', driver ID (omitted), '\\',
 * product description, checksum, ")"
 * Missing parts are inserted later.
 */
const uint8_t pnp_data[] = {M('('), 1, '$', M('Q'), M('M'), M('U'),
                         M('0'), M('0'), M('0'), M('1'),
                         M('\\'), M('\\'),
                         M('M'), M('O'), M('U'), M('S'), M('E'),
                         M('\\'), M('\\')};
>>>>>>> 6c9ae1ce

struct MouseChardev {
    Chardev parent;

    QemuInputHandlerState *hs;
<<<<<<< HEAD
    int axis[INPUT_AXIS__MAX];//各轴坐标（x=0,y=1)
=======
    int tiocm;
    int axis[INPUT_AXIS__MAX];
>>>>>>> 6c9ae1ce
    bool btns[INPUT_BUTTON__MAX];
    bool btnc[INPUT_BUTTON__MAX];
    Fifo8 outbuf;
};
typedef struct MouseChardev MouseChardev;

#define TYPE_CHARDEV_MSMOUSE "chardev-msmouse"
DECLARE_INSTANCE_CHECKER(MouseChardev, MOUSE_CHARDEV,
                         TYPE_CHARDEV_MSMOUSE)

static void msmouse_chr_accept_input(Chardev *chr)
{
    MouseChardev *mouse = MOUSE_CHARDEV(chr);
    uint32_t len, avail;

    len = qemu_chr_be_can_write(chr);
    avail = fifo8_num_used(&mouse->outbuf);
    while (len > 0 && avail > 0) {
        const uint8_t *buf;
        uint32_t size;

        buf = fifo8_pop_buf(&mouse->outbuf, MIN(len, avail), &size);
        qemu_chr_be_write(chr, buf, size);
        len = qemu_chr_be_can_write(chr);
        avail -= size;
    }
}

static void msmouse_queue_event(MouseChardev *mouse)
{
    unsigned char bytes[4] = { 0x40, 0x00, 0x00, 0x00 };
    int dx, dy, count = 3;

    //取x,y轴坐标。并还原为０
    dx = mouse->axis[INPUT_AXIS_X];
    mouse->axis[INPUT_AXIS_X] = 0;

    dy = mouse->axis[INPUT_AXIS_Y];
    mouse->axis[INPUT_AXIS_Y] = 0;

    /* Movement deltas */
    //第一个字节为y轴高两位（左移２）或上x轴高两位　（共占用４bit)
    bytes[0] |= (MSMOUSE_HI2(dy) << 2) | MSMOUSE_HI2(dx);
    bytes[1] |= MSMOUSE_LO6(dx);//x轴的低６位
    bytes[2] |= MSMOUSE_LO6(dy);//y轴的低６位

    /* Buttons */
    //左键右键占用2bit (4,5比特位）
    bytes[0] |= (mouse->btns[INPUT_BUTTON_LEFT]   ? 0x20 : 0x00);
    bytes[0] |= (mouse->btns[INPUT_BUTTON_RIGHT]  ? 0x10 : 0x00);
    if (mouse->btns[INPUT_BUTTON_MIDDLE] ||
        mouse->btnc[INPUT_BUTTON_MIDDLE]) {
        bytes[3] |= (mouse->btns[INPUT_BUTTON_MIDDLE] ? 0x20 : 0x00);
        mouse->btnc[INPUT_BUTTON_MIDDLE] = false;
        count++;
    }

    if (fifo8_num_free(&mouse->outbuf) >= count) {
        fifo8_push_all(&mouse->outbuf, bytes, count);
    } else {
        /* queue full -> drop event */
    }
}

static void msmouse_input_event(DeviceState *dev, QemuConsole *src,
                                InputEvent *evt)
{
    MouseChardev *mouse = MOUSE_CHARDEV(dev);
    InputMoveEvent *move;
    InputBtnEvent *btn;

    /* Ignore events if serial mouse powered down. */
    if (!MSMOUSE_PWR(mouse->tiocm)) {
        return;
    }

    switch (evt->type) {
    case INPUT_EVENT_KIND_REL:
        move = evt->u.rel.data;
        mouse->axis[move->axis] += move->value;
        break;

    case INPUT_EVENT_KIND_BTN:
        btn = evt->u.btn.data;
        mouse->btns[btn->button] = btn->down;
        mouse->btnc[btn->button] = true;
        break;

    default:
        /* keep gcc happy */
        break;
    }
}

static void msmouse_input_sync(DeviceState *dev)
{
    MouseChardev *mouse = MOUSE_CHARDEV(dev);
    Chardev *chr = CHARDEV(dev);

    /* Ignore events if serial mouse powered down. */
    if (!MSMOUSE_PWR(mouse->tiocm)) {
        return;
    }

    msmouse_queue_event(mouse);
    msmouse_chr_accept_input(chr);
}

static int msmouse_chr_write(struct Chardev *s, const uint8_t *buf, int len)
{
    /* Ignore writes to mouse port */
    return len;
}

static const QemuInputHandler msmouse_handler = {
    .name  = "QEMU Microsoft Mouse",
    .mask  = INPUT_EVENT_MASK_BTN | INPUT_EVENT_MASK_REL,
    .event = msmouse_input_event,
    .sync  = msmouse_input_sync,
};

static int msmouse_ioctl(Chardev *chr, int cmd, void *arg)
{
    MouseChardev *mouse = MOUSE_CHARDEV(chr);
    int c, i, j;
    uint8_t bytes[MSMOUSE_BUF_SZ / 2];
    int *targ = (int *)arg;
    const uint8_t hexchr[16] = {M('0'), M('1'), M('2'), M('3'), M('4'), M('5'),
                             M('6'), M('7'), M('8'), M('9'), M('A'), M('B'),
                             M('C'), M('D'), M('E'), M('F')};

    switch (cmd) {
    case CHR_IOCTL_SERIAL_SET_TIOCM:
        c = mouse->tiocm;
        mouse->tiocm = *(int *)arg;
        if (MSMOUSE_PWR(mouse->tiocm)) {
            if (!MSMOUSE_PWR(c)) {
                /*
                 * Power on after reset: Send ID and PnP data
                 * No need to check fifo space as it is empty at this point.
                 */
                fifo8_push_all(&mouse->outbuf, mouse_id, sizeof(mouse_id));
                /* Add PnP data: */
                fifo8_push_all(&mouse->outbuf, pnp_data, sizeof(pnp_data));
                /*
                 * Add device description from qemu handler name.
                 * Make sure this all fits into the queue beforehand!
                 */
                c = M(')');
                for (i = 0; msmouse_handler.name[i]; i++) {
                    bytes[i] = M(msmouse_handler.name[i]);
                    c += bytes[i];
                }
                /* Calc more of checksum */
                for (j = 0; j < sizeof(pnp_data); j++) {
                    c += pnp_data[j];
                }
                c &= 0xff;
                bytes[i++] = hexchr[c >> 4];
                bytes[i++] = hexchr[c & 0x0f];
                bytes[i++] = M(')');
                fifo8_push_all(&mouse->outbuf, bytes, i);
                /* Start sending data to serial. */
                msmouse_chr_accept_input(chr);
            }
            break;
        }
        /*
         * Reset mouse buffers on power down.
         * Mouse won't send anything without power.
         */
        fifo8_reset(&mouse->outbuf);
        memset(mouse->axis, 0, sizeof(mouse->axis));
        memset(mouse->btns, false, sizeof(mouse->btns));
        memset(mouse->btnc, false, sizeof(mouse->btns));
        break;
    case CHR_IOCTL_SERIAL_GET_TIOCM:
        /* Remember line control status. */
        *targ = mouse->tiocm;
        break;
    default:
        return -ENOTSUP;
    }
    return 0;
}

static void char_msmouse_finalize(Object *obj)
{
    MouseChardev *mouse = MOUSE_CHARDEV(obj);

    if (mouse->hs) {
        qemu_input_handler_unregister(mouse->hs);
    }
    fifo8_destroy(&mouse->outbuf);
}

static void msmouse_chr_open(Chardev *chr,
                             ChardevBackend *backend,
                             bool *be_opened,
                             Error **errp)
{
    MouseChardev *mouse = MOUSE_CHARDEV(chr);

    *be_opened = false;
    mouse->hs = qemu_input_handler_register((DeviceState *)mouse,
                                            &msmouse_handler);
    mouse->tiocm = 0;
    fifo8_create(&mouse->outbuf, MSMOUSE_BUF_SZ);
}

static void char_msmouse_class_init(ObjectClass *oc, void *data)
{
    ChardevClass *cc = CHARDEV_CLASS(oc);

    cc->open = msmouse_chr_open;
    cc->chr_write = msmouse_chr_write;
    cc->chr_accept_input = msmouse_chr_accept_input;
    cc->chr_ioctl = msmouse_ioctl;
}

static const TypeInfo char_msmouse_type_info = {
    .name = TYPE_CHARDEV_MSMOUSE,
    .parent = TYPE_CHARDEV,
    .instance_size = sizeof(MouseChardev),
    .instance_finalize = char_msmouse_finalize,
    .class_init = char_msmouse_class_init,
};

static void register_types(void)
{
    type_register_static(&char_msmouse_type_info);
}

type_init(register_types);<|MERGE_RESOLUTION|>--- conflicted
+++ resolved
@@ -31,15 +31,11 @@
 #include "ui/input.h"
 #include "qom/object.h"
 
-<<<<<<< HEAD
 //0x3f = 00111111
 //取低６位
-#define MSMOUSE_LO6(n) ((n) & 0x3f)
+#define MSMOUSE_LO6(n)  ((n) & 0x3f)
 //0xc  = 11000000
 //取高２位
-#define MSMOUSE_HI2(n) (((n) & 0xc0) >> 6)
-=======
-#define MSMOUSE_LO6(n)  ((n) & 0x3f)
 #define MSMOUSE_HI2(n)  (((n) & 0xc0) >> 6)
 #define MSMOUSE_PWR(cm) (cm & (CHR_TIOCM_RTS | CHR_TIOCM_DTR))
 
@@ -61,18 +57,13 @@
                          M('\\'), M('\\'),
                          M('M'), M('O'), M('U'), M('S'), M('E'),
                          M('\\'), M('\\')};
->>>>>>> 6c9ae1ce
 
 struct MouseChardev {
     Chardev parent;
 
     QemuInputHandlerState *hs;
-<<<<<<< HEAD
+    int tiocm;
     int axis[INPUT_AXIS__MAX];//各轴坐标（x=0,y=1)
-=======
-    int tiocm;
-    int axis[INPUT_AXIS__MAX];
->>>>>>> 6c9ae1ce
     bool btns[INPUT_BUTTON__MAX];
     bool btnc[INPUT_BUTTON__MAX];
     Fifo8 outbuf;
