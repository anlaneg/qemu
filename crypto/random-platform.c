--- conflicted
+++ resolved
@@ -36,24 +36,7 @@
 
 int qcrypto_random_init(Error **errp)
 {
-<<<<<<< HEAD
-#ifndef _WIN32
-    /* TBD perhaps also add support for BSD getentropy / Linux
-     * getrandom syscalls directly */
-	//打开random文件
-    fd = open("/dev/urandom", O_RDONLY);
-    if (fd == -1 && errno == ENOENT) {
-        fd = open("/dev/random", O_RDONLY);
-    }
-
-    if (fd < 0) {
-        error_setg(errp, "No /dev/urandom or /dev/random found");
-        return -1;
-    }
-#else
-=======
 #ifdef _WIN32
->>>>>>> 02ac2f7f
     if (!CryptAcquireContext(&hCryptProv, NULL, NULL, PROV_RSA_FULL,
                              CRYPT_SILENT | CRYPT_VERIFYCONTEXT)) {
         error_setg_win32(errp, GetLastError(),
