--- conflicted
+++ resolved
@@ -336,15 +336,10 @@
 
     vhost_dev_set_config_notifier(&s->dev, &blk_ops);
 
-<<<<<<< HEAD
-
     /*vhost user类型的vhost设备初始化*/
-    ret = vhost_dev_init(&s->dev, &s->vhost_user, VHOST_BACKEND_TYPE_USER, 0);
-=======
     s->vhost_user.supports_config = true;
     ret = vhost_dev_init(&s->dev, &s->vhost_user, VHOST_BACKEND_TYPE_USER, 0,
                          errp);
->>>>>>> 6c9ae1ce
     if (ret < 0) {
         return ret;
     }
