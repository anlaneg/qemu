--- conflicted
+++ resolved
@@ -168,20 +168,17 @@
     return bus;
 }
 
-<<<<<<< HEAD
+bool qbus_realize(BusState *bus, Error **errp)
+{
+    return object_property_set_bool(OBJECT(bus), "realized", true, errp);
+}
+
+void qbus_unrealize(BusState *bus)
+{
+    object_property_set_bool(OBJECT(bus), "realized", false, &error_abort);
+}
+
 /*返回bus对象的realized属性*/
-=======
-bool qbus_realize(BusState *bus, Error **errp)
-{
-    return object_property_set_bool(OBJECT(bus), "realized", true, errp);
-}
-
-void qbus_unrealize(BusState *bus)
-{
-    object_property_set_bool(OBJECT(bus), "realized", false, &error_abort);
-}
-
->>>>>>> 944fdc5e
 static bool bus_get_realized(Object *obj, Error **errp)
 {
     BusState *bus = BUS(obj);
@@ -225,13 +222,8 @@
                              TYPE_HOTPLUG_HANDLER,
                              (Object **)&bus->hotplug_handler,
                              object_property_allow_set_link,
-<<<<<<< HEAD
-                             0,
-                             NULL);
+                             0);
     //向device object添加bool类型的属性realized
-=======
-                             0);
->>>>>>> 944fdc5e
     object_property_add_bool(obj, "realized",
                              bus_get_realized, bus_set_realized);
 }
