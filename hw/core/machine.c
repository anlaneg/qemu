/*
 * QEMU Machine
 *
 * Copyright (C) 2014 Red Hat Inc
 *
 * Authors:
 *   Marcel Apfelbaum <marcel.a@redhat.com>
 *
 * This work is licensed under the terms of the GNU GPL, version 2 or later.
 * See the COPYING file in the top-level directory.
 */

#include "qemu/osdep.h"
#include "qemu/option.h"
#include "qapi/qmp/qerror.h"
#include "sysemu/replay.h"
#include "qemu/units.h"
#include "hw/boards.h"
#include "qapi/error.h"
#include "qapi/qapi-visit-common.h"
#include "qapi/visitor.h"
#include "hw/sysbus.h"
#include "sysemu/sysemu.h"
#include "sysemu/numa.h"
#include "qemu/error-report.h"
#include "sysemu/qtest.h"
#include "hw/pci/pci.h"
#include "hw/mem/nvdimm.h"

GlobalProperty hw_compat_4_2[] = {
    { "virtio-blk-device", "x-enable-wce-if-config-wce", "off" },
    { "virtio-blk-device", "seg-max-adjust", "off"},
    { "virtio-scsi-device", "seg_max_adjust", "off"},
    { "vhost-blk-device", "seg_max_adjust", "off"},
    { "usb-host", "suppress-remote-wake", "off" },
    { "usb-redir", "suppress-remote-wake", "off" },
    { "qxl", "revision", "4" },
    { "qxl-vga", "revision", "4" },
};
const size_t hw_compat_4_2_len = G_N_ELEMENTS(hw_compat_4_2);

GlobalProperty hw_compat_4_1[] = {
    { "virtio-pci", "x-pcie-flr-init", "off" },
    { "virtio-device", "use-disabled-flag", "false" },
};
const size_t hw_compat_4_1_len = G_N_ELEMENTS(hw_compat_4_1);

GlobalProperty hw_compat_4_0[] = {
    { "VGA",            "edid", "false" },
    { "secondary-vga",  "edid", "false" },
    { "bochs-display",  "edid", "false" },
    { "virtio-vga",     "edid", "false" },
    { "virtio-gpu",     "edid", "false" },
    { "virtio-device", "use-started", "false" },
    { "virtio-balloon-device", "qemu-4-0-config-size", "true" },
    { "pl031", "migrate-tick-offset", "false" },
};
const size_t hw_compat_4_0_len = G_N_ELEMENTS(hw_compat_4_0);

GlobalProperty hw_compat_3_1[] = {
    { "pcie-root-port", "x-speed", "2_5" },
    { "pcie-root-port", "x-width", "1" },
    { "memory-backend-file", "x-use-canonical-path-for-ramblock-id", "true" },
    { "memory-backend-memfd", "x-use-canonical-path-for-ramblock-id", "true" },
    { "tpm-crb", "ppi", "false" },
    { "tpm-tis", "ppi", "false" },
    { "usb-kbd", "serial", "42" },
    { "usb-mouse", "serial", "42" },
    { "usb-tablet", "serial", "42" },
    { "virtio-blk-device", "discard", "false" },
    { "virtio-blk-device", "write-zeroes", "false" },
    { "virtio-balloon-device", "qemu-4-0-config-size", "false" },
    { "pcie-root-port-base", "disable-acs", "true" }, /* Added in 4.1 */
};
const size_t hw_compat_3_1_len = G_N_ELEMENTS(hw_compat_3_1);

GlobalProperty hw_compat_3_0[] = {};
const size_t hw_compat_3_0_len = G_N_ELEMENTS(hw_compat_3_0);

GlobalProperty hw_compat_2_12[] = {
    { "migration", "decompress-error-check", "off" },
    { "hda-audio", "use-timer", "false" },
    { "cirrus-vga", "global-vmstate", "true" },
    { "VGA", "global-vmstate", "true" },
    { "vmware-svga", "global-vmstate", "true" },
    { "qxl-vga", "global-vmstate", "true" },
};
const size_t hw_compat_2_12_len = G_N_ELEMENTS(hw_compat_2_12);

GlobalProperty hw_compat_2_11[] = {
    { "hpet", "hpet-offset-saved", "false" },
    { "virtio-blk-pci", "vectors", "2" },
    { "vhost-user-blk-pci", "vectors", "2" },
    { "e1000", "migrate_tso_props", "off" },
};
const size_t hw_compat_2_11_len = G_N_ELEMENTS(hw_compat_2_11);

GlobalProperty hw_compat_2_10[] = {
    { "virtio-mouse-device", "wheel-axis", "false" },
    { "virtio-tablet-device", "wheel-axis", "false" },
};
const size_t hw_compat_2_10_len = G_N_ELEMENTS(hw_compat_2_10);

GlobalProperty hw_compat_2_9[] = {
    { "pci-bridge", "shpc", "off" },
    { "intel-iommu", "pt", "off" },
    { "virtio-net-device", "x-mtu-bypass-backend", "off" },
    { "pcie-root-port", "x-migrate-msix", "false" },
};
const size_t hw_compat_2_9_len = G_N_ELEMENTS(hw_compat_2_9);

GlobalProperty hw_compat_2_8[] = {
    { "fw_cfg_mem", "x-file-slots", "0x10" },
    { "fw_cfg_io", "x-file-slots", "0x10" },
    { "pflash_cfi01", "old-multiple-chip-handling", "on" },
    { "pci-bridge", "shpc", "on" },
    { TYPE_PCI_DEVICE, "x-pcie-extcap-init", "off" },
    { "virtio-pci", "x-pcie-deverr-init", "off" },
    { "virtio-pci", "x-pcie-lnkctl-init", "off" },
    { "virtio-pci", "x-pcie-pm-init", "off" },
    { "cirrus-vga", "vgamem_mb", "8" },
    { "isa-cirrus-vga", "vgamem_mb", "8" },
};
const size_t hw_compat_2_8_len = G_N_ELEMENTS(hw_compat_2_8);

GlobalProperty hw_compat_2_7[] = {
    { "virtio-pci", "page-per-vq", "on" },
    { "virtio-serial-device", "emergency-write", "off" },
    { "ioapic", "version", "0x11" },
    { "intel-iommu", "x-buggy-eim", "true" },
    { "virtio-pci", "x-ignore-backend-features", "on" },
};
const size_t hw_compat_2_7_len = G_N_ELEMENTS(hw_compat_2_7);

GlobalProperty hw_compat_2_6[] = {
    { "virtio-mmio", "format_transport_address", "off" },
    /* Optional because not all virtio-pci devices support legacy mode */
    { "virtio-pci", "disable-modern", "on",  .optional = true },
    { "virtio-pci", "disable-legacy", "off", .optional = true },
};
const size_t hw_compat_2_6_len = G_N_ELEMENTS(hw_compat_2_6);

GlobalProperty hw_compat_2_5[] = {
    { "isa-fdc", "fallback", "144" },
    { "pvscsi", "x-old-pci-configuration", "on" },
    { "pvscsi", "x-disable-pcie", "on" },
    { "vmxnet3", "x-old-msi-offsets", "on" },
    { "vmxnet3", "x-disable-pcie", "on" },
};
const size_t hw_compat_2_5_len = G_N_ELEMENTS(hw_compat_2_5);

GlobalProperty hw_compat_2_4[] = {
    /* Optional because the 'scsi' property is Linux-only */
    { "virtio-blk-device", "scsi", "true", .optional = true },
    { "e1000", "extra_mac_registers", "off" },
    { "virtio-pci", "x-disable-pcie", "on" },
    { "virtio-pci", "migrate-extra", "off" },
    { "fw_cfg_mem", "dma_enabled", "off" },
    { "fw_cfg_io", "dma_enabled", "off" }
};
const size_t hw_compat_2_4_len = G_N_ELEMENTS(hw_compat_2_4);

GlobalProperty hw_compat_2_3[] = {
    { "virtio-blk-pci", "any_layout", "off" },
    { "virtio-balloon-pci", "any_layout", "off" },
    { "virtio-serial-pci", "any_layout", "off" },
    { "virtio-9p-pci", "any_layout", "off" },
    { "virtio-rng-pci", "any_layout", "off" },
    { TYPE_PCI_DEVICE, "x-pcie-lnksta-dllla", "off" },
    { "migration", "send-configuration", "off" },
    { "migration", "send-section-footer", "off" },
    { "migration", "store-global-state", "off" },
};
const size_t hw_compat_2_3_len = G_N_ELEMENTS(hw_compat_2_3);

GlobalProperty hw_compat_2_2[] = {};
const size_t hw_compat_2_2_len = G_N_ELEMENTS(hw_compat_2_2);

GlobalProperty hw_compat_2_1[] = {
    { "intel-hda", "old_msi_addr", "on" },
    { "VGA", "qemu-extended-regs", "off" },
    { "secondary-vga", "qemu-extended-regs", "off" },
    { "virtio-scsi-pci", "any_layout", "off" },
    { "usb-mouse", "usb_version", "1" },
    { "usb-kbd", "usb_version", "1" },
    { "virtio-pci", "virtio-pci-bus-master-bug-migration", "on" },
};
const size_t hw_compat_2_1_len = G_N_ELEMENTS(hw_compat_2_1);

static char *machine_get_kernel(Object *obj, Error **errp)
{
    MachineState *ms = MACHINE(obj);

    return g_strdup(ms->kernel_filename);
}

static void machine_set_kernel(Object *obj, const char *value, Error **errp)
{
    MachineState *ms = MACHINE(obj);

    g_free(ms->kernel_filename);
    ms->kernel_filename = g_strdup(value);
}

static char *machine_get_initrd(Object *obj, Error **errp)
{
    MachineState *ms = MACHINE(obj);

    return g_strdup(ms->initrd_filename);
}

static void machine_set_initrd(Object *obj, const char *value, Error **errp)
{
    MachineState *ms = MACHINE(obj);

    g_free(ms->initrd_filename);
    ms->initrd_filename = g_strdup(value);
}

static char *machine_get_append(Object *obj, Error **errp)
{
    MachineState *ms = MACHINE(obj);

    return g_strdup(ms->kernel_cmdline);
}

static void machine_set_append(Object *obj, const char *value, Error **errp)
{
    MachineState *ms = MACHINE(obj);

    g_free(ms->kernel_cmdline);
    ms->kernel_cmdline = g_strdup(value);
}

static char *machine_get_dtb(Object *obj, Error **errp)
{
    MachineState *ms = MACHINE(obj);

    return g_strdup(ms->dtb);
}

static void machine_set_dtb(Object *obj, const char *value, Error **errp)
{
    MachineState *ms = MACHINE(obj);

    g_free(ms->dtb);
    ms->dtb = g_strdup(value);
}

static char *machine_get_dumpdtb(Object *obj, Error **errp)
{
    MachineState *ms = MACHINE(obj);

    return g_strdup(ms->dumpdtb);
}

static void machine_set_dumpdtb(Object *obj, const char *value, Error **errp)
{
    MachineState *ms = MACHINE(obj);

    g_free(ms->dumpdtb);
    ms->dumpdtb = g_strdup(value);
}

static void machine_get_phandle_start(Object *obj, Visitor *v,
                                      const char *name, void *opaque,
                                      Error **errp)
{
    MachineState *ms = MACHINE(obj);
    int64_t value = ms->phandle_start;

    visit_type_int(v, name, &value, errp);
}

static void machine_set_phandle_start(Object *obj, Visitor *v,
                                      const char *name, void *opaque,
                                      Error **errp)
{
    MachineState *ms = MACHINE(obj);
    Error *error = NULL;
    int64_t value;

    visit_type_int(v, name, &value, &error);
    if (error) {
        error_propagate(errp, error);
        return;
    }

    ms->phandle_start = value;
}

static char *machine_get_dt_compatible(Object *obj, Error **errp)
{
    MachineState *ms = MACHINE(obj);

    return g_strdup(ms->dt_compatible);
}

static void machine_set_dt_compatible(Object *obj, const char *value, Error **errp)
{
    MachineState *ms = MACHINE(obj);

    g_free(ms->dt_compatible);
    ms->dt_compatible = g_strdup(value);
}

static bool machine_get_dump_guest_core(Object *obj, Error **errp)
{
    MachineState *ms = MACHINE(obj);

    return ms->dump_guest_core;
}

static void machine_set_dump_guest_core(Object *obj, bool value, Error **errp)
{
    MachineState *ms = MACHINE(obj);

    ms->dump_guest_core = value;
}

static bool machine_get_mem_merge(Object *obj, Error **errp)
{
    MachineState *ms = MACHINE(obj);

    return ms->mem_merge;
}

static void machine_set_mem_merge(Object *obj, bool value, Error **errp)
{
    MachineState *ms = MACHINE(obj);

    ms->mem_merge = value;
}

static bool machine_get_usb(Object *obj, Error **errp)
{
    MachineState *ms = MACHINE(obj);

    return ms->usb;
}

static void machine_set_usb(Object *obj, bool value, Error **errp)
{
    MachineState *ms = MACHINE(obj);

    ms->usb = value;
    ms->usb_disabled = !value;
}

static bool machine_get_graphics(Object *obj, Error **errp)
{
    MachineState *ms = MACHINE(obj);

    return ms->enable_graphics;
}

static void machine_set_graphics(Object *obj, bool value, Error **errp)
{
    MachineState *ms = MACHINE(obj);

    ms->enable_graphics = value;
}

static char *machine_get_firmware(Object *obj, Error **errp)
{
    MachineState *ms = MACHINE(obj);

    return g_strdup(ms->firmware);
}

static void machine_set_firmware(Object *obj, const char *value, Error **errp)
{
    MachineState *ms = MACHINE(obj);

    g_free(ms->firmware);
    ms->firmware = g_strdup(value);
}

static void machine_set_suppress_vmdesc(Object *obj, bool value, Error **errp)
{
    MachineState *ms = MACHINE(obj);

    ms->suppress_vmdesc = value;
}

static bool machine_get_suppress_vmdesc(Object *obj, Error **errp)
{
    MachineState *ms = MACHINE(obj);

    return ms->suppress_vmdesc;
}

static void machine_set_enforce_config_section(Object *obj, bool value,
                                             Error **errp)
{
    MachineState *ms = MACHINE(obj);

    warn_report("enforce-config-section is deprecated, please use "
                "-global migration.send-configuration=on|off instead");

    ms->enforce_config_section = value;
}

static bool machine_get_enforce_config_section(Object *obj, Error **errp)
{
    MachineState *ms = MACHINE(obj);

    return ms->enforce_config_section;
}

static char *machine_get_memory_encryption(Object *obj, Error **errp)
{
    MachineState *ms = MACHINE(obj);

    return g_strdup(ms->memory_encryption);
}

static void machine_set_memory_encryption(Object *obj, const char *value,
                                        Error **errp)
{
    MachineState *ms = MACHINE(obj);

    g_free(ms->memory_encryption);
    ms->memory_encryption = g_strdup(value);
}

static bool machine_get_nvdimm(Object *obj, Error **errp)
{
    MachineState *ms = MACHINE(obj);

    return ms->nvdimms_state->is_enabled;
}

static void machine_set_nvdimm(Object *obj, bool value, Error **errp)
{
    MachineState *ms = MACHINE(obj);

    ms->nvdimms_state->is_enabled = value;
}

static bool machine_get_hmat(Object *obj, Error **errp)
{
    MachineState *ms = MACHINE(obj);

    return ms->numa_state->hmat_enabled;
}

static void machine_set_hmat(Object *obj, bool value, Error **errp)
{
    MachineState *ms = MACHINE(obj);

    ms->numa_state->hmat_enabled = value;
}

static char *machine_get_nvdimm_persistence(Object *obj, Error **errp)
{
    MachineState *ms = MACHINE(obj);

    return g_strdup(ms->nvdimms_state->persistence_string);
}

static void machine_set_nvdimm_persistence(Object *obj, const char *value,
                                           Error **errp)
{
    MachineState *ms = MACHINE(obj);
    NVDIMMState *nvdimms_state = ms->nvdimms_state;

    if (strcmp(value, "cpu") == 0) {
        nvdimms_state->persistence = 3;
    } else if (strcmp(value, "mem-ctrl") == 0) {
        nvdimms_state->persistence = 2;
    } else {
        error_setg(errp, "-machine nvdimm-persistence=%s: unsupported option",
                   value);
        return;
    }

    g_free(nvdimms_state->persistence_string);
    nvdimms_state->persistence_string = g_strdup(value);
}

void machine_class_allow_dynamic_sysbus_dev(MachineClass *mc, const char *type)
{
    strList *item = g_new0(strList, 1);

    item->value = g_strdup(type);
    item->next = mc->allowed_dynamic_sysbus_devices;
    mc->allowed_dynamic_sysbus_devices = item;
}

static void validate_sysbus_device(SysBusDevice *sbdev, void *opaque)
{
    MachineState *machine = opaque;
    MachineClass *mc = MACHINE_GET_CLASS(machine);
    bool allowed = false;
    strList *wl;

    for (wl = mc->allowed_dynamic_sysbus_devices;
         !allowed && wl;
         wl = wl->next) {
        allowed |= !!object_dynamic_cast(OBJECT(sbdev), wl->value);
    }

    if (!allowed) {
        error_report("Option '-device %s' cannot be handled by this machine",
                     object_class_get_name(object_get_class(OBJECT(sbdev))));
        exit(1);
    }
}

static void machine_init_notify(Notifier *notifier, void *data)
{
    MachineState *machine = MACHINE(qdev_get_machine());

    /*
     * Loop through all dynamically created sysbus devices and check if they are
     * all allowed.  If a device is not allowed, error out.
     */
    foreach_dynamic_sysbus_device(validate_sysbus_device, machine);
}

HotpluggableCPUList *machine_query_hotpluggable_cpus(MachineState *machine)
{
    int i;
    HotpluggableCPUList *head = NULL;
    MachineClass *mc = MACHINE_GET_CLASS(machine);

    /* force board to initialize possible_cpus if it hasn't been done yet */
    mc->possible_cpu_arch_ids(machine);

    for (i = 0; i < machine->possible_cpus->len; i++) {
        Object *cpu;
        HotpluggableCPUList *list_item = g_new0(typeof(*list_item), 1);
        HotpluggableCPU *cpu_item = g_new0(typeof(*cpu_item), 1);

        cpu_item->type = g_strdup(machine->possible_cpus->cpus[i].type);
        cpu_item->vcpus_count = machine->possible_cpus->cpus[i].vcpus_count;
        cpu_item->props = g_memdup(&machine->possible_cpus->cpus[i].props,
                                   sizeof(*cpu_item->props));

        cpu = machine->possible_cpus->cpus[i].cpu;
        if (cpu) {
            cpu_item->has_qom_path = true;
            cpu_item->qom_path = object_get_canonical_path(cpu);
        }
        list_item->value = cpu_item;
        list_item->next = head;
        head = list_item;
    }
    return head;
}

/**
 * machine_set_cpu_numa_node:
 * @machine: machine object to modify
 * @props: specifies which cpu objects to assign to
 *         numa node specified by @props.node_id
 * @errp: if an error occurs, a pointer to an area to store the error
 *
 * Associate NUMA node specified by @props.node_id with cpu slots that
 * match socket/core/thread-ids specified by @props. It's recommended to use
 * query-hotpluggable-cpus.props values to specify affected cpu slots,
 * which would lead to exact 1:1 mapping of cpu slots to NUMA node.
 *
 * However for CLI convenience it's possible to pass in subset of properties,
 * which would affect all cpu slots that match it.
 * Ex for pc machine:
 *    -smp 4,cores=2,sockets=2 -numa node,nodeid=0 -numa node,nodeid=1 \
 *    -numa cpu,node-id=0,socket_id=0 \
 *    -numa cpu,node-id=1,socket_id=1
 * will assign all child cores of socket 0 to node 0 and
 * of socket 1 to node 1.
 *
 * On attempt of reassigning (already assigned) cpu slot to another NUMA node,
 * return error.
 * Empty subset is disallowed and function will return with error in this case.
 */
void machine_set_cpu_numa_node(MachineState *machine,
                               const CpuInstanceProperties *props, Error **errp)
{
    MachineClass *mc = MACHINE_GET_CLASS(machine);
    NodeInfo *numa_info = machine->numa_state->nodes;
    bool match = false;
    int i;

    if (!mc->possible_cpu_arch_ids) {
        error_setg(errp, "mapping of CPUs to NUMA node is not supported");
        return;
    }

    /* disabling node mapping is not supported, forbid it */
    assert(props->has_node_id);

    /* force board to initialize possible_cpus if it hasn't been done yet */
    mc->possible_cpu_arch_ids(machine);

    for (i = 0; i < machine->possible_cpus->len; i++) {
        CPUArchId *slot = &machine->possible_cpus->cpus[i];

        /* reject unsupported by board properties */
        if (props->has_thread_id && !slot->props.has_thread_id) {
            error_setg(errp, "thread-id is not supported");
            return;
        }

        if (props->has_core_id && !slot->props.has_core_id) {
            error_setg(errp, "core-id is not supported");
            return;
        }

        if (props->has_socket_id && !slot->props.has_socket_id) {
            error_setg(errp, "socket-id is not supported");
            return;
        }

        if (props->has_die_id && !slot->props.has_die_id) {
            error_setg(errp, "die-id is not supported");
            return;
        }

        /* skip slots with explicit mismatch */
        if (props->has_thread_id && props->thread_id != slot->props.thread_id) {
                continue;
        }

        if (props->has_core_id && props->core_id != slot->props.core_id) {
                continue;
        }

        if (props->has_die_id && props->die_id != slot->props.die_id) {
                continue;
        }

        if (props->has_socket_id && props->socket_id != slot->props.socket_id) {
                continue;
        }

        /* reject assignment if slot is already assigned, for compatibility
         * of legacy cpu_index mapping with SPAPR core based mapping do not
         * error out if cpu thread and matched core have the same node-id */
        if (slot->props.has_node_id &&
            slot->props.node_id != props->node_id) {
            error_setg(errp, "CPU is already assigned to node-id: %" PRId64,
                       slot->props.node_id);
            return;
        }

        /* assign slot to node as it's matched '-numa cpu' key */
        match = true;
        slot->props.node_id = props->node_id;
        slot->props.has_node_id = props->has_node_id;

        if (machine->numa_state->hmat_enabled) {
            if ((numa_info[props->node_id].initiator < MAX_NODES) &&
                (props->node_id != numa_info[props->node_id].initiator)) {
                error_setg(errp, "The initiator of CPU NUMA node %" PRId64
                        " should be itself", props->node_id);
                return;
            }
            numa_info[props->node_id].has_cpu = true;
            numa_info[props->node_id].initiator = props->node_id;
        }
    }

    if (!match) {
        error_setg(errp, "no match found");
    }
}

static void smp_parse(MachineState *ms, QemuOpts *opts)
{
    if (opts) {
        unsigned cpus    = qemu_opt_get_number(opts, "cpus", 0);
        unsigned sockets = qemu_opt_get_number(opts, "sockets", 0);
        unsigned cores   = qemu_opt_get_number(opts, "cores", 0);
        unsigned threads = qemu_opt_get_number(opts, "threads", 0);

        /* compute missing values, prefer sockets over cores over threads */
        if (cpus == 0 || sockets == 0) {
            cores = cores > 0 ? cores : 1;
            threads = threads > 0 ? threads : 1;
            if (cpus == 0) {
                sockets = sockets > 0 ? sockets : 1;
                cpus = cores * threads * sockets;
            } else {
                ms->smp.max_cpus =
                        qemu_opt_get_number(opts, "maxcpus", cpus);
                sockets = ms->smp.max_cpus / (cores * threads);
            }
        } else if (cores == 0) {
            threads = threads > 0 ? threads : 1;
            cores = cpus / (sockets * threads);
            cores = cores > 0 ? cores : 1;
        } else if (threads == 0) {
            threads = cpus / (cores * sockets);
            threads = threads > 0 ? threads : 1;
        } else if (sockets * cores * threads < cpus) {
            error_report("cpu topology: "
                         "sockets (%u) * cores (%u) * threads (%u) < "
                         "smp_cpus (%u)",
                         sockets, cores, threads, cpus);
            exit(1);
        }

        ms->smp.max_cpus =
                qemu_opt_get_number(opts, "maxcpus", cpus);

        if (ms->smp.max_cpus < cpus) {
            error_report("maxcpus must be equal to or greater than smp");
            exit(1);
        }

        if (sockets * cores * threads > ms->smp.max_cpus) {
            error_report("cpu topology: "
                         "sockets (%u) * cores (%u) * threads (%u) > "
                         "maxcpus (%u)",
                         sockets, cores, threads,
                         ms->smp.max_cpus);
            exit(1);
        }

        if (sockets * cores * threads != ms->smp.max_cpus) {
            warn_report("Invalid CPU topology deprecated: "
                        "sockets (%u) * cores (%u) * threads (%u) "
                        "!= maxcpus (%u)",
                        sockets, cores, threads,
                        ms->smp.max_cpus);
        }

        ms->smp.cpus = cpus;
        ms->smp.cores = cores;
        ms->smp.threads = threads;
    }

    if (ms->smp.cpus > 1) {
        Error *blocker = NULL;
        error_setg(&blocker, QERR_REPLAY_NOT_SUPPORTED, "smp");
        replay_add_blocker(blocker);
    }
}

static void machine_class_init(ObjectClass *oc, void *data)
{
    MachineClass *mc = MACHINE_CLASS(oc);

    /* Default 128 MB as guest ram size */
    mc->default_ram_size = 128 * MiB;
    mc->rom_file_has_mr = true;
    mc->smp_parse = smp_parse;

    /* numa node memory size aligned on 8MB by default.
     * On Linux, each node's border has to be 8MB aligned
     */
    mc->numa_mem_align_shift = 23;
    mc->numa_auto_assign_ram = numa_default_auto_assign_ram;

    object_class_property_add_str(oc, "kernel",
        machine_get_kernel, machine_set_kernel, &error_abort);
    object_class_property_set_description(oc, "kernel",
        "Linux kernel image file", &error_abort);

    object_class_property_add_str(oc, "initrd",
        machine_get_initrd, machine_set_initrd, &error_abort);
    object_class_property_set_description(oc, "initrd",
        "Linux initial ramdisk file", &error_abort);

    object_class_property_add_str(oc, "append",
        machine_get_append, machine_set_append, &error_abort);
    object_class_property_set_description(oc, "append",
        "Linux kernel command line", &error_abort);

    object_class_property_add_str(oc, "dtb",
        machine_get_dtb, machine_set_dtb, &error_abort);
    object_class_property_set_description(oc, "dtb",
        "Linux kernel device tree file", &error_abort);

    object_class_property_add_str(oc, "dumpdtb",
        machine_get_dumpdtb, machine_set_dumpdtb, &error_abort);
    object_class_property_set_description(oc, "dumpdtb",
        "Dump current dtb to a file and quit", &error_abort);

    object_class_property_add(oc, "phandle-start", "int",
        machine_get_phandle_start, machine_set_phandle_start,
        NULL, NULL, &error_abort);
    object_class_property_set_description(oc, "phandle-start",
            "The first phandle ID we may generate dynamically", &error_abort);

    object_class_property_add_str(oc, "dt-compatible",
        machine_get_dt_compatible, machine_set_dt_compatible, &error_abort);
    object_class_property_set_description(oc, "dt-compatible",
        "Overrides the \"compatible\" property of the dt root node",
        &error_abort);

    object_class_property_add_bool(oc, "dump-guest-core",
        machine_get_dump_guest_core, machine_set_dump_guest_core, &error_abort);
    object_class_property_set_description(oc, "dump-guest-core",
        "Include guest memory in a core dump", &error_abort);

    object_class_property_add_bool(oc, "mem-merge",
        machine_get_mem_merge, machine_set_mem_merge, &error_abort);
    object_class_property_set_description(oc, "mem-merge",
        "Enable/disable memory merge support", &error_abort);

    object_class_property_add_bool(oc, "usb",
        machine_get_usb, machine_set_usb, &error_abort);
    object_class_property_set_description(oc, "usb",
        "Set on/off to enable/disable usb", &error_abort);

    object_class_property_add_bool(oc, "graphics",
        machine_get_graphics, machine_set_graphics, &error_abort);
    object_class_property_set_description(oc, "graphics",
        "Set on/off to enable/disable graphics emulation", &error_abort);

    object_class_property_add_str(oc, "firmware",
        machine_get_firmware, machine_set_firmware,
        &error_abort);
    object_class_property_set_description(oc, "firmware",
        "Firmware image", &error_abort);

    object_class_property_add_bool(oc, "suppress-vmdesc",
        machine_get_suppress_vmdesc, machine_set_suppress_vmdesc,
        &error_abort);
    object_class_property_set_description(oc, "suppress-vmdesc",
        "Set on to disable self-describing migration", &error_abort);

    object_class_property_add_bool(oc, "enforce-config-section",
        machine_get_enforce_config_section, machine_set_enforce_config_section,
        &error_abort);
    object_class_property_set_description(oc, "enforce-config-section",
        "Set on to enforce configuration section migration", &error_abort);

    object_class_property_add_str(oc, "memory-encryption",
        machine_get_memory_encryption, machine_set_memory_encryption,
        &error_abort);
    object_class_property_set_description(oc, "memory-encryption",
        "Set memory encryption object to use", &error_abort);
}

static void machine_class_base_init(ObjectClass *oc, void *data)
{
    if (!object_class_is_abstract(oc)) {
        MachineClass *mc = MACHINE_CLASS(oc);
        const char *cname = object_class_get_name(oc);
        assert(g_str_has_suffix(cname, TYPE_MACHINE_SUFFIX));
        mc->name = g_strndup(cname,
                            strlen(cname) - strlen(TYPE_MACHINE_SUFFIX));
        mc->compat_props = g_ptr_array_new();
    }
}

static void machine_initfn(Object *obj)
{
    MachineState *ms = MACHINE(obj);
    MachineClass *mc = MACHINE_GET_CLASS(obj);

    ms->dump_guest_core = true;
    ms->mem_merge = true;
    ms->enable_graphics = true;

    if (mc->nvdimm_supported) {
        Object *obj = OBJECT(ms);

        ms->nvdimms_state = g_new0(NVDIMMState, 1);
        object_property_add_bool(obj, "nvdimm",
                                 machine_get_nvdimm, machine_set_nvdimm,
                                 &error_abort);
        object_property_set_description(obj, "nvdimm",
                                        "Set on/off to enable/disable "
                                        "NVDIMM instantiation", NULL);

        object_property_add_str(obj, "nvdimm-persistence",
                                machine_get_nvdimm_persistence,
                                machine_set_nvdimm_persistence,
                                &error_abort);
        object_property_set_description(obj, "nvdimm-persistence",
                                        "Set NVDIMM persistence"
                                        "Valid values are cpu, mem-ctrl",
                                        NULL);
    }

    if (mc->cpu_index_to_instance_props && mc->get_default_cpu_node_id) {
        ms->numa_state = g_new0(NumaState, 1);
        object_property_add_bool(obj, "hmat",
                                 machine_get_hmat, machine_set_hmat,
                                 &error_abort);
        object_property_set_description(obj, "hmat",
                                        "Set on/off to enable/disable "
                                        "ACPI Heterogeneous Memory Attribute "
                                        "Table (HMAT)", NULL);
    }

    /* Register notifier when init is done for sysbus sanity checks */
    ms->sysbus_notifier.notify = machine_init_notify;
    qemu_add_machine_init_done_notifier(&ms->sysbus_notifier);
}

static void machine_finalize(Object *obj)
{
    MachineState *ms = MACHINE(obj);

    g_free(ms->kernel_filename);
    g_free(ms->initrd_filename);
    g_free(ms->kernel_cmdline);
    g_free(ms->dtb);
    g_free(ms->dumpdtb);
    g_free(ms->dt_compatible);
    g_free(ms->firmware);
    g_free(ms->device_memory);
    g_free(ms->nvdimms_state);
    g_free(ms->numa_state);
}

bool machine_usb(MachineState *machine)
{
    return machine->usb;
}

int machine_phandle_start(MachineState *machine)
{
    return machine->phandle_start;
}

bool machine_dump_guest_core(MachineState *machine)
{
    return machine->dump_guest_core;
}

bool machine_mem_merge(MachineState *machine)
{
    return machine->mem_merge;
}

static char *cpu_slot_to_string(const CPUArchId *cpu)
{
    GString *s = g_string_new(NULL);
    if (cpu->props.has_socket_id) {
        g_string_append_printf(s, "socket-id: %"PRId64, cpu->props.socket_id);
    }
    if (cpu->props.has_die_id) {
        g_string_append_printf(s, "die-id: %"PRId64, cpu->props.die_id);
    }
    if (cpu->props.has_core_id) {
        if (s->len) {
            g_string_append_printf(s, ", ");
        }
        g_string_append_printf(s, "core-id: %"PRId64, cpu->props.core_id);
    }
    if (cpu->props.has_thread_id) {
        if (s->len) {
            g_string_append_printf(s, ", ");
        }
        g_string_append_printf(s, "thread-id: %"PRId64, cpu->props.thread_id);
    }
    return g_string_free(s, false);
}

static void numa_validate_initiator(NumaState *numa_state)
{
    int i;
    NodeInfo *numa_info = numa_state->nodes;

    for (i = 0; i < numa_state->num_nodes; i++) {
        if (numa_info[i].initiator == MAX_NODES) {
            error_report("The initiator of NUMA node %d is missing, use "
                         "'-numa node,initiator' option to declare it", i);
            exit(1);
        }

        if (!numa_info[numa_info[i].initiator].present) {
            error_report("NUMA node %" PRIu16 " is missing, use "
                         "'-numa node' option to declare it first",
                         numa_info[i].initiator);
            exit(1);
        }

        if (!numa_info[numa_info[i].initiator].has_cpu) {
            error_report("The initiator of NUMA node %d is invalid", i);
            exit(1);
        }
    }
}

static void machine_numa_finish_cpu_init(MachineState *machine)
{
    int i;
    bool default_mapping;
    GString *s = g_string_new(NULL);
    MachineClass *mc = MACHINE_GET_CLASS(machine);
    const CPUArchIdList *possible_cpus = mc->possible_cpu_arch_ids(machine);

    assert(machine->numa_state->num_nodes);
    for (i = 0; i < possible_cpus->len; i++) {
        if (possible_cpus->cpus[i].props.has_node_id) {
            break;
        }
    }
    default_mapping = (i == possible_cpus->len);

    for (i = 0; i < possible_cpus->len; i++) {
        const CPUArchId *cpu_slot = &possible_cpus->cpus[i];

        if (!cpu_slot->props.has_node_id) {
            /* fetch default mapping from board and enable it */
            CpuInstanceProperties props = cpu_slot->props;

            props.node_id = mc->get_default_cpu_node_id(machine, i);
            if (!default_mapping) {
                /* record slots with not set mapping,
                 * TODO: make it hard error in future */
                char *cpu_str = cpu_slot_to_string(cpu_slot);
                g_string_append_printf(s, "%sCPU %d [%s]",
                                       s->len ? ", " : "", i, cpu_str);
                g_free(cpu_str);

                /* non mapped cpus used to fallback to node 0 */
                props.node_id = 0;
            }

            props.has_node_id = true;
            machine_set_cpu_numa_node(machine, &props, &error_fatal);
        }
    }

    if (machine->numa_state->hmat_enabled) {
        numa_validate_initiator(machine->numa_state);
    }

    if (s->len && !qtest_enabled()) {
        warn_report("CPU(s) not present in any NUMA nodes: %s",
                    s->str);
        warn_report("All CPU(s) up to maxcpus should be described "
                    "in NUMA config, ability to start up with partial NUMA "
                    "mappings is obsoleted and will be removed in future");
    }
    g_string_free(s, true);
}

void machine_run_board_init(MachineState *machine)
{
    MachineClass *machine_class = MACHINE_GET_CLASS(machine);

<<<<<<< HEAD
    //如果board支持numa,则配置numa
    if (machine_class->numa_mem_supported) {
=======
    if (machine->numa_state) {
>>>>>>> 88e2b97a
        numa_complete_configuration(machine);
        if (machine->numa_state->num_nodes) {
            machine_numa_finish_cpu_init(machine);
        }
    }

    /* If the machine supports the valid_cpu_types check and the user
     * specified a CPU with -cpu check here that the user CPU is supported.
     */
    if (machine_class->valid_cpu_types && machine->cpu_type) {
        ObjectClass *class = object_class_by_name(machine->cpu_type);
        int i;

        //检查指定的cpu是否被当前machine支持
        for (i = 0; machine_class->valid_cpu_types[i]; i++) {
            if (object_class_dynamic_cast(class,
                                          machine_class->valid_cpu_types[i])) {
                /* The user specificed CPU is in the valid field, we are
                 * good to go.
                 */
                break;
            }
        }

        //指定的cpu不是borad的有效类型，退出
        if (!machine_class->valid_cpu_types[i]) {
            /* The user specified CPU is not valid */
            error_report("Invalid CPU type: %s", machine->cpu_type);
            error_printf("The valid types are: %s",
                         machine_class->valid_cpu_types[0]);
            for (i = 1; machine_class->valid_cpu_types[i]; i++) {
                error_printf(", %s", machine_class->valid_cpu_types[i]);
            }
            error_printf("\n");

            exit(1);
        }
    }

    //执行board初始化
    machine_class->init(machine);
}

//定义“machine"类型，它是所有machine类型的子类
static const TypeInfo machine_info = {
    .name = TYPE_MACHINE,
    .parent = TYPE_OBJECT,
    .abstract = true,
    .class_size = sizeof(MachineClass),
    .class_init    = machine_class_init,
    .class_base_init = machine_class_base_init,
    .instance_size = sizeof(MachineState),
    .instance_init = machine_initfn,
    .instance_finalize = machine_finalize,
};

static void machine_register_types(void)
{
    type_register_static(&machine_info);
}

type_init(machine_register_types)<|MERGE_RESOLUTION|>--- conflicted
+++ resolved
@@ -1039,12 +1039,8 @@
 {
     MachineClass *machine_class = MACHINE_GET_CLASS(machine);
 
-<<<<<<< HEAD
     //如果board支持numa,则配置numa
-    if (machine_class->numa_mem_supported) {
-=======
     if (machine->numa_state) {
->>>>>>> 88e2b97a
         numa_complete_configuration(machine);
         if (machine->numa_state->num_nodes) {
             machine_numa_finish_cpu_init(machine);
