/*
 * QEMU Machine
 *
 * Copyright (C) 2014 Red Hat Inc
 *
 * Authors:
 *   Marcel Apfelbaum <marcel.a@redhat.com>
 *
 * This work is licensed under the terms of the GNU GPL, version 2 or later.
 * See the COPYING file in the top-level directory.
 */

#include "qemu/osdep.h"
#include "qemu/option.h"
#include "qapi/qmp/qerror.h"
#include "sysemu/replay.h"
#include "qemu/units.h"
#include "hw/boards.h"
#include "qapi/error.h"
#include "qapi/qapi-visit-common.h"
#include "qapi/visitor.h"
#include "hw/sysbus.h"
#include "sysemu/sysemu.h"
#include "sysemu/numa.h"
#include "qemu/error-report.h"
#include "sysemu/qtest.h"
#include "hw/pci/pci.h"
#include "hw/mem/nvdimm.h"
#include "migration/vmstate.h"

GlobalProperty hw_compat_5_0[] = {};
const size_t hw_compat_5_0_len = G_N_ELEMENTS(hw_compat_5_0);

GlobalProperty hw_compat_4_2[] = {
    { "virtio-blk-device", "queue-size", "128"},
    { "virtio-scsi-device", "virtqueue_size", "128"},
    { "virtio-blk-device", "x-enable-wce-if-config-wce", "off" },
    { "virtio-blk-device", "seg-max-adjust", "off"},
    { "virtio-scsi-device", "seg_max_adjust", "off"},
    { "vhost-blk-device", "seg_max_adjust", "off"},
    { "usb-host", "suppress-remote-wake", "off" },
    { "usb-redir", "suppress-remote-wake", "off" },
    { "qxl", "revision", "4" },
    { "qxl-vga", "revision", "4" },
    { "fw_cfg", "acpi-mr-restore", "false" },
};
const size_t hw_compat_4_2_len = G_N_ELEMENTS(hw_compat_4_2);

GlobalProperty hw_compat_4_1[] = {
    { "virtio-pci", "x-pcie-flr-init", "off" },
    { "virtio-device", "use-disabled-flag", "false" },
};
const size_t hw_compat_4_1_len = G_N_ELEMENTS(hw_compat_4_1);

GlobalProperty hw_compat_4_0[] = {
    { "VGA",            "edid", "false" },
    { "secondary-vga",  "edid", "false" },
    { "bochs-display",  "edid", "false" },
    { "virtio-vga",     "edid", "false" },
    { "virtio-gpu-device", "edid", "false" },
    { "virtio-device", "use-started", "false" },
    { "virtio-balloon-device", "qemu-4-0-config-size", "true" },
    { "pl031", "migrate-tick-offset", "false" },
};
const size_t hw_compat_4_0_len = G_N_ELEMENTS(hw_compat_4_0);

GlobalProperty hw_compat_3_1[] = {
    { "pcie-root-port", "x-speed", "2_5" },
    { "pcie-root-port", "x-width", "1" },
    { "memory-backend-file", "x-use-canonical-path-for-ramblock-id", "true" },
    { "memory-backend-memfd", "x-use-canonical-path-for-ramblock-id", "true" },
    { "tpm-crb", "ppi", "false" },
    { "tpm-tis", "ppi", "false" },
    { "usb-kbd", "serial", "42" },
    { "usb-mouse", "serial", "42" },
    { "usb-tablet", "serial", "42" },
    { "virtio-blk-device", "discard", "false" },
    { "virtio-blk-device", "write-zeroes", "false" },
    { "virtio-balloon-device", "qemu-4-0-config-size", "false" },
    { "pcie-root-port-base", "disable-acs", "true" }, /* Added in 4.1 */
};
const size_t hw_compat_3_1_len = G_N_ELEMENTS(hw_compat_3_1);

GlobalProperty hw_compat_3_0[] = {};
const size_t hw_compat_3_0_len = G_N_ELEMENTS(hw_compat_3_0);

GlobalProperty hw_compat_2_12[] = {
    { "migration", "decompress-error-check", "off" },
    { "hda-audio", "use-timer", "false" },
    { "cirrus-vga", "global-vmstate", "true" },
    { "VGA", "global-vmstate", "true" },
    { "vmware-svga", "global-vmstate", "true" },
    { "qxl-vga", "global-vmstate", "true" },
};
const size_t hw_compat_2_12_len = G_N_ELEMENTS(hw_compat_2_12);

GlobalProperty hw_compat_2_11[] = {
    { "hpet", "hpet-offset-saved", "false" },
    { "virtio-blk-pci", "vectors", "2" },
    { "vhost-user-blk-pci", "vectors", "2" },
    { "e1000", "migrate_tso_props", "off" },
};
const size_t hw_compat_2_11_len = G_N_ELEMENTS(hw_compat_2_11);

GlobalProperty hw_compat_2_10[] = {
    { "virtio-mouse-device", "wheel-axis", "false" },
    { "virtio-tablet-device", "wheel-axis", "false" },
};
const size_t hw_compat_2_10_len = G_N_ELEMENTS(hw_compat_2_10);

GlobalProperty hw_compat_2_9[] = {
    { "pci-bridge", "shpc", "off" },
    { "intel-iommu", "pt", "off" },
    { "virtio-net-device", "x-mtu-bypass-backend", "off" },
    { "pcie-root-port", "x-migrate-msix", "false" },
};
const size_t hw_compat_2_9_len = G_N_ELEMENTS(hw_compat_2_9);

GlobalProperty hw_compat_2_8[] = {
    { "fw_cfg_mem", "x-file-slots", "0x10" },
    { "fw_cfg_io", "x-file-slots", "0x10" },
    { "pflash_cfi01", "old-multiple-chip-handling", "on" },
    { "pci-bridge", "shpc", "on" },
    { TYPE_PCI_DEVICE, "x-pcie-extcap-init", "off" },
    { "virtio-pci", "x-pcie-deverr-init", "off" },
    { "virtio-pci", "x-pcie-lnkctl-init", "off" },
    { "virtio-pci", "x-pcie-pm-init", "off" },
    { "cirrus-vga", "vgamem_mb", "8" },
    { "isa-cirrus-vga", "vgamem_mb", "8" },
};
const size_t hw_compat_2_8_len = G_N_ELEMENTS(hw_compat_2_8);

GlobalProperty hw_compat_2_7[] = {
    { "virtio-pci", "page-per-vq", "on" },
    { "virtio-serial-device", "emergency-write", "off" },
    { "ioapic", "version", "0x11" },
    { "intel-iommu", "x-buggy-eim", "true" },
    { "virtio-pci", "x-ignore-backend-features", "on" },
};
const size_t hw_compat_2_7_len = G_N_ELEMENTS(hw_compat_2_7);

GlobalProperty hw_compat_2_6[] = {
    { "virtio-mmio", "format_transport_address", "off" },
    /* Optional because not all virtio-pci devices support legacy mode */
    { "virtio-pci", "disable-modern", "on",  .optional = true },
    { "virtio-pci", "disable-legacy", "off", .optional = true },
};
const size_t hw_compat_2_6_len = G_N_ELEMENTS(hw_compat_2_6);

GlobalProperty hw_compat_2_5[] = {
    { "isa-fdc", "fallback", "144" },
    { "pvscsi", "x-old-pci-configuration", "on" },
    { "pvscsi", "x-disable-pcie", "on" },
    { "vmxnet3", "x-old-msi-offsets", "on" },
    { "vmxnet3", "x-disable-pcie", "on" },
};
const size_t hw_compat_2_5_len = G_N_ELEMENTS(hw_compat_2_5);

GlobalProperty hw_compat_2_4[] = {
    /* Optional because the 'scsi' property is Linux-only */
    { "virtio-blk-device", "scsi", "true", .optional = true },
    { "e1000", "extra_mac_registers", "off" },
    { "virtio-pci", "x-disable-pcie", "on" },
    { "virtio-pci", "migrate-extra", "off" },
    { "fw_cfg_mem", "dma_enabled", "off" },
    { "fw_cfg_io", "dma_enabled", "off" }
};
const size_t hw_compat_2_4_len = G_N_ELEMENTS(hw_compat_2_4);

GlobalProperty hw_compat_2_3[] = {
    { "virtio-blk-pci", "any_layout", "off" },
    { "virtio-balloon-pci", "any_layout", "off" },
    { "virtio-serial-pci", "any_layout", "off" },
    { "virtio-9p-pci", "any_layout", "off" },
    { "virtio-rng-pci", "any_layout", "off" },
    { TYPE_PCI_DEVICE, "x-pcie-lnksta-dllla", "off" },
    { "migration", "send-configuration", "off" },
    { "migration", "send-section-footer", "off" },
    { "migration", "store-global-state", "off" },
};
const size_t hw_compat_2_3_len = G_N_ELEMENTS(hw_compat_2_3);

GlobalProperty hw_compat_2_2[] = {};
const size_t hw_compat_2_2_len = G_N_ELEMENTS(hw_compat_2_2);

GlobalProperty hw_compat_2_1[] = {
    { "intel-hda", "old_msi_addr", "on" },
    { "VGA", "qemu-extended-regs", "off" },
    { "secondary-vga", "qemu-extended-regs", "off" },
    { "virtio-scsi-pci", "any_layout", "off" },
    { "usb-mouse", "usb_version", "1" },
    { "usb-kbd", "usb_version", "1" },
    { "virtio-pci", "virtio-pci-bus-master-bug-migration", "on" },
};
const size_t hw_compat_2_1_len = G_N_ELEMENTS(hw_compat_2_1);

static char *machine_get_kernel(Object *obj, Error **errp)
{
    MachineState *ms = MACHINE(obj);

    return g_strdup(ms->kernel_filename);
}

static void machine_set_kernel(Object *obj, const char *value, Error **errp)
{
    MachineState *ms = MACHINE(obj);

    g_free(ms->kernel_filename);
    ms->kernel_filename = g_strdup(value);
}

static char *machine_get_initrd(Object *obj, Error **errp)
{
    MachineState *ms = MACHINE(obj);

    return g_strdup(ms->initrd_filename);
}

static void machine_set_initrd(Object *obj, const char *value, Error **errp)
{
    MachineState *ms = MACHINE(obj);

    g_free(ms->initrd_filename);
    ms->initrd_filename = g_strdup(value);
}

static char *machine_get_append(Object *obj, Error **errp)
{
    MachineState *ms = MACHINE(obj);

    return g_strdup(ms->kernel_cmdline);
}

static void machine_set_append(Object *obj, const char *value, Error **errp)
{
    MachineState *ms = MACHINE(obj);

    g_free(ms->kernel_cmdline);
    ms->kernel_cmdline = g_strdup(value);
}

static char *machine_get_dtb(Object *obj, Error **errp)
{
    MachineState *ms = MACHINE(obj);

    return g_strdup(ms->dtb);
}

static void machine_set_dtb(Object *obj, const char *value, Error **errp)
{
    MachineState *ms = MACHINE(obj);

    g_free(ms->dtb);
    ms->dtb = g_strdup(value);
}

static char *machine_get_dumpdtb(Object *obj, Error **errp)
{
    MachineState *ms = MACHINE(obj);

    return g_strdup(ms->dumpdtb);
}

static void machine_set_dumpdtb(Object *obj, const char *value, Error **errp)
{
    MachineState *ms = MACHINE(obj);

    g_free(ms->dumpdtb);
    ms->dumpdtb = g_strdup(value);
}

static void machine_get_phandle_start(Object *obj, Visitor *v,
                                      const char *name, void *opaque,
                                      Error **errp)
{
    MachineState *ms = MACHINE(obj);
    int64_t value = ms->phandle_start;

    visit_type_int(v, name, &value, errp);
}

static void machine_set_phandle_start(Object *obj, Visitor *v,
                                      const char *name, void *opaque,
                                      Error **errp)
{
    MachineState *ms = MACHINE(obj);
    Error *error = NULL;
    int64_t value;

    visit_type_int(v, name, &value, &error);
    if (error) {
        error_propagate(errp, error);
        return;
    }

    ms->phandle_start = value;
}

static char *machine_get_dt_compatible(Object *obj, Error **errp)
{
    MachineState *ms = MACHINE(obj);

    return g_strdup(ms->dt_compatible);
}

static void machine_set_dt_compatible(Object *obj, const char *value, Error **errp)
{
    MachineState *ms = MACHINE(obj);

    g_free(ms->dt_compatible);
    ms->dt_compatible = g_strdup(value);
}

static bool machine_get_dump_guest_core(Object *obj, Error **errp)
{
    MachineState *ms = MACHINE(obj);

    return ms->dump_guest_core;
}

static void machine_set_dump_guest_core(Object *obj, bool value, Error **errp)
{
    MachineState *ms = MACHINE(obj);

    ms->dump_guest_core = value;
}

static bool machine_get_mem_merge(Object *obj, Error **errp)
{
    MachineState *ms = MACHINE(obj);

    return ms->mem_merge;
}

static void machine_set_mem_merge(Object *obj, bool value, Error **errp)
{
    MachineState *ms = MACHINE(obj);

    ms->mem_merge = value;
}

static bool machine_get_usb(Object *obj, Error **errp)
{
    MachineState *ms = MACHINE(obj);

    return ms->usb;
}

static void machine_set_usb(Object *obj, bool value, Error **errp)
{
    MachineState *ms = MACHINE(obj);

    ms->usb = value;
    ms->usb_disabled = !value;
}

static bool machine_get_graphics(Object *obj, Error **errp)
{
    MachineState *ms = MACHINE(obj);

    return ms->enable_graphics;
}

static void machine_set_graphics(Object *obj, bool value, Error **errp)
{
    MachineState *ms = MACHINE(obj);

    ms->enable_graphics = value;
}

static char *machine_get_firmware(Object *obj, Error **errp)
{
    MachineState *ms = MACHINE(obj);

    return g_strdup(ms->firmware);
}

static void machine_set_firmware(Object *obj, const char *value, Error **errp)
{
    MachineState *ms = MACHINE(obj);

    g_free(ms->firmware);
    ms->firmware = g_strdup(value);
}

static void machine_set_suppress_vmdesc(Object *obj, bool value, Error **errp)
{
    MachineState *ms = MACHINE(obj);

    ms->suppress_vmdesc = value;
}

static bool machine_get_suppress_vmdesc(Object *obj, Error **errp)
{
    MachineState *ms = MACHINE(obj);

    return ms->suppress_vmdesc;
}

static void machine_set_enforce_config_section(Object *obj, bool value,
                                             Error **errp)
{
    MachineState *ms = MACHINE(obj);

    warn_report("enforce-config-section is deprecated, please use "
                "-global migration.send-configuration=on|off instead");

    ms->enforce_config_section = value;
}

static bool machine_get_enforce_config_section(Object *obj, Error **errp)
{
    MachineState *ms = MACHINE(obj);

    return ms->enforce_config_section;
}

static char *machine_get_memory_encryption(Object *obj, Error **errp)
{
    MachineState *ms = MACHINE(obj);

    return g_strdup(ms->memory_encryption);
}

static void machine_set_memory_encryption(Object *obj, const char *value,
                                        Error **errp)
{
    MachineState *ms = MACHINE(obj);

    g_free(ms->memory_encryption);
    ms->memory_encryption = g_strdup(value);

    /*
     * With memory encryption, the host can't see the real contents of RAM,
     * so there's no point in it trying to merge areas.
     */
    if (value) {
        machine_set_mem_merge(obj, false, errp);
    }
}

static bool machine_get_nvdimm(Object *obj, Error **errp)
{
    MachineState *ms = MACHINE(obj);

    return ms->nvdimms_state->is_enabled;
}

static void machine_set_nvdimm(Object *obj, bool value, Error **errp)
{
    MachineState *ms = MACHINE(obj);

    ms->nvdimms_state->is_enabled = value;
}

static bool machine_get_hmat(Object *obj, Error **errp)
{
    MachineState *ms = MACHINE(obj);

    return ms->numa_state->hmat_enabled;
}

static void machine_set_hmat(Object *obj, bool value, Error **errp)
{
    MachineState *ms = MACHINE(obj);

    ms->numa_state->hmat_enabled = value;
}

static char *machine_get_nvdimm_persistence(Object *obj, Error **errp)
{
    MachineState *ms = MACHINE(obj);

    return g_strdup(ms->nvdimms_state->persistence_string);
}

static void machine_set_nvdimm_persistence(Object *obj, const char *value,
                                           Error **errp)
{
    MachineState *ms = MACHINE(obj);
    NVDIMMState *nvdimms_state = ms->nvdimms_state;

    if (strcmp(value, "cpu") == 0) {
        nvdimms_state->persistence = 3;
    } else if (strcmp(value, "mem-ctrl") == 0) {
        nvdimms_state->persistence = 2;
    } else {
        error_setg(errp, "-machine nvdimm-persistence=%s: unsupported option",
                   value);
        return;
    }

    g_free(nvdimms_state->persistence_string);
    nvdimms_state->persistence_string = g_strdup(value);
}

void machine_class_allow_dynamic_sysbus_dev(MachineClass *mc, const char *type)
{
    strList *item = g_new0(strList, 1);

    item->value = g_strdup(type);
    item->next = mc->allowed_dynamic_sysbus_devices;
    mc->allowed_dynamic_sysbus_devices = item;
}

static void validate_sysbus_device(SysBusDevice *sbdev, void *opaque)
{
    MachineState *machine = opaque;
    MachineClass *mc = MACHINE_GET_CLASS(machine);
    bool allowed = false;
    strList *wl;

    for (wl = mc->allowed_dynamic_sysbus_devices;
         !allowed && wl;
         wl = wl->next) {
        allowed |= !!object_dynamic_cast(OBJECT(sbdev), wl->value);
    }

    if (!allowed) {
        error_report("Option '-device %s' cannot be handled by this machine",
                     object_class_get_name(object_get_class(OBJECT(sbdev))));
        exit(1);
    }
}

static char *machine_get_memdev(Object *obj, Error **errp)
{
    MachineState *ms = MACHINE(obj);

    return g_strdup(ms->ram_memdev_id);
}

static void machine_set_memdev(Object *obj, const char *value, Error **errp)
{
    MachineState *ms = MACHINE(obj);

    g_free(ms->ram_memdev_id);
    ms->ram_memdev_id = g_strdup(value);
}


static void machine_init_notify(Notifier *notifier, void *data)
{
    MachineState *machine = MACHINE(qdev_get_machine());

    /*
     * Loop through all dynamically created sysbus devices and check if they are
     * all allowed.  If a device is not allowed, error out.
     */
    foreach_dynamic_sysbus_device(validate_sysbus_device, machine);
}

HotpluggableCPUList *machine_query_hotpluggable_cpus(MachineState *machine)
{
    int i;
    HotpluggableCPUList *head = NULL;
    MachineClass *mc = MACHINE_GET_CLASS(machine);

    /* force board to initialize possible_cpus if it hasn't been done yet */
    mc->possible_cpu_arch_ids(machine);

    for (i = 0; i < machine->possible_cpus->len; i++) {
        Object *cpu;
        HotpluggableCPUList *list_item = g_new0(typeof(*list_item), 1);
        HotpluggableCPU *cpu_item = g_new0(typeof(*cpu_item), 1);

        cpu_item->type = g_strdup(machine->possible_cpus->cpus[i].type);
        cpu_item->vcpus_count = machine->possible_cpus->cpus[i].vcpus_count;
        cpu_item->props = g_memdup(&machine->possible_cpus->cpus[i].props,
                                   sizeof(*cpu_item->props));

        cpu = machine->possible_cpus->cpus[i].cpu;
        if (cpu) {
            cpu_item->has_qom_path = true;
            cpu_item->qom_path = object_get_canonical_path(cpu);
        }
        list_item->value = cpu_item;
        list_item->next = head;
        head = list_item;
    }
    return head;
}

/**
 * machine_set_cpu_numa_node:
 * @machine: machine object to modify
 * @props: specifies which cpu objects to assign to
 *         numa node specified by @props.node_id
 * @errp: if an error occurs, a pointer to an area to store the error
 *
 * Associate NUMA node specified by @props.node_id with cpu slots that
 * match socket/core/thread-ids specified by @props. It's recommended to use
 * query-hotpluggable-cpus.props values to specify affected cpu slots,
 * which would lead to exact 1:1 mapping of cpu slots to NUMA node.
 *
 * However for CLI convenience it's possible to pass in subset of properties,
 * which would affect all cpu slots that match it.
 * Ex for pc machine:
 *    -smp 4,cores=2,sockets=2 -numa node,nodeid=0 -numa node,nodeid=1 \
 *    -numa cpu,node-id=0,socket_id=0 \
 *    -numa cpu,node-id=1,socket_id=1
 * will assign all child cores of socket 0 to node 0 and
 * of socket 1 to node 1.
 *
 * On attempt of reassigning (already assigned) cpu slot to another NUMA node,
 * return error.
 * Empty subset is disallowed and function will return with error in this case.
 */
void machine_set_cpu_numa_node(MachineState *machine,
                               const CpuInstanceProperties *props, Error **errp)
{
    MachineClass *mc = MACHINE_GET_CLASS(machine);
    NodeInfo *numa_info = machine->numa_state->nodes;
    bool match = false;
    int i;

    if (!mc->possible_cpu_arch_ids) {
        error_setg(errp, "mapping of CPUs to NUMA node is not supported");
        return;
    }

    /* disabling node mapping is not supported, forbid it */
    assert(props->has_node_id);

    /* force board to initialize possible_cpus if it hasn't been done yet */
    mc->possible_cpu_arch_ids(machine);

    for (i = 0; i < machine->possible_cpus->len; i++) {
        CPUArchId *slot = &machine->possible_cpus->cpus[i];

        /* reject unsupported by board properties */
        if (props->has_thread_id && !slot->props.has_thread_id) {
            error_setg(errp, "thread-id is not supported");
            return;
        }

        if (props->has_core_id && !slot->props.has_core_id) {
            error_setg(errp, "core-id is not supported");
            return;
        }

        if (props->has_socket_id && !slot->props.has_socket_id) {
            error_setg(errp, "socket-id is not supported");
            return;
        }

        if (props->has_die_id && !slot->props.has_die_id) {
            error_setg(errp, "die-id is not supported");
            return;
        }

        /* skip slots with explicit mismatch */
        if (props->has_thread_id && props->thread_id != slot->props.thread_id) {
                continue;
        }

        if (props->has_core_id && props->core_id != slot->props.core_id) {
                continue;
        }

        if (props->has_die_id && props->die_id != slot->props.die_id) {
                continue;
        }

        if (props->has_socket_id && props->socket_id != slot->props.socket_id) {
                continue;
        }

        /* reject assignment if slot is already assigned, for compatibility
         * of legacy cpu_index mapping with SPAPR core based mapping do not
         * error out if cpu thread and matched core have the same node-id */
        if (slot->props.has_node_id &&
            slot->props.node_id != props->node_id) {
            error_setg(errp, "CPU is already assigned to node-id: %" PRId64,
                       slot->props.node_id);
            return;
        }

        /* assign slot to node as it's matched '-numa cpu' key */
        match = true;
        slot->props.node_id = props->node_id;
        slot->props.has_node_id = props->has_node_id;

        if (machine->numa_state->hmat_enabled) {
            if ((numa_info[props->node_id].initiator < MAX_NODES) &&
                (props->node_id != numa_info[props->node_id].initiator)) {
                error_setg(errp, "The initiator of CPU NUMA node %" PRId64
                        " should be itself", props->node_id);
                return;
            }
            numa_info[props->node_id].has_cpu = true;
            numa_info[props->node_id].initiator = props->node_id;
        }
    }

    if (!match) {
        error_setg(errp, "no match found");
    }
}

static void smp_parse(MachineState *ms, QemuOpts *opts)
{
    if (opts) {
        unsigned cpus    = qemu_opt_get_number(opts, "cpus", 0);
        unsigned sockets = qemu_opt_get_number(opts, "sockets", 0);
        unsigned cores   = qemu_opt_get_number(opts, "cores", 0);
        unsigned threads = qemu_opt_get_number(opts, "threads", 0);

        /* compute missing values, prefer sockets over cores over threads */
        if (cpus == 0 || sockets == 0) {
            cores = cores > 0 ? cores : 1;
            threads = threads > 0 ? threads : 1;
            if (cpus == 0) {
                sockets = sockets > 0 ? sockets : 1;
                cpus = cores * threads * sockets;
            } else {
                ms->smp.max_cpus =
                        qemu_opt_get_number(opts, "maxcpus", cpus);
                sockets = ms->smp.max_cpus / (cores * threads);
            }
        } else if (cores == 0) {
            threads = threads > 0 ? threads : 1;
            cores = cpus / (sockets * threads);
            cores = cores > 0 ? cores : 1;
        } else if (threads == 0) {
            threads = cpus / (cores * sockets);
            threads = threads > 0 ? threads : 1;
        } else if (sockets * cores * threads < cpus) {
            error_report("cpu topology: "
                         "sockets (%u) * cores (%u) * threads (%u) < "
                         "smp_cpus (%u)",
                         sockets, cores, threads, cpus);
            exit(1);
        }

        ms->smp.max_cpus =
                qemu_opt_get_number(opts, "maxcpus", cpus);

        if (ms->smp.max_cpus < cpus) {
            error_report("maxcpus must be equal to or greater than smp");
            exit(1);
        }

        if (sockets * cores * threads > ms->smp.max_cpus) {
            error_report("cpu topology: "
                         "sockets (%u) * cores (%u) * threads (%u) > "
                         "maxcpus (%u)",
                         sockets, cores, threads,
                         ms->smp.max_cpus);
            exit(1);
        }

        if (sockets * cores * threads != ms->smp.max_cpus) {
            warn_report("Invalid CPU topology deprecated: "
                        "sockets (%u) * cores (%u) * threads (%u) "
                        "!= maxcpus (%u)",
                        sockets, cores, threads,
                        ms->smp.max_cpus);
        }

        ms->smp.cpus = cpus;
        ms->smp.cores = cores;
        ms->smp.threads = threads;
        ms->smp.sockets = sockets;
    }

    if (ms->smp.cpus > 1) {
        Error *blocker = NULL;
        error_setg(&blocker, QERR_REPLAY_NOT_SUPPORTED, "smp");
        replay_add_blocker(blocker);
    }
}

static void machine_class_init(ObjectClass *oc, void *data)
{
    MachineClass *mc = MACHINE_CLASS(oc);

    /* Default 128 MB as guest ram size */
    mc->default_ram_size = 128 * MiB;
    mc->rom_file_has_mr = true;
    mc->smp_parse = smp_parse;

    /* numa node memory size aligned on 8MB by default.
     * On Linux, each node's border has to be 8MB aligned
     */
    mc->numa_mem_align_shift = 23;
    mc->numa_auto_assign_ram = numa_default_auto_assign_ram;

    object_class_property_add_str(oc, "kernel",
        machine_get_kernel, machine_set_kernel, &error_abort);
    object_class_property_set_description(oc, "kernel",
        "Linux kernel image file", &error_abort);

    object_class_property_add_str(oc, "initrd",
        machine_get_initrd, machine_set_initrd, &error_abort);
    object_class_property_set_description(oc, "initrd",
        "Linux initial ramdisk file", &error_abort);

    object_class_property_add_str(oc, "append",
        machine_get_append, machine_set_append, &error_abort);
    object_class_property_set_description(oc, "append",
        "Linux kernel command line", &error_abort);

    object_class_property_add_str(oc, "dtb",
        machine_get_dtb, machine_set_dtb, &error_abort);
    object_class_property_set_description(oc, "dtb",
        "Linux kernel device tree file", &error_abort);

    object_class_property_add_str(oc, "dumpdtb",
        machine_get_dumpdtb, machine_set_dumpdtb, &error_abort);
    object_class_property_set_description(oc, "dumpdtb",
        "Dump current dtb to a file and quit", &error_abort);

    object_class_property_add(oc, "phandle-start", "int",
        machine_get_phandle_start, machine_set_phandle_start,
        NULL, NULL, &error_abort);
    object_class_property_set_description(oc, "phandle-start",
            "The first phandle ID we may generate dynamically", &error_abort);

    object_class_property_add_str(oc, "dt-compatible",
        machine_get_dt_compatible, machine_set_dt_compatible, &error_abort);
    object_class_property_set_description(oc, "dt-compatible",
        "Overrides the \"compatible\" property of the dt root node",
        &error_abort);

    object_class_property_add_bool(oc, "dump-guest-core",
        machine_get_dump_guest_core, machine_set_dump_guest_core, &error_abort);
    object_class_property_set_description(oc, "dump-guest-core",
        "Include guest memory in a core dump", &error_abort);

    object_class_property_add_bool(oc, "mem-merge",
        machine_get_mem_merge, machine_set_mem_merge, &error_abort);
    object_class_property_set_description(oc, "mem-merge",
        "Enable/disable memory merge support", &error_abort);

    object_class_property_add_bool(oc, "usb",
        machine_get_usb, machine_set_usb, &error_abort);
    object_class_property_set_description(oc, "usb",
        "Set on/off to enable/disable usb", &error_abort);

    object_class_property_add_bool(oc, "graphics",
        machine_get_graphics, machine_set_graphics, &error_abort);
    object_class_property_set_description(oc, "graphics",
        "Set on/off to enable/disable graphics emulation", &error_abort);

    object_class_property_add_str(oc, "firmware",
        machine_get_firmware, machine_set_firmware,
        &error_abort);
    object_class_property_set_description(oc, "firmware",
        "Firmware image", &error_abort);

    object_class_property_add_bool(oc, "suppress-vmdesc",
        machine_get_suppress_vmdesc, machine_set_suppress_vmdesc,
        &error_abort);
    object_class_property_set_description(oc, "suppress-vmdesc",
        "Set on to disable self-describing migration", &error_abort);

    object_class_property_add_bool(oc, "enforce-config-section",
        machine_get_enforce_config_section, machine_set_enforce_config_section,
        &error_abort);
    object_class_property_set_description(oc, "enforce-config-section",
        "Set on to enforce configuration section migration", &error_abort);

    object_class_property_add_str(oc, "memory-encryption",
        machine_get_memory_encryption, machine_set_memory_encryption,
        &error_abort);
    object_class_property_set_description(oc, "memory-encryption",
        "Set memory encryption object to use", &error_abort);
}

static void machine_class_base_init(ObjectClass *oc, void *data)
{
    if (!object_class_is_abstract(oc)) {
        MachineClass *mc = MACHINE_CLASS(oc);
        const char *cname = object_class_get_name(oc);
        assert(g_str_has_suffix(cname, TYPE_MACHINE_SUFFIX));
        mc->name = g_strndup(cname,
                            strlen(cname) - strlen(TYPE_MACHINE_SUFFIX));
        mc->compat_props = g_ptr_array_new();
    }
}

static void machine_initfn(Object *obj)
{
    MachineState *ms = MACHINE(obj);
    MachineClass *mc = MACHINE_GET_CLASS(obj);

    ms->dump_guest_core = true;
    ms->mem_merge = true;
    ms->enable_graphics = true;

    if (mc->nvdimm_supported) {
        Object *obj = OBJECT(ms);

        ms->nvdimms_state = g_new0(NVDIMMState, 1);
        object_property_add_bool(obj, "nvdimm",
                                 machine_get_nvdimm, machine_set_nvdimm,
                                 &error_abort);
        object_property_set_description(obj, "nvdimm",
                                        "Set on/off to enable/disable "
                                        "NVDIMM instantiation", NULL);

        object_property_add_str(obj, "nvdimm-persistence",
                                machine_get_nvdimm_persistence,
                                machine_set_nvdimm_persistence,
                                &error_abort);
        object_property_set_description(obj, "nvdimm-persistence",
                                        "Set NVDIMM persistence"
                                        "Valid values are cpu, mem-ctrl",
                                        NULL);
    }

    if (mc->cpu_index_to_instance_props && mc->get_default_cpu_node_id) {
        ms->numa_state = g_new0(NumaState, 1);
        object_property_add_bool(obj, "hmat",
                                 machine_get_hmat, machine_set_hmat,
                                 &error_abort);
        object_property_set_description(obj, "hmat",
                                        "Set on/off to enable/disable "
                                        "ACPI Heterogeneous Memory Attribute "
                                        "Table (HMAT)", NULL);
    }

    object_property_add_str(obj, "memory-backend",
                            machine_get_memdev, machine_set_memdev,
                            &error_abort);
    object_property_set_description(obj, "memory-backend",
                                    "Set RAM backend"
                                    "Valid value is ID of hostmem based backend",
                                     &error_abort);

    /* Register notifier when init is done for sysbus sanity checks */
    ms->sysbus_notifier.notify = machine_init_notify;
    qemu_add_machine_init_done_notifier(&ms->sysbus_notifier);
}

static void machine_finalize(Object *obj)
{
    MachineState *ms = MACHINE(obj);

    g_free(ms->kernel_filename);
    g_free(ms->initrd_filename);
    g_free(ms->kernel_cmdline);
    g_free(ms->dtb);
    g_free(ms->dumpdtb);
    g_free(ms->dt_compatible);
    g_free(ms->firmware);
    g_free(ms->device_memory);
    g_free(ms->nvdimms_state);
    g_free(ms->numa_state);
}

bool machine_usb(MachineState *machine)
{
    return machine->usb;
}

int machine_phandle_start(MachineState *machine)
{
    return machine->phandle_start;
}

bool machine_dump_guest_core(MachineState *machine)
{
    return machine->dump_guest_core;
}

bool machine_mem_merge(MachineState *machine)
{
    return machine->mem_merge;
}

static char *cpu_slot_to_string(const CPUArchId *cpu)
{
    GString *s = g_string_new(NULL);
    if (cpu->props.has_socket_id) {
        g_string_append_printf(s, "socket-id: %"PRId64, cpu->props.socket_id);
    }
    if (cpu->props.has_die_id) {
        g_string_append_printf(s, "die-id: %"PRId64, cpu->props.die_id);
    }
    if (cpu->props.has_core_id) {
        if (s->len) {
            g_string_append_printf(s, ", ");
        }
        g_string_append_printf(s, "core-id: %"PRId64, cpu->props.core_id);
    }
    if (cpu->props.has_thread_id) {
        if (s->len) {
            g_string_append_printf(s, ", ");
        }
        g_string_append_printf(s, "thread-id: %"PRId64, cpu->props.thread_id);
    }
    return g_string_free(s, false);
}

static void numa_validate_initiator(NumaState *numa_state)
{
    int i;
    NodeInfo *numa_info = numa_state->nodes;

    for (i = 0; i < numa_state->num_nodes; i++) {
        if (numa_info[i].initiator == MAX_NODES) {
            error_report("The initiator of NUMA node %d is missing, use "
                         "'-numa node,initiator' option to declare it", i);
            exit(1);
        }

        if (!numa_info[numa_info[i].initiator].present) {
            error_report("NUMA node %" PRIu16 " is missing, use "
                         "'-numa node' option to declare it first",
                         numa_info[i].initiator);
            exit(1);
        }

        if (!numa_info[numa_info[i].initiator].has_cpu) {
            error_report("The initiator of NUMA node %d is invalid", i);
            exit(1);
        }
    }
}

static void machine_numa_finish_cpu_init(MachineState *machine)
{
    int i;
    bool default_mapping;
    GString *s = g_string_new(NULL);
    MachineClass *mc = MACHINE_GET_CLASS(machine);
    const CPUArchIdList *possible_cpus = mc->possible_cpu_arch_ids(machine);

    assert(machine->numa_state->num_nodes);
    for (i = 0; i < possible_cpus->len; i++) {
        if (possible_cpus->cpus[i].props.has_node_id) {
            break;
        }
    }
    default_mapping = (i == possible_cpus->len);

    for (i = 0; i < possible_cpus->len; i++) {
        const CPUArchId *cpu_slot = &possible_cpus->cpus[i];

        if (!cpu_slot->props.has_node_id) {
            /* fetch default mapping from board and enable it */
            CpuInstanceProperties props = cpu_slot->props;

            props.node_id = mc->get_default_cpu_node_id(machine, i);
            if (!default_mapping) {
                /* record slots with not set mapping,
                 * TODO: make it hard error in future */
                char *cpu_str = cpu_slot_to_string(cpu_slot);
                g_string_append_printf(s, "%sCPU %d [%s]",
                                       s->len ? ", " : "", i, cpu_str);
                g_free(cpu_str);

                /* non mapped cpus used to fallback to node 0 */
                props.node_id = 0;
            }

            props.has_node_id = true;
            machine_set_cpu_numa_node(machine, &props, &error_fatal);
        }
    }

    if (machine->numa_state->hmat_enabled) {
        numa_validate_initiator(machine->numa_state);
    }

    if (s->len && !qtest_enabled()) {
        warn_report("CPU(s) not present in any NUMA nodes: %s",
                    s->str);
        warn_report("All CPU(s) up to maxcpus should be described "
                    "in NUMA config, ability to start up with partial NUMA "
                    "mappings is obsoleted and will be removed in future");
    }
    g_string_free(s, true);
}

MemoryRegion *machine_consume_memdev(MachineState *machine,
                                     HostMemoryBackend *backend)
{
    MemoryRegion *ret = host_memory_backend_get_memory(backend);

    if (memory_region_is_mapped(ret)) {
        char *path = object_get_canonical_path_component(OBJECT(backend));
        error_report("memory backend %s can't be used multiple times.", path);
        g_free(path);
        exit(EXIT_FAILURE);
    }
    host_memory_backend_set_mapped(backend, true);
    vmstate_register_ram_global(ret);
    return ret;
}

void machine_run_board_init(MachineState *machine)
{
    MachineClass *machine_class = MACHINE_GET_CLASS(machine);

<<<<<<< HEAD
    //如果board支持numa,则配置numa
=======
    if (machine->ram_memdev_id) {
        Object *o;
        o = object_resolve_path_type(machine->ram_memdev_id,
                                     TYPE_MEMORY_BACKEND, NULL);
        machine->ram = machine_consume_memdev(machine, MEMORY_BACKEND(o));
    }

>>>>>>> 035b448b
    if (machine->numa_state) {
        numa_complete_configuration(machine);
        if (machine->numa_state->num_nodes) {
            machine_numa_finish_cpu_init(machine);
        }
    }

    /* If the machine supports the valid_cpu_types check and the user
     * specified a CPU with -cpu check here that the user CPU is supported.
     */
    if (machine_class->valid_cpu_types && machine->cpu_type) {
        ObjectClass *class = object_class_by_name(machine->cpu_type);
        int i;

        //检查指定的cpu是否被当前machine支持
        for (i = 0; machine_class->valid_cpu_types[i]; i++) {
            if (object_class_dynamic_cast(class,
                                          machine_class->valid_cpu_types[i])) {
                /* The user specificed CPU is in the valid field, we are
                 * good to go.
                 */
                break;
            }
        }

        //指定的cpu不是borad的有效类型，退出
        if (!machine_class->valid_cpu_types[i]) {
            /* The user specified CPU is not valid */
            error_report("Invalid CPU type: %s", machine->cpu_type);
            error_printf("The valid types are: %s",
                         machine_class->valid_cpu_types[0]);
            for (i = 1; machine_class->valid_cpu_types[i]; i++) {
                error_printf(", %s", machine_class->valid_cpu_types[i]);
            }
            error_printf("\n");

            exit(1);
        }
    }

    //执行board初始化
    machine_class->init(machine);
}

//定义“machine"类型，它是所有machine类型的子类
static const TypeInfo machine_info = {
    .name = TYPE_MACHINE,
    .parent = TYPE_OBJECT,
    .abstract = true,
    .class_size = sizeof(MachineClass),
    .class_init    = machine_class_init,
    .class_base_init = machine_class_base_init,
    .instance_size = sizeof(MachineState),
    .instance_init = machine_initfn,
    .instance_finalize = machine_finalize,
};

static void machine_register_types(void)
{
    type_register_static(&machine_info);
}

type_init(machine_register_types)<|MERGE_RESOLUTION|>--- conflicted
+++ resolved
@@ -1095,9 +1095,6 @@
 {
     MachineClass *machine_class = MACHINE_GET_CLASS(machine);
 
-<<<<<<< HEAD
-    //如果board支持numa,则配置numa
-=======
     if (machine->ram_memdev_id) {
         Object *o;
         o = object_resolve_path_type(machine->ram_memdev_id,
@@ -1105,7 +1102,7 @@
         machine->ram = machine_consume_memdev(machine, MEMORY_BACKEND(o));
     }
 
->>>>>>> 035b448b
+    //如果board支持numa,则配置numa
     if (machine->numa_state) {
         numa_complete_configuration(machine);
         if (machine->numa_state->num_nodes) {
