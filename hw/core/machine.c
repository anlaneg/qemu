--- conflicted
+++ resolved
@@ -1487,9 +1487,6 @@
                     cc->deprecation_note);
     }
 
-<<<<<<< HEAD
-    //执行board初始化
-=======
     if (machine->cgs) {
         /*
          * With confidential guests, the host can't see the real
@@ -1511,7 +1508,7 @@
     }
 
     accel_init_interfaces(ACCEL_GET_CLASS(machine->accelerator));
->>>>>>> 6c9ae1ce
+    //执行board初始化
     machine_class->init(machine);
     phase_advance(PHASE_MACHINE_INITIALIZED);
 }
