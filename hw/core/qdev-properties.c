#include "qemu/osdep.h"
#include "hw/qdev-properties.h"
#include "qapi/error.h"
#include "qapi/qapi-types-misc.h"
#include "qapi/qmp/qerror.h"
#include "qemu/ctype.h"
#include "qemu/error-report.h"
#include "qapi/visitor.h"
#include "qemu/units.h"
#include "qemu/cutils.h"
#include "qdev-prop-internal.h"

void qdev_prop_set_after_realize(DeviceState *dev, const char *name,
                                  Error **errp)
{
    if (dev->id) {
        error_setg(errp, "Attempt to set property '%s' on device '%s' "
                   "(type '%s') after it was realized", name, dev->id,
                   object_get_typename(OBJECT(dev)));
    } else {
        error_setg(errp, "Attempt to set property '%s' on anonymous device "
                   "(type '%s') after it was realized", name,
                   object_get_typename(OBJECT(dev)));
    }
}

/* returns: true if property is allowed to be set, false otherwise */
static bool qdev_prop_allow_set(Object *obj, const char *name,
                                Error **errp)
{
    DeviceState *dev = DEVICE(obj);

    if (dev->realized) {
        qdev_prop_set_after_realize(dev, name, errp);
        return false;
    }
    return true;
}

void qdev_prop_allow_set_link_before_realize(const Object *obj,
                                             const char *name,
                                             Object *val, Error **errp)
{
    DeviceState *dev = DEVICE(obj);

    if (dev->realized) {
        error_setg(errp, "Attempt to set link property '%s' on device '%s' "
                   "(type '%s') after it was realized",
                   name, dev->id, object_get_typename(obj));
    }
}

<<<<<<< HEAD
//获取qdev属性值对应的指针
void *qdev_get_prop_ptr(DeviceState *dev, Property *prop)
=======
void *object_field_prop_ptr(Object *obj, Property *prop)
>>>>>>> fef80ea0
{
    void *ptr = obj;
    ptr += prop->offset;
    return ptr;
}

static void field_prop_get(Object *obj, Visitor *v, const char *name,
                           void *opaque, Error **errp)
{
    Property *prop = opaque;
    return prop->info->get(obj, v, name, opaque, errp);
}

/**
 * field_prop_getter: Return getter function to be used for property
 *
 * Return value can be NULL if @info has no getter function.
 */
static ObjectPropertyAccessor *field_prop_getter(const PropertyInfo *info)
{
    return info->get ? field_prop_get : NULL;
}

static void field_prop_set(Object *obj, Visitor *v, const char *name,
                           void *opaque, Error **errp)
{
    Property *prop = opaque;

    if (!qdev_prop_allow_set(obj, name, errp)) {
        return;
    }

    return prop->info->set(obj, v, name, opaque, errp);
}

/**
 * field_prop_setter: Return setter function to be used for property
 *
 * Return value can be NULL if @info has not setter function.
 */
static ObjectPropertyAccessor *field_prop_setter(const PropertyInfo *info)
{
    return info->set ? field_prop_set : NULL;
}

void qdev_propinfo_get_enum(Object *obj, Visitor *v, const char *name,
                            void *opaque, Error **errp)
{
    Property *prop = opaque;
    int *ptr = object_field_prop_ptr(obj, prop);

    visit_type_enum(v, name, ptr, prop->info->enum_table, errp);
}

void qdev_propinfo_set_enum(Object *obj, Visitor *v, const char *name,
                            void *opaque, Error **errp)
{
    Property *prop = opaque;
    int *ptr = object_field_prop_ptr(obj, prop);

    visit_type_enum(v, name, ptr, prop->info->enum_table, errp);
}

void qdev_propinfo_set_default_value_enum(ObjectProperty *op,
                                          const Property *prop)
{
    object_property_set_default_str(op,
        qapi_enum_lookup(prop->info->enum_table, prop->defval.i));
}

const PropertyInfo qdev_prop_enum = {
    .name  = "enum",
    .get   = qdev_propinfo_get_enum,
    .set   = qdev_propinfo_set_enum,
    .set_default_value = qdev_propinfo_set_default_value_enum,
};

/* Bit */

static uint32_t qdev_get_prop_mask(Property *prop)
{
    assert(prop->info == &qdev_prop_bit);
    return 0x1 << prop->bitnr;
}

static void bit_prop_set(Object *obj, Property *props, bool val)
{
    uint32_t *p = object_field_prop_ptr(obj, props);
    uint32_t mask = qdev_get_prop_mask(props);
    if (val) {
        *p |= mask;
    } else {
        *p &= ~mask;
    }
}

static void prop_get_bit(Object *obj, Visitor *v, const char *name,
                         void *opaque, Error **errp)
{
    Property *prop = opaque;
    uint32_t *p = object_field_prop_ptr(obj, prop);
    bool value = (*p & qdev_get_prop_mask(prop)) != 0;

    visit_type_bool(v, name, &value, errp);
}

static void prop_set_bit(Object *obj, Visitor *v, const char *name,
                         void *opaque, Error **errp)
{
    Property *prop = opaque;
    bool value;

    if (!visit_type_bool(v, name, &value, errp)) {
        return;
    }
    bit_prop_set(obj, prop, value);
}

static void set_default_value_bool(ObjectProperty *op, const Property *prop)
{
    object_property_set_default_bool(op, prop->defval.u);
}

const PropertyInfo qdev_prop_bit = {
    .name  = "bool",
    .description = "on/off",
    .get   = prop_get_bit,
    .set   = prop_set_bit,
    .set_default_value = set_default_value_bool,
};

/* Bit64 */

static uint64_t qdev_get_prop_mask64(Property *prop)
{
    assert(prop->info == &qdev_prop_bit64);
    return 0x1ull << prop->bitnr;
}

static void bit64_prop_set(Object *obj, Property *props, bool val)
{
    uint64_t *p = object_field_prop_ptr(obj, props);
    uint64_t mask = qdev_get_prop_mask64(props);
    if (val) {
        *p |= mask;
    } else {
        *p &= ~mask;
    }
}

static void prop_get_bit64(Object *obj, Visitor *v, const char *name,
                           void *opaque, Error **errp)
{
    Property *prop = opaque;
    uint64_t *p = object_field_prop_ptr(obj, prop);
    bool value = (*p & qdev_get_prop_mask64(prop)) != 0;

    visit_type_bool(v, name, &value, errp);
}

static void prop_set_bit64(Object *obj, Visitor *v, const char *name,
                           void *opaque, Error **errp)
{
    Property *prop = opaque;
    bool value;

    if (!visit_type_bool(v, name, &value, errp)) {
        return;
    }
    bit64_prop_set(obj, prop, value);
}

const PropertyInfo qdev_prop_bit64 = {
    .name  = "bool",
    .description = "on/off",
    .get   = prop_get_bit64,
    .set   = prop_set_bit64,
    .set_default_value = set_default_value_bool,
};

/* --- bool --- */

static void get_bool(Object *obj, Visitor *v, const char *name, void *opaque,
                     Error **errp)
{
    Property *prop = opaque;
    bool *ptr = object_field_prop_ptr(obj, prop);

    visit_type_bool(v, name, ptr, errp);
}

static void set_bool(Object *obj, Visitor *v, const char *name, void *opaque,
                     Error **errp)
{
    Property *prop = opaque;
    bool *ptr = object_field_prop_ptr(obj, prop);

    visit_type_bool(v, name, ptr, errp);
}

const PropertyInfo qdev_prop_bool = {
    .name  = "bool",
    .get   = get_bool,
    .set   = set_bool,
    .set_default_value = set_default_value_bool,
};

/* --- 8bit integer --- */

static void get_uint8(Object *obj, Visitor *v, const char *name, void *opaque,
                      Error **errp)
{
    Property *prop = opaque;
    uint8_t *ptr = object_field_prop_ptr(obj, prop);

    visit_type_uint8(v, name, ptr, errp);
}

static void set_uint8(Object *obj, Visitor *v, const char *name, void *opaque,
                      Error **errp)
{
    Property *prop = opaque;
    uint8_t *ptr = object_field_prop_ptr(obj, prop);

    visit_type_uint8(v, name, ptr, errp);
}

void qdev_propinfo_set_default_value_int(ObjectProperty *op,
                                         const Property *prop)
{
    object_property_set_default_int(op, prop->defval.i);
}

void qdev_propinfo_set_default_value_uint(ObjectProperty *op,
                                          const Property *prop)
{
    object_property_set_default_uint(op, prop->defval.u);
}

const PropertyInfo qdev_prop_uint8 = {
    .name  = "uint8",
    .get   = get_uint8,
    .set   = set_uint8,
    .set_default_value = qdev_propinfo_set_default_value_uint,
};

/* --- 16bit integer --- */

static void get_uint16(Object *obj, Visitor *v, const char *name,
                       void *opaque, Error **errp)
{
    Property *prop = opaque;
<<<<<<< HEAD
    //先取得此属性的指针
    uint16_t *ptr = qdev_get_prop_ptr(dev, prop);
=======
    uint16_t *ptr = object_field_prop_ptr(obj, prop);
>>>>>>> fef80ea0

    //再通过v获取字段name的值，将其填充到ptr中
    visit_type_uint16(v, name, ptr, errp);
}

static void set_uint16(Object *obj, Visitor *v, const char *name,
                       void *opaque, Error **errp)
{
    Property *prop = opaque;
    uint16_t *ptr = object_field_prop_ptr(obj, prop);

    visit_type_uint16(v, name, ptr, errp);
}

//qdev uint16类型的属性
const PropertyInfo qdev_prop_uint16 = {
<<<<<<< HEAD
    .name  = "uint16",/*属性名称*/
    .get   = qdev_propinfo_get_uint16,
=======
    .name  = "uint16",
    .get   = get_uint16,
>>>>>>> fef80ea0
    .set   = set_uint16,
    .set_default_value = qdev_propinfo_set_default_value_uint,
};

/* --- 32bit integer --- */

static void get_uint32(Object *obj, Visitor *v, const char *name,
                       void *opaque, Error **errp)
{
    Property *prop = opaque;
    uint32_t *ptr = object_field_prop_ptr(obj, prop);

    visit_type_uint32(v, name, ptr, errp);
}

static void set_uint32(Object *obj, Visitor *v, const char *name,
                       void *opaque, Error **errp)
{
    Property *prop = opaque;
    uint32_t *ptr = object_field_prop_ptr(obj, prop);

    visit_type_uint32(v, name, ptr, errp);
}

void qdev_propinfo_get_int32(Object *obj, Visitor *v, const char *name,
                             void *opaque, Error **errp)
{
    Property *prop = opaque;
    int32_t *ptr = object_field_prop_ptr(obj, prop);

    visit_type_int32(v, name, ptr, errp);
}

static void set_int32(Object *obj, Visitor *v, const char *name, void *opaque,
                      Error **errp)
{
    Property *prop = opaque;
    int32_t *ptr = object_field_prop_ptr(obj, prop);

    visit_type_int32(v, name, ptr, errp);
}

const PropertyInfo qdev_prop_uint32 = {
    .name  = "uint32",
    .get   = get_uint32,
    .set   = set_uint32,
    .set_default_value = qdev_propinfo_set_default_value_uint,
};

const PropertyInfo qdev_prop_int32 = {
    .name  = "int32",
    .get   = qdev_propinfo_get_int32,
    .set   = set_int32,
    .set_default_value = qdev_propinfo_set_default_value_int,
};

/* --- 64bit integer --- */

static void get_uint64(Object *obj, Visitor *v, const char *name,
                       void *opaque, Error **errp)
{
    Property *prop = opaque;
    uint64_t *ptr = object_field_prop_ptr(obj, prop);

    visit_type_uint64(v, name, ptr, errp);
}

static void set_uint64(Object *obj, Visitor *v, const char *name,
                       void *opaque, Error **errp)
{
    Property *prop = opaque;
    uint64_t *ptr = object_field_prop_ptr(obj, prop);

    visit_type_uint64(v, name, ptr, errp);
}

static void get_int64(Object *obj, Visitor *v, const char *name,
                      void *opaque, Error **errp)
{
    Property *prop = opaque;
    int64_t *ptr = object_field_prop_ptr(obj, prop);

    visit_type_int64(v, name, ptr, errp);
}

static void set_int64(Object *obj, Visitor *v, const char *name,
                      void *opaque, Error **errp)
{
    Property *prop = opaque;
    int64_t *ptr = object_field_prop_ptr(obj, prop);

    visit_type_int64(v, name, ptr, errp);
}

const PropertyInfo qdev_prop_uint64 = {
    .name  = "uint64",
    .get   = get_uint64,
    .set   = set_uint64,
    .set_default_value = qdev_propinfo_set_default_value_uint,
};

const PropertyInfo qdev_prop_int64 = {
    .name  = "int64",
    .get   = get_int64,
    .set   = set_int64,
    .set_default_value = qdev_propinfo_set_default_value_int,
};

/* --- string --- */

static void release_string(Object *obj, const char *name, void *opaque)
{
    Property *prop = opaque;
    g_free(*(char **)object_field_prop_ptr(obj, prop));
}

static void get_string(Object *obj, Visitor *v, const char *name,
                       void *opaque, Error **errp)
{
    Property *prop = opaque;
    char **ptr = object_field_prop_ptr(obj, prop);

    if (!*ptr) {
        char *str = (char *)"";
        visit_type_str(v, name, &str, errp);
    } else {
        visit_type_str(v, name, ptr, errp);
    }
}

static void set_string(Object *obj, Visitor *v, const char *name,
                       void *opaque, Error **errp)
{
    Property *prop = opaque;
    char **ptr = object_field_prop_ptr(obj, prop);
    char *str;

    if (!visit_type_str(v, name, &str, errp)) {
        return;
    }
    g_free(*ptr);
    *ptr = str;
}

const PropertyInfo qdev_prop_string = {
    .name  = "str",
    .release = release_string,
    .get   = get_string,
    .set   = set_string,
};

/* --- on/off/auto --- */

const PropertyInfo qdev_prop_on_off_auto = {
    .name = "OnOffAuto",
    .description = "on/off/auto",
    .enum_table = &OnOffAuto_lookup,
    .get = qdev_propinfo_get_enum,
    .set = qdev_propinfo_set_enum,
    .set_default_value = qdev_propinfo_set_default_value_enum,
};

/* --- 32bit unsigned int 'size' type --- */

void qdev_propinfo_get_size32(Object *obj, Visitor *v, const char *name,
                              void *opaque, Error **errp)
{
    Property *prop = opaque;
    uint32_t *ptr = object_field_prop_ptr(obj, prop);
    uint64_t value = *ptr;

    visit_type_size(v, name, &value, errp);
}

static void set_size32(Object *obj, Visitor *v, const char *name, void *opaque,
                       Error **errp)
{
    Property *prop = opaque;
    uint32_t *ptr = object_field_prop_ptr(obj, prop);
    uint64_t value;

    if (!visit_type_size(v, name, &value, errp)) {
        return;
    }

    if (value > UINT32_MAX) {
        error_setg(errp,
                   "Property %s.%s doesn't take value %" PRIu64
                   " (maximum: %u)",
                   object_get_typename(obj), name, value, UINT32_MAX);
        return;
    }

    *ptr = value;
}

const PropertyInfo qdev_prop_size32 = {
    .name  = "size",
    .get = qdev_propinfo_get_size32,
    .set = set_size32,
    .set_default_value = qdev_propinfo_set_default_value_uint,
};

/* --- support for array properties --- */

/* Used as an opaque for the object properties we add for each
 * array element. Note that the struct Property must be first
 * in the struct so that a pointer to this works as the opaque
 * for the underlying element's property hooks as well as for
 * our own release callback.
 */
typedef struct {
    struct Property prop;
    char *propname;
    ObjectPropertyRelease *release;
} ArrayElementProperty;

/* object property release callback for array element properties:
 * we call the underlying element's property release hook, and
 * then free the memory we allocated when we added the property.
 */
static void array_element_release(Object *obj, const char *name, void *opaque)
{
    ArrayElementProperty *p = opaque;
    if (p->release) {
        p->release(obj, name, opaque);
    }
    g_free(p->propname);
    g_free(p);
}

static void set_prop_arraylen(Object *obj, Visitor *v, const char *name,
                              void *opaque, Error **errp)
{
    /* Setter for the property which defines the length of a
     * variable-sized property array. As well as actually setting the
     * array-length field in the device struct, we have to create the
     * array itself and dynamically add the corresponding properties.
     */
    Property *prop = opaque;
    uint32_t *alenptr = object_field_prop_ptr(obj, prop);
    void **arrayptr = (void *)obj + prop->arrayoffset;
    void *eltptr;
    const char *arrayname;
    int i;

    if (*alenptr) {
        error_setg(errp, "array size property %s may not be set more than once",
                   name);
        return;
    }
    if (!visit_type_uint32(v, name, alenptr, errp)) {
        return;
    }
    if (!*alenptr) {
        return;
    }

    /* DEFINE_PROP_ARRAY guarantees that name should start with this prefix;
     * strip it off so we can get the name of the array itself.
     */
    assert(strncmp(name, PROP_ARRAY_LEN_PREFIX,
                   strlen(PROP_ARRAY_LEN_PREFIX)) == 0);
    arrayname = name + strlen(PROP_ARRAY_LEN_PREFIX);

    /* Note that it is the responsibility of the individual device's deinit
     * to free the array proper.
     */
    *arrayptr = eltptr = g_malloc0(*alenptr * prop->arrayfieldsize);
    for (i = 0; i < *alenptr; i++, eltptr += prop->arrayfieldsize) {
        char *propname = g_strdup_printf("%s[%d]", arrayname, i);
        ArrayElementProperty *arrayprop = g_new0(ArrayElementProperty, 1);
        arrayprop->release = prop->arrayinfo->release;
        arrayprop->propname = propname;
        arrayprop->prop.info = prop->arrayinfo;
        arrayprop->prop.name = propname;
        /* This ugly piece of pointer arithmetic sets up the offset so
         * that when the underlying get/set hooks call qdev_get_prop_ptr
         * they get the right answer despite the array element not actually
         * being inside the device struct.
         */
        arrayprop->prop.offset = eltptr - (void *)obj;
        assert(object_field_prop_ptr(obj, &arrayprop->prop) == eltptr);
        object_property_add(obj, propname,
                            arrayprop->prop.info->name,
                            field_prop_getter(arrayprop->prop.info),
                            field_prop_setter(arrayprop->prop.info),
                            array_element_release,
                            arrayprop);
    }
}

const PropertyInfo qdev_prop_arraylen = {
    .name = "uint32",
    .get = get_uint32,
    .set = set_prop_arraylen,
    .set_default_value = qdev_propinfo_set_default_value_uint,
};

/* --- public helpers --- */

static Property *qdev_prop_walk(Property *props, const char *name)
{
    if (!props) {
        return NULL;
    }
    while (props->name) {
        if (strcmp(props->name, name) == 0) {
            return props;
        }
        props++;
    }
    return NULL;
}

static Property *qdev_prop_find(DeviceState *dev, const char *name)
{
    ObjectClass *class;
    Property *prop;

    /* device properties */
    class = object_get_class(OBJECT(dev));
    do {
        prop = qdev_prop_walk(DEVICE_CLASS(class)->props_, name);
        if (prop) {
            return prop;
        }
        class = object_class_get_parent(class);
    } while (class != object_class_by_name(TYPE_DEVICE));

    return NULL;
}

void error_set_from_qdev_prop_error(Error **errp, int ret, Object *obj,
                                    const char *name, const char *value)
{
    switch (ret) {
    case -EEXIST:
        error_setg(errp, "Property '%s.%s' can't take value '%s', it's in use",
                  object_get_typename(obj), name, value);
        break;
    default:
    case -EINVAL:
        error_setg(errp, QERR_PROPERTY_VALUE_BAD,
                   object_get_typename(obj), name, value);
        break;
    case -ENOENT:
        error_setg(errp, "Property '%s.%s' can't find value '%s'",
                  object_get_typename(obj), name, value);
        break;
    case 0:
        break;
    }
}

void qdev_prop_set_bit(DeviceState *dev, const char *name, bool value)
{
    object_property_set_bool(OBJECT(dev), name, value, &error_abort);
}

void qdev_prop_set_uint8(DeviceState *dev, const char *name, uint8_t value)
{
    object_property_set_int(OBJECT(dev), name, value, &error_abort);
}

void qdev_prop_set_uint16(DeviceState *dev, const char *name, uint16_t value)
{
    object_property_set_int(OBJECT(dev), name, value, &error_abort);
}

void qdev_prop_set_uint32(DeviceState *dev, const char *name, uint32_t value)
{
    object_property_set_int(OBJECT(dev), name, value, &error_abort);
}

void qdev_prop_set_int32(DeviceState *dev, const char *name, int32_t value)
{
    object_property_set_int(OBJECT(dev), name, value, &error_abort);
}

void qdev_prop_set_uint64(DeviceState *dev, const char *name, uint64_t value)
{
    object_property_set_int(OBJECT(dev), name, value, &error_abort);
}

void qdev_prop_set_string(DeviceState *dev, const char *name, const char *value)
{
    object_property_set_str(OBJECT(dev), name, value, &error_abort);
}

void qdev_prop_set_enum(DeviceState *dev, const char *name, int value)
{
    Property *prop;

    prop = qdev_prop_find(dev, name);
    object_property_set_str(OBJECT(dev), name,
                            qapi_enum_lookup(prop->info->enum_table, value),
                            &error_abort);
}

static GPtrArray *global_props(void)
{
    static GPtrArray *gp;

    if (!gp) {
        gp = g_ptr_array_new();
    }

    return gp;
}

void qdev_prop_register_global(GlobalProperty *prop)
{
    g_ptr_array_add(global_props(), prop);
}

const GlobalProperty *qdev_find_global_prop(Object *obj,
                                            const char *name)
{
    GPtrArray *props = global_props();
    const GlobalProperty *p;
    int i;

    for (i = 0; i < props->len; i++) {
        p = g_ptr_array_index(props, i);
        if (object_dynamic_cast(obj, p->driver)
            && !strcmp(p->property, name)) {
            return p;
        }
    }
    return NULL;
}

int qdev_prop_check_globals(void)
{
    int i, ret = 0;

    for (i = 0; i < global_props()->len; i++) {
        GlobalProperty *prop;
        ObjectClass *oc;
        DeviceClass *dc;

        prop = g_ptr_array_index(global_props(), i);
        if (prop->used) {
            continue;
        }
        oc = object_class_by_name(prop->driver);
        oc = object_class_dynamic_cast(oc, TYPE_DEVICE);
        if (!oc) {
            warn_report("global %s.%s has invalid class name",
                        prop->driver, prop->property);
            ret = 1;
            continue;
        }
        dc = DEVICE_CLASS(oc);
        if (!dc->hotpluggable && !prop->used) {
            warn_report("global %s.%s=%s not used",
                        prop->driver, prop->property, prop->value);
            ret = 1;
            continue;
        }
    }
    return ret;
}

void qdev_prop_set_globals(DeviceState *dev)
{
    object_apply_global_props(OBJECT(dev), global_props(),
                              dev->hotplugged ? NULL : &error_fatal);
}

/* --- 64bit unsigned int 'size' type --- */

static void get_size(Object *obj, Visitor *v, const char *name, void *opaque,
                     Error **errp)
{
    Property *prop = opaque;
    uint64_t *ptr = object_field_prop_ptr(obj, prop);

    visit_type_size(v, name, ptr, errp);
}

static void set_size(Object *obj, Visitor *v, const char *name, void *opaque,
                     Error **errp)
{
    Property *prop = opaque;
    uint64_t *ptr = object_field_prop_ptr(obj, prop);

    visit_type_size(v, name, ptr, errp);
}

const PropertyInfo qdev_prop_size = {
    .name  = "size",
    .get = get_size,
    .set = set_size,
    .set_default_value = qdev_propinfo_set_default_value_uint,
};

/* --- object link property --- */

static ObjectProperty *create_link_property(ObjectClass *oc, const char *name,
                                            Property *prop)
{
    return object_class_property_add_link(oc, name, prop->link_type,
                                          prop->offset,
                                          qdev_prop_allow_set_link_before_realize,
                                          OBJ_PROP_LINK_STRONG);
}

const PropertyInfo qdev_prop_link = {
    .name = "link",
    .create = create_link_property,
};

void qdev_property_add_static(DeviceState *dev, Property *prop)
{
    Object *obj = OBJECT(dev);
    ObjectProperty *op;

    assert(!prop->info->create);

    op = object_property_add(obj, prop->name, prop->info->name,
                             field_prop_getter(prop->info),
                             field_prop_setter(prop->info),
                             prop->info->release,
                             prop);

    object_property_set_description(obj, prop->name,
                                    prop->info->description);

    if (prop->set_default) {
        prop->info->set_default_value(op, prop);
        if (op->init) {
            op->init(obj, op);
        }
    }
}

static void qdev_class_add_property(DeviceClass *klass, const char *name,
                                    Property *prop)
{
    ObjectClass *oc = OBJECT_CLASS(klass);
    ObjectProperty *op;

    if (prop->info->create) {
        op = prop->info->create(oc, name, prop);
    } else {
        op = object_class_property_add(oc,
                                       name, prop->info->name,
                                       field_prop_getter(prop->info),
                                       field_prop_setter(prop->info),
                                       prop->info->release,
                                       prop);
    }
    if (prop->set_default) {
        prop->info->set_default_value(op, prop);
    }
    object_class_property_set_description(oc, name, prop->info->description);
}

/**
 * Legacy property handling
 */

static void qdev_get_legacy_property(Object *obj, Visitor *v,
                                     const char *name, void *opaque,
                                     Error **errp)
{
    Property *prop = opaque;

    char buffer[1024];
    char *ptr = buffer;

    prop->info->print(obj, prop, buffer, sizeof(buffer));
    visit_type_str(v, name, &ptr, errp);
}

/**
 * qdev_class_add_legacy_property:
 * @dev: Device to add the property to.
 * @prop: The qdev property definition.
 *
 * Add a legacy QOM property to @dev for qdev property @prop.
 *
 * Legacy properties are string versions of QOM properties.  The format of
 * the string depends on the property type.  Legacy properties are only
 * needed for "info qtree".
 *
 * Do not use this in new code!  QOM Properties added through this interface
 * will be given names in the "legacy" namespace.
 */
static void qdev_class_add_legacy_property(DeviceClass *dc, Property *prop)
{
    g_autofree char *name = NULL;

    /* Register pointer properties as legacy properties */
    if (!prop->info->print && prop->info->get) {
        return;
    }

    name = g_strdup_printf("legacy-%s", prop->name);
    object_class_property_add(OBJECT_CLASS(dc), name, "str",
        prop->info->print ? qdev_get_legacy_property : prop->info->get,
        NULL, NULL, prop);
}

void device_class_set_props(DeviceClass *dc, Property *props)
{
    Property *prop;

    dc->props_ = props;
    for (prop = props; prop && prop->name; prop++) {
        qdev_class_add_legacy_property(dc, prop);
        qdev_class_add_property(dc, prop->name, prop);
    }
}

void qdev_alias_all_properties(DeviceState *target, Object *source)
{
    ObjectClass *class;
    Property *prop;

    class = object_get_class(OBJECT(target));
    do {
        DeviceClass *dc = DEVICE_CLASS(class);

        for (prop = dc->props_; prop && prop->name; prop++) {
            object_property_add_alias(source, prop->name,
                                      OBJECT(target), prop->name);
        }
        class = object_class_get_parent(class);
    } while (class != object_class_by_name(TYPE_DEVICE));
}<|MERGE_RESOLUTION|>--- conflicted
+++ resolved
@@ -50,12 +50,8 @@
     }
 }
 
-<<<<<<< HEAD
 //获取qdev属性值对应的指针
-void *qdev_get_prop_ptr(DeviceState *dev, Property *prop)
-=======
 void *object_field_prop_ptr(Object *obj, Property *prop)
->>>>>>> fef80ea0
 {
     void *ptr = obj;
     ptr += prop->offset;
@@ -308,12 +304,8 @@
                        void *opaque, Error **errp)
 {
     Property *prop = opaque;
-<<<<<<< HEAD
     //先取得此属性的指针
-    uint16_t *ptr = qdev_get_prop_ptr(dev, prop);
-=======
     uint16_t *ptr = object_field_prop_ptr(obj, prop);
->>>>>>> fef80ea0
 
     //再通过v获取字段name的值，将其填充到ptr中
     visit_type_uint16(v, name, ptr, errp);
@@ -330,13 +322,8 @@
 
 //qdev uint16类型的属性
 const PropertyInfo qdev_prop_uint16 = {
-<<<<<<< HEAD
     .name  = "uint16",/*属性名称*/
-    .get   = qdev_propinfo_get_uint16,
-=======
-    .name  = "uint16",
     .get   = get_uint16,
->>>>>>> fef80ea0
     .set   = set_uint16,
     .set_default_value = qdev_propinfo_set_default_value_uint,
 };
