/*
 *  Dynamic device configuration and creation.
 *
 *  Copyright (c) 2009 CodeSourcery
 *
 * This library is free software; you can redistribute it and/or
 * modify it under the terms of the GNU Lesser General Public
 * License as published by the Free Software Foundation; either
 * version 2.1 of the License, or (at your option) any later version.
 *
 * This library is distributed in the hope that it will be useful,
 * but WITHOUT ANY WARRANTY; without even the implied warranty of
 * MERCHANTABILITY or FITNESS FOR A PARTICULAR PURPOSE.  See the GNU
 * Lesser General Public License for more details.
 *
 * You should have received a copy of the GNU Lesser General Public
 * License along with this library; if not, see <http://www.gnu.org/licenses/>.
 */

/* The theory here is that it should be possible to create a machine without
   knowledge of specific devices.  Historically board init routines have
   passed a bunch of arguments to each device, requiring the board know
   exactly which device it is dealing with.  This file provides an abstract
   API for device configuration and initialization.  Devices will generally
   inherit from a particular bus (e.g. PCI or I2C) rather than
   this API directly.  */

#include "qemu/osdep.h"
#include "qapi/error.h"
#include "qapi/qapi-events-qdev.h"
#include "qapi/qmp/qdict.h"
#include "qapi/visitor.h"
#include "qemu/error-report.h"
#include "qemu/option.h"
#include "hw/irq.h"
#include "hw/qdev-properties.h"
#include "hw/boards.h"
#include "hw/sysbus.h"
#include "hw/qdev-clock.h"
#include "migration/vmstate.h"
#include "trace.h"

static bool qdev_hot_added = false;
bool qdev_hot_removed = false;

const VMStateDescription *qdev_get_vmsd(DeviceState *dev)
{
    DeviceClass *dc = DEVICE_GET_CLASS(dev);
    return dc->vmsd;
}

static void bus_free_bus_child(BusChild *kid)
{
    object_unref(OBJECT(kid->child));
    g_free(kid);
}

static void bus_remove_child(BusState *bus, DeviceState *child)
{
    BusChild *kid;

    QTAILQ_FOREACH(kid, &bus->children, sibling) {
        if (kid->child == child) {
            char name[32];

            snprintf(name, sizeof(name), "child[%d]", kid->index);
            QTAILQ_REMOVE_RCU(&bus->children, kid, sibling);

            bus->num_children--;

            /* This gives back ownership of kid->child back to us.  */
            object_property_del(OBJECT(bus), name);

            /* free the bus kid, when it is safe to do so*/
            call_rcu(kid, bus_free_bus_child, rcu);
            break;
        }
    }
}

static void bus_add_child(BusState *bus, DeviceState *child)
{
    char name[32];
    BusChild *kid = g_malloc0(sizeof(*kid));

    bus->num_children++;
    kid->index = bus->max_index++;
    kid->child = child;
    object_ref(OBJECT(kid->child));

    QTAILQ_INSERT_HEAD_RCU(&bus->children, kid, sibling);

    /* This transfers ownership of kid->child to the property.  */
    snprintf(name, sizeof(name), "child[%d]", kid->index);
    object_property_add_link(OBJECT(bus), name,
                             object_get_typename(OBJECT(child)),
                             (Object **)&kid->child,
                             NULL, /* read-only property */
                             0);
}

static bool bus_check_address(BusState *bus, DeviceState *child, Error **errp)
{
    BusClass *bc = BUS_GET_CLASS(bus);
    return !bc->check_address || bc->check_address(bus, child, errp);
}

/*设备从属的bus*/
bool qdev_set_parent_bus(DeviceState *dev, BusState *bus, Error **errp)
{
    BusState *old_parent_bus = dev->parent_bus;
    DeviceClass *dc = DEVICE_GET_CLASS(dev);

    assert(dc->bus_type && object_dynamic_cast(OBJECT(bus), dc->bus_type));

    if (!bus_check_address(bus, dev, errp)) {
        return false;
    }

    if (old_parent_bus) {
        //有旧的parent_bus
        trace_qdev_update_parent_bus(dev, object_get_typename(OBJECT(dev)),
            old_parent_bus, object_get_typename(OBJECT(old_parent_bus)),
            OBJECT(bus), object_get_typename(OBJECT(bus)));
        /*
         * Keep a reference to the device while it's not plugged into
         * any bus, to avoid it potentially evaporating when it is
         * dereffed in bus_remove_child().
         * Also keep the ref of the parent bus until the end, so that
         * we can safely call resettable_change_parent() below.
         */
        object_ref(OBJECT(dev));
        bus_remove_child(dev->parent_bus, dev);
    }
    //更新设备的parent_bus
    dev->parent_bus = bus;
    object_ref(OBJECT(bus));
    bus_add_child(bus, dev);
    if (dev->realized) {
        resettable_change_parent(OBJECT(dev), OBJECT(bus),
                                 OBJECT(old_parent_bus));
    }
    if (old_parent_bus) {
        object_unref(OBJECT(old_parent_bus));
        object_unref(OBJECT(dev));
    }
    return true;
}

DeviceState *qdev_new(const char *name)
{
    return DEVICE(object_new(name));
}

DeviceState *qdev_try_new(const char *name)
{
    ObjectClass *oc = module_object_class_by_name(name);
    if (!oc) {
        return NULL;
    }
    return DEVICE(object_new_with_class(oc));
}

static QTAILQ_HEAD(, DeviceListener) device_listeners
    = QTAILQ_HEAD_INITIALIZER(device_listeners);

enum ListenerDirection { Forward, Reverse };

#define DEVICE_LISTENER_CALL(_callback, _direction, _args...)     \
    do {                                                          \
        DeviceListener *_listener;                                \
                                                                  \
        switch (_direction) {                                     \
        case Forward:                                             \
            QTAILQ_FOREACH(_listener, &device_listeners, link) {  \
                if (_listener->_callback) {                       \
                    _listener->_callback(_listener, ##_args);     \
                }                                                 \
            }                                                     \
            break;                                                \
        case Reverse:                                             \
            QTAILQ_FOREACH_REVERSE(_listener, &device_listeners,  \
                                   link) {                        \
                if (_listener->_callback) {                       \
                    _listener->_callback(_listener, ##_args);     \
                }                                                 \
            }                                                     \
            break;                                                \
        default:                                                  \
            abort();                                              \
        }                                                         \
    } while (0)

static int device_listener_add(DeviceState *dev, void *opaque)
{
    DEVICE_LISTENER_CALL(realize, Forward, dev);

    return 0;
}

void device_listener_register(DeviceListener *listener)
{
    QTAILQ_INSERT_TAIL(&device_listeners, listener, link);

    qbus_walk_children(sysbus_get_default(), NULL, NULL, device_listener_add,
                       NULL, NULL);
}

void device_listener_unregister(DeviceListener *listener)
{
    QTAILQ_REMOVE(&device_listeners, listener, link);
}

bool qdev_should_hide_device(const QDict *opts, bool from_json, Error **errp)
{
    ERRP_GUARD();
    DeviceListener *listener;

    QTAILQ_FOREACH(listener, &device_listeners, link) {
        if (listener->hide_device) {
            if (listener->hide_device(listener, opts, from_json, errp)) {
                return true;
            } else if (*errp) {
                return false;
            }
        }
    }

    return false;
}

void qdev_set_legacy_instance_id(DeviceState *dev, int alias_id,
                                 int required_for_version)
{
    assert(!dev->realized);
    dev->instance_id_alias = alias_id;
    dev->alias_required_for_version = required_for_version;
}

void device_cold_reset(DeviceState *dev)
{
    resettable_reset(OBJECT(dev), RESET_TYPE_COLD);
}

bool device_is_in_reset(DeviceState *dev)
{
    return resettable_is_in_reset(OBJECT(dev));
}

static ResettableState *device_get_reset_state(Object *obj)
{
    DeviceState *dev = DEVICE(obj);
    return &dev->reset;
}

static void device_reset_child_foreach(Object *obj, ResettableChildCallback cb,
                                       void *opaque, ResetType type)
{
    DeviceState *dev = DEVICE(obj);
    BusState *bus;

    QLIST_FOREACH(bus, &dev->child_bus, sibling) {
        cb(OBJECT(bus), opaque, type);
    }
}

bool qdev_realize(DeviceState *dev, BusState *bus, Error **errp)
{
    assert(!dev->realized && !dev->parent_bus);

    if (bus) {
        if (!qdev_set_parent_bus(dev, bus, errp)) {
            return false;
        }
    } else {
        assert(!DEVICE_GET_CLASS(dev)->bus_type);
    }

    return object_property_set_bool(OBJECT(dev), "realized", true, errp);
}

bool qdev_realize_and_unref(DeviceState *dev, BusState *bus, Error **errp)
{
    bool ret;

    ret = qdev_realize(dev, bus, errp);
    object_unref(OBJECT(dev));
    return ret;
}

void qdev_unrealize(DeviceState *dev)
{
    object_property_set_bool(OBJECT(dev), "realized", false, &error_abort);
}

static int qdev_assert_realized_properly_cb(Object *obj, void *opaque)
{
    DeviceState *dev = DEVICE(object_dynamic_cast(obj, TYPE_DEVICE));
    DeviceClass *dc;

    if (dev) {
        dc = DEVICE_GET_CLASS(dev);
        assert(dev->realized);
        assert(dev->parent_bus || !dc->bus_type);
    }
    return 0;
}

void qdev_assert_realized_properly(void)
{
    object_child_foreach_recursive(object_get_root(),
                                   qdev_assert_realized_properly_cb, NULL);
}

bool qdev_machine_modified(void)
{
    return qdev_hot_added || qdev_hot_removed;
}

BusState *qdev_get_parent_bus(const DeviceState *dev)
{
    return dev->parent_bus;
}

BusState *qdev_get_child_bus(DeviceState *dev, const char *name)
{
    BusState *bus;
    Object *child = object_resolve_path_component(OBJECT(dev), name);

    bus = (BusState *)object_dynamic_cast(child, TYPE_BUS);
    if (bus) {
        return bus;
    }

    QLIST_FOREACH(bus, &dev->child_bus, sibling) {
        if (strcmp(name, bus->name) == 0) {
            return bus;
        }
    }
    return NULL;
}

int qdev_walk_children(DeviceState *dev,
                       qdev_walkerfn *pre_devfn, qbus_walkerfn *pre_busfn,
                       qdev_walkerfn *post_devfn, qbus_walkerfn *post_busfn,
                       void *opaque)
{
    BusState *bus;
    int err;

    if (pre_devfn) {
        err = pre_devfn(dev, opaque);
        if (err) {
            return err;
        }
    }

    QLIST_FOREACH(bus, &dev->child_bus, sibling) {
        err = qbus_walk_children(bus, pre_devfn, pre_busfn,
                                 post_devfn, post_busfn, opaque);
        if (err < 0) {
            return err;
        }
    }

    if (post_devfn) {
        err = post_devfn(dev, opaque);
        if (err) {
            return err;
        }
    }

    return 0;
}

DeviceState *qdev_find_recursive(BusState *bus, const char *id)
{
    BusChild *kid;
    DeviceState *ret;
    BusState *child;

    WITH_RCU_READ_LOCK_GUARD() {
        QTAILQ_FOREACH_RCU(kid, &bus->children, sibling) {
            DeviceState *dev = kid->child;

            if (dev->id && strcmp(dev->id, id) == 0) {
                return dev;
            }

            QLIST_FOREACH(child, &dev->child_bus, sibling) {
                ret = qdev_find_recursive(child, id);
                if (ret) {
                    return ret;
                }
            }
        }
    }
    return NULL;
}

char *qdev_get_dev_path(DeviceState *dev)
{
    BusClass *bc;

    if (!dev || !dev->parent_bus) {
        return NULL;
    }

    bc = BUS_GET_CLASS(dev->parent_bus);
    if (bc->get_dev_path) {
        return bc->get_dev_path(dev);
    }

    return NULL;
}

void qdev_add_unplug_blocker(DeviceState *dev, Error *reason)
{
    dev->unplug_blockers = g_slist_prepend(dev->unplug_blockers, reason);
}

void qdev_del_unplug_blocker(DeviceState *dev, Error *reason)
{
    dev->unplug_blockers = g_slist_remove(dev->unplug_blockers, reason);
}

bool qdev_unplug_blocked(DeviceState *dev, Error **errp)
{
    if (dev->unplug_blockers) {
        error_propagate(errp, error_copy(dev->unplug_blockers->data));
        return true;
    }

    return false;
}

//自device中获取realized属性（bool类型）
static bool device_get_realized(Object *obj, Error **errp)
{
    DeviceState *dev = DEVICE(obj);
    return dev->realized;
}

static bool check_only_migratable(Object *obj, Error **errp)
{
    DeviceClass *dc = DEVICE_GET_CLASS(obj);

    if (!vmstate_check_only_migratable(dc->vmsd)) {
        error_setg(errp, "Device %s is not migratable, but "
                   "--only-migratable was specified",
                   object_get_typename(obj));
        return false;
    }

    return true;
}

//设置device object的realized属性值
static void device_set_realized(Object *obj, bool value, Error **errp)
{
    //将obj转换为DeviceState类型
    DeviceState *dev = DEVICE(obj);
    DeviceClass *dc = DEVICE_GET_CLASS(dev);
    HotplugHandler *hotplug_ctrl;
    BusState *bus;
    NamedClockList *ncl;
    Error *local_err = NULL;
    bool unattached_parent = false;
    static int unattached_count;

    if (dev->hotplugged && !dc->hotpluggable) {
<<<<<<< HEAD
        //如果设置被置热插拔，但class不支持热插拔时，报错
        error_setg(errp, QERR_DEVICE_NO_HOTPLUG, object_get_typename(obj));
=======
        error_setg(errp, "Device '%s' does not support hotplugging",
                   object_get_typename(obj));
>>>>>>> 72b88908
        return;
    }

    //设备之前未识别，当前value指明识别
    if (value && !dev->realized) {
        if (!check_only_migratable(obj, errp)) {
            goto fail;
        }

        if (!obj->parent) {
            gchar *name = g_strdup_printf("device[%d]", unattached_count++);

            object_property_add_child(container_get(qdev_get_machine(),
                                                    "/unattached"),
                                      name, obj);
            unattached_parent = true;
            g_free(name);
        }

        hotplug_ctrl = qdev_get_hotplug_handler(dev);
        if (hotplug_ctrl) {
            hotplug_handler_pre_plug(hotplug_ctrl, dev, &local_err);
            if (local_err != NULL) {
                goto fail;
            }
        }

        if (dc->realize) {
            dc->realize(dev, &local_err);
            if (local_err != NULL) {
                goto fail;
            }
        }

        DEVICE_LISTENER_CALL(realize, Forward, dev);

        /*
         * always free/re-initialize here since the value cannot be cleaned up
         * in device_unrealize due to its usage later on in the unplug path
         */
        g_free(dev->canonical_path);
        dev->canonical_path = object_get_canonical_path(OBJECT(dev));
        QLIST_FOREACH(ncl, &dev->clocks, node) {
            if (ncl->alias) {
                continue;
            } else {
                clock_setup_canonical_path(ncl->clock);
            }
        }

        if (qdev_get_vmsd(dev)) {
            if (vmstate_register_with_alias_id(VMSTATE_IF(dev),
                                               VMSTATE_INSTANCE_ID_ANY,
                                               qdev_get_vmsd(dev), dev,
                                               dev->instance_id_alias,
                                               dev->alias_required_for_version,
                                               &local_err) < 0) {
                goto post_realize_fail;
            }
        }

        /*
         * Clear the reset state, in case the object was previously unrealized
         * with a dirty state.
         */
        resettable_state_clear(&dev->reset);

        QLIST_FOREACH(bus, &dev->child_bus, sibling) {
            if (!qbus_realize(bus, errp)) {
                goto child_realize_fail;
            }
        }
        if (dev->hotplugged) {
            /*
             * Reset the device, as well as its subtree which, at this point,
             * should be realized too.
             */
            resettable_assert_reset(OBJECT(dev), RESET_TYPE_COLD);
            resettable_change_parent(OBJECT(dev), OBJECT(dev->parent_bus),
                                     NULL);
            resettable_release_reset(OBJECT(dev), RESET_TYPE_COLD);
        }
        dev->pending_deleted_event = false;

        if (hotplug_ctrl) {
            hotplug_handler_plug(hotplug_ctrl, dev, &local_err);
            if (local_err != NULL) {
                goto child_realize_fail;
            }
       }

       qatomic_store_release(&dev->realized, value);

    } else if (!value && dev->realized) {

        /*
         * Change the value so that any concurrent users are aware
         * that the device is going to be unrealized
         *
         * TODO: change .realized property to enum that states
         * each phase of the device realization/unrealization
         */

        qatomic_set(&dev->realized, value);
        /*
         * Ensure that concurrent users see this update prior to
         * any other changes done by unrealize.
         */
        smp_wmb();

        QLIST_FOREACH(bus, &dev->child_bus, sibling) {
            qbus_unrealize(bus);
        }
        if (qdev_get_vmsd(dev)) {
            vmstate_unregister(VMSTATE_IF(dev), qdev_get_vmsd(dev), dev);
        }
        if (dc->unrealize) {
            dc->unrealize(dev);
        }
        dev->pending_deleted_event = true;
        DEVICE_LISTENER_CALL(unrealize, Reverse, dev);
    }

    assert(local_err == NULL);
    return;

child_realize_fail:
    QLIST_FOREACH(bus, &dev->child_bus, sibling) {
        qbus_unrealize(bus);
    }

    if (qdev_get_vmsd(dev)) {
        vmstate_unregister(VMSTATE_IF(dev), qdev_get_vmsd(dev), dev);
    }

post_realize_fail:
    g_free(dev->canonical_path);
    dev->canonical_path = NULL;
    if (dc->unrealize) {
        dc->unrealize(dev);
    }

fail:
    error_propagate(errp, local_err);
    if (unattached_parent) {
        /*
         * Beware, this doesn't just revert
         * object_property_add_child(), it also runs bus_remove()!
         */
        object_unparent(OBJECT(dev));
        unattached_count--;
    }
}

static bool device_get_hotpluggable(Object *obj, Error **errp)
{
    DeviceClass *dc = DEVICE_GET_CLASS(obj);
    DeviceState *dev = DEVICE(obj);

    return dc->hotpluggable && (dev->parent_bus == NULL ||
                                qbus_is_hotpluggable(dev->parent_bus));
}

static bool device_get_hotplugged(Object *obj, Error **errp)
{
    DeviceState *dev = DEVICE(obj);

    return dev->hotplugged;
}

//DeviceState构造函数，完成初始化
static void device_initfn(Object *obj)
{
    DeviceState *dev = DEVICE(obj);

    if (phase_check(PHASE_MACHINE_READY)) {
        dev->hotplugged = 1;
        qdev_hot_added = true;
    }

    dev->instance_id_alias = -1;
    dev->realized = false;
    dev->allow_unplug_during_migration = false;

    QLIST_INIT(&dev->gpios);
    QLIST_INIT(&dev->clocks);
}

static void device_post_init(Object *obj)
{
    /*
     * Note: ordered so that the user's global properties take
     * precedence.
     */
    object_apply_compat_props(obj);
    qdev_prop_set_globals(DEVICE(obj));
}

/* Unlink device from bus and free the structure.  */
static void device_finalize(Object *obj)
{
    //DeviceState设备析构函数
    NamedGPIOList *ngl, *next;

    DeviceState *dev = DEVICE(obj);

    g_assert(!dev->unplug_blockers);

    QLIST_FOREACH_SAFE(ngl, &dev->gpios, node, next) {
        QLIST_REMOVE(ngl, node);
        qemu_free_irqs(ngl->in, ngl->num_in);
        g_free(ngl->name);
        g_free(ngl);
        /* ngl->out irqs are owned by the other end and should not be freed
         * here
         */
    }

    qdev_finalize_clocklist(dev);

    /* Only send event if the device had been completely realized */
    if (dev->pending_deleted_event) {
        g_assert(dev->canonical_path);

        qapi_event_send_device_deleted(dev->id, dev->canonical_path);
        g_free(dev->canonical_path);
        dev->canonical_path = NULL;
    }

    qobject_unref(dev->opts);
    g_free(dev->id);
}

static void device_class_base_init(ObjectClass *class, void *data)
{
    DeviceClass *klass = DEVICE_CLASS(class);

    /* We explicitly look up properties in the superclasses,
     * so do not propagate them to the subclasses.
     */
    klass->props_ = NULL;
}

static void device_unparent(Object *obj)
{
    DeviceState *dev = DEVICE(obj);
    BusState *bus;

    if (dev->realized) {
        qdev_unrealize(dev);
    }
    while (dev->num_child_bus) {
        bus = QLIST_FIRST(&dev->child_bus);
        object_unparent(OBJECT(bus));
    }
    if (dev->parent_bus) {
        bus_remove_child(dev->parent_bus, dev);
        object_unref(OBJECT(dev->parent_bus));
        dev->parent_bus = NULL;
    }
}

static char *
device_vmstate_if_get_id(VMStateIf *obj)
{
    DeviceState *dev = DEVICE(obj);

    return qdev_get_dev_path(dev);
}

<<<<<<< HEAD
/**
 * device_phases_reset:
 * Transition reset method for devices to allow moving
 * smoothly from legacy reset method to multi-phases
 */
static void device_phases_reset(DeviceState *dev)
{
    ResettableClass *rc = RESETTABLE_GET_CLASS(dev);

    if (rc->phases.enter) {
        rc->phases.enter(OBJECT(dev), RESET_TYPE_COLD);
    }
    if (rc->phases.hold) {
        rc->phases.hold(OBJECT(dev));
    }
    if (rc->phases.exit) {
        rc->phases.exit(OBJECT(dev));
    }
}

static void device_transitional_reset(Object *obj)
{
    DeviceClass *dc = DEVICE_GET_CLASS(obj);

    /*
     * This will call either @device_phases_reset (for multi-phases transitioned
     * devices) or a device's specific method for not-yet transitioned devices.
     * In both case, it does not reset children.
     */
    if (dc->reset) {
        dc->reset(DEVICE(obj));
    }
}

/**
 * device_get_transitional_reset:
 * check if the device's class is ready for multi-phase
 */
static ResettableTrFunction device_get_transitional_reset(Object *obj)
{
    DeviceClass *dc = DEVICE_GET_CLASS(obj);
    if (dc->reset != device_phases_reset) {
        /*
         * dc->reset has been overridden by a subclass,
         * the device is not ready for multi phase yet.
         */
        return device_transitional_reset;
    }
    return NULL;
}

//初始化DeviceClass
=======
>>>>>>> 72b88908
static void device_class_init(ObjectClass *class, void *data)
{
    DeviceClass *dc = DEVICE_CLASS(class);
    VMStateIfClass *vc = VMSTATE_IF_CLASS(class);
    ResettableClass *rc = RESETTABLE_CLASS(class);

    class->unparent = device_unparent;

    /* by default all devices were considered as hotpluggable,
     * so with intent to check it in generic qdev_unplug() /
     * device_set_realized() functions make every device
     * hotpluggable. Devices that shouldn't be hotpluggable,
     * should override it in their class_init()
     */
    dc->hotpluggable = true;
    dc->user_creatable = true;
    vc->get_id = device_vmstate_if_get_id;
    rc->get_state = device_get_reset_state;
    rc->child_foreach = device_reset_child_foreach;

    /*
     * A NULL legacy_reset implies a three-phase reset device. Devices can
     * only be reset using three-phase aware mechanisms, but we still support
     * for transitional purposes leaf classes which set the old legacy_reset
     * method via device_class_set_legacy_reset().
     */
    dc->legacy_reset = NULL;

    //添加realized属性
    object_class_property_add_bool(class, "realized",
                                   device_get_realized, device_set_realized);
    //添加hotpluggable属性
    object_class_property_add_bool(class, "hotpluggable",
                                   device_get_hotpluggable, NULL);
    //iggds加hotplugged属性
    object_class_property_add_bool(class, "hotplugged",
                                   device_get_hotplugged, NULL);
    object_class_property_add_link(class, "parent_bus", TYPE_BUS,
                                   offsetof(DeviceState, parent_bus), NULL, 0);
}

static void do_legacy_reset(Object *obj, ResetType type)
{
    DeviceClass *dc = DEVICE_GET_CLASS(obj);

    dc->legacy_reset(DEVICE(obj));
}

void device_class_set_legacy_reset(DeviceClass *dc, DeviceReset dev_reset)
{
    /*
     * A legacy DeviceClass::reset has identical semantics to the
     * three-phase "hold" method, with no "enter" or "exit"
     * behaviour. Classes that use this legacy function must be leaf
     * classes that do not chain up to their parent class reset.
     * There is no mechanism for resetting a device that does not
     * use the three-phase APIs, so the only place which calls
     * the legacy_reset hook is do_legacy_reset().
     */
    ResettableClass *rc = RESETTABLE_CLASS(dc);

    rc->phases.enter = NULL;
    rc->phases.hold = do_legacy_reset;
    rc->phases.exit = NULL;
    dc->legacy_reset = dev_reset;
}

void device_class_set_parent_realize(DeviceClass *dc,
                                     DeviceRealize dev_realize,
                                     DeviceRealize *parent_realize)
{
    *parent_realize = dc->realize;
    dc->realize = dev_realize;
}

void device_class_set_parent_unrealize(DeviceClass *dc,
                                       DeviceUnrealize dev_unrealize,
                                       DeviceUnrealize *parent_unrealize)
{
    *parent_unrealize = dc->unrealize;
    dc->unrealize = dev_unrealize;
}

Object *qdev_get_machine(void)
{
    static Object *dev;

    if (dev == NULL) {
        dev = container_get(object_get_root(), "/machine");
    }

    return dev;
}

char *qdev_get_human_name(DeviceState *dev)
{
    g_assert(dev != NULL);

    return dev->id ?
           g_strdup(dev->id) : object_get_canonical_path(OBJECT(dev));
}

static MachineInitPhase machine_phase;

bool phase_check(MachineInitPhase phase)
{
    return machine_phase >= phase;
}

void phase_advance(MachineInitPhase phase)
{
    assert(machine_phase == phase - 1);
    machine_phase = phase;
}

//定义device类型
static const TypeInfo device_type_info = {
    .name = TYPE_DEVICE,
    .parent = TYPE_OBJECT,
    .instance_size = sizeof(DeviceState),
    .instance_init = device_initfn,
    .instance_post_init = device_post_init,
    .instance_finalize = device_finalize,
    .class_base_init = device_class_base_init,
    .class_init = device_class_init,
    .abstract = true,//device为抽象类型
    .class_size = sizeof(DeviceClass),//device对应class为DeviceClass
    .interfaces = (InterfaceInfo[]) {
        { TYPE_VMSTATE_IF },
        { TYPE_RESETTABLE_INTERFACE },
        { }
    }
};

//注册device类型
static void qdev_register_types(void)
{
    type_register_static(&device_type_info);
}

type_init(qdev_register_types)<|MERGE_RESOLUTION|>--- conflicted
+++ resolved
@@ -469,13 +469,9 @@
     static int unattached_count;
 
     if (dev->hotplugged && !dc->hotpluggable) {
-<<<<<<< HEAD
         //如果设置被置热插拔，但class不支持热插拔时，报错
-        error_setg(errp, QERR_DEVICE_NO_HOTPLUG, object_get_typename(obj));
-=======
         error_setg(errp, "Device '%s' does not support hotplugging",
                    object_get_typename(obj));
->>>>>>> 72b88908
         return;
     }
 
@@ -746,61 +742,7 @@
     return qdev_get_dev_path(dev);
 }
 
-<<<<<<< HEAD
-/**
- * device_phases_reset:
- * Transition reset method for devices to allow moving
- * smoothly from legacy reset method to multi-phases
- */
-static void device_phases_reset(DeviceState *dev)
-{
-    ResettableClass *rc = RESETTABLE_GET_CLASS(dev);
-
-    if (rc->phases.enter) {
-        rc->phases.enter(OBJECT(dev), RESET_TYPE_COLD);
-    }
-    if (rc->phases.hold) {
-        rc->phases.hold(OBJECT(dev));
-    }
-    if (rc->phases.exit) {
-        rc->phases.exit(OBJECT(dev));
-    }
-}
-
-static void device_transitional_reset(Object *obj)
-{
-    DeviceClass *dc = DEVICE_GET_CLASS(obj);
-
-    /*
-     * This will call either @device_phases_reset (for multi-phases transitioned
-     * devices) or a device's specific method for not-yet transitioned devices.
-     * In both case, it does not reset children.
-     */
-    if (dc->reset) {
-        dc->reset(DEVICE(obj));
-    }
-}
-
-/**
- * device_get_transitional_reset:
- * check if the device's class is ready for multi-phase
- */
-static ResettableTrFunction device_get_transitional_reset(Object *obj)
-{
-    DeviceClass *dc = DEVICE_GET_CLASS(obj);
-    if (dc->reset != device_phases_reset) {
-        /*
-         * dc->reset has been overridden by a subclass,
-         * the device is not ready for multi phase yet.
-         */
-        return device_transitional_reset;
-    }
-    return NULL;
-}
-
 //初始化DeviceClass
-=======
->>>>>>> 72b88908
 static void device_class_init(ObjectClass *class, void *data)
 {
     DeviceClass *dc = DEVICE_CLASS(class);
