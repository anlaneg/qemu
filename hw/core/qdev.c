--- conflicted
+++ resolved
@@ -430,9 +430,6 @@
     return NULL;
 }
 
-<<<<<<< HEAD
-//自device中获取realized属性（bool类型）
-=======
 void qdev_add_unplug_blocker(DeviceState *dev, Error *reason)
 {
     dev->unplug_blockers = g_slist_prepend(dev->unplug_blockers, reason);
@@ -453,7 +450,7 @@
     return false;
 }
 
->>>>>>> 6c9ae1ce
+//自device中获取realized属性（bool类型）
 static bool device_get_realized(Object *obj, Error **errp)
 {
     DeviceState *dev = DEVICE(obj);
