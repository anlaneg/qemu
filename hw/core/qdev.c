--- conflicted
+++ resolved
@@ -701,127 +701,7 @@
     return NULL;
 }
 
-<<<<<<< HEAD
-/**
- * Legacy property handling
- */
-
-static void qdev_get_legacy_property(Object *obj, Visitor *v,
-                                     const char *name, void *opaque,
-                                     Error **errp)
-{
-    DeviceState *dev = DEVICE(obj);
-    Property *prop = opaque;
-
-    char buffer[1024];
-    char *ptr = buffer;
-
-    prop->info->print(dev, prop, buffer, sizeof(buffer));
-    visit_type_str(v, name, &ptr, errp);
-}
-
-/**
- * qdev_class_add_legacy_property:
- * @dev: Device to add the property to.
- * @prop: The qdev property definition.
- *
- * Add a legacy QOM property to @dev for qdev property @prop.
- *
- * Legacy properties are string versions of QOM properties.  The format of
- * the string depends on the property type.  Legacy properties are only
- * needed for "info qtree".
- *
- * Do not use this in new code!  QOM Properties added through this interface
- * will be given names in the "legacy" namespace.
- */
-static void qdev_class_add_legacy_property(DeviceClass *dc, Property *prop)
-{
-    g_autofree char *name = NULL;
-
-    /* Register pointer properties as legacy properties */
-    if (!prop->info->print && prop->info->get) {
-        return;
-    }
-
-    name = g_strdup_printf("legacy-%s", prop->name);
-    object_class_property_add(OBJECT_CLASS(dc), name, "str",
-        prop->info->print ? qdev_get_legacy_property : prop->info->get,
-        NULL, NULL, prop);
-}
-
-void qdev_property_add_static(DeviceState *dev, Property *prop)
-{
-    Object *obj = OBJECT(dev);
-    ObjectProperty *op;
-
-    assert(!prop->info->create);
-
-    op = object_property_add(obj, prop->name, prop->info->name,
-                             prop->info->get, prop->info->set,
-                             prop->info->release,
-                             prop);
-
-    //设置属性的描述信息
-    object_property_set_description(obj, prop->name,
-                                    prop->info->description);
-
-    if (prop->set_default) {
-        prop->info->set_default_value(op, prop);
-        if (op->init) {
-            op->init(obj, op);
-        }
-    }
-}
-
-//为qdev添加属性
-static void qdev_class_add_property(DeviceClass *klass, Property *prop)
-{
-    ObjectClass *oc = OBJECT_CLASS(klass);
-
-    if (prop->info->create) {
-<<<<<<< HEAD
-        //如属性指定了create函数，则通过create完成属性添加
-        prop->info->create(oc, prop, &error_abort);
-=======
-        prop->info->create(oc, prop);
->>>>>>> upstream/master
-    } else {
-        //否则添加并设置默认值
-        ObjectProperty *op;
-
-        op = object_class_property_add(oc,
-                                       prop->name, prop->info->name,
-                                       prop->info->get, prop->info->set,
-                                       prop->info->release,
-                                       prop);
-        if (prop->set_default) {
-            prop->info->set_default_value(op, prop);
-        }
-    }
-    object_class_property_set_description(oc, prop->name,
-                                          prop->info->description);
-}
-
-void qdev_alias_all_properties(DeviceState *target, Object *source)
-{
-    ObjectClass *class;
-    Property *prop;
-
-    class = object_get_class(OBJECT(target));
-    do {
-        DeviceClass *dc = DEVICE_CLASS(class);
-
-        for (prop = dc->props_; prop && prop->name; prop++) {
-            object_property_add_alias(source, prop->name,
-                                      OBJECT(target), prop->name);
-        }
-        class = object_class_get_parent(class);
-    } while (class != object_class_by_name(TYPE_DEVICE));
-}
-
 //自device中获取realized属性（bool类型）
-=======
->>>>>>> fef80ea0
 static bool device_get_realized(Object *obj, Error **errp)
 {
     DeviceState *dev = DEVICE(obj);
@@ -1215,41 +1095,17 @@
 
     //添加realized属性
     object_class_property_add_bool(class, "realized",
-<<<<<<< HEAD
-                                   device_get_realized, device_set_realized,
-                                   &error_abort);
+                                   device_get_realized, device_set_realized);
     //添加hotpluggable属性
     object_class_property_add_bool(class, "hotpluggable",
-                                   device_get_hotpluggable, NULL,
-                                   &error_abort);
+                                   device_get_hotpluggable, NULL);
     //iggds加hotplugged属性
-=======
-                                   device_get_realized, device_set_realized);
-    object_class_property_add_bool(class, "hotpluggable",
-                                   device_get_hotpluggable, NULL);
->>>>>>> upstream/master
     object_class_property_add_bool(class, "hotplugged",
                                    device_get_hotplugged, NULL);
     object_class_property_add_link(class, "parent_bus", TYPE_BUS,
                                    offsetof(DeviceState, parent_bus), NULL, 0);
 }
 
-<<<<<<< HEAD
-/*为DeviceClass设置一组property*/
-void device_class_set_props(DeviceClass *dc, Property *props)
-{
-    Property *prop;
-
-    dc->props_ = props;
-    //遍历设置的property,其必须有名称，将其加入到dc中
-    for (prop = props; prop && prop->name; prop++) {
-        qdev_class_add_legacy_property(dc, prop);
-        qdev_class_add_property(dc, prop);
-    }
-}
-
-=======
->>>>>>> fef80ea0
 void device_class_set_parent_reset(DeviceClass *dc,
                                    DeviceReset dev_reset,
                                    DeviceReset *parent_reset)
@@ -1295,9 +1151,6 @@
     return dev;
 }
 
-<<<<<<< HEAD
-//定义device类型
-=======
 static MachineInitPhase machine_phase;
 
 bool phase_check(MachineInitPhase phase)
@@ -1311,7 +1164,7 @@
     machine_phase = phase;
 }
 
->>>>>>> fef80ea0
+//定义device类型
 static const TypeInfo device_type_info = {
     .name = TYPE_DEVICE,
     .parent = TYPE_OBJECT,
