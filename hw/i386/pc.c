/*
 * QEMU PC System Emulator
 *
 * Copyright (c) 2003-2004 Fabrice Bellard
 *
 * Permission is hereby granted, free of charge, to any person obtaining a copy
 * of this software and associated documentation files (the "Software"), to deal
 * in the Software without restriction, including without limitation the rights
 * to use, copy, modify, merge, publish, distribute, sublicense, and/or sell
 * copies of the Software, and to permit persons to whom the Software is
 * furnished to do so, subject to the following conditions:
 *
 * The above copyright notice and this permission notice shall be included in
 * all copies or substantial portions of the Software.
 *
 * THE SOFTWARE IS PROVIDED "AS IS", WITHOUT WARRANTY OF ANY KIND, EXPRESS OR
 * IMPLIED, INCLUDING BUT NOT LIMITED TO THE WARRANTIES OF MERCHANTABILITY,
 * FITNESS FOR A PARTICULAR PURPOSE AND NONINFRINGEMENT. IN NO EVENT SHALL
 * THE AUTHORS OR COPYRIGHT HOLDERS BE LIABLE FOR ANY CLAIM, DAMAGES OR OTHER
 * LIABILITY, WHETHER IN AN ACTION OF CONTRACT, TORT OR OTHERWISE, ARISING FROM,
 * OUT OF OR IN CONNECTION WITH THE SOFTWARE OR THE USE OR OTHER DEALINGS IN
 * THE SOFTWARE.
 */

#include "qemu/osdep.h"
#include "qemu/units.h"
#include "hw/i386/x86.h"
#include "hw/i386/pc.h"
#include "hw/char/serial.h"
#include "hw/char/parallel.h"
#include "hw/i386/apic.h"
#include "hw/i386/topology.h"
#include "hw/i386/fw_cfg.h"
#include "sysemu/cpus.h"
#include "hw/block/fdc.h"
#include "hw/ide.h"
#include "hw/pci/pci.h"
#include "hw/pci/pci_bus.h"
#include "hw/nvram/fw_cfg.h"
#include "hw/timer/hpet.h"
#include "hw/firmware/smbios.h"
#include "hw/loader.h"
#include "elf.h"
#include "migration/vmstate.h"
#include "multiboot.h"
#include "hw/rtc/mc146818rtc.h"
#include "hw/intc/i8259.h"
#include "hw/dma/i8257.h"
#include "hw/timer/i8254.h"
#include "hw/input/i8042.h"
#include "hw/irq.h"
#include "hw/audio/pcspk.h"
#include "hw/pci/msi.h"
#include "hw/sysbus.h"
#include "sysemu/sysemu.h"
#include "sysemu/tcg.h"
#include "sysemu/numa.h"
#include "sysemu/kvm.h"
#include "sysemu/qtest.h"
#include "sysemu/reset.h"
#include "sysemu/runstate.h"
#include "kvm_i386.h"
#include "hw/xen/xen.h"
#include "hw/xen/start_info.h"
#include "ui/qemu-spice.h"
#include "exec/memory.h"
#include "exec/address-spaces.h"
#include "sysemu/arch_init.h"
#include "qemu/bitmap.h"
#include "qemu/config-file.h"
#include "qemu/error-report.h"
#include "qemu/option.h"
#include "qemu/cutils.h"
#include "hw/acpi/acpi.h"
#include "hw/acpi/cpu_hotplug.h"
#include "hw/boards.h"
#include "acpi-build.h"
#include "hw/mem/pc-dimm.h"
#include "qapi/error.h"
#include "qapi/qapi-visit-common.h"
#include "qapi/visitor.h"
#include "hw/core/cpu.h"
#include "hw/usb.h"
#include "hw/i386/intel_iommu.h"
#include "hw/net/ne2000-isa.h"
#include "standard-headers/asm-x86/bootparam.h"
#include "hw/virtio/virtio-pmem-pci.h"
#include "hw/mem/memory-device.h"
#include "sysemu/replay.h"
#include "qapi/qmp/qerror.h"
#include "config-devices.h"
#include "e820_memory_layout.h"
#include "fw_cfg.h"
#include "trace.h"

GlobalProperty pc_compat_4_2[] = {
    { "mch", "smbase-smram", "off" },
};
const size_t pc_compat_4_2_len = G_N_ELEMENTS(pc_compat_4_2);

GlobalProperty pc_compat_4_1[] = {};
const size_t pc_compat_4_1_len = G_N_ELEMENTS(pc_compat_4_1);

GlobalProperty pc_compat_4_0[] = {};
const size_t pc_compat_4_0_len = G_N_ELEMENTS(pc_compat_4_0);

GlobalProperty pc_compat_3_1[] = {
    { "intel-iommu", "dma-drain", "off" },
    { "Opteron_G3" "-" TYPE_X86_CPU, "rdtscp", "off" },
    { "Opteron_G4" "-" TYPE_X86_CPU, "rdtscp", "off" },
    { "Opteron_G4" "-" TYPE_X86_CPU, "npt", "off" },
    { "Opteron_G4" "-" TYPE_X86_CPU, "nrip-save", "off" },
    { "Opteron_G5" "-" TYPE_X86_CPU, "rdtscp", "off" },
    { "Opteron_G5" "-" TYPE_X86_CPU, "npt", "off" },
    { "Opteron_G5" "-" TYPE_X86_CPU, "nrip-save", "off" },
    { "EPYC" "-" TYPE_X86_CPU, "npt", "off" },
    { "EPYC" "-" TYPE_X86_CPU, "nrip-save", "off" },
    { "EPYC-IBPB" "-" TYPE_X86_CPU, "npt", "off" },
    { "EPYC-IBPB" "-" TYPE_X86_CPU, "nrip-save", "off" },
    { "Skylake-Client" "-" TYPE_X86_CPU,      "mpx", "on" },
    { "Skylake-Client-IBRS" "-" TYPE_X86_CPU, "mpx", "on" },
    { "Skylake-Server" "-" TYPE_X86_CPU,      "mpx", "on" },
    { "Skylake-Server-IBRS" "-" TYPE_X86_CPU, "mpx", "on" },
    { "Cascadelake-Server" "-" TYPE_X86_CPU,  "mpx", "on" },
    { "Icelake-Client" "-" TYPE_X86_CPU,      "mpx", "on" },
    { "Icelake-Server" "-" TYPE_X86_CPU,      "mpx", "on" },
    { "Cascadelake-Server" "-" TYPE_X86_CPU, "stepping", "5" },
    { TYPE_X86_CPU, "x-intel-pt-auto-level", "off" },
};
const size_t pc_compat_3_1_len = G_N_ELEMENTS(pc_compat_3_1);

GlobalProperty pc_compat_3_0[] = {
    { TYPE_X86_CPU, "x-hv-synic-kvm-only", "on" },
    { "Skylake-Server" "-" TYPE_X86_CPU, "pku", "off" },
    { "Skylake-Server-IBRS" "-" TYPE_X86_CPU, "pku", "off" },
};
const size_t pc_compat_3_0_len = G_N_ELEMENTS(pc_compat_3_0);

GlobalProperty pc_compat_2_12[] = {
    { TYPE_X86_CPU, "legacy-cache", "on" },
    { TYPE_X86_CPU, "topoext", "off" },
    { "EPYC-" TYPE_X86_CPU, "xlevel", "0x8000000a" },
    { "EPYC-IBPB-" TYPE_X86_CPU, "xlevel", "0x8000000a" },
};
const size_t pc_compat_2_12_len = G_N_ELEMENTS(pc_compat_2_12);

GlobalProperty pc_compat_2_11[] = {
    { TYPE_X86_CPU, "x-migrate-smi-count", "off" },
    { "Skylake-Server" "-" TYPE_X86_CPU, "clflushopt", "off" },
};
const size_t pc_compat_2_11_len = G_N_ELEMENTS(pc_compat_2_11);

GlobalProperty pc_compat_2_10[] = {
    { TYPE_X86_CPU, "x-hv-max-vps", "0x40" },
    { "i440FX-pcihost", "x-pci-hole64-fix", "off" },
    { "q35-pcihost", "x-pci-hole64-fix", "off" },
};
const size_t pc_compat_2_10_len = G_N_ELEMENTS(pc_compat_2_10);

GlobalProperty pc_compat_2_9[] = {
    { "mch", "extended-tseg-mbytes", "0" },
};
const size_t pc_compat_2_9_len = G_N_ELEMENTS(pc_compat_2_9);

GlobalProperty pc_compat_2_8[] = {
    { TYPE_X86_CPU, "tcg-cpuid", "off" },
    { "kvmclock", "x-mach-use-reliable-get-clock", "off" },
    { "ICH9-LPC", "x-smi-broadcast", "off" },
    { TYPE_X86_CPU, "vmware-cpuid-freq", "off" },
    { "Haswell-" TYPE_X86_CPU, "stepping", "1" },
};
const size_t pc_compat_2_8_len = G_N_ELEMENTS(pc_compat_2_8);

GlobalProperty pc_compat_2_7[] = {
    { TYPE_X86_CPU, "l3-cache", "off" },
    { TYPE_X86_CPU, "full-cpuid-auto-level", "off" },
    { "Opteron_G3" "-" TYPE_X86_CPU, "family", "15" },
    { "Opteron_G3" "-" TYPE_X86_CPU, "model", "6" },
    { "Opteron_G3" "-" TYPE_X86_CPU, "stepping", "1" },
    { "isa-pcspk", "migrate", "off" },
};
const size_t pc_compat_2_7_len = G_N_ELEMENTS(pc_compat_2_7);

GlobalProperty pc_compat_2_6[] = {
    { TYPE_X86_CPU, "cpuid-0xb", "off" },
    { "vmxnet3", "romfile", "" },
    { TYPE_X86_CPU, "fill-mtrr-mask", "off" },
    { "apic-common", "legacy-instance-id", "on", }
};
const size_t pc_compat_2_6_len = G_N_ELEMENTS(pc_compat_2_6);

GlobalProperty pc_compat_2_5[] = {};
const size_t pc_compat_2_5_len = G_N_ELEMENTS(pc_compat_2_5);

GlobalProperty pc_compat_2_4[] = {
    PC_CPU_MODEL_IDS("2.4.0")
    { "Haswell-" TYPE_X86_CPU, "abm", "off" },
    { "Haswell-noTSX-" TYPE_X86_CPU, "abm", "off" },
    { "Broadwell-" TYPE_X86_CPU, "abm", "off" },
    { "Broadwell-noTSX-" TYPE_X86_CPU, "abm", "off" },
    { "host" "-" TYPE_X86_CPU, "host-cache-info", "on" },
    { TYPE_X86_CPU, "check", "off" },
    { "qemu64" "-" TYPE_X86_CPU, "sse4a", "on" },
    { "qemu64" "-" TYPE_X86_CPU, "abm", "on" },
    { "qemu64" "-" TYPE_X86_CPU, "popcnt", "on" },
    { "qemu32" "-" TYPE_X86_CPU, "popcnt", "on" },
    { "Opteron_G2" "-" TYPE_X86_CPU, "rdtscp", "on" },
    { "Opteron_G3" "-" TYPE_X86_CPU, "rdtscp", "on" },
    { "Opteron_G4" "-" TYPE_X86_CPU, "rdtscp", "on" },
    { "Opteron_G5" "-" TYPE_X86_CPU, "rdtscp", "on", }
};
const size_t pc_compat_2_4_len = G_N_ELEMENTS(pc_compat_2_4);

GlobalProperty pc_compat_2_3[] = {
    PC_CPU_MODEL_IDS("2.3.0")
    { TYPE_X86_CPU, "arat", "off" },
    { "qemu64" "-" TYPE_X86_CPU, "min-level", "4" },
    { "kvm64" "-" TYPE_X86_CPU, "min-level", "5" },
    { "pentium3" "-" TYPE_X86_CPU, "min-level", "2" },
    { "n270" "-" TYPE_X86_CPU, "min-level", "5" },
    { "Conroe" "-" TYPE_X86_CPU, "min-level", "4" },
    { "Penryn" "-" TYPE_X86_CPU, "min-level", "4" },
    { "Nehalem" "-" TYPE_X86_CPU, "min-level", "4" },
    { "n270" "-" TYPE_X86_CPU, "min-xlevel", "0x8000000a" },
    { "Penryn" "-" TYPE_X86_CPU, "min-xlevel", "0x8000000a" },
    { "Conroe" "-" TYPE_X86_CPU, "min-xlevel", "0x8000000a" },
    { "Nehalem" "-" TYPE_X86_CPU, "min-xlevel", "0x8000000a" },
    { "Westmere" "-" TYPE_X86_CPU, "min-xlevel", "0x8000000a" },
    { "SandyBridge" "-" TYPE_X86_CPU, "min-xlevel", "0x8000000a" },
    { "IvyBridge" "-" TYPE_X86_CPU, "min-xlevel", "0x8000000a" },
    { "Haswell" "-" TYPE_X86_CPU, "min-xlevel", "0x8000000a" },
    { "Haswell-noTSX" "-" TYPE_X86_CPU, "min-xlevel", "0x8000000a" },
    { "Broadwell" "-" TYPE_X86_CPU, "min-xlevel", "0x8000000a" },
    { "Broadwell-noTSX" "-" TYPE_X86_CPU, "min-xlevel", "0x8000000a" },
    { TYPE_X86_CPU, "kvm-no-smi-migration", "on" },
};
const size_t pc_compat_2_3_len = G_N_ELEMENTS(pc_compat_2_3);

GlobalProperty pc_compat_2_2[] = {
    PC_CPU_MODEL_IDS("2.2.0")
    { "kvm64" "-" TYPE_X86_CPU, "vme", "off" },
    { "kvm32" "-" TYPE_X86_CPU, "vme", "off" },
    { "Conroe" "-" TYPE_X86_CPU, "vme", "off" },
    { "Penryn" "-" TYPE_X86_CPU, "vme", "off" },
    { "Nehalem" "-" TYPE_X86_CPU, "vme", "off" },
    { "Westmere" "-" TYPE_X86_CPU, "vme", "off" },
    { "SandyBridge" "-" TYPE_X86_CPU, "vme", "off" },
    { "Haswell" "-" TYPE_X86_CPU, "vme", "off" },
    { "Broadwell" "-" TYPE_X86_CPU, "vme", "off" },
    { "Opteron_G1" "-" TYPE_X86_CPU, "vme", "off" },
    { "Opteron_G2" "-" TYPE_X86_CPU, "vme", "off" },
    { "Opteron_G3" "-" TYPE_X86_CPU, "vme", "off" },
    { "Opteron_G4" "-" TYPE_X86_CPU, "vme", "off" },
    { "Opteron_G5" "-" TYPE_X86_CPU, "vme", "off" },
    { "Haswell" "-" TYPE_X86_CPU, "f16c", "off" },
    { "Haswell" "-" TYPE_X86_CPU, "rdrand", "off" },
    { "Broadwell" "-" TYPE_X86_CPU, "f16c", "off" },
    { "Broadwell" "-" TYPE_X86_CPU, "rdrand", "off" },
};
const size_t pc_compat_2_2_len = G_N_ELEMENTS(pc_compat_2_2);

GlobalProperty pc_compat_2_1[] = {
    PC_CPU_MODEL_IDS("2.1.0")
    { "coreduo" "-" TYPE_X86_CPU, "vmx", "on" },
    { "core2duo" "-" TYPE_X86_CPU, "vmx", "on" },
};
const size_t pc_compat_2_1_len = G_N_ELEMENTS(pc_compat_2_1);

GlobalProperty pc_compat_2_0[] = {
    PC_CPU_MODEL_IDS("2.0.0")
    { "virtio-scsi-pci", "any_layout", "off" },
    { "PIIX4_PM", "memory-hotplug-support", "off" },
    { "apic", "version", "0x11" },
    { "nec-usb-xhci", "superspeed-ports-first", "off" },
    { "nec-usb-xhci", "force-pcie-endcap", "on" },
    { "pci-serial", "prog_if", "0" },
    { "pci-serial-2x", "prog_if", "0" },
    { "pci-serial-4x", "prog_if", "0" },
    { "virtio-net-pci", "guest_announce", "off" },
    { "ICH9-LPC", "memory-hotplug-support", "off" },
    { "xio3130-downstream", COMPAT_PROP_PCP, "off" },
    { "ioh3420", COMPAT_PROP_PCP, "off" },
};
const size_t pc_compat_2_0_len = G_N_ELEMENTS(pc_compat_2_0);

GlobalProperty pc_compat_1_7[] = {
    PC_CPU_MODEL_IDS("1.7.0")
    { TYPE_USB_DEVICE, "msos-desc", "no" },
    { "PIIX4_PM", "acpi-pci-hotplug-with-bridge-support", "off" },
    { "hpet", HPET_INTCAP, "4" },
};
const size_t pc_compat_1_7_len = G_N_ELEMENTS(pc_compat_1_7);

GlobalProperty pc_compat_1_6[] = {
    PC_CPU_MODEL_IDS("1.6.0")
    { "e1000", "mitigation", "off" },
    { "qemu64-" TYPE_X86_CPU, "model", "2" },
    { "qemu32-" TYPE_X86_CPU, "model", "3" },
    { "i440FX-pcihost", "short_root_bus", "1" },
    { "q35-pcihost", "short_root_bus", "1" },
};
const size_t pc_compat_1_6_len = G_N_ELEMENTS(pc_compat_1_6);

GlobalProperty pc_compat_1_5[] = {
    PC_CPU_MODEL_IDS("1.5.0")
    { "Conroe-" TYPE_X86_CPU, "model", "2" },
    { "Conroe-" TYPE_X86_CPU, "min-level", "2" },
    { "Penryn-" TYPE_X86_CPU, "model", "2" },
    { "Penryn-" TYPE_X86_CPU, "min-level", "2" },
    { "Nehalem-" TYPE_X86_CPU, "model", "2" },
    { "Nehalem-" TYPE_X86_CPU, "min-level", "2" },
    { "virtio-net-pci", "any_layout", "off" },
    { TYPE_X86_CPU, "pmu", "on" },
    { "i440FX-pcihost", "short_root_bus", "0" },
    { "q35-pcihost", "short_root_bus", "0" },
};
const size_t pc_compat_1_5_len = G_N_ELEMENTS(pc_compat_1_5);

GlobalProperty pc_compat_1_4[] = {
    PC_CPU_MODEL_IDS("1.4.0")
    { "scsi-hd", "discard_granularity", "0" },
    { "scsi-cd", "discard_granularity", "0" },
    { "scsi-disk", "discard_granularity", "0" },
    { "ide-hd", "discard_granularity", "0" },
    { "ide-cd", "discard_granularity", "0" },
    { "ide-drive", "discard_granularity", "0" },
    { "virtio-blk-pci", "discard_granularity", "0" },
    /* DEV_NVECTORS_UNSPECIFIED as a uint32_t string: */
    { "virtio-serial-pci", "vectors", "0xFFFFFFFF" },
    { "virtio-net-pci", "ctrl_guest_offloads", "off" },
    { "e1000", "romfile", "pxe-e1000.rom" },
    { "ne2k_pci", "romfile", "pxe-ne2k_pci.rom" },
    { "pcnet", "romfile", "pxe-pcnet.rom" },
    { "rtl8139", "romfile", "pxe-rtl8139.rom" },
    { "virtio-net-pci", "romfile", "pxe-virtio.rom" },
    { "486-" TYPE_X86_CPU, "model", "0" },
    { "n270" "-" TYPE_X86_CPU, "movbe", "off" },
    { "Westmere" "-" TYPE_X86_CPU, "pclmulqdq", "off" },
};
const size_t pc_compat_1_4_len = G_N_ELEMENTS(pc_compat_1_4);

GSIState *pc_gsi_create(qemu_irq **irqs, bool pci_enabled)
{
    GSIState *s;

    s = g_new0(GSIState, 1);
    if (kvm_ioapic_in_kernel()) {
        kvm_pc_setup_irq_routing(pci_enabled);
    }
    *irqs = qemu_allocate_irqs(gsi_handler, s, GSI_NUM_PINS);

    return s;
}

static void ioport80_write(void *opaque, hwaddr addr, uint64_t data,
                           unsigned size)
{
}

static uint64_t ioport80_read(void *opaque, hwaddr addr, unsigned size)
{
    return 0xffffffffffffffffULL;
}

/* MSDOS compatibility mode FPU exception support */
static void ioportF0_write(void *opaque, hwaddr addr, uint64_t data,
                           unsigned size)
{
    if (tcg_enabled()) {
        cpu_set_ignne();
    }
}

static uint64_t ioportF0_read(void *opaque, hwaddr addr, unsigned size)
{
    return 0xffffffffffffffffULL;
}

/* PC cmos mappings */

#define REG_EQUIPMENT_BYTE          0x14

int cmos_get_fd_drive_type(FloppyDriveType fd0)
{
    int val;

    switch (fd0) {
    case FLOPPY_DRIVE_TYPE_144:
        /* 1.44 Mb 3"5 drive */
        val = 4;
        break;
    case FLOPPY_DRIVE_TYPE_288:
        /* 2.88 Mb 3"5 drive */
        val = 5;
        break;
    case FLOPPY_DRIVE_TYPE_120:
        /* 1.2 Mb 5"5 drive */
        val = 2;
        break;
    case FLOPPY_DRIVE_TYPE_NONE:
    default:
        val = 0;
        break;
    }
    return val;
}

static void cmos_init_hd(ISADevice *s, int type_ofs, int info_ofs,
                         int16_t cylinders, int8_t heads, int8_t sectors)
{
    rtc_set_memory(s, type_ofs, 47);
    rtc_set_memory(s, info_ofs, cylinders);
    rtc_set_memory(s, info_ofs + 1, cylinders >> 8);
    rtc_set_memory(s, info_ofs + 2, heads);
    rtc_set_memory(s, info_ofs + 3, 0xff);
    rtc_set_memory(s, info_ofs + 4, 0xff);
    rtc_set_memory(s, info_ofs + 5, 0xc0 | ((heads > 8) << 3));
    rtc_set_memory(s, info_ofs + 6, cylinders);
    rtc_set_memory(s, info_ofs + 7, cylinders >> 8);
    rtc_set_memory(s, info_ofs + 8, sectors);
}

/* convert boot_device letter to something recognizable by the bios */
static int boot_device2nibble(char boot_device)
{
    switch(boot_device) {
    case 'a':
    case 'b':
        return 0x01; /* floppy boot */
    case 'c':
        return 0x02; /* hard drive boot */
    case 'd':
        return 0x03; /* CD-ROM boot */
    case 'n':
        return 0x04; /* Network boot */
    }
    return 0;
}

static void set_boot_dev(ISADevice *s, const char *boot_device, Error **errp)
{
#define PC_MAX_BOOT_DEVICES 3
    int nbds, bds[3] = { 0, };
    int i;

    nbds = strlen(boot_device);
    if (nbds > PC_MAX_BOOT_DEVICES) {
        error_setg(errp, "Too many boot devices for PC");
        return;
    }
    for (i = 0; i < nbds; i++) {
        bds[i] = boot_device2nibble(boot_device[i]);
        if (bds[i] == 0) {
            error_setg(errp, "Invalid boot device for PC: '%c'",
                       boot_device[i]);
            return;
        }
    }
    rtc_set_memory(s, 0x3d, (bds[1] << 4) | bds[0]);
    rtc_set_memory(s, 0x38, (bds[2] << 4) | (fd_bootchk ? 0x0 : 0x1));
}

static void pc_boot_set(void *opaque, const char *boot_device, Error **errp)
{
    set_boot_dev(opaque, boot_device, errp);
}

static void pc_cmos_init_floppy(ISADevice *rtc_state, ISADevice *floppy)
{
    int val, nb, i;
    FloppyDriveType fd_type[2] = { FLOPPY_DRIVE_TYPE_NONE,
                                   FLOPPY_DRIVE_TYPE_NONE };

    /* floppy type */
    if (floppy) {
        for (i = 0; i < 2; i++) {
            fd_type[i] = isa_fdc_get_drive_type(floppy, i);
        }
    }
    val = (cmos_get_fd_drive_type(fd_type[0]) << 4) |
        cmos_get_fd_drive_type(fd_type[1]);
    rtc_set_memory(rtc_state, 0x10, val);

    val = rtc_get_memory(rtc_state, REG_EQUIPMENT_BYTE);
    nb = 0;
    if (fd_type[0] != FLOPPY_DRIVE_TYPE_NONE) {
        nb++;
    }
    if (fd_type[1] != FLOPPY_DRIVE_TYPE_NONE) {
        nb++;
    }
    switch (nb) {
    case 0:
        break;
    case 1:
        val |= 0x01; /* 1 drive, ready for boot */
        break;
    case 2:
        val |= 0x41; /* 2 drives, ready for boot */
        break;
    }
    rtc_set_memory(rtc_state, REG_EQUIPMENT_BYTE, val);
}

typedef struct pc_cmos_init_late_arg {
    ISADevice *rtc_state;
    BusState *idebus[2];
} pc_cmos_init_late_arg;

typedef struct check_fdc_state {
    ISADevice *floppy;
    bool multiple;
} CheckFdcState;

static int check_fdc(Object *obj, void *opaque)
{
    CheckFdcState *state = opaque;
    Object *fdc;
    uint32_t iobase;
    Error *local_err = NULL;

    fdc = object_dynamic_cast(obj, TYPE_ISA_FDC);
    if (!fdc) {
        return 0;
    }

    iobase = object_property_get_uint(obj, "iobase", &local_err);
    if (local_err || iobase != 0x3f0) {
        error_free(local_err);
        return 0;
    }

    if (state->floppy) {
        state->multiple = true;
    } else {
        state->floppy = ISA_DEVICE(obj);
    }
    return 0;
}

static const char * const fdc_container_path[] = {
    "/unattached", "/peripheral", "/peripheral-anon"
};

/*
 * Locate the FDC at IO address 0x3f0, in order to configure the CMOS registers
 * and ACPI objects.
 */
ISADevice *pc_find_fdc0(void)
{
    int i;
    Object *container;
    CheckFdcState state = { 0 };

    for (i = 0; i < ARRAY_SIZE(fdc_container_path); i++) {
        container = container_get(qdev_get_machine(), fdc_container_path[i]);
        object_child_foreach(container, check_fdc, &state);
    }

    if (state.multiple) {
        warn_report("multiple floppy disk controllers with "
                    "iobase=0x3f0 have been found");
        error_printf("the one being picked for CMOS setup might not reflect "
                     "your intent");
    }

    return state.floppy;
}

static void pc_cmos_init_late(void *opaque)
{
    pc_cmos_init_late_arg *arg = opaque;
    ISADevice *s = arg->rtc_state;
    int16_t cylinders;
    int8_t heads, sectors;
    int val;
    int i, trans;

    val = 0;
    if (arg->idebus[0] && ide_get_geometry(arg->idebus[0], 0,
                                           &cylinders, &heads, &sectors) >= 0) {
        cmos_init_hd(s, 0x19, 0x1b, cylinders, heads, sectors);
        val |= 0xf0;
    }
    if (arg->idebus[0] && ide_get_geometry(arg->idebus[0], 1,
                                           &cylinders, &heads, &sectors) >= 0) {
        cmos_init_hd(s, 0x1a, 0x24, cylinders, heads, sectors);
        val |= 0x0f;
    }
    rtc_set_memory(s, 0x12, val);

    val = 0;
    for (i = 0; i < 4; i++) {
        /* NOTE: ide_get_geometry() returns the physical
           geometry.  It is always such that: 1 <= sects <= 63, 1
           <= heads <= 16, 1 <= cylinders <= 16383. The BIOS
           geometry can be different if a translation is done. */
        if (arg->idebus[i / 2] &&
            ide_get_geometry(arg->idebus[i / 2], i % 2,
                             &cylinders, &heads, &sectors) >= 0) {
            trans = ide_get_bios_chs_trans(arg->idebus[i / 2], i % 2) - 1;
            assert((trans & ~3) == 0);
            val |= trans << (i * 2);
        }
    }
    rtc_set_memory(s, 0x39, val);

    pc_cmos_init_floppy(s, pc_find_fdc0());

    qemu_unregister_reset(pc_cmos_init_late, opaque);
}

void pc_cmos_init(PCMachineState *pcms,
                  BusState *idebus0, BusState *idebus1,
                  ISADevice *s)
{
    int val;
    static pc_cmos_init_late_arg arg;
    X86MachineState *x86ms = X86_MACHINE(pcms);

    /* various important CMOS locations needed by PC/Bochs bios */

    /* memory size */
    /* base memory (first MiB) */
    val = MIN(x86ms->below_4g_mem_size / KiB, 640);
    rtc_set_memory(s, 0x15, val);
    rtc_set_memory(s, 0x16, val >> 8);
    /* extended memory (next 64MiB) */
    if (x86ms->below_4g_mem_size > 1 * MiB) {
        val = (x86ms->below_4g_mem_size - 1 * MiB) / KiB;
    } else {
        val = 0;
    }
    if (val > 65535)
        val = 65535;
    rtc_set_memory(s, 0x17, val);
    rtc_set_memory(s, 0x18, val >> 8);
    rtc_set_memory(s, 0x30, val);
    rtc_set_memory(s, 0x31, val >> 8);
    /* memory between 16MiB and 4GiB */
    if (x86ms->below_4g_mem_size > 16 * MiB) {
        val = (x86ms->below_4g_mem_size - 16 * MiB) / (64 * KiB);
    } else {
        val = 0;
    }
    if (val > 65535)
        val = 65535;
    rtc_set_memory(s, 0x34, val);
    rtc_set_memory(s, 0x35, val >> 8);
    /* memory above 4GiB */
    val = x86ms->above_4g_mem_size / 65536;
    rtc_set_memory(s, 0x5b, val);
    rtc_set_memory(s, 0x5c, val >> 8);
    rtc_set_memory(s, 0x5d, val >> 16);

    object_property_add_link(OBJECT(pcms), "rtc_state",
                             TYPE_ISA_DEVICE,
                             (Object **)&x86ms->rtc,
                             object_property_allow_set_link,
                             OBJ_PROP_LINK_STRONG, &error_abort);
    object_property_set_link(OBJECT(pcms), OBJECT(s),
                             "rtc_state", &error_abort);

    set_boot_dev(s, MACHINE(pcms)->boot_order, &error_fatal);

    val = 0;
    val |= 0x02; /* FPU is there */
    val |= 0x04; /* PS/2 mouse installed */
    rtc_set_memory(s, REG_EQUIPMENT_BYTE, val);

    /* hard drives and FDC */
    arg.rtc_state = s;
    arg.idebus[0] = idebus0;
    arg.idebus[1] = idebus1;
    qemu_register_reset(pc_cmos_init_late, &arg);
}

static void handle_a20_line_change(void *opaque, int irq, int level)
{
    X86CPU *cpu = opaque;

    /* XXX: send to all CPUs ? */
    /* XXX: add logic to handle multiple A20 line sources */
    x86_cpu_set_a20(cpu, level);
}

#define NE2000_NB_MAX 6

static const int ne2000_io[NE2000_NB_MAX] = { 0x300, 0x320, 0x340, 0x360,
                                              0x280, 0x380 };
static const int ne2000_irq[NE2000_NB_MAX] = { 9, 10, 11, 3, 4, 5 };

void pc_init_ne2k_isa(ISABus *bus, NICInfo *nd)
{
    static int nb_ne2k = 0;

    if (nb_ne2k == NE2000_NB_MAX)
        return;
    isa_ne2000_init(bus, ne2000_io[nb_ne2k],
                    ne2000_irq[nb_ne2k], nd);
    nb_ne2k++;
}

void pc_acpi_smi_interrupt(void *opaque, int irq, int level)
{
    X86CPU *cpu = opaque;

    if (level) {
        cpu_interrupt(CPU(cpu), CPU_INTERRUPT_SMI);
    }
}

/*
 * This function is very similar to smp_parse()
 * in hw/core/machine.c but includes CPU die support.
 */
void pc_smp_parse(MachineState *ms, QemuOpts *opts)
{
    X86MachineState *x86ms = X86_MACHINE(ms);

    if (opts) {
        unsigned cpus    = qemu_opt_get_number(opts, "cpus", 0);
        unsigned sockets = qemu_opt_get_number(opts, "sockets", 0);
        unsigned dies = qemu_opt_get_number(opts, "dies", 1);
        unsigned cores   = qemu_opt_get_number(opts, "cores", 0);
        unsigned threads = qemu_opt_get_number(opts, "threads", 0);

        /* compute missing values, prefer sockets over cores over threads */
        if (cpus == 0 || sockets == 0) {
            cores = cores > 0 ? cores : 1;
            threads = threads > 0 ? threads : 1;
            if (cpus == 0) {
                sockets = sockets > 0 ? sockets : 1;
                cpus = cores * threads * dies * sockets;
            } else {
                ms->smp.max_cpus =
                        qemu_opt_get_number(opts, "maxcpus", cpus);
                sockets = ms->smp.max_cpus / (cores * threads * dies);
            }
        } else if (cores == 0) {
            threads = threads > 0 ? threads : 1;
            cores = cpus / (sockets * dies * threads);
            cores = cores > 0 ? cores : 1;
        } else if (threads == 0) {
            threads = cpus / (cores * dies * sockets);
            threads = threads > 0 ? threads : 1;
        } else if (sockets * dies * cores * threads < cpus) {
            error_report("cpu topology: "
                         "sockets (%u) * dies (%u) * cores (%u) * threads (%u) < "
                         "smp_cpus (%u)",
                         sockets, dies, cores, threads, cpus);
            exit(1);
        }

        ms->smp.max_cpus =
                qemu_opt_get_number(opts, "maxcpus", cpus);

        if (ms->smp.max_cpus < cpus) {
            error_report("maxcpus must be equal to or greater than smp");
            exit(1);
        }

        if (sockets * dies * cores * threads > ms->smp.max_cpus) {
            error_report("cpu topology: "
                         "sockets (%u) * dies (%u) * cores (%u) * threads (%u) > "
                         "maxcpus (%u)",
                         sockets, dies, cores, threads,
                         ms->smp.max_cpus);
            exit(1);
        }

        if (sockets * dies * cores * threads != ms->smp.max_cpus) {
            warn_report("Invalid CPU topology deprecated: "
                        "sockets (%u) * dies (%u) * cores (%u) * threads (%u) "
                        "!= maxcpus (%u)",
                        sockets, dies, cores, threads,
                        ms->smp.max_cpus);
        }

        ms->smp.cpus = cpus;
        ms->smp.cores = cores;
        ms->smp.threads = threads;
        x86ms->smp_dies = dies;
    }

    if (ms->smp.cpus > 1) {
        Error *blocker = NULL;
        error_setg(&blocker, QERR_REPLAY_NOT_SUPPORTED, "smp");
        replay_add_blocker(blocker);
    }
}

void pc_hot_add_cpu(MachineState *ms, const int64_t id, Error **errp)
{
    X86MachineState *x86ms = X86_MACHINE(ms);
    int64_t apic_id = x86_cpu_apic_id_from_index(x86ms, id);
    Error *local_err = NULL;

    if (id < 0) {
        error_setg(errp, "Invalid CPU id: %" PRIi64, id);
        return;
    }

    if (apic_id >= ACPI_CPU_HOTPLUG_ID_LIMIT) {
        error_setg(errp, "Unable to add CPU: %" PRIi64
                   ", resulting APIC ID (%" PRIi64 ") is too large",
                   id, apic_id);
        return;
    }


    x86_cpu_new(X86_MACHINE(ms), apic_id, &local_err);
    if (local_err) {
        error_propagate(errp, local_err);
        return;
    }
}

<<<<<<< HEAD
void pc_cpus_init(PCMachineState *pcms)
{
    int i;
    const CPUArchIdList *possible_cpus;
    MachineState *ms = MACHINE(pcms);
    MachineClass *mc = MACHINE_GET_CLASS(pcms);
    PCMachineClass *pcmc = PC_MACHINE_CLASS(mc);

    x86_cpu_set_default_version(pcmc->default_cpu_version);

    /* Calculates the limit to CPU APIC ID values
     *
     * Limit for the APIC ID value, so that all
     * CPU APIC IDs are < pcms->apic_id_limit.
     *
     * This is used for FW_CFG_MAX_CPUS. See comments on fw_cfg_arch_create().
     */
    pcms->apic_id_limit = x86_cpu_apic_id_from_index(pcms,
                                                     ms->smp.max_cpus - 1) + 1;
    possible_cpus = mc->possible_cpu_arch_ids(ms);
    //针对每个cpu,创建new_cpu
    for (i = 0; i < ms->smp.cpus; i++) {
        pc_new_cpu(pcms, possible_cpus->cpus[i].arch_id, &error_fatal);
    }
}

=======
>>>>>>> 88e2b97a
static void rtc_set_cpus_count(ISADevice *rtc, uint16_t cpus_count)
{
    if (cpus_count > 0xff) {
        /* If the number of CPUs can't be represented in 8 bits, the
         * BIOS must use "FW_CFG_NB_CPUS". Set RTC field to 0 just
         * to make old BIOSes fail more predictably.
         */
        rtc_set_memory(rtc, 0x5f, 0);
    } else {
        rtc_set_memory(rtc, 0x5f, cpus_count - 1);
    }
}

static
void pc_machine_done(Notifier *notifier, void *data)
{
    PCMachineState *pcms = container_of(notifier,
                                        PCMachineState, machine_done);
    X86MachineState *x86ms = X86_MACHINE(pcms);
    PCIBus *bus = pcms->bus;

    /* set the number of CPUs */
    rtc_set_cpus_count(x86ms->rtc, x86ms->boot_cpus);

    if (bus) {
        int extra_hosts = 0;

        QLIST_FOREACH(bus, &bus->child, sibling) {
            /* look for expander root buses */
            if (pci_bus_is_root(bus)) {
                extra_hosts++;
            }
        }
        if (extra_hosts && x86ms->fw_cfg) {
            uint64_t *val = g_malloc(sizeof(*val));
            *val = cpu_to_le64(extra_hosts);
            fw_cfg_add_file(x86ms->fw_cfg,
                    "etc/extra-pci-roots", val, sizeof(*val));
        }
    }

    acpi_setup();
    if (x86ms->fw_cfg) {
        fw_cfg_build_smbios(MACHINE(pcms), x86ms->fw_cfg);
        fw_cfg_build_feature_control(MACHINE(pcms), x86ms->fw_cfg);
        /* update FW_CFG_NB_CPUS to account for -device added CPUs */
        fw_cfg_modify_i16(x86ms->fw_cfg, FW_CFG_NB_CPUS, x86ms->boot_cpus);
    }

    if (x86ms->apic_id_limit > 255 && !xen_enabled()) {
        IntelIOMMUState *iommu = INTEL_IOMMU_DEVICE(x86_iommu_get_default());

        if (!iommu || !x86_iommu_ir_supported(X86_IOMMU_DEVICE(iommu)) ||
            iommu->intr_eim != ON_OFF_AUTO_ON) {
            error_report("current -smp configuration requires "
                         "Extended Interrupt Mode enabled. "
                         "You can add an IOMMU using: "
                         "-device intel-iommu,intremap=on,eim=on");
            exit(EXIT_FAILURE);
        }
    }
}

void pc_guest_info_init(PCMachineState *pcms)
{
    int i;
    MachineState *ms = MACHINE(pcms);
    X86MachineState *x86ms = X86_MACHINE(pcms);

    x86ms->apic_xrupt_override = kvm_allows_irq0_override();
    pcms->numa_nodes = ms->numa_state->num_nodes;
    pcms->node_mem = g_malloc0(pcms->numa_nodes *
                                    sizeof *pcms->node_mem);
    for (i = 0; i < ms->numa_state->num_nodes; i++) {
        pcms->node_mem[i] = ms->numa_state->nodes[i].node_mem;
    }

    pcms->machine_done.notify = pc_machine_done;
    qemu_add_machine_init_done_notifier(&pcms->machine_done);
}

/* setup pci memory address space mapping into system address space */
void pc_pci_as_mapping_init(Object *owner, MemoryRegion *system_memory,
                            MemoryRegion *pci_address_space)
{
    /* Set to lower priority than RAM */
    memory_region_add_subregion_overlap(system_memory, 0x0,
                                        pci_address_space, -1);
}

void xen_load_linux(PCMachineState *pcms)
{
    int i;
    FWCfgState *fw_cfg;
    PCMachineClass *pcmc = PC_MACHINE_GET_CLASS(pcms);
    X86MachineState *x86ms = X86_MACHINE(pcms);

    assert(MACHINE(pcms)->kernel_filename != NULL);

    fw_cfg = fw_cfg_init_io(FW_CFG_IO_BASE);
    fw_cfg_add_i16(fw_cfg, FW_CFG_NB_CPUS, x86ms->boot_cpus);
    rom_set_fw(fw_cfg);

    x86_load_linux(x86ms, fw_cfg, pcmc->acpi_data_size,
                   pcmc->pvh_enabled, pcmc->linuxboot_dma_enabled);
    for (i = 0; i < nb_option_roms; i++) {
        assert(!strcmp(option_rom[i].name, "linuxboot.bin") ||
               !strcmp(option_rom[i].name, "linuxboot_dma.bin") ||
               !strcmp(option_rom[i].name, "pvh.bin") ||
               !strcmp(option_rom[i].name, "multiboot.bin"));
        rom_add_option(option_rom[i].name, option_rom[i].bootindex);
    }
    x86ms->fw_cfg = fw_cfg;
}

void pc_memory_init(PCMachineState *pcms,
                    MemoryRegion *system_memory,
                    MemoryRegion *rom_memory,
                    MemoryRegion **ram_memory)
{
    int linux_boot, i;
    MemoryRegion *ram, *option_rom_mr;
    MemoryRegion *ram_below_4g, *ram_above_4g;
    FWCfgState *fw_cfg;
    MachineState *machine = MACHINE(pcms);
    MachineClass *mc = MACHINE_GET_CLASS(machine);
    PCMachineClass *pcmc = PC_MACHINE_GET_CLASS(pcms);
    X86MachineState *x86ms = X86_MACHINE(pcms);

    assert(machine->ram_size == x86ms->below_4g_mem_size +
                                x86ms->above_4g_mem_size);

    linux_boot = (machine->kernel_filename != NULL);

    /* Allocate RAM.  We allocate it as a single memory region and use
     * aliases to address portions of it, mostly for backwards compatibility
     * with older qemus that used qemu_ram_alloc().
     */
    ram = g_malloc(sizeof(*ram));
    memory_region_allocate_system_memory(ram, NULL, "pc.ram",
                                         machine->ram_size);
    *ram_memory = ram;
    ram_below_4g = g_malloc(sizeof(*ram_below_4g));
    memory_region_init_alias(ram_below_4g, NULL, "ram-below-4g", ram,
                             0, x86ms->below_4g_mem_size);
    memory_region_add_subregion(system_memory, 0, ram_below_4g);
    e820_add_entry(0, x86ms->below_4g_mem_size, E820_RAM);
    if (x86ms->above_4g_mem_size > 0) {
        ram_above_4g = g_malloc(sizeof(*ram_above_4g));
        memory_region_init_alias(ram_above_4g, NULL, "ram-above-4g", ram,
                                 x86ms->below_4g_mem_size,
                                 x86ms->above_4g_mem_size);
        memory_region_add_subregion(system_memory, 0x100000000ULL,
                                    ram_above_4g);
        e820_add_entry(0x100000000ULL, x86ms->above_4g_mem_size, E820_RAM);
    }

    if (!pcmc->has_reserved_memory &&
        (machine->ram_slots ||
         (machine->maxram_size > machine->ram_size))) {

        error_report("\"-memory 'slots|maxmem'\" is not supported by: %s",
                     mc->name);
        exit(EXIT_FAILURE);
    }

    /* always allocate the device memory information */
    machine->device_memory = g_malloc0(sizeof(*machine->device_memory));

    /* initialize device memory address space */
    if (pcmc->has_reserved_memory &&
        (machine->ram_size < machine->maxram_size)) {
        ram_addr_t device_mem_size = machine->maxram_size - machine->ram_size;

        if (machine->ram_slots > ACPI_MAX_RAM_SLOTS) {
            error_report("unsupported amount of memory slots: %"PRIu64,
                         machine->ram_slots);
            exit(EXIT_FAILURE);
        }

        if (QEMU_ALIGN_UP(machine->maxram_size,
                          TARGET_PAGE_SIZE) != machine->maxram_size) {
            error_report("maximum memory size must by aligned to multiple of "
                         "%d bytes", TARGET_PAGE_SIZE);
            exit(EXIT_FAILURE);
        }

        machine->device_memory->base =
            ROUND_UP(0x100000000ULL + x86ms->above_4g_mem_size, 1 * GiB);

        if (pcmc->enforce_aligned_dimm) {
            /* size device region assuming 1G page max alignment per slot */
            device_mem_size += (1 * GiB) * machine->ram_slots;
        }

        if ((machine->device_memory->base + device_mem_size) <
            device_mem_size) {
            error_report("unsupported amount of maximum memory: " RAM_ADDR_FMT,
                         machine->maxram_size);
            exit(EXIT_FAILURE);
        }

        memory_region_init(&machine->device_memory->mr, OBJECT(pcms),
                           "device-memory", device_mem_size);
        memory_region_add_subregion(system_memory, machine->device_memory->base,
                                    &machine->device_memory->mr);
    }

    /* Initialize PC system firmware */
    pc_system_firmware_init(pcms, rom_memory);

    option_rom_mr = g_malloc(sizeof(*option_rom_mr));
    memory_region_init_ram(option_rom_mr, NULL, "pc.rom", PC_ROM_SIZE,
                           &error_fatal);
    if (pcmc->pci_enabled) {
        memory_region_set_readonly(option_rom_mr, true);
    }
    memory_region_add_subregion_overlap(rom_memory,
                                        PC_ROM_MIN_VGA,
                                        option_rom_mr,
                                        1);

    fw_cfg = fw_cfg_arch_create(machine,
                                x86ms->boot_cpus, x86ms->apic_id_limit);

    rom_set_fw(fw_cfg);

    if (pcmc->has_reserved_memory && machine->device_memory->base) {
        uint64_t *val = g_malloc(sizeof(*val));
        PCMachineClass *pcmc = PC_MACHINE_GET_CLASS(pcms);
        uint64_t res_mem_end = machine->device_memory->base;

        if (!pcmc->broken_reserved_end) {
            res_mem_end += memory_region_size(&machine->device_memory->mr);
        }
        *val = cpu_to_le64(ROUND_UP(res_mem_end, 1 * GiB));
        fw_cfg_add_file(fw_cfg, "etc/reserved-memory-end", val, sizeof(*val));
    }

    if (linux_boot) {
        x86_load_linux(x86ms, fw_cfg, pcmc->acpi_data_size,
                       pcmc->pvh_enabled, pcmc->linuxboot_dma_enabled);
    }

    for (i = 0; i < nb_option_roms; i++) {
        rom_add_option(option_rom[i].name, option_rom[i].bootindex);
    }
    x86ms->fw_cfg = fw_cfg;

    /* Init default IOAPIC address space */
    x86ms->ioapic_as = &address_space_memory;

    /* Init ACPI memory hotplug IO base address */
    pcms->memhp_io_base = ACPI_MEMORY_HOTPLUG_BASE;
}

/*
 * The 64bit pci hole starts after "above 4G RAM" and
 * potentially the space reserved for memory hotplug.
 */
uint64_t pc_pci_hole64_start(void)
{
    PCMachineState *pcms = PC_MACHINE(qdev_get_machine());
    PCMachineClass *pcmc = PC_MACHINE_GET_CLASS(pcms);
    MachineState *ms = MACHINE(pcms);
    X86MachineState *x86ms = X86_MACHINE(pcms);
    uint64_t hole64_start = 0;

    if (pcmc->has_reserved_memory && ms->device_memory->base) {
        hole64_start = ms->device_memory->base;
        if (!pcmc->broken_reserved_end) {
            hole64_start += memory_region_size(&ms->device_memory->mr);
        }
    } else {
        hole64_start = 0x100000000ULL + x86ms->above_4g_mem_size;
    }

    return ROUND_UP(hole64_start, 1 * GiB);
}

DeviceState *pc_vga_init(ISABus *isa_bus, PCIBus *pci_bus)
{
    DeviceState *dev = NULL;

    rom_set_order_override(FW_CFG_ORDER_OVERRIDE_VGA);
    if (pci_bus) {
        PCIDevice *pcidev = pci_vga_init(pci_bus);
        dev = pcidev ? &pcidev->qdev : NULL;
    } else if (isa_bus) {
        ISADevice *isadev = isa_vga_init(isa_bus);
        dev = isadev ? DEVICE(isadev) : NULL;
    }
    rom_reset_order_override();
    return dev;
}

static const MemoryRegionOps ioport80_io_ops = {
    .write = ioport80_write,
    .read = ioport80_read,
    .endianness = DEVICE_NATIVE_ENDIAN,
    .impl = {
        .min_access_size = 1,
        .max_access_size = 1,
    },
};

static const MemoryRegionOps ioportF0_io_ops = {
    .write = ioportF0_write,
    .read = ioportF0_read,
    .endianness = DEVICE_NATIVE_ENDIAN,
    .impl = {
        .min_access_size = 1,
        .max_access_size = 1,
    },
};

static void pc_superio_init(ISABus *isa_bus, bool create_fdctrl, bool no_vmport)
{
    int i;
    DriveInfo *fd[MAX_FD];
    qemu_irq *a20_line;
    ISADevice *i8042, *port92, *vmmouse;

    serial_hds_isa_init(isa_bus, 0, MAX_ISA_SERIAL_PORTS);
    parallel_hds_isa_init(isa_bus, MAX_PARALLEL_PORTS);

    for (i = 0; i < MAX_FD; i++) {
        fd[i] = drive_get(IF_FLOPPY, 0, i);
        create_fdctrl |= !!fd[i];
    }
    if (create_fdctrl) {
        fdctrl_init_isa(isa_bus, fd);
    }

    i8042 = isa_create_simple(isa_bus, "i8042");
    if (!no_vmport) {
        vmport_init(isa_bus);
        vmmouse = isa_try_create(isa_bus, "vmmouse");
    } else {
        vmmouse = NULL;
    }
    if (vmmouse) {
        object_property_set_link(OBJECT(vmmouse), OBJECT(i8042),
                                 "i8042", &error_abort);
        qdev_init_nofail(DEVICE(vmmouse));
    }
    port92 = isa_create_simple(isa_bus, TYPE_PORT92);

    a20_line = qemu_allocate_irqs(handle_a20_line_change, first_cpu, 2);
    i8042_setup_a20_line(i8042, a20_line[0]);
    qdev_connect_gpio_out_named(DEVICE(port92),
                                PORT92_A20_LINE, 0, a20_line[1]);
    g_free(a20_line);
}

void pc_basic_device_init(ISABus *isa_bus, qemu_irq *gsi,
                          ISADevice **rtc_state,
                          bool create_fdctrl,
                          bool no_vmport,
                          bool has_pit,
                          uint32_t hpet_irqs)
{
    int i;
    DeviceState *hpet = NULL;
    int pit_isa_irq = 0;
    qemu_irq pit_alt_irq = NULL;
    qemu_irq rtc_irq = NULL;
    ISADevice *pit = NULL;
    MemoryRegion *ioport80_io = g_new(MemoryRegion, 1);
    MemoryRegion *ioportF0_io = g_new(MemoryRegion, 1);

    memory_region_init_io(ioport80_io, NULL, &ioport80_io_ops, NULL, "ioport80", 1);
    memory_region_add_subregion(isa_bus->address_space_io, 0x80, ioport80_io);

    memory_region_init_io(ioportF0_io, NULL, &ioportF0_io_ops, NULL, "ioportF0", 1);
    memory_region_add_subregion(isa_bus->address_space_io, 0xf0, ioportF0_io);

    /*
     * Check if an HPET shall be created.
     *
     * Without KVM_CAP_PIT_STATE2, we cannot switch off the in-kernel PIT
     * when the HPET wants to take over. Thus we have to disable the latter.
     */
    if (!no_hpet && (!kvm_irqchip_in_kernel() || kvm_has_pit_state2())) {
        hpet = qdev_try_create(NULL, TYPE_HPET);
        if (hpet) {
            /* For pc-piix-*, hpet's intcap is always IRQ2. For pc-q35-1.7
             * and earlier, use IRQ2 for compat. Otherwise, use IRQ16~23,
             * IRQ8 and IRQ2.
             */
            uint8_t compat = object_property_get_uint(OBJECT(hpet),
                    HPET_INTCAP, NULL);
            if (!compat) {
                qdev_prop_set_uint32(hpet, HPET_INTCAP, hpet_irqs);
            }
            qdev_init_nofail(hpet);
            sysbus_mmio_map(SYS_BUS_DEVICE(hpet), 0, HPET_BASE);

            for (i = 0; i < GSI_NUM_PINS; i++) {
                sysbus_connect_irq(SYS_BUS_DEVICE(hpet), i, gsi[i]);
            }
            pit_isa_irq = -1;
            pit_alt_irq = qdev_get_gpio_in(hpet, HPET_LEGACY_PIT_INT);
            rtc_irq = qdev_get_gpio_in(hpet, HPET_LEGACY_RTC_INT);
        }
    }
    *rtc_state = mc146818_rtc_init(isa_bus, 2000, rtc_irq);

    qemu_register_boot_set(pc_boot_set, *rtc_state);

    if (!xen_enabled() && has_pit) {
        if (kvm_pit_in_kernel()) {
            pit = kvm_pit_init(isa_bus, 0x40);
        } else {
            pit = i8254_pit_init(isa_bus, 0x40, pit_isa_irq, pit_alt_irq);
        }
        if (hpet) {
            /* connect PIT to output control line of the HPET */
            qdev_connect_gpio_out(hpet, 0, qdev_get_gpio_in(DEVICE(pit), 0));
        }
        pcspk_init(isa_bus, pit);
    }

    i8257_dma_init(isa_bus, 0);

    /* Super I/O */
    pc_superio_init(isa_bus, create_fdctrl, no_vmport);
}

void pc_nic_init(PCMachineClass *pcmc, ISABus *isa_bus, PCIBus *pci_bus)
{
    int i;

    rom_set_order_override(FW_CFG_ORDER_OVERRIDE_NIC);
    for (i = 0; i < nb_nics; i++) {
        NICInfo *nd = &nd_table[i];
        const char *model = nd->model ? nd->model : pcmc->default_nic_model;

        if (g_str_equal(model, "ne2k_isa")) {
            pc_init_ne2k_isa(isa_bus, nd);
        } else {
            pci_nic_init_nofail(nd, pci_bus, model, NULL);
        }
    }
    rom_reset_order_override();
}

void pc_i8259_create(ISABus *isa_bus, qemu_irq *i8259_irqs)
{
    qemu_irq *i8259;

    if (kvm_pic_in_kernel()) {
        i8259 = kvm_i8259_init(isa_bus);
    } else if (xen_enabled()) {
        i8259 = xen_interrupt_controller_init();
    } else {
        i8259 = i8259_init(isa_bus, x86_allocate_cpu_irq());
    }

    for (size_t i = 0; i < ISA_NUM_IRQS; i++) {
        i8259_irqs[i] = i8259[i];
    }

    g_free(i8259);
}

static void pc_memory_pre_plug(HotplugHandler *hotplug_dev, DeviceState *dev,
                               Error **errp)
{
    const PCMachineState *pcms = PC_MACHINE(hotplug_dev);
    const PCMachineClass *pcmc = PC_MACHINE_GET_CLASS(pcms);
    const MachineState *ms = MACHINE(hotplug_dev);
    const bool is_nvdimm = object_dynamic_cast(OBJECT(dev), TYPE_NVDIMM);
    const uint64_t legacy_align = TARGET_PAGE_SIZE;
    Error *local_err = NULL;

    /*
     * When -no-acpi is used with Q35 machine type, no ACPI is built,
     * but pcms->acpi_dev is still created. Check !acpi_enabled in
     * addition to cover this case.
     */
    if (!pcms->acpi_dev || !acpi_enabled) {
        error_setg(errp,
                   "memory hotplug is not enabled: missing acpi device or acpi disabled");
        return;
    }

    if (is_nvdimm && !ms->nvdimms_state->is_enabled) {
        error_setg(errp, "nvdimm is not enabled: missing 'nvdimm' in '-M'");
        return;
    }

    hotplug_handler_pre_plug(pcms->acpi_dev, dev, &local_err);
    if (local_err) {
        error_propagate(errp, local_err);
        return;
    }

    pc_dimm_pre_plug(PC_DIMM(dev), MACHINE(hotplug_dev),
                     pcmc->enforce_aligned_dimm ? NULL : &legacy_align, errp);
}

static void pc_memory_plug(HotplugHandler *hotplug_dev,
                           DeviceState *dev, Error **errp)
{
    Error *local_err = NULL;
    PCMachineState *pcms = PC_MACHINE(hotplug_dev);
    MachineState *ms = MACHINE(hotplug_dev);
    bool is_nvdimm = object_dynamic_cast(OBJECT(dev), TYPE_NVDIMM);

    pc_dimm_plug(PC_DIMM(dev), MACHINE(pcms), &local_err);
    if (local_err) {
        goto out;
    }

    if (is_nvdimm) {
        nvdimm_plug(ms->nvdimms_state);
    }

    hotplug_handler_plug(HOTPLUG_HANDLER(pcms->acpi_dev), dev, &error_abort);
out:
    error_propagate(errp, local_err);
}

static void pc_memory_unplug_request(HotplugHandler *hotplug_dev,
                                     DeviceState *dev, Error **errp)
{
    Error *local_err = NULL;
    PCMachineState *pcms = PC_MACHINE(hotplug_dev);

    /*
     * When -no-acpi is used with Q35 machine type, no ACPI is built,
     * but pcms->acpi_dev is still created. Check !acpi_enabled in
     * addition to cover this case.
     */
    if (!pcms->acpi_dev || !acpi_enabled) {
        error_setg(&local_err,
                   "memory hotplug is not enabled: missing acpi device or acpi disabled");
        goto out;
    }

    if (object_dynamic_cast(OBJECT(dev), TYPE_NVDIMM)) {
        error_setg(&local_err,
                   "nvdimm device hot unplug is not supported yet.");
        goto out;
    }

    hotplug_handler_unplug_request(HOTPLUG_HANDLER(pcms->acpi_dev), dev,
                                   &local_err);
out:
    error_propagate(errp, local_err);
}

static void pc_memory_unplug(HotplugHandler *hotplug_dev,
                             DeviceState *dev, Error **errp)
{
    PCMachineState *pcms = PC_MACHINE(hotplug_dev);
    Error *local_err = NULL;

    hotplug_handler_unplug(HOTPLUG_HANDLER(pcms->acpi_dev), dev, &local_err);
    if (local_err) {
        goto out;
    }

    pc_dimm_unplug(PC_DIMM(dev), MACHINE(pcms));
    object_property_set_bool(OBJECT(dev), false, "realized", NULL);
 out:
    error_propagate(errp, local_err);
}

static int pc_apic_cmp(const void *a, const void *b)
{
   CPUArchId *apic_a = (CPUArchId *)a;
   CPUArchId *apic_b = (CPUArchId *)b;

   return apic_a->arch_id - apic_b->arch_id;
}

/* returns pointer to CPUArchId descriptor that matches CPU's apic_id
 * in ms->possible_cpus->cpus, if ms->possible_cpus->cpus has no
 * entry corresponding to CPU's apic_id returns NULL.
 */
static CPUArchId *pc_find_cpu_slot(MachineState *ms, uint32_t id, int *idx)
{
    CPUArchId apic_id, *found_cpu;

    apic_id.arch_id = id;
    found_cpu = bsearch(&apic_id, ms->possible_cpus->cpus,
        ms->possible_cpus->len, sizeof(*ms->possible_cpus->cpus),
        pc_apic_cmp);
    if (found_cpu && idx) {
        *idx = found_cpu - ms->possible_cpus->cpus;
    }
    return found_cpu;
}

static void pc_cpu_plug(HotplugHandler *hotplug_dev,
                        DeviceState *dev, Error **errp)
{
    CPUArchId *found_cpu;
    Error *local_err = NULL;
    X86CPU *cpu = X86_CPU(dev);
    PCMachineState *pcms = PC_MACHINE(hotplug_dev);
    X86MachineState *x86ms = X86_MACHINE(pcms);

    if (pcms->acpi_dev) {
        hotplug_handler_plug(HOTPLUG_HANDLER(pcms->acpi_dev), dev, &local_err);
        if (local_err) {
            goto out;
        }
    }

    /* increment the number of CPUs */
    x86ms->boot_cpus++;
    if (x86ms->rtc) {
        rtc_set_cpus_count(x86ms->rtc, x86ms->boot_cpus);
    }
    if (x86ms->fw_cfg) {
        fw_cfg_modify_i16(x86ms->fw_cfg, FW_CFG_NB_CPUS, x86ms->boot_cpus);
    }

    found_cpu = pc_find_cpu_slot(MACHINE(pcms), cpu->apic_id, NULL);
    found_cpu->cpu = OBJECT(dev);
out:
    error_propagate(errp, local_err);
}
static void pc_cpu_unplug_request_cb(HotplugHandler *hotplug_dev,
                                     DeviceState *dev, Error **errp)
{
    int idx = -1;
    Error *local_err = NULL;
    X86CPU *cpu = X86_CPU(dev);
    PCMachineState *pcms = PC_MACHINE(hotplug_dev);

    if (!pcms->acpi_dev) {
        error_setg(&local_err, "CPU hot unplug not supported without ACPI");
        goto out;
    }

    pc_find_cpu_slot(MACHINE(pcms), cpu->apic_id, &idx);
    assert(idx != -1);
    if (idx == 0) {
        error_setg(&local_err, "Boot CPU is unpluggable");
        goto out;
    }

    hotplug_handler_unplug_request(HOTPLUG_HANDLER(pcms->acpi_dev), dev,
                                   &local_err);
    if (local_err) {
        goto out;
    }

 out:
    error_propagate(errp, local_err);

}

static void pc_cpu_unplug_cb(HotplugHandler *hotplug_dev,
                             DeviceState *dev, Error **errp)
{
    CPUArchId *found_cpu;
    Error *local_err = NULL;
    X86CPU *cpu = X86_CPU(dev);
    PCMachineState *pcms = PC_MACHINE(hotplug_dev);
    X86MachineState *x86ms = X86_MACHINE(pcms);

    hotplug_handler_unplug(HOTPLUG_HANDLER(pcms->acpi_dev), dev, &local_err);
    if (local_err) {
        goto out;
    }

    found_cpu = pc_find_cpu_slot(MACHINE(pcms), cpu->apic_id, NULL);
    found_cpu->cpu = NULL;
    object_property_set_bool(OBJECT(dev), false, "realized", NULL);

    /* decrement the number of CPUs */
    x86ms->boot_cpus--;
    /* Update the number of CPUs in CMOS */
    rtc_set_cpus_count(x86ms->rtc, x86ms->boot_cpus);
    fw_cfg_modify_i16(x86ms->fw_cfg, FW_CFG_NB_CPUS, x86ms->boot_cpus);
 out:
    error_propagate(errp, local_err);
}

static void pc_cpu_pre_plug(HotplugHandler *hotplug_dev,
                            DeviceState *dev, Error **errp)
{
    int idx;
    CPUState *cs;
    CPUArchId *cpu_slot;
    X86CPUTopoInfo topo;
    X86CPU *cpu = X86_CPU(dev);
    CPUX86State *env = &cpu->env;
    MachineState *ms = MACHINE(hotplug_dev);
    PCMachineState *pcms = PC_MACHINE(hotplug_dev);
    X86MachineState *x86ms = X86_MACHINE(pcms);
    unsigned int smp_cores = ms->smp.cores;
    unsigned int smp_threads = ms->smp.threads;

    if(!object_dynamic_cast(OBJECT(cpu), ms->cpu_type)) {
        error_setg(errp, "Invalid CPU type, expected cpu type: '%s'",
                   ms->cpu_type);
        return;
    }

    env->nr_dies = x86ms->smp_dies;

    /*
     * If APIC ID is not set,
     * set it based on socket/die/core/thread properties.
     */
    if (cpu->apic_id == UNASSIGNED_APIC_ID) {
        int max_socket = (ms->smp.max_cpus - 1) /
                                smp_threads / smp_cores / x86ms->smp_dies;

        /*
         * die-id was optional in QEMU 4.0 and older, so keep it optional
         * if there's only one die per socket.
         */
        if (cpu->die_id < 0 && x86ms->smp_dies == 1) {
            cpu->die_id = 0;
        }

        if (cpu->socket_id < 0) {
            error_setg(errp, "CPU socket-id is not set");
            return;
        } else if (cpu->socket_id > max_socket) {
            error_setg(errp, "Invalid CPU socket-id: %u must be in range 0:%u",
                       cpu->socket_id, max_socket);
            return;
        }
        if (cpu->die_id < 0) {
            error_setg(errp, "CPU die-id is not set");
            return;
        } else if (cpu->die_id > x86ms->smp_dies - 1) {
            error_setg(errp, "Invalid CPU die-id: %u must be in range 0:%u",
                       cpu->die_id, x86ms->smp_dies - 1);
            return;
        }
        if (cpu->core_id < 0) {
            error_setg(errp, "CPU core-id is not set");
            return;
        } else if (cpu->core_id > (smp_cores - 1)) {
            error_setg(errp, "Invalid CPU core-id: %u must be in range 0:%u",
                       cpu->core_id, smp_cores - 1);
            return;
        }
        if (cpu->thread_id < 0) {
            error_setg(errp, "CPU thread-id is not set");
            return;
        } else if (cpu->thread_id > (smp_threads - 1)) {
            error_setg(errp, "Invalid CPU thread-id: %u must be in range 0:%u",
                       cpu->thread_id, smp_threads - 1);
            return;
        }

        topo.pkg_id = cpu->socket_id;
        topo.die_id = cpu->die_id;
        topo.core_id = cpu->core_id;
        topo.smt_id = cpu->thread_id;
        cpu->apic_id = apicid_from_topo_ids(x86ms->smp_dies, smp_cores,
                                            smp_threads, &topo);
    }

    cpu_slot = pc_find_cpu_slot(MACHINE(pcms), cpu->apic_id, &idx);
    if (!cpu_slot) {
        MachineState *ms = MACHINE(pcms);

        x86_topo_ids_from_apicid(cpu->apic_id, x86ms->smp_dies,
                                 smp_cores, smp_threads, &topo);
        error_setg(errp,
            "Invalid CPU [socket: %u, die: %u, core: %u, thread: %u] with"
            " APIC ID %" PRIu32 ", valid index range 0:%d",
            topo.pkg_id, topo.die_id, topo.core_id, topo.smt_id,
            cpu->apic_id, ms->possible_cpus->len - 1);
        return;
    }

    if (cpu_slot->cpu) {
        error_setg(errp, "CPU[%d] with APIC ID %" PRIu32 " exists",
                   idx, cpu->apic_id);
        return;
    }

    /* if 'address' properties socket-id/core-id/thread-id are not set, set them
     * so that machine_query_hotpluggable_cpus would show correct values
     */
    /* TODO: move socket_id/core_id/thread_id checks into x86_cpu_realizefn()
     * once -smp refactoring is complete and there will be CPU private
     * CPUState::nr_cores and CPUState::nr_threads fields instead of globals */
    x86_topo_ids_from_apicid(cpu->apic_id, x86ms->smp_dies,
                             smp_cores, smp_threads, &topo);
    if (cpu->socket_id != -1 && cpu->socket_id != topo.pkg_id) {
        error_setg(errp, "property socket-id: %u doesn't match set apic-id:"
            " 0x%x (socket-id: %u)", cpu->socket_id, cpu->apic_id, topo.pkg_id);
        return;
    }
    cpu->socket_id = topo.pkg_id;

    if (cpu->die_id != -1 && cpu->die_id != topo.die_id) {
        error_setg(errp, "property die-id: %u doesn't match set apic-id:"
            " 0x%x (die-id: %u)", cpu->die_id, cpu->apic_id, topo.die_id);
        return;
    }
    cpu->die_id = topo.die_id;

    if (cpu->core_id != -1 && cpu->core_id != topo.core_id) {
        error_setg(errp, "property core-id: %u doesn't match set apic-id:"
            " 0x%x (core-id: %u)", cpu->core_id, cpu->apic_id, topo.core_id);
        return;
    }
    cpu->core_id = topo.core_id;

    if (cpu->thread_id != -1 && cpu->thread_id != topo.smt_id) {
        error_setg(errp, "property thread-id: %u doesn't match set apic-id:"
            " 0x%x (thread-id: %u)", cpu->thread_id, cpu->apic_id, topo.smt_id);
        return;
    }
    cpu->thread_id = topo.smt_id;

    if (hyperv_feat_enabled(cpu, HYPERV_FEAT_VPINDEX) &&
        !kvm_hv_vpindex_settable()) {
        error_setg(errp, "kernel doesn't allow setting HyperV VP_INDEX");
        return;
    }

    cs = CPU(cpu);
    cs->cpu_index = idx;

    numa_cpu_pre_plug(cpu_slot, dev, errp);
}

static void pc_virtio_pmem_pci_pre_plug(HotplugHandler *hotplug_dev,
                                        DeviceState *dev, Error **errp)
{
    HotplugHandler *hotplug_dev2 = qdev_get_bus_hotplug_handler(dev);
    Error *local_err = NULL;

    if (!hotplug_dev2) {
        /*
         * Without a bus hotplug handler, we cannot control the plug/unplug
         * order. This should never be the case on x86, however better add
         * a safety net.
         */
        error_setg(errp, "virtio-pmem-pci not supported on this bus.");
        return;
    }
    /*
     * First, see if we can plug this memory device at all. If that
     * succeeds, branch of to the actual hotplug handler.
     */
    memory_device_pre_plug(MEMORY_DEVICE(dev), MACHINE(hotplug_dev), NULL,
                           &local_err);
    if (!local_err) {
        hotplug_handler_pre_plug(hotplug_dev2, dev, &local_err);
    }
    error_propagate(errp, local_err);
}

static void pc_virtio_pmem_pci_plug(HotplugHandler *hotplug_dev,
                                    DeviceState *dev, Error **errp)
{
    HotplugHandler *hotplug_dev2 = qdev_get_bus_hotplug_handler(dev);
    Error *local_err = NULL;

    /*
     * Plug the memory device first and then branch off to the actual
     * hotplug handler. If that one fails, we can easily undo the memory
     * device bits.
     */
    memory_device_plug(MEMORY_DEVICE(dev), MACHINE(hotplug_dev));
    hotplug_handler_plug(hotplug_dev2, dev, &local_err);
    if (local_err) {
        memory_device_unplug(MEMORY_DEVICE(dev), MACHINE(hotplug_dev));
    }
    error_propagate(errp, local_err);
}

static void pc_virtio_pmem_pci_unplug_request(HotplugHandler *hotplug_dev,
                                              DeviceState *dev, Error **errp)
{
    /* We don't support virtio pmem hot unplug */
    error_setg(errp, "virtio pmem device unplug not supported.");
}

static void pc_virtio_pmem_pci_unplug(HotplugHandler *hotplug_dev,
                                      DeviceState *dev, Error **errp)
{
    /* We don't support virtio pmem hot unplug */
}

static void pc_machine_device_pre_plug_cb(HotplugHandler *hotplug_dev,
                                          DeviceState *dev, Error **errp)
{
    if (object_dynamic_cast(OBJECT(dev), TYPE_PC_DIMM)) {
        pc_memory_pre_plug(hotplug_dev, dev, errp);
    } else if (object_dynamic_cast(OBJECT(dev), TYPE_CPU)) {
        pc_cpu_pre_plug(hotplug_dev, dev, errp);
    } else if (object_dynamic_cast(OBJECT(dev), TYPE_VIRTIO_PMEM_PCI)) {
        pc_virtio_pmem_pci_pre_plug(hotplug_dev, dev, errp);
    }
}

static void pc_machine_device_plug_cb(HotplugHandler *hotplug_dev,
                                      DeviceState *dev, Error **errp)
{
    if (object_dynamic_cast(OBJECT(dev), TYPE_PC_DIMM)) {
        pc_memory_plug(hotplug_dev, dev, errp);
    } else if (object_dynamic_cast(OBJECT(dev), TYPE_CPU)) {
        pc_cpu_plug(hotplug_dev, dev, errp);
    } else if (object_dynamic_cast(OBJECT(dev), TYPE_VIRTIO_PMEM_PCI)) {
        pc_virtio_pmem_pci_plug(hotplug_dev, dev, errp);
    }
}

static void pc_machine_device_unplug_request_cb(HotplugHandler *hotplug_dev,
                                                DeviceState *dev, Error **errp)
{
    if (object_dynamic_cast(OBJECT(dev), TYPE_PC_DIMM)) {
        pc_memory_unplug_request(hotplug_dev, dev, errp);
    } else if (object_dynamic_cast(OBJECT(dev), TYPE_CPU)) {
        pc_cpu_unplug_request_cb(hotplug_dev, dev, errp);
    } else if (object_dynamic_cast(OBJECT(dev), TYPE_VIRTIO_PMEM_PCI)) {
        pc_virtio_pmem_pci_unplug_request(hotplug_dev, dev, errp);
    } else {
        error_setg(errp, "acpi: device unplug request for not supported device"
                   " type: %s", object_get_typename(OBJECT(dev)));
    }
}

static void pc_machine_device_unplug_cb(HotplugHandler *hotplug_dev,
                                        DeviceState *dev, Error **errp)
{
    if (object_dynamic_cast(OBJECT(dev), TYPE_PC_DIMM)) {
        pc_memory_unplug(hotplug_dev, dev, errp);
    } else if (object_dynamic_cast(OBJECT(dev), TYPE_CPU)) {
        pc_cpu_unplug_cb(hotplug_dev, dev, errp);
    } else if (object_dynamic_cast(OBJECT(dev), TYPE_VIRTIO_PMEM_PCI)) {
        pc_virtio_pmem_pci_unplug(hotplug_dev, dev, errp);
    } else {
        error_setg(errp, "acpi: device unplug for not supported device"
                   " type: %s", object_get_typename(OBJECT(dev)));
    }
}

static HotplugHandler *pc_get_hotplug_handler(MachineState *machine,
                                             DeviceState *dev)
{
    if (object_dynamic_cast(OBJECT(dev), TYPE_PC_DIMM) ||
        object_dynamic_cast(OBJECT(dev), TYPE_CPU) ||
        object_dynamic_cast(OBJECT(dev), TYPE_VIRTIO_PMEM_PCI)) {
        return HOTPLUG_HANDLER(machine);
    }

    return NULL;
}

static void
pc_machine_get_device_memory_region_size(Object *obj, Visitor *v,
                                         const char *name, void *opaque,
                                         Error **errp)
{
    MachineState *ms = MACHINE(obj);
    int64_t value = 0;

    if (ms->device_memory) {
        value = memory_region_size(&ms->device_memory->mr);
    }

    visit_type_int(v, name, &value, errp);
}

static void pc_machine_get_vmport(Object *obj, Visitor *v, const char *name,
                                  void *opaque, Error **errp)
{
    PCMachineState *pcms = PC_MACHINE(obj);
    OnOffAuto vmport = pcms->vmport;

    visit_type_OnOffAuto(v, name, &vmport, errp);
}

static void pc_machine_set_vmport(Object *obj, Visitor *v, const char *name,
                                  void *opaque, Error **errp)
{
    PCMachineState *pcms = PC_MACHINE(obj);

    visit_type_OnOffAuto(v, name, &pcms->vmport, errp);
}

static bool pc_machine_get_smbus(Object *obj, Error **errp)
{
    PCMachineState *pcms = PC_MACHINE(obj);

    return pcms->smbus_enabled;
}

static void pc_machine_set_smbus(Object *obj, bool value, Error **errp)
{
    PCMachineState *pcms = PC_MACHINE(obj);

    pcms->smbus_enabled = value;
}

static bool pc_machine_get_sata(Object *obj, Error **errp)
{
    PCMachineState *pcms = PC_MACHINE(obj);

    return pcms->sata_enabled;
}

static void pc_machine_set_sata(Object *obj, bool value, Error **errp)
{
    PCMachineState *pcms = PC_MACHINE(obj);

    pcms->sata_enabled = value;
}

static bool pc_machine_get_pit(Object *obj, Error **errp)
{
    PCMachineState *pcms = PC_MACHINE(obj);

    return pcms->pit_enabled;
}

static void pc_machine_set_pit(Object *obj, bool value, Error **errp)
{
    PCMachineState *pcms = PC_MACHINE(obj);

    pcms->pit_enabled = value;
}

static void pc_machine_initfn(Object *obj)
{
    PCMachineState *pcms = PC_MACHINE(obj);

#ifdef CONFIG_VMPORT
    pcms->vmport = ON_OFF_AUTO_AUTO;
#else
    pcms->vmport = ON_OFF_AUTO_OFF;
#endif /* CONFIG_VMPORT */
    /* acpi build is enabled by default if machine supports it */
    pcms->acpi_build_enabled = PC_MACHINE_GET_CLASS(pcms)->has_acpi_build;
    pcms->smbus_enabled = true;
    pcms->sata_enabled = true;
    pcms->pit_enabled = true;

    pc_system_flash_create(pcms);
}

static void pc_machine_reset(MachineState *machine)
{
    CPUState *cs;
    X86CPU *cpu;

    qemu_devices_reset();

    /* Reset APIC after devices have been reset to cancel
     * any changes that qemu_devices_reset() might have done.
     */
    CPU_FOREACH(cs) {
        cpu = X86_CPU(cs);

        if (cpu->apic_state) {
            device_legacy_reset(cpu->apic_state);
        }
    }
}

static void pc_machine_wakeup(MachineState *machine)
{
    cpu_synchronize_all_states();
    pc_machine_reset(machine);
    cpu_synchronize_all_post_reset();
}

static bool pc_hotplug_allowed(MachineState *ms, DeviceState *dev, Error **errp)
{
    X86IOMMUState *iommu = x86_iommu_get_default();
    IntelIOMMUState *intel_iommu;

    if (iommu &&
        object_dynamic_cast((Object *)iommu, TYPE_INTEL_IOMMU_DEVICE) &&
        object_dynamic_cast((Object *)dev, "vfio-pci")) {
        intel_iommu = INTEL_IOMMU_DEVICE(iommu);
        if (!intel_iommu->caching_mode) {
            error_setg(errp, "Device assignment is not allowed without "
                       "enabling caching-mode=on for Intel IOMMU.");
            return false;
        }
    }

    return true;
}

static void pc_machine_class_init(ObjectClass *oc, void *data)
{
    MachineClass *mc = MACHINE_CLASS(oc);
    PCMachineClass *pcmc = PC_MACHINE_CLASS(oc);
    HotplugHandlerClass *hc = HOTPLUG_HANDLER_CLASS(oc);

    pcmc->pci_enabled = true;
    pcmc->has_acpi_build = true;
    pcmc->rsdp_in_ram = true;
    pcmc->smbios_defaults = true;
    pcmc->smbios_uuid_encoded = true;
    pcmc->gigabyte_align = true;
    pcmc->has_reserved_memory = true;
    pcmc->kvmclock_enabled = true;
    pcmc->enforce_aligned_dimm = true;
    /* BIOS ACPI tables: 128K. Other BIOS datastructures: less than 4K reported
     * to be used at the moment, 32K should be enough for a while.  */
    pcmc->acpi_data_size = 0x20000 + 0x8000;
    pcmc->linuxboot_dma_enabled = true;
    pcmc->pvh_enabled = true;
    assert(!mc->get_hotplug_handler);
    mc->get_hotplug_handler = pc_get_hotplug_handler;
    mc->hotplug_allowed = pc_hotplug_allowed;
    mc->cpu_index_to_instance_props = x86_cpu_index_to_props;
    mc->get_default_cpu_node_id = x86_get_default_cpu_node_id;
    mc->possible_cpu_arch_ids = x86_possible_cpu_arch_ids;
    mc->auto_enable_numa_with_memhp = true;
    mc->has_hotpluggable_cpus = true;
    mc->default_boot_order = "cad";
    mc->hot_add_cpu = pc_hot_add_cpu;
    mc->smp_parse = pc_smp_parse;
    mc->block_default_type = IF_IDE;
    mc->max_cpus = 255;
    mc->reset = pc_machine_reset;
    mc->wakeup = pc_machine_wakeup;
    hc->pre_plug = pc_machine_device_pre_plug_cb;
    hc->plug = pc_machine_device_plug_cb;
    hc->unplug_request = pc_machine_device_unplug_request_cb;
    hc->unplug = pc_machine_device_unplug_cb;
    mc->default_cpu_type = TARGET_DEFAULT_CPU_TYPE;
    mc->nvdimm_supported = true;
    mc->numa_mem_supported = true;

    object_class_property_add(oc, PC_MACHINE_DEVMEM_REGION_SIZE, "int",
        pc_machine_get_device_memory_region_size, NULL,
        NULL, NULL, &error_abort);

    object_class_property_add(oc, PC_MACHINE_VMPORT, "OnOffAuto",
        pc_machine_get_vmport, pc_machine_set_vmport,
        NULL, NULL, &error_abort);
    object_class_property_set_description(oc, PC_MACHINE_VMPORT,
        "Enable vmport (pc & q35)", &error_abort);

    object_class_property_add_bool(oc, PC_MACHINE_SMBUS,
        pc_machine_get_smbus, pc_machine_set_smbus, &error_abort);

    object_class_property_add_bool(oc, PC_MACHINE_SATA,
        pc_machine_get_sata, pc_machine_set_sata, &error_abort);

    object_class_property_add_bool(oc, PC_MACHINE_PIT,
        pc_machine_get_pit, pc_machine_set_pit, &error_abort);
}

static const TypeInfo pc_machine_info = {
    .name = TYPE_PC_MACHINE,
    .parent = TYPE_X86_MACHINE,
    .abstract = true,
    .instance_size = sizeof(PCMachineState),
    .instance_init = pc_machine_initfn,
    .class_size = sizeof(PCMachineClass),
    .class_init = pc_machine_class_init,
    .interfaces = (InterfaceInfo[]) {
         { TYPE_HOTPLUG_HANDLER },
         { }
    },
};

static void pc_machine_register_types(void)
{
    type_register_static(&pc_machine_info);
}

type_init(pc_machine_register_types)<|MERGE_RESOLUTION|>--- conflicted
+++ resolved
@@ -816,35 +816,6 @@
     }
 }
 
-<<<<<<< HEAD
-void pc_cpus_init(PCMachineState *pcms)
-{
-    int i;
-    const CPUArchIdList *possible_cpus;
-    MachineState *ms = MACHINE(pcms);
-    MachineClass *mc = MACHINE_GET_CLASS(pcms);
-    PCMachineClass *pcmc = PC_MACHINE_CLASS(mc);
-
-    x86_cpu_set_default_version(pcmc->default_cpu_version);
-
-    /* Calculates the limit to CPU APIC ID values
-     *
-     * Limit for the APIC ID value, so that all
-     * CPU APIC IDs are < pcms->apic_id_limit.
-     *
-     * This is used for FW_CFG_MAX_CPUS. See comments on fw_cfg_arch_create().
-     */
-    pcms->apic_id_limit = x86_cpu_apic_id_from_index(pcms,
-                                                     ms->smp.max_cpus - 1) + 1;
-    possible_cpus = mc->possible_cpu_arch_ids(ms);
-    //针对每个cpu,创建new_cpu
-    for (i = 0; i < ms->smp.cpus; i++) {
-        pc_new_cpu(pcms, possible_cpus->cpus[i].arch_id, &error_fatal);
-    }
-}
-
-=======
->>>>>>> 88e2b97a
 static void rtc_set_cpus_count(ISADevice *rtc, uint16_t cpus_count)
 {
     if (cpus_count > 0xff) {
