/*
 * QEMU simulated pvpanic device.
 *
 * Copyright Fujitsu, Corp. 2013
 *
 * Authors:
 *     Wen Congyang <wency@cn.fujitsu.com>
 *     Hu Tao <hutao@cn.fujitsu.com>
 *
 * This work is licensed under the terms of the GNU GPL, version 2 or later.
 * See the COPYING file in the top-level directory.
 *
 */

#include "qemu/osdep.h"
#include "qemu/log.h"
#include "qemu/module.h"
#include "sysemu/runstate.h"

#include "hw/nvram/fw_cfg.h"
#include "hw/qdev-properties.h"
#include "hw/misc/pvpanic.h"
#include "qom/object.h"

/* The bit of supported pv event, TODO: include uapi header and remove this */
#define PVPANIC_F_PANICKED      0
#define PVPANIC_F_CRASHLOADED   1

/* The pv event value */
#define PVPANIC_PANICKED        (1 << PVPANIC_F_PANICKED)
#define PVPANIC_CRASHLOADED     (1 << PVPANIC_F_CRASHLOADED)

typedef struct PVPanicState PVPanicState;
DECLARE_INSTANCE_CHECKER(PVPanicState, ISA_PVPANIC_DEVICE,
                         TYPE_PVPANIC)

static void handle_event(int event)
{
    static bool logged;

    //只支持二种event,如果不认识，则告警
    if (event & ~(PVPANIC_PANICKED | PVPANIC_CRASHLOADED) && !logged) {
        qemu_log_mask(LOG_GUEST_ERROR, "pvpanic: unknown event %#x.\n", event);
        logged = true;
    }

    if (event & PVPANIC_PANICKED) {
        //使guest系统panic
        qemu_system_guest_panicked(NULL);
        return;
    }

    if (event & PVPANIC_CRASHLOADED) {
        //执行guest系统crashloaed
        qemu_system_guest_crashloaded(NULL);
        return;
    }
}

#include "hw/isa/isa.h"

<<<<<<< HEAD
//pvpanic设备
typedef struct PVPanicState {
=======
struct PVPanicState {
>>>>>>> 944fdc5e
    ISADevice parent_obj;

    MemoryRegion io;//pvapnic对应的内存区域
    uint16_t ioport;
    uint8_t events;
};

/* return supported events on read */
static uint64_t pvpanic_ioport_read(void *opaque, hwaddr addr, unsigned size)
{
<<<<<<< HEAD
    //对此inport读取，返回常量
    return PVPANIC_PANICKED;
=======
    PVPanicState *pvp = opaque;
    return pvp->events;
>>>>>>> 944fdc5e
}

static void pvpanic_ioport_write(void *opaque, hwaddr addr/*要写的地址*/, uint64_t val/*要写的值*/,
                                 unsigned size/*要写的大小*/)
{
    //对此inport执行写
    handle_event(val);
}

static const MemoryRegionOps pvpanic_ops = {
    .read = pvpanic_ioport_read,
    .write = pvpanic_ioport_write,
    .impl = {
        .min_access_size = 1,
        .max_access_size = 1,
    },
};

//初始化PVPanicState
static void pvpanic_isa_initfn(Object *obj)
{
    PVPanicState *s = ISA_PVPANIC_DEVICE(obj);

    memory_region_init_io(&s->io, OBJECT(s), &pvpanic_ops, s, "pvpanic", 1);
}

static void pvpanic_isa_realizefn(DeviceState *dev, Error **errp)
{
    ISADevice *d = ISA_DEVICE(dev);
    PVPanicState *s = ISA_PVPANIC_DEVICE(dev);
    FWCfgState *fw_cfg = fw_cfg_find();
    uint16_t *pvpanic_port;

    if (!fw_cfg) {
        return;
    }

    pvpanic_port = g_malloc(sizeof(*pvpanic_port));
    *pvpanic_port = cpu_to_le16(s->ioport);
    fw_cfg_add_file(fw_cfg, "etc/pvpanic-port", pvpanic_port,
                    sizeof(*pvpanic_port));

    //注册此ioport
    isa_register_ioport(d, &s->io, s->ioport);
}

//定义ioport属性
static Property pvpanic_isa_properties[] = {
<<<<<<< HEAD
    DEFINE_PROP_UINT16(PVPANIC_IOPORT_PROP/*属性名称*/, PVPanicState, ioport, 0x505),
=======
    DEFINE_PROP_UINT16(PVPANIC_IOPORT_PROP, PVPanicState, ioport, 0x505),
    DEFINE_PROP_UINT8("events", PVPanicState, events, PVPANIC_PANICKED | PVPANIC_CRASHLOADED),
>>>>>>> 944fdc5e
    DEFINE_PROP_END_OF_LIST(),
};

//pvpanic设备class初始化
static void pvpanic_isa_class_init(ObjectClass *klass, void *data)
{
    //取DeviceClass,将realize的
    DeviceClass *dc = DEVICE_CLASS(klass);

    //将realize回调更为pvapnic
    dc->realize = pvpanic_isa_realizefn;
    //为class增加属性
    device_class_set_props(dc, pvpanic_isa_properties);
    set_bit(DEVICE_CATEGORY_MISC, dc->categories);
}

static TypeInfo pvpanic_isa_info = {
    .name          = TYPE_PVPANIC,
    .parent        = TYPE_ISA_DEVICE,
    .instance_size = sizeof(PVPanicState),
    .instance_init = pvpanic_isa_initfn,
    .class_init    = pvpanic_isa_class_init,
};

static void pvpanic_register_types(void)
{
    //注册pvpanic类型
    type_register_static(&pvpanic_isa_info);
}

type_init(pvpanic_register_types)<|MERGE_RESOLUTION|>--- conflicted
+++ resolved
@@ -59,12 +59,8 @@
 
 #include "hw/isa/isa.h"
 
-<<<<<<< HEAD
 //pvpanic设备
-typedef struct PVPanicState {
-=======
 struct PVPanicState {
->>>>>>> 944fdc5e
     ISADevice parent_obj;
 
     MemoryRegion io;//pvapnic对应的内存区域
@@ -75,13 +71,9 @@
 /* return supported events on read */
 static uint64_t pvpanic_ioport_read(void *opaque, hwaddr addr, unsigned size)
 {
-<<<<<<< HEAD
     //对此inport读取，返回常量
-    return PVPANIC_PANICKED;
-=======
     PVPanicState *pvp = opaque;
     return pvp->events;
->>>>>>> 944fdc5e
 }
 
 static void pvpanic_ioport_write(void *opaque, hwaddr addr/*要写的地址*/, uint64_t val/*要写的值*/,
@@ -130,12 +122,8 @@
 
 //定义ioport属性
 static Property pvpanic_isa_properties[] = {
-<<<<<<< HEAD
     DEFINE_PROP_UINT16(PVPANIC_IOPORT_PROP/*属性名称*/, PVPanicState, ioport, 0x505),
-=======
-    DEFINE_PROP_UINT16(PVPANIC_IOPORT_PROP, PVPanicState, ioport, 0x505),
     DEFINE_PROP_UINT8("events", PVPanicState, events, PVPANIC_PANICKED | PVPANIC_CRASHLOADED),
->>>>>>> 944fdc5e
     DEFINE_PROP_END_OF_LIST(),
 };
 
