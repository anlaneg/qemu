--- conflicted
+++ resolved
@@ -128,28 +128,22 @@
     struct virtio_net_config netcfg;
     NetClientState *nc = qemu_get_queue(n->nic);
 
-<<<<<<< HEAD
-    //将n->status填充到netcfg.status中（考虚设备大小端问题）
-=======
     int ret = 0;
     memset(&netcfg, 0 , sizeof(struct virtio_net_config));
->>>>>>> 944fdc5e
+    //将n->status填充到netcfg.status中（考虚设备大小端问题）
     virtio_stw_p(vdev, &netcfg.status, n->status);
     virtio_stw_p(vdev, &netcfg.max_virtqueue_pairs, n->max_queues);
     virtio_stw_p(vdev, &netcfg.mtu, n->net_conf.mtu);
     memcpy(netcfg.mac, n->mac, ETH_ALEN);
     virtio_stl_p(vdev, &netcfg.speed, n->net_conf.speed);
     netcfg.duplex = n->net_conf.duplex;
-<<<<<<< HEAD
-    //利用netcfg填充config
-=======
     netcfg.rss_max_key_size = VIRTIO_NET_RSS_MAX_KEY_SIZE;
     virtio_stw_p(vdev, &netcfg.rss_max_indirection_table_length,
                  virtio_host_has_feature(vdev, VIRTIO_NET_F_RSS) ?
                  VIRTIO_NET_RSS_MAX_TABLE_LEN : 1);
     virtio_stl_p(vdev, &netcfg.supported_hash_types,
                  VIRTIO_NET_RSS_SUPPORTED_HASHES);
->>>>>>> 944fdc5e
+    //利用netcfg填充config
     memcpy(config, &netcfg, n->config_size);
 
     /*
@@ -1189,9 +1183,6 @@
     }
 }
 
-<<<<<<< HEAD
-//处理设置虚拟队列对的消息
-=======
 static void virtio_net_disable_rss(VirtIONet *n)
 {
     if (n->rss_data.enabled) {
@@ -1322,7 +1313,7 @@
     return 0;
 }
 
->>>>>>> 944fdc5e
+//处理设置虚拟队列对的消息
 static int virtio_net_handle_mq(VirtIONet *n, uint8_t cmd,
                                 struct iovec *iov, unsigned int iov_cnt)
 {
@@ -1352,13 +1343,7 @@
         return VIRTIO_NET_ERR;
     }
 
-<<<<<<< HEAD
-    //取出通知中的队列数
-    queues = virtio_lduw_p(vdev, &mq.virtqueue_pairs);
-
     //多队列校验
-=======
->>>>>>> 944fdc5e
     if (queues < VIRTIO_NET_CTRL_MQ_VQ_PAIRS_MIN ||
         queues > VIRTIO_NET_CTRL_MQ_VQ_PAIRS_MAX ||
         queues > n->max_queues ||
@@ -3458,13 +3443,8 @@
 
     n->vqs[0].tx_waiting = 0;
     n->tx_burst = n->net_conf.txburst;
-<<<<<<< HEAD
-    virtio_net_set_mrg_rx_bufs(n, 0, 0);
-
+    virtio_net_set_mrg_rx_bufs(n, 0, 0, 0);
     //默认开启混杂模式
-=======
-    virtio_net_set_mrg_rx_bufs(n, 0, 0, 0);
->>>>>>> 944fdc5e
     n->promisc = 1; /* for compatibility */
 
     n->mac_table.macs = g_malloc0(MAC_TABLE_ENTRIES * ETH_ALEN);
