--- conflicted
+++ resolved
@@ -1263,12 +1263,8 @@
     VirtIONetQueue *q = virtio_net_get_subqueue(nc);
 
     if (!vdev->vm_running) {
-<<<<<<< HEAD
         //设备未在running,直接返回不能收
-        return 0;
-=======
         return false;
->>>>>>> 035b448b
     }
 
     if (nc->queue_index >= n->curr_queues) {
