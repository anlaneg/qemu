--- conflicted
+++ resolved
@@ -323,26 +323,9 @@
     return USB_DEVICE(qdev_try_new(name));
 }
 
-<<<<<<< HEAD
-    //创建一个usb设备
-    dev = USB_DEVICE(qdev_try_create(&bus->qbus, name));
-    if (!dev) {
-        error_setg(errp, "Failed to create USB device '%s'", name);
-        return NULL;
-    }
-    object_property_set_bool(OBJECT(dev), true, "realized", &err);
-    if (err) {
-        error_propagate_prepend(errp, err,
-                                "Failed to initialize USB device '%s': ",
-                                name);
-        return NULL;
-    }
-    return dev;
-=======
 bool usb_realize_and_unref(USBDevice *dev, USBBus *bus, Error **errp)
 {
     return qdev_realize_and_unref(&dev->qdev, &bus->qbus, errp);
->>>>>>> 944fdc5e
 }
 
 USBDevice *usb_create_simple(USBBus *bus, const char *name)
