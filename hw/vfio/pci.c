/*
 * vfio based device assignment support
 *
 * Copyright Red Hat, Inc. 2012
 *
 * Authors:
 *  Alex Williamson <alex.williamson@redhat.com>
 *
 * This work is licensed under the terms of the GNU GPL, version 2.  See
 * the COPYING file in the top-level directory.
 *
 * Based on qemu-kvm device-assignment:
 *  Adapted for KVM by Qumranet.
 *  Copyright (c) 2007, Neocleus, Alex Novik (alex@neocleus.com)
 *  Copyright (c) 2007, Neocleus, Guy Zana (guy@neocleus.com)
 *  Copyright (C) 2008, Qumranet, Amit Shah (amit.shah@qumranet.com)
 *  Copyright (C) 2008, Red Hat, Amit Shah (amit.shah@redhat.com)
 *  Copyright (C) 2008, IBM, Muli Ben-Yehuda (muli@il.ibm.com)
 */

#include "qemu/osdep.h"
#include <linux/vfio.h>
#include <sys/ioctl.h>

#include "hw/hw.h"
#include "hw/pci/msi.h"
#include "hw/pci/msix.h"
#include "hw/pci/pci_bridge.h"
#include "hw/qdev-properties.h"
#include "hw/qdev-properties-system.h"
#include "migration/vmstate.h"
#include "qapi/qmp/qdict.h"
#include "qemu/error-report.h"
#include "qemu/main-loop.h"
#include "qemu/module.h"
#include "qemu/range.h"
#include "qemu/units.h"
#include "sysemu/kvm.h"
#include "sysemu/runstate.h"
#include "pci.h"
#include "trace.h"
#include "qapi/error.h"
#include "migration/blocker.h"
#include "migration/qemu-file.h"

#define TYPE_VFIO_PCI_NOHOTPLUG "vfio-pci-nohotplug"

/* Protected by BQL */
static KVMRouteChange vfio_route_change;

static void vfio_disable_interrupts(VFIOPCIDevice *vdev);
static void vfio_mmap_set_enabled(VFIOPCIDevice *vdev, bool enabled);
static void vfio_msi_disable_common(VFIOPCIDevice *vdev);

/*
 * Disabling BAR mmaping can be slow, but toggling it around INTx can
 * also be a huge overhead.  We try to get the best of both worlds by
 * waiting until an interrupt to disable mmaps (subsequent transitions
 * to the same state are effectively no overhead).  If the interrupt has
 * been serviced and the time gap is long enough, we re-enable mmaps for
 * performance.  This works well for things like graphics cards, which
 * may not use their interrupt at all and are penalized to an unusable
 * level by read/write BAR traps.  Other devices, like NICs, have more
 * regular interrupts and see much better latency by staying in non-mmap
 * mode.  We therefore set the default mmap_timeout such that a ping
 * is just enough to keep the mmap disabled.  Users can experiment with
 * other options with the x-intx-mmap-timeout-ms parameter (a value of
 * zero disables the timer).
 */
static void vfio_intx_mmap_enable(void *opaque)
{
    VFIOPCIDevice *vdev = opaque;

    if (vdev->intx.pending) {
        timer_mod(vdev->intx.mmap_timer,
                       qemu_clock_get_ms(QEMU_CLOCK_VIRTUAL) + vdev->intx.mmap_timeout);
        return;
    }

    vfio_mmap_set_enabled(vdev, true);
}

static void vfio_intx_interrupt(void *opaque)
{
    VFIOPCIDevice *vdev = opaque;

    if (!event_notifier_test_and_clear(&vdev->intx.interrupt)) {
        return;
    }

    trace_vfio_intx_interrupt(vdev->vbasedev.name, 'A' + vdev->intx.pin);

    vdev->intx.pending = true;
    pci_irq_assert(&vdev->pdev);
    vfio_mmap_set_enabled(vdev, false);
    if (vdev->intx.mmap_timeout) {
        timer_mod(vdev->intx.mmap_timer,
                       qemu_clock_get_ms(QEMU_CLOCK_VIRTUAL) + vdev->intx.mmap_timeout);
    }
}

static void vfio_intx_eoi(VFIODevice *vbasedev)
{
    VFIOPCIDevice *vdev = container_of(vbasedev, VFIOPCIDevice, vbasedev);

    if (!vdev->intx.pending) {
        return;
    }

    trace_vfio_intx_eoi(vbasedev->name);

    vdev->intx.pending = false;
    pci_irq_deassert(&vdev->pdev);
    vfio_unmask_single_irqindex(vbasedev, VFIO_PCI_INTX_IRQ_INDEX);
}

static void vfio_intx_enable_kvm(VFIOPCIDevice *vdev, Error **errp)
{
#ifdef CONFIG_KVM
    int irq_fd = event_notifier_get_fd(&vdev->intx.interrupt);

    if (vdev->no_kvm_intx || !kvm_irqfds_enabled() ||
        vdev->intx.route.mode != PCI_INTX_ENABLED ||
        !kvm_resamplefds_enabled()) {
        return;
    }

    /* Get to a known interrupt state */
    qemu_set_fd_handler(irq_fd, NULL, NULL, vdev);
    vfio_mask_single_irqindex(&vdev->vbasedev, VFIO_PCI_INTX_IRQ_INDEX);
    vdev->intx.pending = false;
    pci_irq_deassert(&vdev->pdev);

    /* Get an eventfd for resample/unmask */
    if (event_notifier_init(&vdev->intx.unmask, 0)) {
        error_setg(errp, "event_notifier_init failed eoi");
        goto fail;
    }

    if (kvm_irqchip_add_irqfd_notifier_gsi(kvm_state,
                                           &vdev->intx.interrupt,
                                           &vdev->intx.unmask,
                                           vdev->intx.route.irq)) {
        error_setg_errno(errp, errno, "failed to setup resample irqfd");
        goto fail_irqfd;
    }

    if (vfio_set_irq_signaling(&vdev->vbasedev, VFIO_PCI_INTX_IRQ_INDEX, 0,
                               VFIO_IRQ_SET_ACTION_UNMASK,
                               event_notifier_get_fd(&vdev->intx.unmask),
                               errp)) {
        goto fail_vfio;
    }

    /* Let'em rip */
    vfio_unmask_single_irqindex(&vdev->vbasedev, VFIO_PCI_INTX_IRQ_INDEX);

    vdev->intx.kvm_accel = true;

    trace_vfio_intx_enable_kvm(vdev->vbasedev.name);

    return;

fail_vfio:
    kvm_irqchip_remove_irqfd_notifier_gsi(kvm_state, &vdev->intx.interrupt,
                                          vdev->intx.route.irq);
fail_irqfd:
    event_notifier_cleanup(&vdev->intx.unmask);
fail:
    qemu_set_fd_handler(irq_fd, vfio_intx_interrupt, NULL, vdev);
    vfio_unmask_single_irqindex(&vdev->vbasedev, VFIO_PCI_INTX_IRQ_INDEX);
#endif
}

static void vfio_intx_disable_kvm(VFIOPCIDevice *vdev)
{
#ifdef CONFIG_KVM
    if (!vdev->intx.kvm_accel) {
        return;
    }

    /*
     * Get to a known state, hardware masked, QEMU ready to accept new
     * interrupts, QEMU IRQ de-asserted.
     */
    vfio_mask_single_irqindex(&vdev->vbasedev, VFIO_PCI_INTX_IRQ_INDEX);
    vdev->intx.pending = false;
    pci_irq_deassert(&vdev->pdev);

    /* Tell KVM to stop listening for an INTx irqfd */
    if (kvm_irqchip_remove_irqfd_notifier_gsi(kvm_state, &vdev->intx.interrupt,
                                              vdev->intx.route.irq)) {
        error_report("vfio: Error: Failed to disable INTx irqfd: %m");
    }

    /* We only need to close the eventfd for VFIO to cleanup the kernel side */
    event_notifier_cleanup(&vdev->intx.unmask);

    /* QEMU starts listening for interrupt events. */
    qemu_set_fd_handler(event_notifier_get_fd(&vdev->intx.interrupt),
                        vfio_intx_interrupt, NULL, vdev);

    vdev->intx.kvm_accel = false;

    /* If we've missed an event, let it re-fire through QEMU */
    vfio_unmask_single_irqindex(&vdev->vbasedev, VFIO_PCI_INTX_IRQ_INDEX);

    trace_vfio_intx_disable_kvm(vdev->vbasedev.name);
#endif
}

static void vfio_intx_update(VFIOPCIDevice *vdev, PCIINTxRoute *route)
{
    Error *err = NULL;

    trace_vfio_intx_update(vdev->vbasedev.name,
                           vdev->intx.route.irq, route->irq);

    vfio_intx_disable_kvm(vdev);

    vdev->intx.route = *route;

    if (route->mode != PCI_INTX_ENABLED) {
        return;
    }

    vfio_intx_enable_kvm(vdev, &err);
    if (err) {
        warn_reportf_err(err, VFIO_MSG_PREFIX, vdev->vbasedev.name);
    }

    /* Re-enable the interrupt in cased we missed an EOI */
    vfio_intx_eoi(&vdev->vbasedev);
}

static void vfio_intx_routing_notifier(PCIDevice *pdev)
{
    VFIOPCIDevice *vdev = VFIO_PCI(pdev);
    PCIINTxRoute route;

    if (vdev->interrupt != VFIO_INT_INTx) {
        return;
    }

    route = pci_device_route_intx_to_irq(&vdev->pdev, vdev->intx.pin);

    if (pci_intx_route_changed(&vdev->intx.route, &route)) {
        vfio_intx_update(vdev, &route);
    }
}

static void vfio_irqchip_change(Notifier *notify, void *data)
{
    VFIOPCIDevice *vdev = container_of(notify, VFIOPCIDevice,
                                       irqchip_change_notifier);

    vfio_intx_update(vdev, &vdev->intx.route);
}

static int vfio_intx_enable(VFIOPCIDevice *vdev, Error **errp)
{
    uint8_t pin = vfio_pci_read_config(&vdev->pdev, PCI_INTERRUPT_PIN, 1);
    Error *err = NULL;
    int32_t fd;
    int ret;


    if (!pin) {
        return 0;
    }

    vfio_disable_interrupts(vdev);

    vdev->intx.pin = pin - 1; /* Pin A (1) -> irq[0] */
    pci_config_set_interrupt_pin(vdev->pdev.config, pin);

#ifdef CONFIG_KVM
    /*
     * Only conditional to avoid generating error messages on platforms
     * where we won't actually use the result anyway.
     */
    if (kvm_irqfds_enabled() && kvm_resamplefds_enabled()) {
        vdev->intx.route = pci_device_route_intx_to_irq(&vdev->pdev,
                                                        vdev->intx.pin);
    }
#endif

    ret = event_notifier_init(&vdev->intx.interrupt, 0);
    if (ret) {
        error_setg_errno(errp, -ret, "event_notifier_init failed");
        return ret;
    }
    fd = event_notifier_get_fd(&vdev->intx.interrupt);
    qemu_set_fd_handler(fd, vfio_intx_interrupt, NULL, vdev);

    if (vfio_set_irq_signaling(&vdev->vbasedev, VFIO_PCI_INTX_IRQ_INDEX, 0,
                               VFIO_IRQ_SET_ACTION_TRIGGER, fd, errp)) {
        qemu_set_fd_handler(fd, NULL, NULL, vdev);
        event_notifier_cleanup(&vdev->intx.interrupt);
        return -errno;
    }

    vfio_intx_enable_kvm(vdev, &err);
    if (err) {
        warn_reportf_err(err, VFIO_MSG_PREFIX, vdev->vbasedev.name);
    }

    vdev->interrupt = VFIO_INT_INTx;

    trace_vfio_intx_enable(vdev->vbasedev.name);
    return 0;
}

static void vfio_intx_disable(VFIOPCIDevice *vdev)
{
    int fd;

    timer_del(vdev->intx.mmap_timer);
    vfio_intx_disable_kvm(vdev);
    vfio_disable_irqindex(&vdev->vbasedev, VFIO_PCI_INTX_IRQ_INDEX);
    vdev->intx.pending = false;
    pci_irq_deassert(&vdev->pdev);
    vfio_mmap_set_enabled(vdev, true);

    fd = event_notifier_get_fd(&vdev->intx.interrupt);
    qemu_set_fd_handler(fd, NULL, NULL, vdev);
    event_notifier_cleanup(&vdev->intx.interrupt);

    vdev->interrupt = VFIO_INT_NONE;

    trace_vfio_intx_disable(vdev->vbasedev.name);
}

/*
 * MSI/X
 */
static void vfio_msi_interrupt(void *opaque)
{
    VFIOMSIVector *vector = opaque;
    VFIOPCIDevice *vdev = vector->vdev;
    MSIMessage (*get_msg)(PCIDevice *dev, unsigned vector);
    void (*notify)(PCIDevice *dev, unsigned vector);
    MSIMessage msg;
    int nr = vector - vdev->msi_vectors;

    if (!event_notifier_test_and_clear(&vector->interrupt)) {
        return;
    }

    if (vdev->interrupt == VFIO_INT_MSIX) {
        get_msg = msix_get_message;
        notify = msix_notify;

        /* A masked vector firing needs to use the PBA, enable it */
        if (msix_is_masked(&vdev->pdev, nr)) {
            set_bit(nr, vdev->msix->pending);
            memory_region_set_enabled(&vdev->pdev.msix_pba_mmio, true);
            trace_vfio_msix_pba_enable(vdev->vbasedev.name);
        }
    } else if (vdev->interrupt == VFIO_INT_MSI) {
        get_msg = msi_get_message;
        notify = msi_notify;
    } else {
        abort();
    }

    msg = get_msg(&vdev->pdev, nr);
    trace_vfio_msi_interrupt(vdev->vbasedev.name, nr, msg.address, msg.data);
    notify(&vdev->pdev, nr);
}

/*
 * Get MSI-X enabled, but no vector enabled, by setting vector 0 with an invalid
 * fd to kernel.
 */
static int vfio_enable_msix_no_vec(VFIOPCIDevice *vdev)
{
    g_autofree struct vfio_irq_set *irq_set = NULL;
    int ret = 0, argsz;
    int32_t *fd;

    argsz = sizeof(*irq_set) + sizeof(*fd);

    irq_set = g_malloc0(argsz);
    irq_set->argsz = argsz;
    irq_set->flags = VFIO_IRQ_SET_DATA_EVENTFD |
                     VFIO_IRQ_SET_ACTION_TRIGGER;
    irq_set->index = VFIO_PCI_MSIX_IRQ_INDEX;
    irq_set->start = 0;
    irq_set->count = 1;
    fd = (int32_t *)&irq_set->data;
    *fd = -1;

    ret = ioctl(vdev->vbasedev.fd, VFIO_DEVICE_SET_IRQS, irq_set);

    return ret;
}

static int vfio_enable_vectors(VFIOPCIDevice *vdev, bool msix)
{
    struct vfio_irq_set *irq_set;
    int ret = 0, i, argsz;
    int32_t *fds;

    /*
     * If dynamic MSI-X allocation is supported, the vectors to be allocated
     * and enabled can be scattered. Before kernel enabling MSI-X, setting
     * nr_vectors causes all these vectors to be allocated on host.
     *
     * To keep allocation as needed, use vector 0 with an invalid fd to get
     * MSI-X enabled first, then set vectors with a potentially sparse set of
     * eventfds to enable interrupts only when enabled in guest.
     */
    if (msix && !vdev->msix->noresize) {
        ret = vfio_enable_msix_no_vec(vdev);

        if (ret) {
            return ret;
        }
    }

    argsz = sizeof(*irq_set) + (vdev->nr_vectors * sizeof(*fds));

    irq_set = g_malloc0(argsz);
    irq_set->argsz = argsz;
    irq_set->flags = VFIO_IRQ_SET_DATA_EVENTFD | VFIO_IRQ_SET_ACTION_TRIGGER;
    irq_set->index = msix ? VFIO_PCI_MSIX_IRQ_INDEX : VFIO_PCI_MSI_IRQ_INDEX;
    irq_set->start = 0;
    irq_set->count = vdev->nr_vectors;
    fds = (int32_t *)&irq_set->data;

    for (i = 0; i < vdev->nr_vectors; i++) {
        int fd = -1;

        /*
         * MSI vs MSI-X - The guest has direct access to MSI mask and pending
         * bits, therefore we always use the KVM signaling path when setup.
         * MSI-X mask and pending bits are emulated, so we want to use the
         * KVM signaling path only when configured and unmasked.
         */
        if (vdev->msi_vectors[i].use) {
            if (vdev->msi_vectors[i].virq < 0 ||
                (msix && msix_is_masked(&vdev->pdev, i))) {
                fd = event_notifier_get_fd(&vdev->msi_vectors[i].interrupt);
            } else {
                fd = event_notifier_get_fd(&vdev->msi_vectors[i].kvm_interrupt);
            }
        }

        fds[i] = fd;
    }

    ret = ioctl(vdev->vbasedev.fd, VFIO_DEVICE_SET_IRQS, irq_set);

    g_free(irq_set);

    return ret;
}

static void vfio_add_kvm_msi_virq(VFIOPCIDevice *vdev, VFIOMSIVector *vector,
                                  int vector_n, bool msix)
{
    if ((msix && vdev->no_kvm_msix) || (!msix && vdev->no_kvm_msi)) {
        return;
    }

    vector->virq = kvm_irqchip_add_msi_route(&vfio_route_change,
                                             vector_n, &vdev->pdev);
}

static void vfio_connect_kvm_msi_virq(VFIOMSIVector *vector)
{
    if (vector->virq < 0) {
        return;
    }

    if (event_notifier_init(&vector->kvm_interrupt, 0)) {
        goto fail_notifier;
    }

    if (kvm_irqchip_add_irqfd_notifier_gsi(kvm_state, &vector->kvm_interrupt,
                                           NULL, vector->virq) < 0) {
        goto fail_kvm;
    }

    return;

fail_kvm:
    event_notifier_cleanup(&vector->kvm_interrupt);
fail_notifier:
    kvm_irqchip_release_virq(kvm_state, vector->virq);
    vector->virq = -1;
}

static void vfio_remove_kvm_msi_virq(VFIOMSIVector *vector)
{
    kvm_irqchip_remove_irqfd_notifier_gsi(kvm_state, &vector->kvm_interrupt,
                                          vector->virq);
    kvm_irqchip_release_virq(kvm_state, vector->virq);
    vector->virq = -1;
    event_notifier_cleanup(&vector->kvm_interrupt);
}

static void vfio_update_kvm_msi_virq(VFIOMSIVector *vector, MSIMessage msg,
                                     PCIDevice *pdev)
{
    kvm_irqchip_update_msi_route(kvm_state, vector->virq, msg, pdev);
    kvm_irqchip_commit_routes(kvm_state);
}

static int vfio_msix_vector_do_use(PCIDevice *pdev, unsigned int nr,
                                   MSIMessage *msg, IOHandler *handler)
{
    VFIOPCIDevice *vdev = VFIO_PCI(pdev);
    VFIOMSIVector *vector;
    int ret;
    bool resizing = !!(vdev->nr_vectors < nr + 1);

    trace_vfio_msix_vector_do_use(vdev->vbasedev.name, nr);

    vector = &vdev->msi_vectors[nr];

    if (!vector->use) {
        vector->vdev = vdev;
        vector->virq = -1;
        if (event_notifier_init(&vector->interrupt, 0)) {
            error_report("vfio: Error: event_notifier_init failed");
        }
        vector->use = true;
        msix_vector_use(pdev, nr);
    }

    qemu_set_fd_handler(event_notifier_get_fd(&vector->interrupt),
                        handler, NULL, vector);

    /*
     * Attempt to enable route through KVM irqchip,
     * default to userspace handling if unavailable.
     */
    if (vector->virq >= 0) {
        if (!msg) {
            vfio_remove_kvm_msi_virq(vector);
        } else {
            vfio_update_kvm_msi_virq(vector, *msg, pdev);
        }
    } else {
        if (msg) {
            if (vdev->defer_kvm_irq_routing) {
                vfio_add_kvm_msi_virq(vdev, vector, nr, true);
            } else {
                vfio_route_change = kvm_irqchip_begin_route_changes(kvm_state);
                vfio_add_kvm_msi_virq(vdev, vector, nr, true);
                kvm_irqchip_commit_route_changes(&vfio_route_change);
                vfio_connect_kvm_msi_virq(vector);
            }
        }
    }

    /*
     * When dynamic allocation is not supported, we don't want to have the
     * host allocate all possible MSI vectors for a device if they're not
     * in use, so we shutdown and incrementally increase them as needed.
     * nr_vectors represents the total number of vectors allocated.
     *
     * When dynamic allocation is supported, let the host only allocate
     * and enable a vector when it is in use in guest. nr_vectors represents
     * the upper bound of vectors being enabled (but not all of the ranges
     * is allocated or enabled).
     */
    if (resizing) {
        vdev->nr_vectors = nr + 1;
    }

    if (!vdev->defer_kvm_irq_routing) {
        if (vdev->msix->noresize && resizing) {
            vfio_disable_irqindex(&vdev->vbasedev, VFIO_PCI_MSIX_IRQ_INDEX);
            ret = vfio_enable_vectors(vdev, true);
            if (ret) {
                error_report("vfio: failed to enable vectors, %d", ret);
            }
        } else {
            Error *err = NULL;
            int32_t fd;

            if (vector->virq >= 0) {
                fd = event_notifier_get_fd(&vector->kvm_interrupt);
            } else {
                fd = event_notifier_get_fd(&vector->interrupt);
            }

            if (vfio_set_irq_signaling(&vdev->vbasedev,
                                       VFIO_PCI_MSIX_IRQ_INDEX, nr,
                                       VFIO_IRQ_SET_ACTION_TRIGGER, fd, &err)) {
                error_reportf_err(err, VFIO_MSG_PREFIX, vdev->vbasedev.name);
            }
        }
    }

    /* Disable PBA emulation when nothing more is pending. */
    clear_bit(nr, vdev->msix->pending);
    if (find_first_bit(vdev->msix->pending,
                       vdev->nr_vectors) == vdev->nr_vectors) {
        memory_region_set_enabled(&vdev->pdev.msix_pba_mmio, false);
        trace_vfio_msix_pba_disable(vdev->vbasedev.name);
    }

    return 0;
}

static int vfio_msix_vector_use(PCIDevice *pdev,
                                unsigned int nr, MSIMessage msg)
{
    return vfio_msix_vector_do_use(pdev, nr, &msg, vfio_msi_interrupt);
}

static void vfio_msix_vector_release(PCIDevice *pdev, unsigned int nr)
{
    VFIOPCIDevice *vdev = VFIO_PCI(pdev);
    VFIOMSIVector *vector = &vdev->msi_vectors[nr];

    trace_vfio_msix_vector_release(vdev->vbasedev.name, nr);

    /*
     * There are still old guests that mask and unmask vectors on every
     * interrupt.  If we're using QEMU bypass with a KVM irqfd, leave all of
     * the KVM setup in place, simply switch VFIO to use the non-bypass
     * eventfd.  We'll then fire the interrupt through QEMU and the MSI-X
     * core will mask the interrupt and set pending bits, allowing it to
     * be re-asserted on unmask.  Nothing to do if already using QEMU mode.
     */
    if (vector->virq >= 0) {
        int32_t fd = event_notifier_get_fd(&vector->interrupt);
        Error *err = NULL;

        if (vfio_set_irq_signaling(&vdev->vbasedev, VFIO_PCI_MSIX_IRQ_INDEX, nr,
                                   VFIO_IRQ_SET_ACTION_TRIGGER, fd, &err)) {
            error_reportf_err(err, VFIO_MSG_PREFIX, vdev->vbasedev.name);
        }
    }
}

static void vfio_prepare_kvm_msi_virq_batch(VFIOPCIDevice *vdev)
{
    assert(!vdev->defer_kvm_irq_routing);
    vdev->defer_kvm_irq_routing = true;
    vfio_route_change = kvm_irqchip_begin_route_changes(kvm_state);
}

static void vfio_commit_kvm_msi_virq_batch(VFIOPCIDevice *vdev)
{
    int i;

    assert(vdev->defer_kvm_irq_routing);
    vdev->defer_kvm_irq_routing = false;

    kvm_irqchip_commit_route_changes(&vfio_route_change);

    for (i = 0; i < vdev->nr_vectors; i++) {
        vfio_connect_kvm_msi_virq(&vdev->msi_vectors[i]);
    }
}

static void vfio_msix_enable(VFIOPCIDevice *vdev)
{
    int ret;

    vfio_disable_interrupts(vdev);

    vdev->msi_vectors = g_new0(VFIOMSIVector, vdev->msix->entries);

    vdev->interrupt = VFIO_INT_MSIX;

    /*
     * Setting vector notifiers triggers synchronous vector-use
     * callbacks for each active vector.  Deferring to commit the KVM
     * routes once rather than per vector provides a substantial
     * performance improvement.
     */
    vfio_prepare_kvm_msi_virq_batch(vdev);

    if (msix_set_vector_notifiers(&vdev->pdev, vfio_msix_vector_use,
                                  vfio_msix_vector_release, NULL)) {
        error_report("vfio: msix_set_vector_notifiers failed");
    }

    vfio_commit_kvm_msi_virq_batch(vdev);

    if (vdev->nr_vectors) {
        ret = vfio_enable_vectors(vdev, true);
        if (ret) {
            error_report("vfio: failed to enable vectors, %d", ret);
        }
    } else {
        /*
         * Some communication channels between VF & PF or PF & fw rely on the
         * physical state of the device and expect that enabling MSI-X from the
         * guest enables the same on the host.  When our guest is Linux, the
         * guest driver call to pci_enable_msix() sets the enabling bit in the
         * MSI-X capability, but leaves the vector table masked.  We therefore
         * can't rely on a vector_use callback (from request_irq() in the guest)
         * to switch the physical device into MSI-X mode because that may come a
         * long time after pci_enable_msix().  This code sets vector 0 with an
         * invalid fd to make the physical device MSI-X enabled, but with no
         * vectors enabled, just like the guest view.
         */
        ret = vfio_enable_msix_no_vec(vdev);
        if (ret) {
            error_report("vfio: failed to enable MSI-X, %d", ret);
        }
    }

    trace_vfio_msix_enable(vdev->vbasedev.name);
}

static void vfio_msi_enable(VFIOPCIDevice *vdev)
{
    int ret, i;

    vfio_disable_interrupts(vdev);

    vdev->nr_vectors = msi_nr_vectors_allocated(&vdev->pdev);
retry:
    /*
     * Setting vector notifiers needs to enable route for each vector.
     * Deferring to commit the KVM routes once rather than per vector
     * provides a substantial performance improvement.
     */
    vfio_prepare_kvm_msi_virq_batch(vdev);

    vdev->msi_vectors = g_new0(VFIOMSIVector, vdev->nr_vectors);

    for (i = 0; i < vdev->nr_vectors; i++) {
        VFIOMSIVector *vector = &vdev->msi_vectors[i];

        vector->vdev = vdev;
        vector->virq = -1;
        vector->use = true;

        if (event_notifier_init(&vector->interrupt, 0)) {
            error_report("vfio: Error: event_notifier_init failed");
        }

        qemu_set_fd_handler(event_notifier_get_fd(&vector->interrupt),
                            vfio_msi_interrupt, NULL, vector);

        /*
         * Attempt to enable route through KVM irqchip,
         * default to userspace handling if unavailable.
         */
        vfio_add_kvm_msi_virq(vdev, vector, i, false);
    }

    vfio_commit_kvm_msi_virq_batch(vdev);

    /* Set interrupt type prior to possible interrupts */
    vdev->interrupt = VFIO_INT_MSI;

    ret = vfio_enable_vectors(vdev, false);
    if (ret) {
        if (ret < 0) {
            error_report("vfio: Error: Failed to setup MSI fds: %m");
        } else {
            error_report("vfio: Error: Failed to enable %d "
                         "MSI vectors, retry with %d", vdev->nr_vectors, ret);
        }

        vfio_msi_disable_common(vdev);

        if (ret > 0) {
            vdev->nr_vectors = ret;
            goto retry;
        }

        /*
         * Failing to setup MSI doesn't really fall within any specification.
         * Let's try leaving interrupts disabled and hope the guest figures
         * out to fall back to INTx for this device.
         */
        error_report("vfio: Error: Failed to enable MSI");

        return;
    }

    trace_vfio_msi_enable(vdev->vbasedev.name, vdev->nr_vectors);
}

static void vfio_msi_disable_common(VFIOPCIDevice *vdev)
{
    int i;

    for (i = 0; i < vdev->nr_vectors; i++) {
        VFIOMSIVector *vector = &vdev->msi_vectors[i];
        if (vdev->msi_vectors[i].use) {
            if (vector->virq >= 0) {
                vfio_remove_kvm_msi_virq(vector);
            }
            qemu_set_fd_handler(event_notifier_get_fd(&vector->interrupt),
                                NULL, NULL, NULL);
            event_notifier_cleanup(&vector->interrupt);
        }
    }

    g_free(vdev->msi_vectors);
    vdev->msi_vectors = NULL;
    vdev->nr_vectors = 0;
    vdev->interrupt = VFIO_INT_NONE;
}

static void vfio_msix_disable(VFIOPCIDevice *vdev)
{
    Error *err = NULL;
    int i;

    msix_unset_vector_notifiers(&vdev->pdev);

    /*
     * MSI-X will only release vectors if MSI-X is still enabled on the
     * device, check through the rest and release it ourselves if necessary.
     */
    for (i = 0; i < vdev->nr_vectors; i++) {
        if (vdev->msi_vectors[i].use) {
            vfio_msix_vector_release(&vdev->pdev, i);
            msix_vector_unuse(&vdev->pdev, i);
        }
    }

    if (vdev->nr_vectors) {
        vfio_disable_irqindex(&vdev->vbasedev, VFIO_PCI_MSIX_IRQ_INDEX);
    }

    vfio_msi_disable_common(vdev);
    vfio_intx_enable(vdev, &err);
    if (err) {
        error_reportf_err(err, VFIO_MSG_PREFIX, vdev->vbasedev.name);
    }

    memset(vdev->msix->pending, 0,
           BITS_TO_LONGS(vdev->msix->entries) * sizeof(unsigned long));

    trace_vfio_msix_disable(vdev->vbasedev.name);
}

static void vfio_msi_disable(VFIOPCIDevice *vdev)
{
    Error *err = NULL;

    vfio_disable_irqindex(&vdev->vbasedev, VFIO_PCI_MSI_IRQ_INDEX);
    vfio_msi_disable_common(vdev);
    vfio_intx_enable(vdev, &err);
    if (err) {
        error_reportf_err(err, VFIO_MSG_PREFIX, vdev->vbasedev.name);
    }

    trace_vfio_msi_disable(vdev->vbasedev.name);
}

static void vfio_update_msi(VFIOPCIDevice *vdev)
{
    int i;

    for (i = 0; i < vdev->nr_vectors; i++) {
        VFIOMSIVector *vector = &vdev->msi_vectors[i];
        MSIMessage msg;

        if (!vector->use || vector->virq < 0) {
            continue;
        }

        msg = msi_get_message(&vdev->pdev, i);
        vfio_update_kvm_msi_virq(vector, msg, &vdev->pdev);
    }
}

static void vfio_pci_load_rom(VFIOPCIDevice *vdev)
{
    struct vfio_region_info *reg_info;
    uint64_t size;
    off_t off = 0;
    ssize_t bytes;

    if (vfio_get_region_info(&vdev->vbasedev,
                             VFIO_PCI_ROM_REGION_INDEX, &reg_info)) {
        error_report("vfio: Error getting ROM info: %m");
        return;
    }

    trace_vfio_pci_load_rom(vdev->vbasedev.name, (unsigned long)reg_info->size,
                            (unsigned long)reg_info->offset,
                            (unsigned long)reg_info->flags);

    vdev->rom_size = size = reg_info->size;
    vdev->rom_offset = reg_info->offset;

    g_free(reg_info);

    if (!vdev->rom_size) {
        vdev->rom_read_failed = true;
        error_report("vfio-pci: Cannot read device rom at "
                    "%s", vdev->vbasedev.name);
        error_printf("Device option ROM contents are probably invalid "
                    "(check dmesg).\nSkip option ROM probe with rombar=0, "
                    "or load from file with romfile=\n");
        return;
    }

    vdev->rom = g_malloc(size);
    memset(vdev->rom, 0xff, size);

    while (size) {
        bytes = pread(vdev->vbasedev.fd, vdev->rom + off,
                      size, vdev->rom_offset + off);
        if (bytes == 0) {
            break;
        } else if (bytes > 0) {
            off += bytes;
            size -= bytes;
        } else {
            if (errno == EINTR || errno == EAGAIN) {
                continue;
            }
            error_report("vfio: Error reading device ROM: %m");
            break;
        }
    }

    /*
     * Test the ROM signature against our device, if the vendor is correct
     * but the device ID doesn't match, store the correct device ID and
     * recompute the checksum.  Intel IGD devices need this and are known
     * to have bogus checksums so we can't simply adjust the checksum.
     */
    if (pci_get_word(vdev->rom) == 0xaa55 &&
        pci_get_word(vdev->rom + 0x18) + 8 < vdev->rom_size &&
        !memcmp(vdev->rom + pci_get_word(vdev->rom + 0x18), "PCIR", 4)) {
        uint16_t vid, did;

        vid = pci_get_word(vdev->rom + pci_get_word(vdev->rom + 0x18) + 4);
        did = pci_get_word(vdev->rom + pci_get_word(vdev->rom + 0x18) + 6);

        if (vid == vdev->vendor_id && did != vdev->device_id) {
            int i;
            uint8_t csum, *data = vdev->rom;

            pci_set_word(vdev->rom + pci_get_word(vdev->rom + 0x18) + 6,
                         vdev->device_id);
            data[6] = 0;

            for (csum = 0, i = 0; i < vdev->rom_size; i++) {
                csum += data[i];
            }

            data[6] = -csum;
        }
    }
}

static uint64_t vfio_rom_read(void *opaque, hwaddr addr, unsigned size)
{
    VFIOPCIDevice *vdev = opaque;
    union {
        uint8_t byte;
        uint16_t word;
        uint32_t dword;
        uint64_t qword;
    } val;
    uint64_t data = 0;

    /* Load the ROM lazily when the guest tries to read it */
    if (unlikely(!vdev->rom && !vdev->rom_read_failed)) {
        vfio_pci_load_rom(vdev);
    }

    memcpy(&val, vdev->rom + addr,
           (addr < vdev->rom_size) ? MIN(size, vdev->rom_size - addr) : 0);

    switch (size) {
    case 1:
        data = val.byte;
        break;
    case 2:
        data = le16_to_cpu(val.word);
        break;
    case 4:
        data = le32_to_cpu(val.dword);
        break;
    default:
        hw_error("vfio: unsupported read size, %d bytes\n", size);
        break;
    }

    trace_vfio_rom_read(vdev->vbasedev.name, addr, size, data);

    return data;
}

static void vfio_rom_write(void *opaque, hwaddr addr,
                           uint64_t data, unsigned size)
{
}

static const MemoryRegionOps vfio_rom_ops = {
    .read = vfio_rom_read,
    .write = vfio_rom_write,
    .endianness = DEVICE_LITTLE_ENDIAN,
};

static void vfio_pci_size_rom(VFIOPCIDevice *vdev)
{
    uint32_t orig, size = cpu_to_le32((uint32_t)PCI_ROM_ADDRESS_MASK);
    off_t offset = vdev->config_offset + PCI_ROM_ADDRESS;
    DeviceState *dev = DEVICE(vdev);
    char *name;
    int fd = vdev->vbasedev.fd;

    if (vdev->pdev.romfile || !vdev->pdev.rom_bar) {
        /* Since pci handles romfile, just print a message and return */
        if (vfio_opt_rom_in_denylist(vdev) && vdev->pdev.romfile) {
            warn_report("Device at %s is known to cause system instability"
                        " issues during option rom execution",
                        vdev->vbasedev.name);
            error_printf("Proceeding anyway since user specified romfile\n");
        }
        return;
    }

    /*
     * Use the same size ROM BAR as the physical device.  The contents
     * will get filled in later when the guest tries to read it.
     */
    if (pread(fd, &orig, 4, offset) != 4 ||
        pwrite(fd, &size, 4, offset) != 4 ||
        pread(fd, &size, 4, offset) != 4 ||
        pwrite(fd, &orig, 4, offset) != 4) {
        error_report("%s(%s) failed: %m", __func__, vdev->vbasedev.name);
        return;
    }

    size = ~(le32_to_cpu(size) & PCI_ROM_ADDRESS_MASK) + 1;

    if (!size) {
        return;
    }

    if (vfio_opt_rom_in_denylist(vdev)) {
        if (dev->opts && qdict_haskey(dev->opts, "rombar")) {
            warn_report("Device at %s is known to cause system instability"
                        " issues during option rom execution",
                        vdev->vbasedev.name);
            error_printf("Proceeding anyway since user specified"
                         " non zero value for rombar\n");
        } else {
            warn_report("Rom loading for device at %s has been disabled"
                        " due to system instability issues",
                        vdev->vbasedev.name);
            error_printf("Specify rombar=1 or romfile to force\n");
            return;
        }
    }

    trace_vfio_pci_size_rom(vdev->vbasedev.name, size);

    name = g_strdup_printf("vfio[%s].rom", vdev->vbasedev.name);

    memory_region_init_io(&vdev->pdev.rom, OBJECT(vdev),
                          &vfio_rom_ops, vdev, name, size);
    g_free(name);

    pci_register_bar(&vdev->pdev, PCI_ROM_SLOT,
                     PCI_BASE_ADDRESS_SPACE_MEMORY, &vdev->pdev.rom);

    vdev->rom_read_failed = false;
}

void vfio_vga_write(void *opaque, hwaddr addr,
                           uint64_t data, unsigned size)
{
    VFIOVGARegion *region = opaque;
    VFIOVGA *vga = container_of(region, VFIOVGA, region[region->nr]);
    union {
        uint8_t byte;
        uint16_t word;
        uint32_t dword;
        uint64_t qword;
    } buf;
    off_t offset = vga->fd_offset + region->offset + addr;

    switch (size) {
    case 1:
        buf.byte = data;
        break;
    case 2:
        buf.word = cpu_to_le16(data);
        break;
    case 4:
        buf.dword = cpu_to_le32(data);
        break;
    default:
        hw_error("vfio: unsupported write size, %d bytes", size);
        break;
    }

    if (pwrite(vga->fd, &buf, size, offset) != size) {
        error_report("%s(,0x%"HWADDR_PRIx", 0x%"PRIx64", %d) failed: %m",
                     __func__, region->offset + addr, data, size);
    }

    trace_vfio_vga_write(region->offset + addr, data, size);
}

uint64_t vfio_vga_read(void *opaque, hwaddr addr, unsigned size)
{
    VFIOVGARegion *region = opaque;
    VFIOVGA *vga = container_of(region, VFIOVGA, region[region->nr]);
    union {
        uint8_t byte;
        uint16_t word;
        uint32_t dword;
        uint64_t qword;
    } buf;
    uint64_t data = 0;
    off_t offset = vga->fd_offset + region->offset + addr;

    if (pread(vga->fd, &buf, size, offset) != size) {
        error_report("%s(,0x%"HWADDR_PRIx", %d) failed: %m",
                     __func__, region->offset + addr, size);
        return (uint64_t)-1;
    }

    switch (size) {
    case 1:
        data = buf.byte;
        break;
    case 2:
        data = le16_to_cpu(buf.word);
        break;
    case 4:
        data = le32_to_cpu(buf.dword);
        break;
    default:
        hw_error("vfio: unsupported read size, %d bytes", size);
        break;
    }

    trace_vfio_vga_read(region->offset + addr, size, data);

    return data;
}

static const MemoryRegionOps vfio_vga_ops = {
    .read = vfio_vga_read,
    .write = vfio_vga_write,
    .endianness = DEVICE_LITTLE_ENDIAN,
};

/*
 * Expand memory region of sub-page(size < PAGE_SIZE) MMIO BAR to page
 * size if the BAR is in an exclusive page in host so that we could map
 * this BAR to guest. But this sub-page BAR may not occupy an exclusive
 * page in guest. So we should set the priority of the expanded memory
 * region to zero in case of overlap with BARs which share the same page
 * with the sub-page BAR in guest. Besides, we should also recover the
 * size of this sub-page BAR when its base address is changed in guest
 * and not page aligned any more.
 */
static void vfio_sub_page_bar_update_mapping(PCIDevice *pdev, int bar)
{
    VFIOPCIDevice *vdev = VFIO_PCI(pdev);
    VFIORegion *region = &vdev->bars[bar].region;
    MemoryRegion *mmap_mr, *region_mr, *base_mr;
    PCIIORegion *r;
    pcibus_t bar_addr;
    uint64_t size = region->size;

    /* Make sure that the whole region is allowed to be mmapped */
    if (region->nr_mmaps != 1 || !region->mmaps[0].mmap ||
        region->mmaps[0].size != region->size) {
        return;
    }

    r = &pdev->io_regions[bar];
    bar_addr = r->addr;
    base_mr = vdev->bars[bar].mr;
    region_mr = region->mem;
    mmap_mr = &region->mmaps[0].mem;

    /* If BAR is mapped and page aligned, update to fill PAGE_SIZE */
    if (bar_addr != PCI_BAR_UNMAPPED &&
        !(bar_addr & ~qemu_real_host_page_mask())) {
        size = qemu_real_host_page_size();
    }

    memory_region_transaction_begin();

    if (vdev->bars[bar].size < size) {
        memory_region_set_size(base_mr, size);
    }
    memory_region_set_size(region_mr, size);
    memory_region_set_size(mmap_mr, size);
    if (size != vdev->bars[bar].size && memory_region_is_mapped(base_mr)) {
        memory_region_del_subregion(r->address_space, base_mr);
        memory_region_add_subregion_overlap(r->address_space,
                                            bar_addr, base_mr, 0);
    }

    memory_region_transaction_commit();
}

/*
 * PCI config space
 */
uint32_t vfio_pci_read_config(PCIDevice *pdev, uint32_t addr, int len)
{
    VFIOPCIDevice *vdev = VFIO_PCI(pdev);
    uint32_t emu_bits = 0, emu_val = 0, phys_val = 0, val;

    memcpy(&emu_bits, vdev->emulated_config_bits + addr, len);
    emu_bits = le32_to_cpu(emu_bits);

    if (emu_bits) {
        emu_val = pci_default_read_config(pdev, addr, len);
    }

    if (~emu_bits & (0xffffffffU >> (32 - len * 8))) {
        ssize_t ret;

        ret = pread(vdev->vbasedev.fd, &phys_val, len,
                    vdev->config_offset + addr);
        if (ret != len) {
            error_report("%s(%s, 0x%x, 0x%x) failed: %m",
                         __func__, vdev->vbasedev.name, addr, len);
            return -errno;
        }
        phys_val = le32_to_cpu(phys_val);
    }

    val = (emu_val & emu_bits) | (phys_val & ~emu_bits);

    trace_vfio_pci_read_config(vdev->vbasedev.name, addr, len, val);

    return val;
}

void vfio_pci_write_config(PCIDevice *pdev,
                           uint32_t addr, uint32_t val, int len)
{
    VFIOPCIDevice *vdev = VFIO_PCI(pdev);
    uint32_t val_le = cpu_to_le32(val);

    trace_vfio_pci_write_config(vdev->vbasedev.name, addr, val, len);

    /* Write everything to VFIO, let it filter out what we can't write */
    if (pwrite(vdev->vbasedev.fd, &val_le, len, vdev->config_offset + addr)
                != len) {
        error_report("%s(%s, 0x%x, 0x%x, 0x%x) failed: %m",
                     __func__, vdev->vbasedev.name, addr, val, len);
    }

    /* MSI/MSI-X Enabling/Disabling */
    if (pdev->cap_present & QEMU_PCI_CAP_MSI &&
        ranges_overlap(addr, len, pdev->msi_cap, vdev->msi_cap_size)) {
        int is_enabled, was_enabled = msi_enabled(pdev);

        pci_default_write_config(pdev, addr, val, len);

        is_enabled = msi_enabled(pdev);

        if (!was_enabled) {
            if (is_enabled) {
                vfio_msi_enable(vdev);
            }
        } else {
            if (!is_enabled) {
                vfio_msi_disable(vdev);
            } else {
                vfio_update_msi(vdev);
            }
        }
    } else if (pdev->cap_present & QEMU_PCI_CAP_MSIX &&
        ranges_overlap(addr, len, pdev->msix_cap, MSIX_CAP_LENGTH)) {
        int is_enabled, was_enabled = msix_enabled(pdev);

        pci_default_write_config(pdev, addr, val, len);

        is_enabled = msix_enabled(pdev);

        if (!was_enabled && is_enabled) {
            vfio_msix_enable(vdev);
        } else if (was_enabled && !is_enabled) {
            vfio_msix_disable(vdev);
        }
    } else if (ranges_overlap(addr, len, PCI_BASE_ADDRESS_0, 24) ||
        range_covers_byte(addr, len, PCI_COMMAND)) {
        pcibus_t old_addr[PCI_NUM_REGIONS - 1];
        int bar;

        for (bar = 0; bar < PCI_ROM_SLOT; bar++) {
            old_addr[bar] = pdev->io_regions[bar].addr;
        }

        pci_default_write_config(pdev, addr, val, len);

        for (bar = 0; bar < PCI_ROM_SLOT; bar++) {
            if (old_addr[bar] != pdev->io_regions[bar].addr &&
                vdev->bars[bar].region.size > 0 &&
                vdev->bars[bar].region.size < qemu_real_host_page_size()) {
                vfio_sub_page_bar_update_mapping(pdev, bar);
            }
        }
    } else {
        /* Write everything to QEMU to keep emulated bits correct */
        pci_default_write_config(pdev, addr, val, len);
    }
}

/*
 * Interrupt setup
 */
static void vfio_disable_interrupts(VFIOPCIDevice *vdev)
{
    /*
     * More complicated than it looks.  Disabling MSI/X transitions the
     * device to INTx mode (if supported).  Therefore we need to first
     * disable MSI/X and then cleanup by disabling INTx.
     */
    if (vdev->interrupt == VFIO_INT_MSIX) {
        vfio_msix_disable(vdev);
    } else if (vdev->interrupt == VFIO_INT_MSI) {
        vfio_msi_disable(vdev);
    }

    if (vdev->interrupt == VFIO_INT_INTx) {
        vfio_intx_disable(vdev);
    }
}

static int vfio_msi_setup(VFIOPCIDevice *vdev, int pos, Error **errp)
{
    uint16_t ctrl;
    bool msi_64bit, msi_maskbit;
    int ret, entries;
    Error *err = NULL;

    if (pread(vdev->vbasedev.fd, &ctrl, sizeof(ctrl),
              vdev->config_offset + pos + PCI_CAP_FLAGS) != sizeof(ctrl)) {
        error_setg_errno(errp, errno, "failed reading MSI PCI_CAP_FLAGS");
        return -errno;
    }
    ctrl = le16_to_cpu(ctrl);

    msi_64bit = !!(ctrl & PCI_MSI_FLAGS_64BIT);
    msi_maskbit = !!(ctrl & PCI_MSI_FLAGS_MASKBIT);
    entries = 1 << ((ctrl & PCI_MSI_FLAGS_QMASK) >> 1);

    trace_vfio_msi_setup(vdev->vbasedev.name, pos);

    ret = msi_init(&vdev->pdev, pos, entries, msi_64bit, msi_maskbit, &err);
    if (ret < 0) {
        if (ret == -ENOTSUP) {
            return 0;
        }
        error_propagate_prepend(errp, err, "msi_init failed: ");
        return ret;
    }
    vdev->msi_cap_size = 0xa + (msi_maskbit ? 0xa : 0) + (msi_64bit ? 0x4 : 0);

    return 0;
}

static void vfio_pci_fixup_msix_region(VFIOPCIDevice *vdev)
{
    off_t start, end;
    VFIORegion *region = &vdev->bars[vdev->msix->table_bar].region;

    /*
     * If the host driver allows mapping of a MSIX data, we are going to
     * do map the entire BAR and emulate MSIX table on top of that.
     */
    if (vfio_has_region_cap(&vdev->vbasedev, region->nr,
                            VFIO_REGION_INFO_CAP_MSIX_MAPPABLE)) {
        return;
    }

    /*
     * We expect to find a single mmap covering the whole BAR, anything else
     * means it's either unsupported or already setup.
     */
    if (region->nr_mmaps != 1 || region->mmaps[0].offset ||
        region->size != region->mmaps[0].size) {
        return;
    }

    /* MSI-X table start and end aligned to host page size */
    start = vdev->msix->table_offset & qemu_real_host_page_mask();
    end = REAL_HOST_PAGE_ALIGN((uint64_t)vdev->msix->table_offset +
                               (vdev->msix->entries * PCI_MSIX_ENTRY_SIZE));

    /*
     * Does the MSI-X table cover the beginning of the BAR?  The whole BAR?
     * NB - Host page size is necessarily a power of two and so is the PCI
     * BAR (not counting EA yet), therefore if we have host page aligned
     * @start and @end, then any remainder of the BAR before or after those
     * must be at least host page sized and therefore mmap'able.
     */
    if (!start) {
        if (end >= region->size) {
            region->nr_mmaps = 0;
            g_free(region->mmaps);
            region->mmaps = NULL;
            trace_vfio_msix_fixup(vdev->vbasedev.name,
                                  vdev->msix->table_bar, 0, 0);
        } else {
            region->mmaps[0].offset = end;
            region->mmaps[0].size = region->size - end;
            trace_vfio_msix_fixup(vdev->vbasedev.name,
                              vdev->msix->table_bar, region->mmaps[0].offset,
                              region->mmaps[0].offset + region->mmaps[0].size);
        }

    /* Maybe it's aligned at the end of the BAR */
    } else if (end >= region->size) {
        region->mmaps[0].size = start;
        trace_vfio_msix_fixup(vdev->vbasedev.name,
                              vdev->msix->table_bar, region->mmaps[0].offset,
                              region->mmaps[0].offset + region->mmaps[0].size);

    /* Otherwise it must split the BAR */
    } else {
        region->nr_mmaps = 2;
        region->mmaps = g_renew(VFIOMmap, region->mmaps, 2);

        memcpy(&region->mmaps[1], &region->mmaps[0], sizeof(VFIOMmap));

        region->mmaps[0].size = start;
        trace_vfio_msix_fixup(vdev->vbasedev.name,
                              vdev->msix->table_bar, region->mmaps[0].offset,
                              region->mmaps[0].offset + region->mmaps[0].size);

        region->mmaps[1].offset = end;
        region->mmaps[1].size = region->size - end;
        trace_vfio_msix_fixup(vdev->vbasedev.name,
                              vdev->msix->table_bar, region->mmaps[1].offset,
                              region->mmaps[1].offset + region->mmaps[1].size);
    }
}

static void vfio_pci_relocate_msix(VFIOPCIDevice *vdev, Error **errp)
{
    int target_bar = -1;
    size_t msix_sz;

    if (!vdev->msix || vdev->msix_relo == OFF_AUTOPCIBAR_OFF) {
        return;
    }

    /* The actual minimum size of MSI-X structures */
    msix_sz = (vdev->msix->entries * PCI_MSIX_ENTRY_SIZE) +
              (QEMU_ALIGN_UP(vdev->msix->entries, 64) / 8);
    /* Round up to host pages, we don't want to share a page */
    msix_sz = REAL_HOST_PAGE_ALIGN(msix_sz);
    /* PCI BARs must be a power of 2 */
    msix_sz = pow2ceil(msix_sz);

    if (vdev->msix_relo == OFF_AUTOPCIBAR_AUTO) {
        /*
         * TODO: Lookup table for known devices.
         *
         * Logically we might use an algorithm here to select the BAR adding
         * the least additional MMIO space, but we cannot programmatically
         * predict the driver dependency on BAR ordering or sizing, therefore
         * 'auto' becomes a lookup for combinations reported to work.
         */
        if (target_bar < 0) {
            error_setg(errp, "No automatic MSI-X relocation available for "
                       "device %04x:%04x", vdev->vendor_id, vdev->device_id);
            return;
        }
    } else {
        target_bar = (int)(vdev->msix_relo - OFF_AUTOPCIBAR_BAR0);
    }

    /* I/O port BARs cannot host MSI-X structures */
    if (vdev->bars[target_bar].ioport) {
        error_setg(errp, "Invalid MSI-X relocation BAR %d, "
                   "I/O port BAR", target_bar);
        return;
    }

    /* Cannot use a BAR in the "shadow" of a 64-bit BAR */
    if (!vdev->bars[target_bar].size &&
         target_bar > 0 && vdev->bars[target_bar - 1].mem64) {
        error_setg(errp, "Invalid MSI-X relocation BAR %d, "
                   "consumed by 64-bit BAR %d", target_bar, target_bar - 1);
        return;
    }

    /* 2GB max size for 32-bit BARs, cannot double if already > 1G */
    if (vdev->bars[target_bar].size > 1 * GiB &&
        !vdev->bars[target_bar].mem64) {
        error_setg(errp, "Invalid MSI-X relocation BAR %d, "
                   "no space to extend 32-bit BAR", target_bar);
        return;
    }

    /*
     * If adding a new BAR, test if we can make it 64bit.  We make it
     * prefetchable since QEMU MSI-X emulation has no read side effects
     * and doing so makes mapping more flexible.
     */
    if (!vdev->bars[target_bar].size) {
        if (target_bar < (PCI_ROM_SLOT - 1) &&
            !vdev->bars[target_bar + 1].size) {
            vdev->bars[target_bar].mem64 = true;
            vdev->bars[target_bar].type = PCI_BASE_ADDRESS_MEM_TYPE_64;
        }
        vdev->bars[target_bar].type |= PCI_BASE_ADDRESS_MEM_PREFETCH;
        vdev->bars[target_bar].size = msix_sz;
        vdev->msix->table_offset = 0;
    } else {
        vdev->bars[target_bar].size = MAX(vdev->bars[target_bar].size * 2,
                                          msix_sz * 2);
        /*
         * Due to above size calc, MSI-X always starts halfway into the BAR,
         * which will always be a separate host page.
         */
        vdev->msix->table_offset = vdev->bars[target_bar].size / 2;
    }

    vdev->msix->table_bar = target_bar;
    vdev->msix->pba_bar = target_bar;
    /* Requires 8-byte alignment, but PCI_MSIX_ENTRY_SIZE guarantees that */
    vdev->msix->pba_offset = vdev->msix->table_offset +
                                  (vdev->msix->entries * PCI_MSIX_ENTRY_SIZE);

    trace_vfio_msix_relo(vdev->vbasedev.name,
                         vdev->msix->table_bar, vdev->msix->table_offset);
}

/*
 * We don't have any control over how pci_add_capability() inserts
 * capabilities into the chain.  In order to setup MSI-X we need a
 * MemoryRegion for the BAR.  In order to setup the BAR and not
 * attempt to mmap the MSI-X table area, which VFIO won't allow, we
 * need to first look for where the MSI-X table lives.  So we
 * unfortunately split MSI-X setup across two functions.
 */
static void vfio_msix_early_setup(VFIOPCIDevice *vdev, Error **errp)
{
    uint8_t pos;
    uint16_t ctrl;
    uint32_t table, pba;
    int ret, fd = vdev->vbasedev.fd;
    struct vfio_irq_info irq_info = { .argsz = sizeof(irq_info),
                                      .index = VFIO_PCI_MSIX_IRQ_INDEX };
    VFIOMSIXInfo *msix;

    pos = pci_find_capability(&vdev->pdev, PCI_CAP_ID_MSIX);
    if (!pos) {
        return;
    }

    if (pread(fd, &ctrl, sizeof(ctrl),
              vdev->config_offset + pos + PCI_MSIX_FLAGS) != sizeof(ctrl)) {
        error_setg_errno(errp, errno, "failed to read PCI MSIX FLAGS");
        return;
    }

    if (pread(fd, &table, sizeof(table),
              vdev->config_offset + pos + PCI_MSIX_TABLE) != sizeof(table)) {
        error_setg_errno(errp, errno, "failed to read PCI MSIX TABLE");
        return;
    }

    if (pread(fd, &pba, sizeof(pba),
              vdev->config_offset + pos + PCI_MSIX_PBA) != sizeof(pba)) {
        error_setg_errno(errp, errno, "failed to read PCI MSIX PBA");
        return;
    }

    ctrl = le16_to_cpu(ctrl);
    table = le32_to_cpu(table);
    pba = le32_to_cpu(pba);

    msix = g_malloc0(sizeof(*msix));
    msix->table_bar = table & PCI_MSIX_FLAGS_BIRMASK;
    msix->table_offset = table & ~PCI_MSIX_FLAGS_BIRMASK;
    msix->pba_bar = pba & PCI_MSIX_FLAGS_BIRMASK;
    msix->pba_offset = pba & ~PCI_MSIX_FLAGS_BIRMASK;
    msix->entries = (ctrl & PCI_MSIX_FLAGS_QSIZE) + 1;

    ret = ioctl(vdev->vbasedev.fd, VFIO_DEVICE_GET_IRQ_INFO, &irq_info);
    if (ret < 0) {
        error_setg_errno(errp, -ret, "failed to get MSI-X irq info");
        g_free(msix);
        return;
    }

    msix->noresize = !!(irq_info.flags & VFIO_IRQ_INFO_NORESIZE);

    /*
     * Test the size of the pba_offset variable and catch if it extends outside
     * of the specified BAR. If it is the case, we need to apply a hardware
     * specific quirk if the device is known or we have a broken configuration.
     */
    if (msix->pba_offset >= vdev->bars[msix->pba_bar].region.size) {
        /*
         * Chelsio T5 Virtual Function devices are encoded as 0x58xx for T5
         * adapters. The T5 hardware returns an incorrect value of 0x8000 for
         * the VF PBA offset while the BAR itself is only 8k. The correct value
         * is 0x1000, so we hard code that here.
         */
        if (vdev->vendor_id == PCI_VENDOR_ID_CHELSIO &&
            (vdev->device_id & 0xff00) == 0x5800) {
            msix->pba_offset = 0x1000;
        /*
         * BAIDU KUNLUN Virtual Function devices for KUNLUN AI processor
         * return an incorrect value of 0x460000 for the VF PBA offset while
         * the BAR itself is only 0x10000.  The correct value is 0xb400.
         */
        } else if (vfio_pci_is(vdev, PCI_VENDOR_ID_BAIDU,
                               PCI_DEVICE_ID_KUNLUN_VF)) {
            msix->pba_offset = 0xb400;
        } else if (vdev->msix_relo == OFF_AUTOPCIBAR_OFF) {
            error_setg(errp, "hardware reports invalid configuration, "
                       "MSIX PBA outside of specified BAR");
            g_free(msix);
            return;
        }
    }

    trace_vfio_msix_early_setup(vdev->vbasedev.name, pos, msix->table_bar,
                                msix->table_offset, msix->entries,
                                msix->noresize);
    vdev->msix = msix;

    vfio_pci_fixup_msix_region(vdev);

    vfio_pci_relocate_msix(vdev, errp);
}

static int vfio_msix_setup(VFIOPCIDevice *vdev, int pos, Error **errp)
{
    int ret;
    Error *err = NULL;

    vdev->msix->pending = g_new0(unsigned long,
                                 BITS_TO_LONGS(vdev->msix->entries));
    ret = msix_init(&vdev->pdev, vdev->msix->entries,
                    vdev->bars[vdev->msix->table_bar].mr,
                    vdev->msix->table_bar, vdev->msix->table_offset,
                    vdev->bars[vdev->msix->pba_bar].mr,
                    vdev->msix->pba_bar, vdev->msix->pba_offset, pos,
                    &err);
    if (ret < 0) {
        if (ret == -ENOTSUP) {
            warn_report_err(err);
            return 0;
        }

        error_propagate(errp, err);
        return ret;
    }

    /*
     * The PCI spec suggests that devices provide additional alignment for
     * MSI-X structures and avoid overlapping non-MSI-X related registers.
     * For an assigned device, this hopefully means that emulation of MSI-X
     * structures does not affect the performance of the device.  If devices
     * fail to provide that alignment, a significant performance penalty may
     * result, for instance Mellanox MT27500 VFs:
     * http://www.spinics.net/lists/kvm/msg125881.html
     *
     * The PBA is simply not that important for such a serious regression and
     * most drivers do not appear to look at it.  The solution for this is to
     * disable the PBA MemoryRegion unless it's being used.  We disable it
     * here and only enable it if a masked vector fires through QEMU.  As the
     * vector-use notifier is called, which occurs on unmask, we test whether
     * PBA emulation is needed and again disable if not.
     */
    memory_region_set_enabled(&vdev->pdev.msix_pba_mmio, false);

    /*
     * The emulated machine may provide a paravirt interface for MSIX setup
     * so it is not strictly necessary to emulate MSIX here. This becomes
     * helpful when frequently accessed MMIO registers are located in
     * subpages adjacent to the MSIX table but the MSIX data containing page
     * cannot be mapped because of a host page size bigger than the MSIX table
     * alignment.
     */
    if (object_property_get_bool(OBJECT(qdev_get_machine()),
                                 "vfio-no-msix-emulation", NULL)) {
        memory_region_set_enabled(&vdev->pdev.msix_table_mmio, false);
    }

    return 0;
}

static void vfio_teardown_msi(VFIOPCIDevice *vdev)
{
    msi_uninit(&vdev->pdev);

    if (vdev->msix) {
        msix_uninit(&vdev->pdev,
                    vdev->bars[vdev->msix->table_bar].mr,
                    vdev->bars[vdev->msix->pba_bar].mr);
        g_free(vdev->msix->pending);
    }
}

/*
 * Resource setup
 */
static void vfio_mmap_set_enabled(VFIOPCIDevice *vdev, bool enabled)
{
    int i;

    for (i = 0; i < PCI_ROM_SLOT; i++) {
        vfio_region_mmaps_set_enabled(&vdev->bars[i].region, enabled);
    }
}

static void vfio_bar_prepare(VFIOPCIDevice *vdev, int nr)
{
    VFIOBAR *bar = &vdev->bars[nr];

    uint32_t pci_bar;
    int ret;

    /* Skip both unimplemented BARs and the upper half of 64bit BARS. */
    if (!bar->region.size) {
        return;
    }

    /* Determine what type of BAR this is for registration */
    ret = pread(vdev->vbasedev.fd, &pci_bar, sizeof(pci_bar),
                vdev->config_offset + PCI_BASE_ADDRESS_0 + (4 * nr));
    if (ret != sizeof(pci_bar)) {
        error_report("vfio: Failed to read BAR %d (%m)", nr);
        return;
    }

    pci_bar = le32_to_cpu(pci_bar);
    bar->ioport = (pci_bar & PCI_BASE_ADDRESS_SPACE_IO);
    bar->mem64 = bar->ioport ? 0 : (pci_bar & PCI_BASE_ADDRESS_MEM_TYPE_64);
    bar->type = pci_bar & (bar->ioport ? ~PCI_BASE_ADDRESS_IO_MASK :
                                         ~PCI_BASE_ADDRESS_MEM_MASK);
    bar->size = bar->region.size;
}

static void vfio_bars_prepare(VFIOPCIDevice *vdev)
{
    int i;

    for (i = 0; i < PCI_ROM_SLOT; i++) {
        vfio_bar_prepare(vdev, i);
    }
}

static void vfio_bar_register(VFIOPCIDevice *vdev, int nr)
{
    VFIOBAR *bar = &vdev->bars[nr];
    char *name;

    if (!bar->size) {
        return;
    }

    bar->mr = g_new0(MemoryRegion, 1);
    name = g_strdup_printf("%s base BAR %d", vdev->vbasedev.name, nr);
    memory_region_init_io(bar->mr, OBJECT(vdev), NULL, NULL, name, bar->size);
    g_free(name);

    if (bar->region.size) {
        memory_region_add_subregion(bar->mr, 0, bar->region.mem);

        if (vfio_region_mmap(&bar->region)) {
            error_report("Failed to mmap %s BAR %d. Performance may be slow",
                         vdev->vbasedev.name, nr);
        }
    }

    pci_register_bar(&vdev->pdev, nr, bar->type, bar->mr);
}

static void vfio_bars_register(VFIOPCIDevice *vdev)
{
    int i;

    for (i = 0; i < PCI_ROM_SLOT; i++) {
        vfio_bar_register(vdev, i);
    }
}

static void vfio_bars_exit(VFIOPCIDevice *vdev)
{
    int i;

    for (i = 0; i < PCI_ROM_SLOT; i++) {
        VFIOBAR *bar = &vdev->bars[i];

        vfio_bar_quirk_exit(vdev, i);
        vfio_region_exit(&bar->region);
        if (bar->region.size) {
            memory_region_del_subregion(bar->mr, bar->region.mem);
        }
    }

    if (vdev->vga) {
        pci_unregister_vga(&vdev->pdev);
        vfio_vga_quirk_exit(vdev);
    }
}

static void vfio_bars_finalize(VFIOPCIDevice *vdev)
{
    int i;

    for (i = 0; i < PCI_ROM_SLOT; i++) {
        VFIOBAR *bar = &vdev->bars[i];

        vfio_bar_quirk_finalize(vdev, i);
        vfio_region_finalize(&bar->region);
        if (bar->mr) {
            assert(bar->size);
            object_unparent(OBJECT(bar->mr));
            g_free(bar->mr);
            bar->mr = NULL;
        }
    }

    if (vdev->vga) {
        vfio_vga_quirk_finalize(vdev);
        for (i = 0; i < ARRAY_SIZE(vdev->vga->region); i++) {
            object_unparent(OBJECT(&vdev->vga->region[i].mem));
        }
        g_free(vdev->vga);
    }
}

/*
 * General setup
 */
static uint8_t vfio_std_cap_max_size(PCIDevice *pdev, uint8_t pos)
{
    uint8_t tmp;
    uint16_t next = PCI_CONFIG_SPACE_SIZE;

    for (tmp = pdev->config[PCI_CAPABILITY_LIST]; tmp;
         tmp = pdev->config[tmp + PCI_CAP_LIST_NEXT]) {
        if (tmp > pos && tmp < next) {
            next = tmp;
        }
    }

    return next - pos;
}


static uint16_t vfio_ext_cap_max_size(const uint8_t *config, uint16_t pos)
{
    uint16_t tmp, next = PCIE_CONFIG_SPACE_SIZE;

    for (tmp = PCI_CONFIG_SPACE_SIZE; tmp;
        tmp = PCI_EXT_CAP_NEXT(pci_get_long(config + tmp))) {
        if (tmp > pos && tmp < next) {
            next = tmp;
        }
    }

    return next - pos;
}

static void vfio_set_word_bits(uint8_t *buf, uint16_t val, uint16_t mask)
{
    pci_set_word(buf, (pci_get_word(buf) & ~mask) | val);
}

static void vfio_add_emulated_word(VFIOPCIDevice *vdev, int pos,
                                   uint16_t val, uint16_t mask)
{
    vfio_set_word_bits(vdev->pdev.config + pos, val, mask);
    vfio_set_word_bits(vdev->pdev.wmask + pos, ~mask, mask);
    vfio_set_word_bits(vdev->emulated_config_bits + pos, mask, mask);
}

static void vfio_set_long_bits(uint8_t *buf, uint32_t val, uint32_t mask)
{
    pci_set_long(buf, (pci_get_long(buf) & ~mask) | val);
}

static void vfio_add_emulated_long(VFIOPCIDevice *vdev, int pos,
                                   uint32_t val, uint32_t mask)
{
    vfio_set_long_bits(vdev->pdev.config + pos, val, mask);
    vfio_set_long_bits(vdev->pdev.wmask + pos, ~mask, mask);
    vfio_set_long_bits(vdev->emulated_config_bits + pos, mask, mask);
}

static void vfio_pci_enable_rp_atomics(VFIOPCIDevice *vdev)
{
    struct vfio_device_info_cap_pci_atomic_comp *cap;
    g_autofree struct vfio_device_info *info = NULL;
    PCIBus *bus = pci_get_bus(&vdev->pdev);
    PCIDevice *parent = bus->parent_dev;
    struct vfio_info_cap_header *hdr;
    uint32_t mask = 0;
    uint8_t *pos;

    /*
     * PCIe Atomic Ops completer support is only added automatically for single
     * function devices downstream of a root port supporting DEVCAP2.  Support
     * is added during realize and, if added, removed during device exit.  The
     * single function requirement avoids conflicting requirements should a
     * slot be composed of multiple devices with differing capabilities.
     */
    if (pci_bus_is_root(bus) || !parent || !parent->exp.exp_cap ||
        pcie_cap_get_type(parent) != PCI_EXP_TYPE_ROOT_PORT ||
        pcie_cap_get_version(parent) != PCI_EXP_FLAGS_VER2 ||
        vdev->pdev.devfn ||
        vdev->pdev.cap_present & QEMU_PCI_CAP_MULTIFUNCTION) {
        return;
    }

    pos = parent->config + parent->exp.exp_cap + PCI_EXP_DEVCAP2;

    /* Abort if there'a already an Atomic Ops configuration on the root port */
    if (pci_get_long(pos) & (PCI_EXP_DEVCAP2_ATOMIC_COMP32 |
                             PCI_EXP_DEVCAP2_ATOMIC_COMP64 |
                             PCI_EXP_DEVCAP2_ATOMIC_COMP128)) {
        return;
    }

    info = vfio_get_device_info(vdev->vbasedev.fd);
    if (!info) {
        return;
    }

    hdr = vfio_get_device_info_cap(info, VFIO_DEVICE_INFO_CAP_PCI_ATOMIC_COMP);
    if (!hdr) {
        return;
    }

    cap = (void *)hdr;
    if (cap->flags & VFIO_PCI_ATOMIC_COMP32) {
        mask |= PCI_EXP_DEVCAP2_ATOMIC_COMP32;
    }
    if (cap->flags & VFIO_PCI_ATOMIC_COMP64) {
        mask |= PCI_EXP_DEVCAP2_ATOMIC_COMP64;
    }
    if (cap->flags & VFIO_PCI_ATOMIC_COMP128) {
        mask |= PCI_EXP_DEVCAP2_ATOMIC_COMP128;
    }

    if (!mask) {
        return;
    }

    pci_long_test_and_set_mask(pos, mask);
    vdev->clear_parent_atomics_on_exit = true;
}

static void vfio_pci_disable_rp_atomics(VFIOPCIDevice *vdev)
{
    if (vdev->clear_parent_atomics_on_exit) {
        PCIDevice *parent = pci_get_bus(&vdev->pdev)->parent_dev;
        uint8_t *pos = parent->config + parent->exp.exp_cap + PCI_EXP_DEVCAP2;

        pci_long_test_and_clear_mask(pos, PCI_EXP_DEVCAP2_ATOMIC_COMP32 |
                                          PCI_EXP_DEVCAP2_ATOMIC_COMP64 |
                                          PCI_EXP_DEVCAP2_ATOMIC_COMP128);
    }
}

static int vfio_setup_pcie_cap(VFIOPCIDevice *vdev, int pos, uint8_t size,
                               Error **errp)
{
    uint16_t flags;
    uint8_t type;

    flags = pci_get_word(vdev->pdev.config + pos + PCI_CAP_FLAGS);
    type = (flags & PCI_EXP_FLAGS_TYPE) >> 4;

    if (type != PCI_EXP_TYPE_ENDPOINT &&
        type != PCI_EXP_TYPE_LEG_END &&
        type != PCI_EXP_TYPE_RC_END) {

        error_setg(errp, "assignment of PCIe type 0x%x "
                   "devices is not currently supported", type);
        return -EINVAL;
    }

    if (!pci_bus_is_express(pci_get_bus(&vdev->pdev))) {
        PCIBus *bus = pci_get_bus(&vdev->pdev);
        PCIDevice *bridge;

        /*
         * Traditionally PCI device assignment exposes the PCIe capability
         * as-is on non-express buses.  The reason being that some drivers
         * simply assume that it's there, for example tg3.  However when
         * we're running on a native PCIe machine type, like Q35, we need
         * to hide the PCIe capability.  The reason for this is twofold;
         * first Windows guests get a Code 10 error when the PCIe capability
         * is exposed in this configuration.  Therefore express devices won't
         * work at all unless they're attached to express buses in the VM.
         * Second, a native PCIe machine introduces the possibility of fine
         * granularity IOMMUs supporting both translation and isolation.
         * Guest code to discover the IOMMU visibility of a device, such as
         * IOMMU grouping code on Linux, is very aware of device types and
         * valid transitions between bus types.  An express device on a non-
         * express bus is not a valid combination on bare metal systems.
         *
         * Drivers that require a PCIe capability to make the device
         * functional are simply going to need to have their devices placed
         * on a PCIe bus in the VM.
         */
        while (!pci_bus_is_root(bus)) {
            bridge = pci_bridge_get_device(bus);
            bus = pci_get_bus(bridge);
        }

        if (pci_bus_is_express(bus)) {
            return 0;
        }

    } else if (pci_bus_is_root(pci_get_bus(&vdev->pdev))) {
        /*
         * On a Root Complex bus Endpoints become Root Complex Integrated
         * Endpoints, which changes the type and clears the LNK & LNK2 fields.
         */
        if (type == PCI_EXP_TYPE_ENDPOINT) {
            vfio_add_emulated_word(vdev, pos + PCI_CAP_FLAGS,
                                   PCI_EXP_TYPE_RC_END << 4,
                                   PCI_EXP_FLAGS_TYPE);

            /* Link Capabilities, Status, and Control goes away */
            if (size > PCI_EXP_LNKCTL) {
                vfio_add_emulated_long(vdev, pos + PCI_EXP_LNKCAP, 0, ~0);
                vfio_add_emulated_word(vdev, pos + PCI_EXP_LNKCTL, 0, ~0);
                vfio_add_emulated_word(vdev, pos + PCI_EXP_LNKSTA, 0, ~0);

#ifndef PCI_EXP_LNKCAP2
#define PCI_EXP_LNKCAP2 44
#endif
#ifndef PCI_EXP_LNKSTA2
#define PCI_EXP_LNKSTA2 50
#endif
                /* Link 2 Capabilities, Status, and Control goes away */
                if (size > PCI_EXP_LNKCAP2) {
                    vfio_add_emulated_long(vdev, pos + PCI_EXP_LNKCAP2, 0, ~0);
                    vfio_add_emulated_word(vdev, pos + PCI_EXP_LNKCTL2, 0, ~0);
                    vfio_add_emulated_word(vdev, pos + PCI_EXP_LNKSTA2, 0, ~0);
                }
            }

        } else if (type == PCI_EXP_TYPE_LEG_END) {
            /*
             * Legacy endpoints don't belong on the root complex.  Windows
             * seems to be happier with devices if we skip the capability.
             */
            return 0;
        }

    } else {
        /*
         * Convert Root Complex Integrated Endpoints to regular endpoints.
         * These devices don't support LNK/LNK2 capabilities, so make them up.
         */
        if (type == PCI_EXP_TYPE_RC_END) {
            vfio_add_emulated_word(vdev, pos + PCI_CAP_FLAGS,
                                   PCI_EXP_TYPE_ENDPOINT << 4,
                                   PCI_EXP_FLAGS_TYPE);
            vfio_add_emulated_long(vdev, pos + PCI_EXP_LNKCAP,
                           QEMU_PCI_EXP_LNKCAP_MLW(QEMU_PCI_EXP_LNK_X1) |
                           QEMU_PCI_EXP_LNKCAP_MLS(QEMU_PCI_EXP_LNK_2_5GT), ~0);
            vfio_add_emulated_word(vdev, pos + PCI_EXP_LNKCTL, 0, ~0);
        }

        vfio_pci_enable_rp_atomics(vdev);
    }

    /*
     * Intel 82599 SR-IOV VFs report an invalid PCIe capability version 0
     * (Niantic errate #35) causing Windows to error with a Code 10 for the
     * device on Q35.  Fixup any such devices to report version 1.  If we
     * were to remove the capability entirely the guest would lose extended
     * config space.
     */
    if ((flags & PCI_EXP_FLAGS_VERS) == 0) {
        vfio_add_emulated_word(vdev, pos + PCI_CAP_FLAGS,
                               1, PCI_EXP_FLAGS_VERS);
    }

    pos = pci_add_capability(&vdev->pdev, PCI_CAP_ID_EXP, pos, size,
                             errp);
    if (pos < 0) {
        return pos;
    }

    vdev->pdev.exp.exp_cap = pos;

    return pos;
}

static void vfio_check_pcie_flr(VFIOPCIDevice *vdev, uint8_t pos)
{
    uint32_t cap = pci_get_long(vdev->pdev.config + pos + PCI_EXP_DEVCAP);

    if (cap & PCI_EXP_DEVCAP_FLR) {
        trace_vfio_check_pcie_flr(vdev->vbasedev.name);
        vdev->has_flr = true;
    }
}

static void vfio_check_pm_reset(VFIOPCIDevice *vdev, uint8_t pos)
{
    uint16_t csr = pci_get_word(vdev->pdev.config + pos + PCI_PM_CTRL);

    if (!(csr & PCI_PM_CTRL_NO_SOFT_RESET)) {
        trace_vfio_check_pm_reset(vdev->vbasedev.name);
        vdev->has_pm_reset = true;
    }
}

static void vfio_check_af_flr(VFIOPCIDevice *vdev, uint8_t pos)
{
    uint8_t cap = pci_get_byte(vdev->pdev.config + pos + PCI_AF_CAP);

    if ((cap & PCI_AF_CAP_TP) && (cap & PCI_AF_CAP_FLR)) {
        trace_vfio_check_af_flr(vdev->vbasedev.name);
        vdev->has_flr = true;
    }
}

static int vfio_add_std_cap(VFIOPCIDevice *vdev, uint8_t pos, Error **errp)
{
    PCIDevice *pdev = &vdev->pdev;
    uint8_t cap_id, next, size;
    int ret;

    cap_id = pdev->config[pos];
    next = pdev->config[pos + PCI_CAP_LIST_NEXT];

    /*
     * If it becomes important to configure capabilities to their actual
     * size, use this as the default when it's something we don't recognize.
     * Since QEMU doesn't actually handle many of the config accesses,
     * exact size doesn't seem worthwhile.
     */
    size = vfio_std_cap_max_size(pdev, pos);

    /*
     * pci_add_capability always inserts the new capability at the head
     * of the chain.  Therefore to end up with a chain that matches the
     * physical device, we insert from the end by making this recursive.
     * This is also why we pre-calculate size above as cached config space
     * will be changed as we unwind the stack.
     */
    if (next) {
        ret = vfio_add_std_cap(vdev, next, errp);
        if (ret) {
            return ret;
        }
    } else {
        /* Begin the rebuild, use QEMU emulated list bits */
        pdev->config[PCI_CAPABILITY_LIST] = 0;
        vdev->emulated_config_bits[PCI_CAPABILITY_LIST] = 0xff;
        vdev->emulated_config_bits[PCI_STATUS] |= PCI_STATUS_CAP_LIST;

        ret = vfio_add_virt_caps(vdev, errp);
        if (ret) {
            return ret;
        }
    }

    /* Scale down size, esp in case virt caps were added above */
    size = MIN(size, vfio_std_cap_max_size(pdev, pos));

    /* Use emulated next pointer to allow dropping caps */
    pci_set_byte(vdev->emulated_config_bits + pos + PCI_CAP_LIST_NEXT, 0xff);

    switch (cap_id) {
    case PCI_CAP_ID_MSI:
        ret = vfio_msi_setup(vdev, pos, errp);
        break;
    case PCI_CAP_ID_EXP:
        vfio_check_pcie_flr(vdev, pos);
        ret = vfio_setup_pcie_cap(vdev, pos, size, errp);
        break;
    case PCI_CAP_ID_MSIX:
        ret = vfio_msix_setup(vdev, pos, errp);
        break;
    case PCI_CAP_ID_PM:
        vfio_check_pm_reset(vdev, pos);
        vdev->pm_cap = pos;
        ret = pci_add_capability(pdev, cap_id, pos, size, errp);
        break;
    case PCI_CAP_ID_AF:
        vfio_check_af_flr(vdev, pos);
        ret = pci_add_capability(pdev, cap_id, pos, size, errp);
        break;
    default:
        ret = pci_add_capability(pdev, cap_id, pos, size, errp);
        break;
    }

    if (ret < 0) {
        error_prepend(errp,
                      "failed to add PCI capability 0x%x[0x%x]@0x%x: ",
                      cap_id, size, pos);
        return ret;
    }

    return 0;
}

static int vfio_setup_rebar_ecap(VFIOPCIDevice *vdev, uint16_t pos)
{
    uint32_t ctrl;
    int i, nbar;

    ctrl = pci_get_long(vdev->pdev.config + pos + PCI_REBAR_CTRL);
    nbar = (ctrl & PCI_REBAR_CTRL_NBAR_MASK) >> PCI_REBAR_CTRL_NBAR_SHIFT;

    for (i = 0; i < nbar; i++) {
        uint32_t cap;
        int size;

        ctrl = pci_get_long(vdev->pdev.config + pos + PCI_REBAR_CTRL + (i * 8));
        size = (ctrl & PCI_REBAR_CTRL_BAR_SIZE) >> PCI_REBAR_CTRL_BAR_SHIFT;

        /* The cap register reports sizes 1MB to 128TB, with 4 reserved bits */
        cap = size <= 27 ? 1U << (size + 4) : 0;

        /*
         * The PCIe spec (v6.0.1, 7.8.6) requires HW to support at least one
         * size in the range 1MB to 512GB.  We intend to mask all sizes except
         * the one currently enabled in the size field, therefore if it's
         * outside the range, hide the whole capability as this virtualization
         * trick won't work.  If >512GB resizable BARs start to appear, we
         * might need an opt-in or reservation scheme in the kernel.
         */
        if (!(cap & PCI_REBAR_CAP_SIZES)) {
            return -EINVAL;
        }

        /* Hide all sizes reported in the ctrl reg per above requirement. */
        ctrl &= (PCI_REBAR_CTRL_BAR_SIZE |
                 PCI_REBAR_CTRL_NBAR_MASK |
                 PCI_REBAR_CTRL_BAR_IDX);

        /*
         * The BAR size field is RW, however we've mangled the capability
         * register such that we only report a single size, ie. the current
         * BAR size.  A write of an unsupported value is undefined, therefore
         * the register field is essentially RO.
         */
        vfio_add_emulated_long(vdev, pos + PCI_REBAR_CAP + (i * 8), cap, ~0);
        vfio_add_emulated_long(vdev, pos + PCI_REBAR_CTRL + (i * 8), ctrl, ~0);
    }

    return 0;
}

static void vfio_add_ext_cap(VFIOPCIDevice *vdev)
{
    PCIDevice *pdev = &vdev->pdev;
    uint32_t header;
    uint16_t cap_id, next, size;
    uint8_t cap_ver;
    uint8_t *config;

    /* Only add extended caps if we have them and the guest can see them */
    if (!pci_is_express(pdev) || !pci_bus_is_express(pci_get_bus(pdev)) ||
        !pci_get_long(pdev->config + PCI_CONFIG_SPACE_SIZE)) {
        return;
    }

    /*
     * pcie_add_capability always inserts the new capability at the tail
     * of the chain.  Therefore to end up with a chain that matches the
     * physical device, we cache the config space to avoid overwriting
     * the original config space when we parse the extended capabilities.
     */
    config = g_memdup(pdev->config, vdev->config_size);

    /*
     * Extended capabilities are chained with each pointing to the next, so we
     * can drop anything other than the head of the chain simply by modifying
     * the previous next pointer.  Seed the head of the chain here such that
     * we can simply skip any capabilities we want to drop below, regardless
     * of their position in the chain.  If this stub capability still exists
     * after we add the capabilities we want to expose, update the capability
     * ID to zero.  Note that we cannot seed with the capability header being
     * zero as this conflicts with definition of an absent capability chain
     * and prevents capabilities beyond the head of the list from being added.
     * By replacing the dummy capability ID with zero after walking the device
     * chain, we also transparently mark extended capabilities as absent if
     * no capabilities were added.  Note that the PCIe spec defines an absence
     * of extended capabilities to be determined by a value of zero for the
     * capability ID, version, AND next pointer.  A non-zero next pointer
     * should be sufficient to indicate additional capabilities are present,
     * which will occur if we call pcie_add_capability() below.  The entire
     * first dword is emulated to support this.
     *
     * NB. The kernel side does similar masking, so be prepared that our
     * view of the device may also contain a capability ID zero in the head
     * of the chain.  Skip it for the same reason that we cannot seed the
     * chain with a zero capability.
     */
    pci_set_long(pdev->config + PCI_CONFIG_SPACE_SIZE,
                 PCI_EXT_CAP(0xFFFF, 0, 0));
    pci_set_long(pdev->wmask + PCI_CONFIG_SPACE_SIZE, 0);
    pci_set_long(vdev->emulated_config_bits + PCI_CONFIG_SPACE_SIZE, ~0);

    for (next = PCI_CONFIG_SPACE_SIZE; next;
         next = PCI_EXT_CAP_NEXT(pci_get_long(config + next))) {
        header = pci_get_long(config + next);
        cap_id = PCI_EXT_CAP_ID(header);
        cap_ver = PCI_EXT_CAP_VER(header);

        /*
         * If it becomes important to configure extended capabilities to their
         * actual size, use this as the default when it's something we don't
         * recognize. Since QEMU doesn't actually handle many of the config
         * accesses, exact size doesn't seem worthwhile.
         */
        size = vfio_ext_cap_max_size(config, next);

        /* Use emulated next pointer to allow dropping extended caps */
        pci_long_test_and_set_mask(vdev->emulated_config_bits + next,
                                   PCI_EXT_CAP_NEXT_MASK);

        switch (cap_id) {
        case 0: /* kernel masked capability */
        case PCI_EXT_CAP_ID_SRIOV: /* Read-only VF BARs confuse OVMF */
        case PCI_EXT_CAP_ID_ARI: /* XXX Needs next function virtualization */
<<<<<<< HEAD
        case PCI_EXT_CAP_ID_REBAR: /* Can't expose read-only */
        	/*以上cap不加入capability*/
=======
>>>>>>> 6c9ae1ce
            trace_vfio_add_ext_cap_dropped(vdev->vbasedev.name, cap_id, next);
            break;
        case PCI_EXT_CAP_ID_REBAR:
            if (!vfio_setup_rebar_ecap(vdev, next)) {
                pcie_add_capability(pdev, cap_id, cap_ver, next, size);
            }
            break;
        default:
            pcie_add_capability(pdev, cap_id, cap_ver, next, size);
        }

    }

    /* Cleanup chain head ID if necessary */
    if (pci_get_word(pdev->config + PCI_CONFIG_SPACE_SIZE) == 0xFFFF) {
        pci_set_word(pdev->config + PCI_CONFIG_SPACE_SIZE, 0);
    }

    g_free(config);
    return;
}

static int vfio_add_capabilities(VFIOPCIDevice *vdev, Error **errp)
{
    PCIDevice *pdev = &vdev->pdev;
    int ret;

    if (!(pdev->config[PCI_STATUS] & PCI_STATUS_CAP_LIST) ||
        !pdev->config[PCI_CAPABILITY_LIST]) {
        return 0; /* Nothing to add */
    }

    ret = vfio_add_std_cap(vdev, pdev->config[PCI_CAPABILITY_LIST], errp);
    if (ret) {
        return ret;
    }

    vfio_add_ext_cap(vdev);
    return 0;
}

static void vfio_pci_pre_reset(VFIOPCIDevice *vdev)
{
    PCIDevice *pdev = &vdev->pdev;
    uint16_t cmd;

    vfio_disable_interrupts(vdev);

    /* Make sure the device is in D0 */
    if (vdev->pm_cap) {
        uint16_t pmcsr;
        uint8_t state;

        pmcsr = vfio_pci_read_config(pdev, vdev->pm_cap + PCI_PM_CTRL, 2);
        state = pmcsr & PCI_PM_CTRL_STATE_MASK;
        if (state) {
            pmcsr &= ~PCI_PM_CTRL_STATE_MASK;
            vfio_pci_write_config(pdev, vdev->pm_cap + PCI_PM_CTRL, pmcsr, 2);
            /* vfio handles the necessary delay here */
            pmcsr = vfio_pci_read_config(pdev, vdev->pm_cap + PCI_PM_CTRL, 2);
            state = pmcsr & PCI_PM_CTRL_STATE_MASK;
            if (state) {
                error_report("vfio: Unable to power on device, stuck in D%d",
                             state);
            }
        }
    }

    /*
     * Stop any ongoing DMA by disconnecting I/O, MMIO, and bus master.
     * Also put INTx Disable in known state.
     */
    cmd = vfio_pci_read_config(pdev, PCI_COMMAND, 2);
    cmd &= ~(PCI_COMMAND_IO | PCI_COMMAND_MEMORY | PCI_COMMAND_MASTER |
             PCI_COMMAND_INTX_DISABLE);
    vfio_pci_write_config(pdev, PCI_COMMAND, cmd, 2);
}

static void vfio_pci_post_reset(VFIOPCIDevice *vdev)
{
    Error *err = NULL;
    int nr;

    vfio_intx_enable(vdev, &err);
    if (err) {
        error_reportf_err(err, VFIO_MSG_PREFIX, vdev->vbasedev.name);
    }

    for (nr = 0; nr < PCI_NUM_REGIONS - 1; ++nr) {
        off_t addr = vdev->config_offset + PCI_BASE_ADDRESS_0 + (4 * nr);
        uint32_t val = 0;
        uint32_t len = sizeof(val);

        if (pwrite(vdev->vbasedev.fd, &val, len, addr) != len) {
            error_report("%s(%s) reset bar %d failed: %m", __func__,
                         vdev->vbasedev.name, nr);
        }
    }

    vfio_quirk_reset(vdev);
}

static bool vfio_pci_host_match(PCIHostDeviceAddress *addr, const char *name)
{
    char tmp[13];

    sprintf(tmp, "%04x:%02x:%02x.%1x", addr->domain,
            addr->bus, addr->slot, addr->function);

    return (strcmp(tmp, name) == 0);
}

static int vfio_pci_hot_reset(VFIOPCIDevice *vdev, bool single)
{
    VFIOGroup *group;
    struct vfio_pci_hot_reset_info *info;
    struct vfio_pci_dependent_device *devices;
    struct vfio_pci_hot_reset *reset;
    int32_t *fds;
    int ret, i, count;
    bool multi = false;

    trace_vfio_pci_hot_reset(vdev->vbasedev.name, single ? "one" : "multi");

    if (!single) {
        vfio_pci_pre_reset(vdev);
    }
    vdev->vbasedev.needs_reset = false;

    info = g_malloc0(sizeof(*info));
    info->argsz = sizeof(*info);

    ret = ioctl(vdev->vbasedev.fd, VFIO_DEVICE_GET_PCI_HOT_RESET_INFO, info);
    if (ret && errno != ENOSPC) {
        ret = -errno;
        if (!vdev->has_pm_reset) {
            error_report("vfio: Cannot reset device %s, "
                         "no available reset mechanism.", vdev->vbasedev.name);
        }
        goto out_single;
    }

    count = info->count;
    info = g_realloc(info, sizeof(*info) + (count * sizeof(*devices)));
    info->argsz = sizeof(*info) + (count * sizeof(*devices));
    devices = &info->devices[0];

    ret = ioctl(vdev->vbasedev.fd, VFIO_DEVICE_GET_PCI_HOT_RESET_INFO, info);
    if (ret) {
        ret = -errno;
        error_report("vfio: hot reset info failed: %m");
        goto out_single;
    }

    trace_vfio_pci_hot_reset_has_dep_devices(vdev->vbasedev.name);

    /* Verify that we have all the groups required */
    for (i = 0; i < info->count; i++) {
        PCIHostDeviceAddress host;
        VFIOPCIDevice *tmp;
        VFIODevice *vbasedev_iter;

        host.domain = devices[i].segment;
        host.bus = devices[i].bus;
        host.slot = PCI_SLOT(devices[i].devfn);
        host.function = PCI_FUNC(devices[i].devfn);

        trace_vfio_pci_hot_reset_dep_devices(host.domain,
                host.bus, host.slot, host.function, devices[i].group_id);

        if (vfio_pci_host_match(&host, vdev->vbasedev.name)) {
            continue;
        }

        QLIST_FOREACH(group, &vfio_group_list, next) {
            if (group->groupid == devices[i].group_id) {
                break;
            }
        }

        if (!group) {
            if (!vdev->has_pm_reset) {
                error_report("vfio: Cannot reset device %s, "
                             "depends on group %d which is not owned.",
                             vdev->vbasedev.name, devices[i].group_id);
            }
            ret = -EPERM;
            goto out;
        }

        /* Prep dependent devices for reset and clear our marker. */
        QLIST_FOREACH(vbasedev_iter, &group->device_list, next) {
            if (!vbasedev_iter->dev->realized ||
                vbasedev_iter->type != VFIO_DEVICE_TYPE_PCI) {
                continue;
            }
            tmp = container_of(vbasedev_iter, VFIOPCIDevice, vbasedev);
            if (vfio_pci_host_match(&host, tmp->vbasedev.name)) {
                if (single) {
                    ret = -EINVAL;
                    goto out_single;
                }
                vfio_pci_pre_reset(tmp);
                tmp->vbasedev.needs_reset = false;
                multi = true;
                break;
            }
        }
    }

    if (!single && !multi) {
        ret = -EINVAL;
        goto out_single;
    }

    /* Determine how many group fds need to be passed */
    count = 0;
    QLIST_FOREACH(group, &vfio_group_list, next) {
        for (i = 0; i < info->count; i++) {
            if (group->groupid == devices[i].group_id) {
                count++;
                break;
            }
        }
    }

    reset = g_malloc0(sizeof(*reset) + (count * sizeof(*fds)));
    reset->argsz = sizeof(*reset) + (count * sizeof(*fds));
    fds = &reset->group_fds[0];

    /* Fill in group fds */
    QLIST_FOREACH(group, &vfio_group_list, next) {
        for (i = 0; i < info->count; i++) {
            if (group->groupid == devices[i].group_id) {
                fds[reset->count++] = group->fd;
                break;
            }
        }
    }

    /* Bus reset! */
    ret = ioctl(vdev->vbasedev.fd, VFIO_DEVICE_PCI_HOT_RESET, reset);
    g_free(reset);

    trace_vfio_pci_hot_reset_result(vdev->vbasedev.name,
                                    ret ? strerror(errno) : "Success");

out:
    /* Re-enable INTx on affected devices */
    for (i = 0; i < info->count; i++) {
        PCIHostDeviceAddress host;
        VFIOPCIDevice *tmp;
        VFIODevice *vbasedev_iter;

        host.domain = devices[i].segment;
        host.bus = devices[i].bus;
        host.slot = PCI_SLOT(devices[i].devfn);
        host.function = PCI_FUNC(devices[i].devfn);

        if (vfio_pci_host_match(&host, vdev->vbasedev.name)) {
            continue;
        }

        QLIST_FOREACH(group, &vfio_group_list, next) {
            if (group->groupid == devices[i].group_id) {
                break;
            }
        }

        if (!group) {
            break;
        }

        QLIST_FOREACH(vbasedev_iter, &group->device_list, next) {
            if (!vbasedev_iter->dev->realized ||
                vbasedev_iter->type != VFIO_DEVICE_TYPE_PCI) {
                continue;
            }
            tmp = container_of(vbasedev_iter, VFIOPCIDevice, vbasedev);
            if (vfio_pci_host_match(&host, tmp->vbasedev.name)) {
                vfio_pci_post_reset(tmp);
                break;
            }
        }
    }
out_single:
    if (!single) {
        vfio_pci_post_reset(vdev);
    }
    g_free(info);

    return ret;
}

/*
 * We want to differentiate hot reset of multiple in-use devices vs hot reset
 * of a single in-use device.  VFIO_DEVICE_RESET will already handle the case
 * of doing hot resets when there is only a single device per bus.  The in-use
 * here refers to how many VFIODevices are affected.  A hot reset that affects
 * multiple devices, but only a single in-use device, means that we can call
 * it from our bus ->reset() callback since the extent is effectively a single
 * device.  This allows us to make use of it in the hotplug path.  When there
 * are multiple in-use devices, we can only trigger the hot reset during a
 * system reset and thus from our reset handler.  We separate _one vs _multi
 * here so that we don't overlap and do a double reset on the system reset
 * path where both our reset handler and ->reset() callback are used.  Calling
 * _one() will only do a hot reset for the one in-use devices case, calling
 * _multi() will do nothing if a _one() would have been sufficient.
 */
static int vfio_pci_hot_reset_one(VFIOPCIDevice *vdev)
{
    return vfio_pci_hot_reset(vdev, true);
}

static int vfio_pci_hot_reset_multi(VFIODevice *vbasedev)
{
    VFIOPCIDevice *vdev = container_of(vbasedev, VFIOPCIDevice, vbasedev);
    return vfio_pci_hot_reset(vdev, false);
}

static void vfio_pci_compute_needs_reset(VFIODevice *vbasedev)
{
    VFIOPCIDevice *vdev = container_of(vbasedev, VFIOPCIDevice, vbasedev);
    if (!vbasedev->reset_works || (!vdev->has_flr && vdev->has_pm_reset)) {
        vbasedev->needs_reset = true;
    }
}

static Object *vfio_pci_get_object(VFIODevice *vbasedev)
{
    VFIOPCIDevice *vdev = container_of(vbasedev, VFIOPCIDevice, vbasedev);

    return OBJECT(vdev);
}

static bool vfio_msix_present(void *opaque, int version_id)
{
    PCIDevice *pdev = opaque;

    return msix_present(pdev);
}

static bool vfio_display_migration_needed(void *opaque)
{
    VFIOPCIDevice *vdev = opaque;

    /*
     * We need to migrate the VFIODisplay object if ramfb *migration* was
     * explicitly requested (in which case we enforced both ramfb=on and
     * display=on), or ramfb migration was left at the default "auto"
     * setting, and *ramfb* was explicitly requested (in which case we
     * enforced display=on).
     */
    return vdev->ramfb_migrate == ON_OFF_AUTO_ON ||
        (vdev->ramfb_migrate == ON_OFF_AUTO_AUTO && vdev->enable_ramfb);
}

const VMStateDescription vmstate_vfio_display = {
    .name = "VFIOPCIDevice/VFIODisplay",
    .version_id = 1,
    .minimum_version_id = 1,
    .needed = vfio_display_migration_needed,
    .fields = (VMStateField[]){
        VMSTATE_STRUCT_POINTER(dpy, VFIOPCIDevice, vfio_display_vmstate,
                               VFIODisplay),
        VMSTATE_END_OF_LIST()
    }
};

const VMStateDescription vmstate_vfio_pci_config = {
    .name = "VFIOPCIDevice",
    .version_id = 1,
    .minimum_version_id = 1,
    .fields = (VMStateField[]) {
        VMSTATE_PCI_DEVICE(pdev, VFIOPCIDevice),
        VMSTATE_MSIX_TEST(pdev, VFIOPCIDevice, vfio_msix_present),
        VMSTATE_END_OF_LIST()
    },
    .subsections = (const VMStateDescription * []) {
        &vmstate_vfio_display,
        NULL
    }
};

static void vfio_pci_save_config(VFIODevice *vbasedev, QEMUFile *f)
{
    VFIOPCIDevice *vdev = container_of(vbasedev, VFIOPCIDevice, vbasedev);

    vmstate_save_state(f, &vmstate_vfio_pci_config, vdev, NULL);
}

static int vfio_pci_load_config(VFIODevice *vbasedev, QEMUFile *f)
{
    VFIOPCIDevice *vdev = container_of(vbasedev, VFIOPCIDevice, vbasedev);
    PCIDevice *pdev = &vdev->pdev;
    pcibus_t old_addr[PCI_NUM_REGIONS - 1];
    int bar, ret;

    for (bar = 0; bar < PCI_ROM_SLOT; bar++) {
        old_addr[bar] = pdev->io_regions[bar].addr;
    }

    ret = vmstate_load_state(f, &vmstate_vfio_pci_config, vdev, 1);
    if (ret) {
        return ret;
    }

    vfio_pci_write_config(pdev, PCI_COMMAND,
                          pci_get_word(pdev->config + PCI_COMMAND), 2);

    for (bar = 0; bar < PCI_ROM_SLOT; bar++) {
        /*
         * The address may not be changed in some scenarios
         * (e.g. the VF driver isn't loaded in VM).
         */
        if (old_addr[bar] != pdev->io_regions[bar].addr &&
            vdev->bars[bar].region.size > 0 &&
            vdev->bars[bar].region.size < qemu_real_host_page_size()) {
            vfio_sub_page_bar_update_mapping(pdev, bar);
        }
    }

    if (msi_enabled(pdev)) {
        vfio_msi_enable(vdev);
    } else if (msix_enabled(pdev)) {
        vfio_msix_enable(vdev);
    }

    return ret;
}

static VFIODeviceOps vfio_pci_ops = {
    .vfio_compute_needs_reset = vfio_pci_compute_needs_reset,
    .vfio_hot_reset_multi = vfio_pci_hot_reset_multi,
    .vfio_eoi = vfio_intx_eoi,
    .vfio_get_object = vfio_pci_get_object,
    .vfio_save_config = vfio_pci_save_config,
    .vfio_load_config = vfio_pci_load_config,
};

int vfio_populate_vga(VFIOPCIDevice *vdev, Error **errp)
{
    VFIODevice *vbasedev = &vdev->vbasedev;
    struct vfio_region_info *reg_info;
    int ret;

    ret = vfio_get_region_info(vbasedev, VFIO_PCI_VGA_REGION_INDEX, &reg_info);
    if (ret) {
        error_setg_errno(errp, -ret,
                         "failed getting region info for VGA region index %d",
                         VFIO_PCI_VGA_REGION_INDEX);
        return ret;
    }

    if (!(reg_info->flags & VFIO_REGION_INFO_FLAG_READ) ||
        !(reg_info->flags & VFIO_REGION_INFO_FLAG_WRITE) ||
        reg_info->size < 0xbffff + 1) {
        error_setg(errp, "unexpected VGA info, flags 0x%lx, size 0x%lx",
                   (unsigned long)reg_info->flags,
                   (unsigned long)reg_info->size);
        g_free(reg_info);
        return -EINVAL;
    }

    vdev->vga = g_new0(VFIOVGA, 1);

    vdev->vga->fd_offset = reg_info->offset;
    vdev->vga->fd = vdev->vbasedev.fd;

    g_free(reg_info);

    vdev->vga->region[QEMU_PCI_VGA_MEM].offset = QEMU_PCI_VGA_MEM_BASE;
    vdev->vga->region[QEMU_PCI_VGA_MEM].nr = QEMU_PCI_VGA_MEM;
    QLIST_INIT(&vdev->vga->region[QEMU_PCI_VGA_MEM].quirks);

    memory_region_init_io(&vdev->vga->region[QEMU_PCI_VGA_MEM].mem,
                          OBJECT(vdev), &vfio_vga_ops,
                          &vdev->vga->region[QEMU_PCI_VGA_MEM],
                          "vfio-vga-mmio@0xa0000",
                          QEMU_PCI_VGA_MEM_SIZE);

    vdev->vga->region[QEMU_PCI_VGA_IO_LO].offset = QEMU_PCI_VGA_IO_LO_BASE;
    vdev->vga->region[QEMU_PCI_VGA_IO_LO].nr = QEMU_PCI_VGA_IO_LO;
    QLIST_INIT(&vdev->vga->region[QEMU_PCI_VGA_IO_LO].quirks);

    memory_region_init_io(&vdev->vga->region[QEMU_PCI_VGA_IO_LO].mem,
                          OBJECT(vdev), &vfio_vga_ops,
                          &vdev->vga->region[QEMU_PCI_VGA_IO_LO],
                          "vfio-vga-io@0x3b0",
                          QEMU_PCI_VGA_IO_LO_SIZE);

    vdev->vga->region[QEMU_PCI_VGA_IO_HI].offset = QEMU_PCI_VGA_IO_HI_BASE;
    vdev->vga->region[QEMU_PCI_VGA_IO_HI].nr = QEMU_PCI_VGA_IO_HI;
    QLIST_INIT(&vdev->vga->region[QEMU_PCI_VGA_IO_HI].quirks);

    memory_region_init_io(&vdev->vga->region[QEMU_PCI_VGA_IO_HI].mem,
                          OBJECT(vdev), &vfio_vga_ops,
                          &vdev->vga->region[QEMU_PCI_VGA_IO_HI],
                          "vfio-vga-io@0x3c0",
                          QEMU_PCI_VGA_IO_HI_SIZE);

    pci_register_vga(&vdev->pdev, &vdev->vga->region[QEMU_PCI_VGA_MEM].mem,
                     &vdev->vga->region[QEMU_PCI_VGA_IO_LO].mem,
                     &vdev->vga->region[QEMU_PCI_VGA_IO_HI].mem);

    return 0;
}

static void vfio_populate_device(VFIOPCIDevice *vdev, Error **errp)
{
    VFIODevice *vbasedev = &vdev->vbasedev;
    struct vfio_region_info *reg_info;
    struct vfio_irq_info irq_info = { .argsz = sizeof(irq_info) };
    int i, ret = -1;

    /* Sanity check device */
    if (!(vbasedev->flags & VFIO_DEVICE_FLAGS_PCI)) {
        error_setg(errp, "this isn't a PCI device");
        return;
    }

    if (vbasedev->num_regions < VFIO_PCI_CONFIG_REGION_INDEX + 1) {
        error_setg(errp, "unexpected number of io regions %u",
                   vbasedev->num_regions);
        return;
    }

    if (vbasedev->num_irqs < VFIO_PCI_MSIX_IRQ_INDEX + 1) {
        error_setg(errp, "unexpected number of irqs %u", vbasedev->num_irqs);
        return;
    }

    for (i = VFIO_PCI_BAR0_REGION_INDEX; i < VFIO_PCI_ROM_REGION_INDEX; i++) {
        char *name = g_strdup_printf("%s BAR %d", vbasedev->name, i);

        ret = vfio_region_setup(OBJECT(vdev), vbasedev,
                                &vdev->bars[i].region, i, name);
        g_free(name);

        if (ret) {
            error_setg_errno(errp, -ret, "failed to get region %d info", i);
            return;
        }

        QLIST_INIT(&vdev->bars[i].quirks);
    }

    ret = vfio_get_region_info(vbasedev,
                               VFIO_PCI_CONFIG_REGION_INDEX, &reg_info);
    if (ret) {
        error_setg_errno(errp, -ret, "failed to get config info");
        return;
    }

    trace_vfio_populate_device_config(vdev->vbasedev.name,
                                      (unsigned long)reg_info->size,
                                      (unsigned long)reg_info->offset,
                                      (unsigned long)reg_info->flags);

    vdev->config_size = reg_info->size;
    if (vdev->config_size == PCI_CONFIG_SPACE_SIZE) {
        vdev->pdev.cap_present &= ~QEMU_PCI_CAP_EXPRESS;
    }
    vdev->config_offset = reg_info->offset;

    g_free(reg_info);

    if (vdev->features & VFIO_FEATURE_ENABLE_VGA) {
        ret = vfio_populate_vga(vdev, errp);
        if (ret) {
            error_append_hint(errp, "device does not support "
                              "requested feature x-vga\n");
            return;
        }
    }

    irq_info.index = VFIO_PCI_ERR_IRQ_INDEX;

    ret = ioctl(vdev->vbasedev.fd, VFIO_DEVICE_GET_IRQ_INFO, &irq_info);
    if (ret) {
        /* This can fail for an old kernel or legacy PCI dev */
        trace_vfio_populate_device_get_irq_info_failure(strerror(errno));
    } else if (irq_info.count == 1) {
        vdev->pci_aer = true;
    } else {
        warn_report(VFIO_MSG_PREFIX
                    "Could not enable error recovery for the device",
                    vbasedev->name);
    }
}

static void vfio_pci_put_device(VFIOPCIDevice *vdev)
{
    vfio_detach_device(&vdev->vbasedev);

    g_free(vdev->vbasedev.name);
    g_free(vdev->msix);
}

static void vfio_err_notifier_handler(void *opaque)
{
    VFIOPCIDevice *vdev = opaque;

    if (!event_notifier_test_and_clear(&vdev->err_notifier)) {
        return;
    }

    /*
     * TBD. Retrieve the error details and decide what action
     * needs to be taken. One of the actions could be to pass
     * the error to the guest and have the guest driver recover
     * from the error. This requires that PCIe capabilities be
     * exposed to the guest. For now, we just terminate the
     * guest to contain the error.
     */

    error_report("%s(%s) Unrecoverable error detected. Please collect any data possible and then kill the guest", __func__, vdev->vbasedev.name);

    vm_stop(RUN_STATE_INTERNAL_ERROR);
}

/*
 * Registers error notifier for devices supporting error recovery.
 * If we encounter a failure in this function, we report an error
 * and continue after disabling error recovery support for the
 * device.
 */
static void vfio_register_err_notifier(VFIOPCIDevice *vdev)
{
    Error *err = NULL;
    int32_t fd;

    if (!vdev->pci_aer) {
        return;
    }

    if (event_notifier_init(&vdev->err_notifier, 0)) {
        error_report("vfio: Unable to init event notifier for error detection");
        vdev->pci_aer = false;
        return;
    }

    fd = event_notifier_get_fd(&vdev->err_notifier);
    qemu_set_fd_handler(fd, vfio_err_notifier_handler, NULL, vdev);

    if (vfio_set_irq_signaling(&vdev->vbasedev, VFIO_PCI_ERR_IRQ_INDEX, 0,
                               VFIO_IRQ_SET_ACTION_TRIGGER, fd, &err)) {
        error_reportf_err(err, VFIO_MSG_PREFIX, vdev->vbasedev.name);
        qemu_set_fd_handler(fd, NULL, NULL, vdev);
        event_notifier_cleanup(&vdev->err_notifier);
        vdev->pci_aer = false;
    }
}

static void vfio_unregister_err_notifier(VFIOPCIDevice *vdev)
{
    Error *err = NULL;

    if (!vdev->pci_aer) {
        return;
    }

    if (vfio_set_irq_signaling(&vdev->vbasedev, VFIO_PCI_ERR_IRQ_INDEX, 0,
                               VFIO_IRQ_SET_ACTION_TRIGGER, -1, &err)) {
        error_reportf_err(err, VFIO_MSG_PREFIX, vdev->vbasedev.name);
    }
    qemu_set_fd_handler(event_notifier_get_fd(&vdev->err_notifier),
                        NULL, NULL, vdev);
    event_notifier_cleanup(&vdev->err_notifier);
}

static void vfio_req_notifier_handler(void *opaque)
{
    VFIOPCIDevice *vdev = opaque;
    Error *err = NULL;

    if (!event_notifier_test_and_clear(&vdev->req_notifier)) {
        return;
    }

    qdev_unplug(DEVICE(vdev), &err);
    if (err) {
        warn_reportf_err(err, VFIO_MSG_PREFIX, vdev->vbasedev.name);
    }
}

static void vfio_register_req_notifier(VFIOPCIDevice *vdev)
{
    struct vfio_irq_info irq_info = { .argsz = sizeof(irq_info),
                                      .index = VFIO_PCI_REQ_IRQ_INDEX };
    Error *err = NULL;
    int32_t fd;

    if (!(vdev->features & VFIO_FEATURE_ENABLE_REQ)) {
        return;
    }

    if (ioctl(vdev->vbasedev.fd,
              VFIO_DEVICE_GET_IRQ_INFO, &irq_info) < 0 || irq_info.count < 1) {
        return;
    }

    if (event_notifier_init(&vdev->req_notifier, 0)) {
        error_report("vfio: Unable to init event notifier for device request");
        return;
    }

    fd = event_notifier_get_fd(&vdev->req_notifier);
    qemu_set_fd_handler(fd, vfio_req_notifier_handler, NULL, vdev);

    if (vfio_set_irq_signaling(&vdev->vbasedev, VFIO_PCI_REQ_IRQ_INDEX, 0,
                           VFIO_IRQ_SET_ACTION_TRIGGER, fd, &err)) {
        error_reportf_err(err, VFIO_MSG_PREFIX, vdev->vbasedev.name);
        qemu_set_fd_handler(fd, NULL, NULL, vdev);
        event_notifier_cleanup(&vdev->req_notifier);
    } else {
        vdev->req_enabled = true;
    }
}

static void vfio_unregister_req_notifier(VFIOPCIDevice *vdev)
{
    Error *err = NULL;

    if (!vdev->req_enabled) {
        return;
    }

    if (vfio_set_irq_signaling(&vdev->vbasedev, VFIO_PCI_REQ_IRQ_INDEX, 0,
                               VFIO_IRQ_SET_ACTION_TRIGGER, -1, &err)) {
        error_reportf_err(err, VFIO_MSG_PREFIX, vdev->vbasedev.name);
    }
    qemu_set_fd_handler(event_notifier_get_fd(&vdev->req_notifier),
                        NULL, NULL, vdev);
    event_notifier_cleanup(&vdev->req_notifier);

    vdev->req_enabled = false;
}

static void vfio_realize(PCIDevice *pdev, Error **errp)
{
    VFIOPCIDevice *vdev = VFIO_PCI(pdev);
    VFIODevice *vbasedev = &vdev->vbasedev;
    char *tmp, *subsys;
    Error *err = NULL;
    struct stat st;
    int i, ret;
    bool is_mdev;
    char uuid[UUID_FMT_LEN];
    char *name;

    if (!vbasedev->sysfsdev) {
        if (!(~vdev->host.domain || ~vdev->host.bus ||
              ~vdev->host.slot || ~vdev->host.function)) {
            error_setg(errp, "No provided host device");
            error_append_hint(errp, "Use -device vfio-pci,host=DDDD:BB:DD.F "
                              "or -device vfio-pci,sysfsdev=PATH_TO_DEVICE\n");
            return;
        }
        vbasedev->sysfsdev =
            g_strdup_printf("/sys/bus/pci/devices/%04x:%02x:%02x.%01x",
                            vdev->host.domain, vdev->host.bus,
                            vdev->host.slot, vdev->host.function);
    }

    if (stat(vbasedev->sysfsdev, &st) < 0) {
        error_setg_errno(errp, errno, "no such host device");
        error_prepend(errp, VFIO_MSG_PREFIX, vbasedev->sysfsdev);
        return;
    }

    vbasedev->name = g_path_get_basename(vbasedev->sysfsdev);
    vbasedev->ops = &vfio_pci_ops;
    vbasedev->type = VFIO_DEVICE_TYPE_PCI;
    vbasedev->dev = DEVICE(vdev);

    /*
     * Mediated devices *might* operate compatibly with discarding of RAM, but
     * we cannot know for certain, it depends on whether the mdev vendor driver
     * stays in sync with the active working set of the guest driver.  Prevent
     * the x-balloon-allowed option unless this is minimally an mdev device.
     */
    tmp = g_strdup_printf("%s/subsystem", vbasedev->sysfsdev);
    subsys = realpath(tmp, NULL);
    g_free(tmp);
    is_mdev = subsys && (strcmp(subsys, "/sys/bus/mdev") == 0);
    free(subsys);

    trace_vfio_mdev(vbasedev->name, is_mdev);

    if (vbasedev->ram_block_discard_allowed && !is_mdev) {
        error_setg(errp, "x-balloon-allowed only potentially compatible "
                   "with mdev devices");
        goto error;
    }

    if (!qemu_uuid_is_null(&vdev->vf_token)) {
        qemu_uuid_unparse(&vdev->vf_token, uuid);
        name = g_strdup_printf("%s vf_token=%s", vbasedev->name, uuid);
    } else {
        name = g_strdup(vbasedev->name);
    }

    ret = vfio_attach_device(name, vbasedev,
                             pci_device_iommu_address_space(pdev), errp);
    g_free(name);
    if (ret) {
        goto error;
    }

    vfio_populate_device(vdev, &err);
    if (err) {
        error_propagate(errp, err);
        goto error;
    }

    /* Get a copy of config space */
    ret = pread(vbasedev->fd, vdev->pdev.config,
                MIN(pci_config_size(&vdev->pdev), vdev->config_size),
                vdev->config_offset);
    if (ret < (int)MIN(pci_config_size(&vdev->pdev), vdev->config_size)) {
        ret = ret < 0 ? -errno : -EFAULT;
        error_setg_errno(errp, -ret, "failed to read device config space");
        goto error;
    }

    /* vfio emulates a lot for us, but some bits need extra love */
    vdev->emulated_config_bits = g_malloc0(vdev->config_size);

    /* QEMU can choose to expose the ROM or not */
    memset(vdev->emulated_config_bits + PCI_ROM_ADDRESS, 0xff, 4);
    /* QEMU can also add or extend BARs */
    memset(vdev->emulated_config_bits + PCI_BASE_ADDRESS_0, 0xff, 6 * 4);

    /*
     * The PCI spec reserves vendor ID 0xffff as an invalid value.  The
     * device ID is managed by the vendor and need only be a 16-bit value.
     * Allow any 16-bit value for subsystem so they can be hidden or changed.
     */
    if (vdev->vendor_id != PCI_ANY_ID) {
        if (vdev->vendor_id >= 0xffff) {
            error_setg(errp, "invalid PCI vendor ID provided");
            goto error;
        }
        vfio_add_emulated_word(vdev, PCI_VENDOR_ID, vdev->vendor_id, ~0);
        trace_vfio_pci_emulated_vendor_id(vbasedev->name, vdev->vendor_id);
    } else {
        vdev->vendor_id = pci_get_word(pdev->config + PCI_VENDOR_ID);
    }

    if (vdev->device_id != PCI_ANY_ID) {
        if (vdev->device_id > 0xffff) {
            error_setg(errp, "invalid PCI device ID provided");
            goto error;
        }
        vfio_add_emulated_word(vdev, PCI_DEVICE_ID, vdev->device_id, ~0);
        trace_vfio_pci_emulated_device_id(vbasedev->name, vdev->device_id);
    } else {
        vdev->device_id = pci_get_word(pdev->config + PCI_DEVICE_ID);
    }

    if (vdev->sub_vendor_id != PCI_ANY_ID) {
        if (vdev->sub_vendor_id > 0xffff) {
            error_setg(errp, "invalid PCI subsystem vendor ID provided");
            goto error;
        }
        vfio_add_emulated_word(vdev, PCI_SUBSYSTEM_VENDOR_ID,
                               vdev->sub_vendor_id, ~0);
        trace_vfio_pci_emulated_sub_vendor_id(vbasedev->name,
                                              vdev->sub_vendor_id);
    }

    if (vdev->sub_device_id != PCI_ANY_ID) {
        if (vdev->sub_device_id > 0xffff) {
            error_setg(errp, "invalid PCI subsystem device ID provided");
            goto error;
        }
        vfio_add_emulated_word(vdev, PCI_SUBSYSTEM_ID, vdev->sub_device_id, ~0);
        trace_vfio_pci_emulated_sub_device_id(vbasedev->name,
                                              vdev->sub_device_id);
    }

    /* QEMU can change multi-function devices to single function, or reverse */
    vdev->emulated_config_bits[PCI_HEADER_TYPE] =
                                              PCI_HEADER_TYPE_MULTI_FUNCTION;

    /* Restore or clear multifunction, this is always controlled by QEMU */
    if (vdev->pdev.cap_present & QEMU_PCI_CAP_MULTIFUNCTION) {
        vdev->pdev.config[PCI_HEADER_TYPE] |= PCI_HEADER_TYPE_MULTI_FUNCTION;
    } else {
        vdev->pdev.config[PCI_HEADER_TYPE] &= ~PCI_HEADER_TYPE_MULTI_FUNCTION;
    }

    /*
     * Clear host resource mapping info.  If we choose not to register a
     * BAR, such as might be the case with the option ROM, we can get
     * confusing, unwritable, residual addresses from the host here.
     */
    memset(&vdev->pdev.config[PCI_BASE_ADDRESS_0], 0, 24);
    memset(&vdev->pdev.config[PCI_ROM_ADDRESS], 0, 4);

    vfio_pci_size_rom(vdev);

    vfio_bars_prepare(vdev);

    vfio_msix_early_setup(vdev, &err);
    if (err) {
        error_propagate(errp, err);
        goto error;
    }

    vfio_bars_register(vdev);

    ret = vfio_add_capabilities(vdev, errp);
    if (ret) {
        goto out_teardown;
    }

    if (vdev->vga) {
        vfio_vga_quirk_setup(vdev);
    }

    for (i = 0; i < PCI_ROM_SLOT; i++) {
        vfio_bar_quirk_setup(vdev, i);
    }

    if (!vdev->igd_opregion &&
        vdev->features & VFIO_FEATURE_ENABLE_IGD_OPREGION) {
        struct vfio_region_info *opregion;

        if (vdev->pdev.qdev.hotplugged) {
            error_setg(errp,
                       "cannot support IGD OpRegion feature on hotplugged "
                       "device");
            goto out_teardown;
        }

        ret = vfio_get_dev_region_info(vbasedev,
                        VFIO_REGION_TYPE_PCI_VENDOR_TYPE | PCI_VENDOR_ID_INTEL,
                        VFIO_REGION_SUBTYPE_INTEL_IGD_OPREGION, &opregion);
        if (ret) {
            error_setg_errno(errp, -ret,
                             "does not support requested IGD OpRegion feature");
            goto out_teardown;
        }

        ret = vfio_pci_igd_opregion_init(vdev, opregion, errp);
        g_free(opregion);
        if (ret) {
            goto out_teardown;
        }
    }

    /* QEMU emulates all of MSI & MSIX */
    if (pdev->cap_present & QEMU_PCI_CAP_MSIX) {
        memset(vdev->emulated_config_bits + pdev->msix_cap, 0xff,
               MSIX_CAP_LENGTH);
    }

    if (pdev->cap_present & QEMU_PCI_CAP_MSI) {
        memset(vdev->emulated_config_bits + pdev->msi_cap, 0xff,
               vdev->msi_cap_size);
    }

    if (vfio_pci_read_config(&vdev->pdev, PCI_INTERRUPT_PIN, 1)) {
        vdev->intx.mmap_timer = timer_new_ms(QEMU_CLOCK_VIRTUAL,
                                                  vfio_intx_mmap_enable, vdev);
        pci_device_set_intx_routing_notifier(&vdev->pdev,
                                             vfio_intx_routing_notifier);
        vdev->irqchip_change_notifier.notify = vfio_irqchip_change;
        kvm_irqchip_add_change_notifier(&vdev->irqchip_change_notifier);
        ret = vfio_intx_enable(vdev, errp);
        if (ret) {
            goto out_deregister;
        }
    }

    if (vdev->display != ON_OFF_AUTO_OFF) {
        ret = vfio_display_probe(vdev, errp);
        if (ret) {
            goto out_deregister;
        }
    }
    if (vdev->enable_ramfb && vdev->dpy == NULL) {
        error_setg(errp, "ramfb=on requires display=on");
        goto out_deregister;
    }
    if (vdev->display_xres || vdev->display_yres) {
        if (vdev->dpy == NULL) {
            error_setg(errp, "xres and yres properties require display=on");
            goto out_deregister;
        }
        if (vdev->dpy->edid_regs == NULL) {
            error_setg(errp, "xres and yres properties need edid support");
            goto out_deregister;
        }
    }

    if (vdev->ramfb_migrate == ON_OFF_AUTO_ON && !vdev->enable_ramfb) {
        warn_report("x-ramfb-migrate=on but ramfb=off. "
                    "Forcing x-ramfb-migrate to off.");
        vdev->ramfb_migrate = ON_OFF_AUTO_OFF;
    }
    if (vbasedev->enable_migration == ON_OFF_AUTO_OFF) {
        if (vdev->ramfb_migrate == ON_OFF_AUTO_AUTO) {
            vdev->ramfb_migrate = ON_OFF_AUTO_OFF;
        } else if (vdev->ramfb_migrate == ON_OFF_AUTO_ON) {
            error_setg(errp, "x-ramfb-migrate requires enable-migration");
            goto out_deregister;
        }
    }

    if (!pdev->failover_pair_id) {
        if (!vfio_migration_realize(vbasedev, errp)) {
            goto out_deregister;
        }
    }

    vfio_register_err_notifier(vdev);
    vfio_register_req_notifier(vdev);
    vfio_setup_resetfn_quirk(vdev);

    return;

out_deregister:
    if (vdev->interrupt == VFIO_INT_INTx) {
        vfio_intx_disable(vdev);
    }
    pci_device_set_intx_routing_notifier(&vdev->pdev, NULL);
    if (vdev->irqchip_change_notifier.notify) {
        kvm_irqchip_remove_change_notifier(&vdev->irqchip_change_notifier);
    }
    if (vdev->intx.mmap_timer) {
        timer_free(vdev->intx.mmap_timer);
    }
out_teardown:
    vfio_teardown_msi(vdev);
    vfio_bars_exit(vdev);
error:
    error_prepend(errp, VFIO_MSG_PREFIX, vbasedev->name);
}

static void vfio_instance_finalize(Object *obj)
{
    VFIOPCIDevice *vdev = VFIO_PCI(obj);

    vfio_display_finalize(vdev);
    vfio_bars_finalize(vdev);
    g_free(vdev->emulated_config_bits);
    g_free(vdev->rom);
    /*
     * XXX Leaking igd_opregion is not an oversight, we can't remove the
     * fw_cfg entry therefore leaking this allocation seems like the safest
     * option.
     *
     * g_free(vdev->igd_opregion);
     */
    vfio_pci_put_device(vdev);
}

static void vfio_exitfn(PCIDevice *pdev)
{
    VFIOPCIDevice *vdev = VFIO_PCI(pdev);

    vfio_unregister_req_notifier(vdev);
    vfio_unregister_err_notifier(vdev);
    pci_device_set_intx_routing_notifier(&vdev->pdev, NULL);
    if (vdev->irqchip_change_notifier.notify) {
        kvm_irqchip_remove_change_notifier(&vdev->irqchip_change_notifier);
    }
    vfio_disable_interrupts(vdev);
    if (vdev->intx.mmap_timer) {
        timer_free(vdev->intx.mmap_timer);
    }
    vfio_teardown_msi(vdev);
    vfio_pci_disable_rp_atomics(vdev);
    vfio_bars_exit(vdev);
    vfio_migration_exit(&vdev->vbasedev);
}

static void vfio_pci_reset(DeviceState *dev)
{
    VFIOPCIDevice *vdev = VFIO_PCI(dev);

    trace_vfio_pci_reset(vdev->vbasedev.name);

    vfio_pci_pre_reset(vdev);

    if (vdev->display != ON_OFF_AUTO_OFF) {
        vfio_display_reset(vdev);
    }

    if (vdev->resetfn && !vdev->resetfn(vdev)) {
        goto post_reset;
    }

    if (vdev->vbasedev.reset_works &&
        (vdev->has_flr || !vdev->has_pm_reset) &&
        !ioctl(vdev->vbasedev.fd, VFIO_DEVICE_RESET)) {
        trace_vfio_pci_reset_flr(vdev->vbasedev.name);
        goto post_reset;
    }

    /* See if we can do our own bus reset */
    if (!vfio_pci_hot_reset_one(vdev)) {
        goto post_reset;
    }

    /* If nothing else works and the device supports PM reset, use it */
    if (vdev->vbasedev.reset_works && vdev->has_pm_reset &&
        !ioctl(vdev->vbasedev.fd, VFIO_DEVICE_RESET)) {
        trace_vfio_pci_reset_pm(vdev->vbasedev.name);
        goto post_reset;
    }

post_reset:
    vfio_pci_post_reset(vdev);
}

static void vfio_instance_init(Object *obj)
{
    PCIDevice *pci_dev = PCI_DEVICE(obj);
    VFIOPCIDevice *vdev = VFIO_PCI(obj);

    device_add_bootindex_property(obj, &vdev->bootindex,
                                  "bootindex", NULL,
                                  &pci_dev->qdev);
    vdev->host.domain = ~0U;
    vdev->host.bus = ~0U;
    vdev->host.slot = ~0U;
    vdev->host.function = ~0U;

    vdev->nv_gpudirect_clique = 0xFF;

    /* QEMU_PCI_CAP_EXPRESS initialization does not depend on QEMU command
     * line, therefore, no need to wait to realize like other devices */
    pci_dev->cap_present |= QEMU_PCI_CAP_EXPRESS;
}

static Property vfio_pci_dev_properties[] = {
    DEFINE_PROP_PCI_HOST_DEVADDR("host", VFIOPCIDevice, host),
    DEFINE_PROP_UUID_NODEFAULT("vf-token", VFIOPCIDevice, vf_token),
    DEFINE_PROP_STRING("sysfsdev", VFIOPCIDevice, vbasedev.sysfsdev),
    DEFINE_PROP_ON_OFF_AUTO("x-pre-copy-dirty-page-tracking", VFIOPCIDevice,
                            vbasedev.pre_copy_dirty_page_tracking,
                            ON_OFF_AUTO_ON),
    DEFINE_PROP_ON_OFF_AUTO("display", VFIOPCIDevice,
                            display, ON_OFF_AUTO_OFF),
    DEFINE_PROP_UINT32("xres", VFIOPCIDevice, display_xres, 0),
    DEFINE_PROP_UINT32("yres", VFIOPCIDevice, display_yres, 0),
    DEFINE_PROP_UINT32("x-intx-mmap-timeout-ms", VFIOPCIDevice,
                       intx.mmap_timeout, 1100),
    DEFINE_PROP_BIT("x-vga", VFIOPCIDevice, features,
                    VFIO_FEATURE_ENABLE_VGA_BIT, false),
    DEFINE_PROP_BIT("x-req", VFIOPCIDevice, features,
                    VFIO_FEATURE_ENABLE_REQ_BIT, true),
    DEFINE_PROP_BIT("x-igd-opregion", VFIOPCIDevice, features,
                    VFIO_FEATURE_ENABLE_IGD_OPREGION_BIT, false),
    DEFINE_PROP_ON_OFF_AUTO("enable-migration", VFIOPCIDevice,
                            vbasedev.enable_migration, ON_OFF_AUTO_AUTO),
    DEFINE_PROP_BOOL("x-no-mmap", VFIOPCIDevice, vbasedev.no_mmap, false),
    DEFINE_PROP_BOOL("x-balloon-allowed", VFIOPCIDevice,
                     vbasedev.ram_block_discard_allowed, false),
    DEFINE_PROP_BOOL("x-no-kvm-intx", VFIOPCIDevice, no_kvm_intx, false),
    DEFINE_PROP_BOOL("x-no-kvm-msi", VFIOPCIDevice, no_kvm_msi, false),
    DEFINE_PROP_BOOL("x-no-kvm-msix", VFIOPCIDevice, no_kvm_msix, false),
    DEFINE_PROP_BOOL("x-no-geforce-quirks", VFIOPCIDevice,
                     no_geforce_quirks, false),
    DEFINE_PROP_BOOL("x-no-kvm-ioeventfd", VFIOPCIDevice, no_kvm_ioeventfd,
                     false),
    DEFINE_PROP_BOOL("x-no-vfio-ioeventfd", VFIOPCIDevice, no_vfio_ioeventfd,
                     false),
    DEFINE_PROP_UINT32("x-pci-vendor-id", VFIOPCIDevice, vendor_id, PCI_ANY_ID),
    DEFINE_PROP_UINT32("x-pci-device-id", VFIOPCIDevice, device_id, PCI_ANY_ID),
    DEFINE_PROP_UINT32("x-pci-sub-vendor-id", VFIOPCIDevice,
                       sub_vendor_id, PCI_ANY_ID),
    DEFINE_PROP_UINT32("x-pci-sub-device-id", VFIOPCIDevice,
                       sub_device_id, PCI_ANY_ID),
    DEFINE_PROP_UINT32("x-igd-gms", VFIOPCIDevice, igd_gms, 0),
    DEFINE_PROP_UNSIGNED_NODEFAULT("x-nv-gpudirect-clique", VFIOPCIDevice,
                                   nv_gpudirect_clique,
                                   qdev_prop_nv_gpudirect_clique, uint8_t),
    DEFINE_PROP_OFF_AUTO_PCIBAR("x-msix-relocation", VFIOPCIDevice, msix_relo,
                                OFF_AUTOPCIBAR_OFF),
    /*
     * TODO - support passed fds... is this necessary?
     * DEFINE_PROP_STRING("vfiofd", VFIOPCIDevice, vfiofd_name),
     * DEFINE_PROP_STRING("vfiogroupfd, VFIOPCIDevice, vfiogroupfd_name),
     */
    DEFINE_PROP_END_OF_LIST(),
};

static void vfio_pci_dev_class_init(ObjectClass *klass, void *data)
{
    DeviceClass *dc = DEVICE_CLASS(klass);
    PCIDeviceClass *pdc = PCI_DEVICE_CLASS(klass);

    dc->reset = vfio_pci_reset;
    device_class_set_props(dc, vfio_pci_dev_properties);
    dc->desc = "VFIO-based PCI device assignment";
    set_bit(DEVICE_CATEGORY_MISC, dc->categories);
    pdc->realize = vfio_realize;
    pdc->exit = vfio_exitfn;
    pdc->config_read = vfio_pci_read_config;
    pdc->config_write = vfio_pci_write_config;
}

static const TypeInfo vfio_pci_dev_info = {
    .name = TYPE_VFIO_PCI,
    .parent = TYPE_PCI_DEVICE,
    .instance_size = sizeof(VFIOPCIDevice),
    .class_init = vfio_pci_dev_class_init,
    .instance_init = vfio_instance_init,
    .instance_finalize = vfio_instance_finalize,
    .interfaces = (InterfaceInfo[]) {
        { INTERFACE_PCIE_DEVICE },
        { INTERFACE_CONVENTIONAL_PCI_DEVICE },
        { }
    },
};

static Property vfio_pci_dev_nohotplug_properties[] = {
    DEFINE_PROP_BOOL("ramfb", VFIOPCIDevice, enable_ramfb, false),
    DEFINE_PROP_ON_OFF_AUTO("x-ramfb-migrate", VFIOPCIDevice, ramfb_migrate,
                            ON_OFF_AUTO_AUTO),
    DEFINE_PROP_END_OF_LIST(),
};

static void vfio_pci_nohotplug_dev_class_init(ObjectClass *klass, void *data)
{
    DeviceClass *dc = DEVICE_CLASS(klass);

    device_class_set_props(dc, vfio_pci_dev_nohotplug_properties);
    dc->hotpluggable = false;
}

static const TypeInfo vfio_pci_nohotplug_dev_info = {
    .name = TYPE_VFIO_PCI_NOHOTPLUG,
    .parent = TYPE_VFIO_PCI,
    .instance_size = sizeof(VFIOPCIDevice),
    .class_init = vfio_pci_nohotplug_dev_class_init,
};

static void register_vfio_pci_dev_type(void)
{
    type_register_static(&vfio_pci_dev_info);
    type_register_static(&vfio_pci_nohotplug_dev_info);
}

type_init(register_vfio_pci_dev_type)<|MERGE_RESOLUTION|>--- conflicted
+++ resolved
@@ -2333,11 +2333,7 @@
         case 0: /* kernel masked capability */
         case PCI_EXT_CAP_ID_SRIOV: /* Read-only VF BARs confuse OVMF */
         case PCI_EXT_CAP_ID_ARI: /* XXX Needs next function virtualization */
-<<<<<<< HEAD
-        case PCI_EXT_CAP_ID_REBAR: /* Can't expose read-only */
-        	/*以上cap不加入capability*/
-=======
->>>>>>> 6c9ae1ce
+            /*以上cap不加入capability*/
             trace_vfio_add_ext_cap_dropped(vdev->vbasedev.name, cap_id, next);
             break;
         case PCI_EXT_CAP_ID_REBAR:
