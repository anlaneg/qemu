--- conflicted
+++ resolved
@@ -1344,12 +1344,8 @@
     return 0;
 }
 
-<<<<<<< HEAD
 //vhost-user初始化
-static int vhost_user_init(struct vhost_dev *dev, void *opaque)
-=======
 static int vhost_user_backend_init(struct vhost_dev *dev, void *opaque)
->>>>>>> c447afd5
 {
     uint64_t features, protocol_features;
     struct vhost_user *u;
@@ -1755,9 +1751,6 @@
     return 0;
 }
 
-<<<<<<< HEAD
-//vhost-user时挂接的操作集
-=======
 static bool vhost_user_mem_section_filter(struct vhost_dev *dev,
                                           MemoryRegionSection *section)
 {
@@ -1788,7 +1781,7 @@
     }
 }
 
->>>>>>> c447afd5
+//vhost-user时挂接的操作集
 const VhostOps user_ops = {
         .backend_type = VHOST_BACKEND_TYPE_USER,
         .vhost_backend_init = vhost_user_backend_init,
