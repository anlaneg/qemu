/*
 * vhost-user
 *
 * Copyright (c) 2013 Virtual Open Systems Sarl.
 *
 * This work is licensed under the terms of the GNU GPL, version 2 or later.
 * See the COPYING file in the top-level directory.
 *
 */

#include "qemu/osdep.h"
#include "qapi/error.h"
#include "hw/virtio/vhost.h"
#include "hw/virtio/vhost-backend.h"
#include "hw/virtio/virtio-net.h"
#include "chardev/char-fe.h"
#include "sysemu/kvm.h"
#include "qemu/error-report.h"
#include "qemu/sockets.h"
#include "sysemu/cryptodev.h"
#include "migration/migration.h"
#include "migration/postcopy-ram.h"
#include "trace.h"

#include <sys/ioctl.h>
#include <sys/socket.h>
#include <sys/un.h>
#include <linux/vhost.h>
#include <linux/userfaultfd.h>

#define VHOST_MEMORY_MAX_NREGIONS    8
#define VHOST_USER_F_PROTOCOL_FEATURES 30

/*
 * Maximum size of virtio device config space
 */
#define VHOST_USER_MAX_CONFIG_SIZE 256

enum VhostUserProtocolFeature {
    VHOST_USER_PROTOCOL_F_MQ = 0,//支持多队列
    VHOST_USER_PROTOCOL_F_LOG_SHMFD = 1,
    VHOST_USER_PROTOCOL_F_RARP = 2,
    VHOST_USER_PROTOCOL_F_REPLY_ACK = 3,
    VHOST_USER_PROTOCOL_F_NET_MTU = 4,
    VHOST_USER_PROTOCOL_F_SLAVE_REQ = 5,
    VHOST_USER_PROTOCOL_F_CROSS_ENDIAN = 6,
    VHOST_USER_PROTOCOL_F_CRYPTO_SESSION = 7,
    VHOST_USER_PROTOCOL_F_PAGEFAULT = 8,
    VHOST_USER_PROTOCOL_F_MAX
};

#define VHOST_USER_PROTOCOL_FEATURE_MASK ((1 << VHOST_USER_PROTOCOL_F_MAX) - 1)

typedef enum VhostUserRequest {
    VHOST_USER_NONE = 0,
    VHOST_USER_GET_FEATURES = 1,
    VHOST_USER_SET_FEATURES = 2,
    VHOST_USER_SET_OWNER = 3,
    VHOST_USER_RESET_OWNER = 4,
    VHOST_USER_SET_MEM_TABLE = 5,
    VHOST_USER_SET_LOG_BASE = 6,
    VHOST_USER_SET_LOG_FD = 7,
    VHOST_USER_SET_VRING_NUM = 8,
    VHOST_USER_SET_VRING_ADDR = 9,
    VHOST_USER_SET_VRING_BASE = 10,
    VHOST_USER_GET_VRING_BASE = 11,
    VHOST_USER_SET_VRING_KICK = 12,
    VHOST_USER_SET_VRING_CALL = 13,
    VHOST_USER_SET_VRING_ERR = 14,
    VHOST_USER_GET_PROTOCOL_FEATURES = 15,
    VHOST_USER_SET_PROTOCOL_FEATURES = 16,
    VHOST_USER_GET_QUEUE_NUM = 17,
    VHOST_USER_SET_VRING_ENABLE = 18,
    VHOST_USER_SEND_RARP = 19,
    VHOST_USER_NET_SET_MTU = 20,
    VHOST_USER_SET_SLAVE_REQ_FD = 21,
    VHOST_USER_IOTLB_MSG = 22,
    VHOST_USER_SET_VRING_ENDIAN = 23,
    VHOST_USER_GET_CONFIG = 24,
    VHOST_USER_SET_CONFIG = 25,
    VHOST_USER_CREATE_CRYPTO_SESSION = 26,
    VHOST_USER_CLOSE_CRYPTO_SESSION = 27,
    VHOST_USER_POSTCOPY_ADVISE  = 28,
    VHOST_USER_POSTCOPY_LISTEN  = 29,
    VHOST_USER_POSTCOPY_END     = 30,
    VHOST_USER_MAX
} VhostUserRequest;

typedef enum VhostUserSlaveRequest {
    VHOST_USER_SLAVE_NONE = 0,
    VHOST_USER_SLAVE_IOTLB_MSG = 1,
    VHOST_USER_SLAVE_CONFIG_CHANGE_MSG = 2,
    VHOST_USER_SLAVE_MAX
}  VhostUserSlaveRequest;

typedef struct VhostUserMemoryRegion {
    uint64_t guest_phys_addr;
    uint64_t memory_size;
    uint64_t userspace_addr;
    uint64_t mmap_offset;
} VhostUserMemoryRegion;

typedef struct VhostUserMemory {
    uint32_t nregions;
    uint32_t padding;
    VhostUserMemoryRegion regions[VHOST_MEMORY_MAX_NREGIONS];
} VhostUserMemory;

typedef struct VhostUserLog {
    uint64_t mmap_size;
    uint64_t mmap_offset;
} VhostUserLog;

typedef struct VhostUserConfig {
    uint32_t offset;
    uint32_t size;
    uint32_t flags;
    uint8_t region[VHOST_USER_MAX_CONFIG_SIZE];
} VhostUserConfig;

#define VHOST_CRYPTO_SYM_HMAC_MAX_KEY_LEN    512
#define VHOST_CRYPTO_SYM_CIPHER_MAX_KEY_LEN  64

typedef struct VhostUserCryptoSession {
    /* session id for success, -1 on errors */
    int64_t session_id;
    CryptoDevBackendSymSessionInfo session_setup_data;
    uint8_t key[VHOST_CRYPTO_SYM_CIPHER_MAX_KEY_LEN];
    uint8_t auth_key[VHOST_CRYPTO_SYM_HMAC_MAX_KEY_LEN];
} VhostUserCryptoSession;

static VhostUserConfig c __attribute__ ((unused));
#define VHOST_USER_CONFIG_HDR_SIZE (sizeof(c.offset) \
                                   + sizeof(c.size) \
                                   + sizeof(c.flags))

typedef struct {
    VhostUserRequest request;

#define VHOST_USER_VERSION_MASK     (0x3)
#define VHOST_USER_REPLY_MASK       (0x1<<2)
#define VHOST_USER_NEED_REPLY_MASK  (0x1 << 3)
    uint32_t flags;
    uint32_t size; /* the following payload size */
} QEMU_PACKED VhostUserHeader;

typedef union {
#define VHOST_USER_VRING_IDX_MASK   (0xff)
#define VHOST_USER_VRING_NOFD_MASK  (0x1<<8)
        uint64_t u64;
        struct vhost_vring_state state;
        struct vhost_vring_addr addr;
        VhostUserMemory memory;
        VhostUserLog log;
        struct vhost_iotlb_msg iotlb;
        VhostUserConfig config;
        VhostUserCryptoSession session;
} VhostUserPayload;

typedef struct VhostUserMsg {
    VhostUserHeader hdr;
    VhostUserPayload payload;
} QEMU_PACKED VhostUserMsg;

static VhostUserMsg m __attribute__ ((unused));
#define VHOST_USER_HDR_SIZE (sizeof(VhostUserHeader))

#define VHOST_USER_PAYLOAD_SIZE (sizeof(VhostUserPayload))

/* The version of the protocol we support */
#define VHOST_USER_VERSION    (0x1)

struct vhost_user {
    struct vhost_dev *dev;
    CharBackend *chr;
    int slave_fd;
    NotifierWithReturn postcopy_notifier;
    struct PostCopyFD  postcopy_fd;
    uint64_t           postcopy_client_bases[VHOST_MEMORY_MAX_NREGIONS];
    /* Length of the region_rb and region_rb_offset arrays */
    size_t             region_rb_len;
    /* RAMBlock associated with a given region */
    RAMBlock         **region_rb;
    /* The offset from the start of the RAMBlock to the start of the
     * vhost region.
     */
    ram_addr_t        *region_rb_offset;

    /* True once we've entered postcopy_listen */
    bool               postcopy_listen;
};

static bool ioeventfd_enabled(void)
{
    return kvm_enabled() && kvm_eventfds_enabled();
}

static int vhost_user_read(struct vhost_dev *dev, VhostUserMsg *msg)
{
    struct vhost_user *u = dev->opaque;
    CharBackend *chr = u->chr;
    uint8_t *p = (uint8_t *) msg;
    int r, size = VHOST_USER_HDR_SIZE;

    r = qemu_chr_fe_read_all(chr, p, size);
    if (r != size) {
        error_report("Failed to read msg header. Read %d instead of %d."
                     " Original request %d.", r, size, msg->hdr.request);
        goto fail;
    }

    /* validate received flags */
    if (msg->hdr.flags != (VHOST_USER_REPLY_MASK | VHOST_USER_VERSION)) {
        error_report("Failed to read msg header."
                " Flags 0x%x instead of 0x%x.", msg->hdr.flags,
                VHOST_USER_REPLY_MASK | VHOST_USER_VERSION);
        goto fail;
    }

    /* validate message size is sane */
    if (msg->hdr.size > VHOST_USER_PAYLOAD_SIZE) {
        error_report("Failed to read msg header."
                " Size %d exceeds the maximum %zu.", msg->hdr.size,
                VHOST_USER_PAYLOAD_SIZE);
        goto fail;
    }

    if (msg->hdr.size) {
        p += VHOST_USER_HDR_SIZE;
        size = msg->hdr.size;
        r = qemu_chr_fe_read_all(chr, p, size);
        if (r != size) {
            error_report("Failed to read msg payload."
                         " Read %d instead of %d.", r, msg->hdr.size);
            goto fail;
        }
    }

    return 0;

fail:
    return -1;
}

static int process_message_reply(struct vhost_dev *dev,
                                 const VhostUserMsg *msg)
{
    VhostUserMsg msg_reply;

    if ((msg->hdr.flags & VHOST_USER_NEED_REPLY_MASK) == 0) {
        return 0;
    }

    if (vhost_user_read(dev, &msg_reply) < 0) {
        return -1;
    }

    if (msg_reply.hdr.request != msg->hdr.request) {
        error_report("Received unexpected msg type."
                     "Expected %d received %d",
                     msg->hdr.request, msg_reply.hdr.request);
        return -1;
    }

    return msg_reply.payload.u64 ? -1 : 0;
}

static bool vhost_user_one_time_request(VhostUserRequest request)
{
    switch (request) {
    case VHOST_USER_SET_OWNER:
    case VHOST_USER_RESET_OWNER:
    case VHOST_USER_SET_MEM_TABLE:
    case VHOST_USER_GET_QUEUE_NUM:
    case VHOST_USER_NET_SET_MTU:
        return true;
    default:
        return false;
    }
}

/* most non-init callers ignore the error */
static int vhost_user_write(struct vhost_dev *dev, VhostUserMsg *msg,
                            int *fds, int fd_num)
{
    struct vhost_user *u = dev->opaque;
    CharBackend *chr = u->chr;
    int ret, size = VHOST_USER_HDR_SIZE + msg->hdr.size;

    /*
     * For non-vring specific requests, like VHOST_USER_SET_MEM_TABLE,
     * we just need send it once in the first time. For later such
     * request, we just ignore it.
     */
    if (vhost_user_one_time_request(msg->hdr.request) && dev->vq_index != 0) {
        msg->hdr.flags &= ~VHOST_USER_NEED_REPLY_MASK;
        return 0;
    }

    //在消息中设置fds
    if (qemu_chr_fe_set_msgfds(chr, fds, fd_num) < 0) {
        error_report("Failed to set msg fds.");
        return -1;
    }

    //发送消息
    ret = qemu_chr_fe_write_all(chr, (const uint8_t *) msg, size);
    if (ret != size) {
        error_report("Failed to write msg."
                     " Wrote %d instead of %d.", ret, size);
        return -1;
    }

    return 0;
}

static int vhost_user_set_log_base(struct vhost_dev *dev, uint64_t base,
                                   struct vhost_log *log)
{
    int fds[VHOST_MEMORY_MAX_NREGIONS];
    size_t fd_num = 0;
    bool shmfd = virtio_has_feature(dev->protocol_features,
                                    VHOST_USER_PROTOCOL_F_LOG_SHMFD);
    VhostUserMsg msg = {
        .hdr.request = VHOST_USER_SET_LOG_BASE,
        .hdr.flags = VHOST_USER_VERSION,
        .payload.log.mmap_size = log->size * sizeof(*(log->log)),
        .payload.log.mmap_offset = 0,
        .hdr.size = sizeof(msg.payload.log),
    };

    if (shmfd && log->fd != -1) {
        fds[fd_num++] = log->fd;
    }

    if (vhost_user_write(dev, &msg, fds, fd_num) < 0) {
        return -1;
    }

    if (shmfd) {
        msg.hdr.size = 0;
        if (vhost_user_read(dev, &msg) < 0) {
            return -1;
        }

        if (msg.hdr.request != VHOST_USER_SET_LOG_BASE) {
            error_report("Received unexpected msg type. "
                         "Expected %d received %d",
                         VHOST_USER_SET_LOG_BASE, msg.hdr.request);
            return -1;
        }
    }

    return 0;
}

static int vhost_user_set_mem_table_postcopy(struct vhost_dev *dev,
                                             struct vhost_memory *mem)
{
    struct vhost_user *u = dev->opaque;
    int fds[VHOST_MEMORY_MAX_NREGIONS];
    int i, fd;
    size_t fd_num = 0;
    bool reply_supported = virtio_has_feature(dev->protocol_features,
                                              VHOST_USER_PROTOCOL_F_REPLY_ACK);
    VhostUserMsg msg_reply;
    int region_i, msg_i;

    VhostUserMsg msg = {
        .hdr.request = VHOST_USER_SET_MEM_TABLE,
        .hdr.flags = VHOST_USER_VERSION,
    };

    if (reply_supported) {
        msg.hdr.flags |= VHOST_USER_NEED_REPLY_MASK;
    }

    if (u->region_rb_len < dev->mem->nregions) {
        u->region_rb = g_renew(RAMBlock*, u->region_rb, dev->mem->nregions);
        u->region_rb_offset = g_renew(ram_addr_t, u->region_rb_offset,
                                      dev->mem->nregions);
        memset(&(u->region_rb[u->region_rb_len]), '\0',
               sizeof(RAMBlock *) * (dev->mem->nregions - u->region_rb_len));
        memset(&(u->region_rb_offset[u->region_rb_len]), '\0',
               sizeof(ram_addr_t) * (dev->mem->nregions - u->region_rb_len));
        u->region_rb_len = dev->mem->nregions;
    }

    for (i = 0; i < dev->mem->nregions; ++i) {
        struct vhost_memory_region *reg = dev->mem->regions + i;
        ram_addr_t offset;
        MemoryRegion *mr;

        assert((uintptr_t)reg->userspace_addr == reg->userspace_addr);
        mr = memory_region_from_host((void *)(uintptr_t)reg->userspace_addr,
                                     &offset);
        fd = memory_region_get_fd(mr);
        if (fd > 0) {
            trace_vhost_user_set_mem_table_withfd(fd_num, mr->name,
                                                  reg->memory_size,
                                                  reg->guest_phys_addr,
                                                  reg->userspace_addr, offset);
            u->region_rb_offset[i] = offset;
            u->region_rb[i] = mr->ram_block;
            msg.payload.memory.regions[fd_num].userspace_addr =
                reg->userspace_addr;
            msg.payload.memory.regions[fd_num].memory_size  = reg->memory_size;
            msg.payload.memory.regions[fd_num].guest_phys_addr =
                reg->guest_phys_addr;
            msg.payload.memory.regions[fd_num].mmap_offset = offset;
            assert(fd_num < VHOST_MEMORY_MAX_NREGIONS);
            fds[fd_num++] = fd;
        } else {
            u->region_rb_offset[i] = 0;
            u->region_rb[i] = NULL;
        }
    }

    msg.payload.memory.nregions = fd_num;

    if (!fd_num) {
        error_report("Failed initializing vhost-user memory map, "
                     "consider using -object memory-backend-file share=on");
        return -1;
    }

    msg.hdr.size = sizeof(msg.payload.memory.nregions);
    msg.hdr.size += sizeof(msg.payload.memory.padding);
    msg.hdr.size += fd_num * sizeof(VhostUserMemoryRegion);

    if (vhost_user_write(dev, &msg, fds, fd_num) < 0) {
        return -1;
    }

    if (vhost_user_read(dev, &msg_reply) < 0) {
        return -1;
    }

    if (msg_reply.hdr.request != VHOST_USER_SET_MEM_TABLE) {
        error_report("%s: Received unexpected msg type."
                     "Expected %d received %d", __func__,
                     VHOST_USER_SET_MEM_TABLE, msg_reply.hdr.request);
        return -1;
    }
    /* We're using the same structure, just reusing one of the
     * fields, so it should be the same size.
     */
    if (msg_reply.hdr.size != msg.hdr.size) {
        error_report("%s: Unexpected size for postcopy reply "
                     "%d vs %d", __func__, msg_reply.hdr.size, msg.hdr.size);
        return -1;
    }

    memset(u->postcopy_client_bases, 0,
           sizeof(uint64_t) * VHOST_MEMORY_MAX_NREGIONS);

    /* They're in the same order as the regions that were sent
     * but some of the regions were skipped (above) if they
     * didn't have fd's
    */
    for (msg_i = 0, region_i = 0;
         region_i < dev->mem->nregions;
        region_i++) {
        if (msg_i < fd_num &&
            msg_reply.payload.memory.regions[msg_i].guest_phys_addr ==
            dev->mem->regions[region_i].guest_phys_addr) {
            u->postcopy_client_bases[region_i] =
                msg_reply.payload.memory.regions[msg_i].userspace_addr;
            trace_vhost_user_set_mem_table_postcopy(
                msg_reply.payload.memory.regions[msg_i].userspace_addr,
                msg.payload.memory.regions[msg_i].userspace_addr,
                msg_i, region_i);
            msg_i++;
        }
    }
    if (msg_i != fd_num) {
        error_report("%s: postcopy reply not fully consumed "
                     "%d vs %zd",
                     __func__, msg_i, fd_num);
        return -1;
    }
    /* Now we've registered this with the postcopy code, we ack to the client,
     * because now we're in the position to be able to deal with any faults
     * it generates.
     */
    /* TODO: Use this for failure cases as well with a bad value */
    msg.hdr.size = sizeof(msg.payload.u64);
    msg.payload.u64 = 0; /* OK */
    if (vhost_user_write(dev, &msg, NULL, 0) < 0) {
        return -1;
    }

    if (reply_supported) {
        return process_message_reply(dev, &msg);
    }

    return 0;
}

static int vhost_user_set_mem_table(struct vhost_dev *dev,
                                    struct vhost_memory *mem)
{
    struct vhost_user *u = dev->opaque;
    int fds[VHOST_MEMORY_MAX_NREGIONS];
    int i, fd;
    size_t fd_num = 0;
    bool do_postcopy = u->postcopy_listen && u->postcopy_fd.handler;
    bool reply_supported = virtio_has_feature(dev->protocol_features,
                                          VHOST_USER_PROTOCOL_F_REPLY_ACK) &&
                                          !do_postcopy;

    if (do_postcopy) {
        /* Postcopy has enough differences that it's best done in it's own
         * version
         */
        return vhost_user_set_mem_table_postcopy(dev, mem);
    }

    VhostUserMsg msg = {
        .hdr.request = VHOST_USER_SET_MEM_TABLE,
        .hdr.flags = VHOST_USER_VERSION,
    };

    if (reply_supported) {
        msg.hdr.flags |= VHOST_USER_NEED_REPLY_MASK;
    }

    for (i = 0; i < dev->mem->nregions; ++i) {
        struct vhost_memory_region *reg = dev->mem->regions + i;
        ram_addr_t offset;
        MemoryRegion *mr;

        assert((uintptr_t)reg->userspace_addr == reg->userspace_addr);
        mr = memory_region_from_host((void *)(uintptr_t)reg->userspace_addr,
                                     &offset);
        fd = memory_region_get_fd(mr);
        if (fd > 0) {
            if (fd_num == VHOST_MEMORY_MAX_NREGIONS) {
                error_report("Failed preparing vhost-user memory table msg");
                return -1;
            }
            msg.payload.memory.regions[fd_num].userspace_addr =
                reg->userspace_addr;
            msg.payload.memory.regions[fd_num].memory_size  = reg->memory_size;
            msg.payload.memory.regions[fd_num].guest_phys_addr =
                reg->guest_phys_addr;
            msg.payload.memory.regions[fd_num].mmap_offset = offset;
            fds[fd_num++] = fd;
        }
    }

    msg.payload.memory.nregions = fd_num;

    if (!fd_num) {
        error_report("Failed initializing vhost-user memory map, "
                     "consider using -object memory-backend-file share=on");
        return -1;
    }

    msg.hdr.size = sizeof(msg.payload.memory.nregions);
    msg.hdr.size += sizeof(msg.payload.memory.padding);
    msg.hdr.size += fd_num * sizeof(VhostUserMemoryRegion);

    if (vhost_user_write(dev, &msg, fds, fd_num) < 0) {
        return -1;
    }

    if (reply_supported) {
        return process_message_reply(dev, &msg);
    }

    return 0;
}

static int vhost_user_set_vring_addr(struct vhost_dev *dev,
                                     struct vhost_vring_addr *addr)
{
    VhostUserMsg msg = {
        .hdr.request = VHOST_USER_SET_VRING_ADDR,
        .hdr.flags = VHOST_USER_VERSION,
        .payload.addr = *addr,
        .hdr.size = sizeof(msg.payload.addr),
    };

    if (vhost_user_write(dev, &msg, NULL, 0) < 0) {
        return -1;
    }

    return 0;
}

static int vhost_user_set_vring_endian(struct vhost_dev *dev,
                                       struct vhost_vring_state *ring)
{
    bool cross_endian = virtio_has_feature(dev->protocol_features,
                                           VHOST_USER_PROTOCOL_F_CROSS_ENDIAN);
    VhostUserMsg msg = {
        .hdr.request = VHOST_USER_SET_VRING_ENDIAN,
        .hdr.flags = VHOST_USER_VERSION,
        .payload.state = *ring,
        .hdr.size = sizeof(msg.payload.state),
    };

    if (!cross_endian) {
        error_report("vhost-user trying to send unhandled ioctl");
        return -1;
    }

    if (vhost_user_write(dev, &msg, NULL, 0) < 0) {
        return -1;
    }

    return 0;
}

static int vhost_set_vring(struct vhost_dev *dev,
                           unsigned long int request,
                           struct vhost_vring_state *ring)
{
    VhostUserMsg msg = {
        .hdr.request = request,
        .hdr.flags = VHOST_USER_VERSION,
        .payload.state = *ring,
        .hdr.size = sizeof(msg.payload.state),
    };

    if (vhost_user_write(dev, &msg, NULL, 0) < 0) {
        return -1;
    }

    return 0;
}

static int vhost_user_set_vring_num(struct vhost_dev *dev,
                                    struct vhost_vring_state *ring)
{
    return vhost_set_vring(dev, VHOST_USER_SET_VRING_NUM, ring);
}

static int vhost_user_set_vring_base(struct vhost_dev *dev,
                                     struct vhost_vring_state *ring)
{
    return vhost_set_vring(dev, VHOST_USER_SET_VRING_BASE, ring);
}

static int vhost_user_set_vring_enable(struct vhost_dev *dev, int enable)
{
    int i;

    if (!virtio_has_feature(dev->features, VHOST_USER_F_PROTOCOL_FEATURES)) {
        return -1;
    }

    for (i = 0; i < dev->nvqs; ++i) {
        struct vhost_vring_state state = {
            .index = dev->vq_index + i,
            .num   = enable,
        };

        vhost_set_vring(dev, VHOST_USER_SET_VRING_ENABLE, &state);
    }

    return 0;
}

static int vhost_user_get_vring_base(struct vhost_dev *dev,
                                     struct vhost_vring_state *ring)
{
    VhostUserMsg msg = {
        .hdr.request = VHOST_USER_GET_VRING_BASE,
        .hdr.flags = VHOST_USER_VERSION,
        .payload.state = *ring,
        .hdr.size = sizeof(msg.payload.state),
    };

    if (vhost_user_write(dev, &msg, NULL, 0) < 0) {
        return -1;
    }

    if (vhost_user_read(dev, &msg) < 0) {
        return -1;
    }

    if (msg.hdr.request != VHOST_USER_GET_VRING_BASE) {
        error_report("Received unexpected msg type. Expected %d received %d",
                     VHOST_USER_GET_VRING_BASE, msg.hdr.request);
        return -1;
    }

    if (msg.hdr.size != sizeof(msg.payload.state)) {
        error_report("Received bad msg size.");
        return -1;
    }

    *ring = msg.payload.state;

    return 0;
}

static int vhost_set_vring_file(struct vhost_dev *dev,
                                VhostUserRequest request,
                                struct vhost_vring_file *file)
{
    int fds[VHOST_MEMORY_MAX_NREGIONS];
    size_t fd_num = 0;
    VhostUserMsg msg = {
        .hdr.request = request,
        .hdr.flags = VHOST_USER_VERSION,
        .payload.u64 = file->index & VHOST_USER_VRING_IDX_MASK,
        .hdr.size = sizeof(msg.payload.u64),
    };

    if (ioeventfd_enabled() && file->fd > 0) {
        fds[fd_num++] = file->fd;
    } else {
        msg.payload.u64 |= VHOST_USER_VRING_NOFD_MASK;
    }

    if (vhost_user_write(dev, &msg, fds, fd_num) < 0) {
        return -1;
    }

    return 0;
}

static int vhost_user_set_vring_kick(struct vhost_dev *dev,
                                     struct vhost_vring_file *file)
{
    return vhost_set_vring_file(dev, VHOST_USER_SET_VRING_KICK, file);
}

static int vhost_user_set_vring_call(struct vhost_dev *dev,
                                     struct vhost_vring_file *file)
{
    return vhost_set_vring_file(dev, VHOST_USER_SET_VRING_CALL, file);
}

static int vhost_user_set_u64(struct vhost_dev *dev, int request, uint64_t u64)
{
    VhostUserMsg msg = {
        .hdr.request = request,
        .hdr.flags = VHOST_USER_VERSION,
        .payload.u64 = u64,
        .hdr.size = sizeof(msg.payload.u64),
    };

    if (vhost_user_write(dev, &msg, NULL, 0) < 0) {
        return -1;
    }

    return 0;
}

static int vhost_user_set_features(struct vhost_dev *dev,
                                   uint64_t features)
{
    return vhost_user_set_u64(dev, VHOST_USER_SET_FEATURES, features);
}

static int vhost_user_set_protocol_features(struct vhost_dev *dev,
                                            uint64_t features)
{
    return vhost_user_set_u64(dev, VHOST_USER_SET_PROTOCOL_FEATURES, features);
}

//向vhost_user发送request请求，并读取响应的u64大小的数据
static int vhost_user_get_u64(struct vhost_dev *dev, int request, uint64_t *u64)
{
    VhostUserMsg msg = {
        .hdr.request = request,
        .hdr.flags = VHOST_USER_VERSION,
    };

    if (vhost_user_one_time_request(request) && dev->vq_index != 0) {
        return 0;
    }

    //向vhost_user发送消息
    if (vhost_user_write(dev, &msg, NULL, 0) < 0) {
        return -1;
    }

    //自vhost_user中读取响应消息
    if (vhost_user_read(dev, &msg) < 0) {
        return -1;
    }

    //响应消息不是应答request的，丢弃
    if (msg.hdr.request != request) {
        error_report("Received unexpected msg type. Expected %d received %d",
                     request, msg.hdr.request);
        return -1;
    }

    if (msg.hdr.size != sizeof(msg.payload.u64)) {
        error_report("Received bad msg size.");
        return -1;
    }

    *u64 = msg.payload.u64;

    return 0;
}

//获取dev支持的功能
static int vhost_user_get_features(struct vhost_dev *dev, uint64_t *features)
{
    return vhost_user_get_u64(dev, VHOST_USER_GET_FEATURES, features);
}

static int vhost_user_set_owner(struct vhost_dev *dev)
{
    VhostUserMsg msg = {
        .hdr.request = VHOST_USER_SET_OWNER,
        .hdr.flags = VHOST_USER_VERSION,
    };

    if (vhost_user_write(dev, &msg, NULL, 0) < 0) {
        return -1;
    }

    return 0;
}

static int vhost_user_reset_device(struct vhost_dev *dev)
{
    VhostUserMsg msg = {
        .hdr.request = VHOST_USER_RESET_OWNER,
        .hdr.flags = VHOST_USER_VERSION,
    };

    if (vhost_user_write(dev, &msg, NULL, 0) < 0) {
        return -1;
    }

    return 0;
}

static int vhost_user_slave_handle_config_change(struct vhost_dev *dev)
{
    int ret = -1;

    if (!dev->config_ops) {
        return -1;
    }

    if (dev->config_ops->vhost_dev_config_notifier) {
        ret = dev->config_ops->vhost_dev_config_notifier(dev);
    }

    return ret;
}

static void slave_read(void *opaque)
{
    struct vhost_dev *dev = opaque;
    struct vhost_user *u = dev->opaque;
    VhostUserHeader hdr = { 0, };
    VhostUserPayload payload = { 0, };
    int size, ret = 0;

    /* Read header */
    size = read(u->slave_fd, &hdr, VHOST_USER_HDR_SIZE);
    if (size != VHOST_USER_HDR_SIZE) {
        error_report("Failed to read from slave.");
        goto err;
    }

    if (hdr.size > VHOST_USER_PAYLOAD_SIZE) {
        error_report("Failed to read msg header."
                " Size %d exceeds the maximum %zu.", hdr.size,
                VHOST_USER_PAYLOAD_SIZE);
        goto err;
    }

    /* Read payload */
    size = read(u->slave_fd, &payload, hdr.size);
    if (size != hdr.size) {
        error_report("Failed to read payload from slave.");
        goto err;
    }

    switch (hdr.request) {
    case VHOST_USER_SLAVE_IOTLB_MSG:
        ret = vhost_backend_handle_iotlb_msg(dev, &payload.iotlb);
        break;
    case VHOST_USER_SLAVE_CONFIG_CHANGE_MSG :
        ret = vhost_user_slave_handle_config_change(dev);
        break;
    default:
        error_report("Received unexpected msg type.");
        ret = -EINVAL;
    }

    /*
     * REPLY_ACK feature handling. Other reply types has to be managed
     * directly in their request handlers.
     */
    if (hdr.flags & VHOST_USER_NEED_REPLY_MASK) {
        struct iovec iovec[2];


        hdr.flags &= ~VHOST_USER_NEED_REPLY_MASK;
        hdr.flags |= VHOST_USER_REPLY_MASK;

        payload.u64 = !!ret;
        hdr.size = sizeof(payload.u64);

        iovec[0].iov_base = &hdr;
        iovec[0].iov_len = VHOST_USER_HDR_SIZE;
        iovec[1].iov_base = &payload;
        iovec[1].iov_len = hdr.size;

        size = writev(u->slave_fd, iovec, ARRAY_SIZE(iovec));
        if (size != VHOST_USER_HDR_SIZE + hdr.size) {
            error_report("Failed to send msg reply to slave.");
            goto err;
        }
    }

    return;

err:
    qemu_set_fd_handler(u->slave_fd, NULL, NULL, NULL);
    close(u->slave_fd);
    u->slave_fd = -1;
    return;
}

static int vhost_setup_slave_channel(struct vhost_dev *dev)
{
    VhostUserMsg msg = {
        .hdr.request = VHOST_USER_SET_SLAVE_REQ_FD,
        .hdr.flags = VHOST_USER_VERSION,
    };
    struct vhost_user *u = dev->opaque;
    int sv[2], ret = 0;
    bool reply_supported = virtio_has_feature(dev->protocol_features,
                                              VHOST_USER_PROTOCOL_F_REPLY_ACK);

    if (!virtio_has_feature(dev->protocol_features,
                            VHOST_USER_PROTOCOL_F_SLAVE_REQ)) {
        return 0;
    }

    //创建一个socketpair
    if (socketpair(PF_UNIX, SOCK_STREAM, 0, sv) == -1) {
        error_report("socketpair() failed");
        return -1;
    }

    u->slave_fd = sv[0];
    qemu_set_fd_handler(u->slave_fd, slave_read, NULL, dev);

    if (reply_supported) {
        msg.hdr.flags |= VHOST_USER_NEED_REPLY_MASK;
    }

    //向后端发送消息（slave_req_fd)
    ret = vhost_user_write(dev, &msg, &sv[1], 1);
    if (ret) {
        goto out;
    }

    //等待响应
    if (reply_supported) {
        ret = process_message_reply(dev, &msg);
    }

out:
    close(sv[1]);
    if (ret) {
        qemu_set_fd_handler(u->slave_fd, NULL, NULL, NULL);
        close(u->slave_fd);
        u->slave_fd = -1;
    }

    return ret;
}

<<<<<<< HEAD
//vhost-user初始化
=======
/*
 * Called back from the postcopy fault thread when a fault is received on our
 * ufd.
 * TODO: This is Linux specific
 */
static int vhost_user_postcopy_fault_handler(struct PostCopyFD *pcfd,
                                             void *ufd)
{
    struct vhost_dev *dev = pcfd->data;
    struct vhost_user *u = dev->opaque;
    struct uffd_msg *msg = ufd;
    uint64_t faultaddr = msg->arg.pagefault.address;
    RAMBlock *rb = NULL;
    uint64_t rb_offset;
    int i;

    trace_vhost_user_postcopy_fault_handler(pcfd->idstr, faultaddr,
                                            dev->mem->nregions);
    for (i = 0; i < MIN(dev->mem->nregions, u->region_rb_len); i++) {
        trace_vhost_user_postcopy_fault_handler_loop(i,
                u->postcopy_client_bases[i], dev->mem->regions[i].memory_size);
        if (faultaddr >= u->postcopy_client_bases[i]) {
            /* Ofset of the fault address in the vhost region */
            uint64_t region_offset = faultaddr - u->postcopy_client_bases[i];
            if (region_offset < dev->mem->regions[i].memory_size) {
                rb_offset = region_offset + u->region_rb_offset[i];
                trace_vhost_user_postcopy_fault_handler_found(i,
                        region_offset, rb_offset);
                rb = u->region_rb[i];
                return postcopy_request_shared_page(pcfd, rb, faultaddr,
                                                    rb_offset);
            }
        }
    }
    error_report("%s: Failed to find region for fault %" PRIx64,
                 __func__, faultaddr);
    return -1;
}

static int vhost_user_postcopy_waker(struct PostCopyFD *pcfd, RAMBlock *rb,
                                     uint64_t offset)
{
    struct vhost_dev *dev = pcfd->data;
    struct vhost_user *u = dev->opaque;
    int i;

    trace_vhost_user_postcopy_waker(qemu_ram_get_idstr(rb), offset);

    if (!u) {
        return 0;
    }
    /* Translate the offset into an address in the clients address space */
    for (i = 0; i < MIN(dev->mem->nregions, u->region_rb_len); i++) {
        if (u->region_rb[i] == rb &&
            offset >= u->region_rb_offset[i] &&
            offset < (u->region_rb_offset[i] +
                      dev->mem->regions[i].memory_size)) {
            uint64_t client_addr = (offset - u->region_rb_offset[i]) +
                                   u->postcopy_client_bases[i];
            trace_vhost_user_postcopy_waker_found(client_addr);
            return postcopy_wake_shared(pcfd, client_addr, rb);
        }
    }

    trace_vhost_user_postcopy_waker_nomatch(qemu_ram_get_idstr(rb), offset);
    return 0;
}

/*
 * Called at the start of an inbound postcopy on reception of the
 * 'advise' command.
 */
static int vhost_user_postcopy_advise(struct vhost_dev *dev, Error **errp)
{
    struct vhost_user *u = dev->opaque;
    CharBackend *chr = u->chr;
    int ufd;
    VhostUserMsg msg = {
        .hdr.request = VHOST_USER_POSTCOPY_ADVISE,
        .hdr.flags = VHOST_USER_VERSION,
    };

    if (vhost_user_write(dev, &msg, NULL, 0) < 0) {
        error_setg(errp, "Failed to send postcopy_advise to vhost");
        return -1;
    }

    if (vhost_user_read(dev, &msg) < 0) {
        error_setg(errp, "Failed to get postcopy_advise reply from vhost");
        return -1;
    }

    if (msg.hdr.request != VHOST_USER_POSTCOPY_ADVISE) {
        error_setg(errp, "Unexpected msg type. Expected %d received %d",
                     VHOST_USER_POSTCOPY_ADVISE, msg.hdr.request);
        return -1;
    }

    if (msg.hdr.size) {
        error_setg(errp, "Received bad msg size.");
        return -1;
    }
    ufd = qemu_chr_fe_get_msgfd(chr);
    if (ufd < 0) {
        error_setg(errp, "%s: Failed to get ufd", __func__);
        return -1;
    }
    fcntl(ufd, F_SETFL, O_NONBLOCK);

    /* register ufd with userfault thread */
    u->postcopy_fd.fd = ufd;
    u->postcopy_fd.data = dev;
    u->postcopy_fd.handler = vhost_user_postcopy_fault_handler;
    u->postcopy_fd.waker = vhost_user_postcopy_waker;
    u->postcopy_fd.idstr = "vhost-user"; /* Need to find unique name */
    postcopy_register_shared_ufd(&u->postcopy_fd);
    return 0;
}

/*
 * Called at the switch to postcopy on reception of the 'listen' command.
 */
static int vhost_user_postcopy_listen(struct vhost_dev *dev, Error **errp)
{
    struct vhost_user *u = dev->opaque;
    int ret;
    VhostUserMsg msg = {
        .hdr.request = VHOST_USER_POSTCOPY_LISTEN,
        .hdr.flags = VHOST_USER_VERSION | VHOST_USER_NEED_REPLY_MASK,
    };
    u->postcopy_listen = true;
    trace_vhost_user_postcopy_listen();
    if (vhost_user_write(dev, &msg, NULL, 0) < 0) {
        error_setg(errp, "Failed to send postcopy_listen to vhost");
        return -1;
    }

    ret = process_message_reply(dev, &msg);
    if (ret) {
        error_setg(errp, "Failed to receive reply to postcopy_listen");
        return ret;
    }

    return 0;
}

/*
 * Called at the end of postcopy
 */
static int vhost_user_postcopy_end(struct vhost_dev *dev, Error **errp)
{
    VhostUserMsg msg = {
        .hdr.request = VHOST_USER_POSTCOPY_END,
        .hdr.flags = VHOST_USER_VERSION | VHOST_USER_NEED_REPLY_MASK,
    };
    int ret;
    struct vhost_user *u = dev->opaque;

    trace_vhost_user_postcopy_end_entry();
    if (vhost_user_write(dev, &msg, NULL, 0) < 0) {
        error_setg(errp, "Failed to send postcopy_end to vhost");
        return -1;
    }

    ret = process_message_reply(dev, &msg);
    if (ret) {
        error_setg(errp, "Failed to receive reply to postcopy_end");
        return ret;
    }
    postcopy_unregister_shared_ufd(&u->postcopy_fd);
    u->postcopy_fd.handler = NULL;

    trace_vhost_user_postcopy_end_exit();

    return 0;
}

static int vhost_user_postcopy_notifier(NotifierWithReturn *notifier,
                                        void *opaque)
{
    struct PostcopyNotifyData *pnd = opaque;
    struct vhost_user *u = container_of(notifier, struct vhost_user,
                                         postcopy_notifier);
    struct vhost_dev *dev = u->dev;

    switch (pnd->reason) {
    case POSTCOPY_NOTIFY_PROBE:
        if (!virtio_has_feature(dev->protocol_features,
                                VHOST_USER_PROTOCOL_F_PAGEFAULT)) {
            /* TODO: Get the device name into this error somehow */
            error_setg(pnd->errp,
                       "vhost-user backend not capable of postcopy");
            return -ENOENT;
        }
        break;

    case POSTCOPY_NOTIFY_INBOUND_ADVISE:
        return vhost_user_postcopy_advise(dev, pnd->errp);

    case POSTCOPY_NOTIFY_INBOUND_LISTEN:
        return vhost_user_postcopy_listen(dev, pnd->errp);

    case POSTCOPY_NOTIFY_INBOUND_END:
        return vhost_user_postcopy_end(dev, pnd->errp);

    default:
        /* We ignore notifications we don't know */
        break;
    }

    return 0;
}

>>>>>>> 7b1db090
static int vhost_user_init(struct vhost_dev *dev, void *opaque)
{
    uint64_t features, protocol_features;
    struct vhost_user *u;
    int err;

    assert(dev->vhost_ops->backend_type == VHOST_BACKEND_TYPE_USER);

    u = g_new0(struct vhost_user, 1);
    u->chr = opaque;
    u->slave_fd = -1;
    u->dev = dev;
    dev->opaque = u;

    //获取dev对端支持的功能
    err = vhost_user_get_features(dev, &features);
    if (err < 0) {
        return err;
    }

    if (virtio_has_feature(features, VHOST_USER_F_PROTOCOL_FEATURES)) {
        dev->backend_features |= 1ULL << VHOST_USER_F_PROTOCOL_FEATURES;

        //获取dev对端的协议功能
        err = vhost_user_get_u64(dev, VHOST_USER_GET_PROTOCOL_FEATURES,
                                 &protocol_features);
        if (err < 0) {
            return err;
        }

        //设置协商好的protocol功能（mask是我们支持的功能）
        dev->protocol_features =
            protocol_features & VHOST_USER_PROTOCOL_FEATURE_MASK;
        err = vhost_user_set_protocol_features(dev, dev->protocol_features);
        if (err < 0) {
            return err;
        }

        /* query the max queues we support if backend supports Multiple Queue */
        //如果支持多队列，检查后端支持的最大队列数
        if (dev->protocol_features & (1ULL << VHOST_USER_PROTOCOL_F_MQ)) {
            err = vhost_user_get_u64(dev, VHOST_USER_GET_QUEUE_NUM,
                                     &dev->max_queues);
            if (err < 0) {
                return err;
            }
        }

        //有IOMMU功能，但没有REPLAY-ACK与SLAVE_REQ
        if (virtio_has_feature(features, VIRTIO_F_IOMMU_PLATFORM) &&
                !(virtio_has_feature(dev->protocol_features,
                    VHOST_USER_PROTOCOL_F_SLAVE_REQ) &&
                 virtio_has_feature(dev->protocol_features,
                    VHOST_USER_PROTOCOL_F_REPLY_ACK))) {
            error_report("IOMMU support requires reply-ack and "
                         "slave-req protocol features.");
            return -1;
        }
    }

    if (dev->migration_blocker == NULL &&
        !virtio_has_feature(dev->protocol_features,
                            VHOST_USER_PROTOCOL_F_LOG_SHMFD)) {
        error_setg(&dev->migration_blocker,
                   "Migration disabled: vhost-user backend lacks "
                   "VHOST_USER_PROTOCOL_F_LOG_SHMFD feature.");
    }

    err = vhost_setup_slave_channel(dev);
    if (err < 0) {
        return err;
    }

    u->postcopy_notifier.notify = vhost_user_postcopy_notifier;
    postcopy_add_notifier(&u->postcopy_notifier);

    return 0;
}

static int vhost_user_cleanup(struct vhost_dev *dev)
{
    struct vhost_user *u;

    assert(dev->vhost_ops->backend_type == VHOST_BACKEND_TYPE_USER);

    u = dev->opaque;
    if (u->postcopy_notifier.notify) {
        postcopy_remove_notifier(&u->postcopy_notifier);
        u->postcopy_notifier.notify = NULL;
    }
    if (u->slave_fd >= 0) {
        qemu_set_fd_handler(u->slave_fd, NULL, NULL, NULL);
        close(u->slave_fd);
        u->slave_fd = -1;
    }
    g_free(u->region_rb);
    u->region_rb = NULL;
    g_free(u->region_rb_offset);
    u->region_rb_offset = NULL;
    u->region_rb_len = 0;
    g_free(u);
    dev->opaque = 0;

    return 0;
}

//返回虚队列index
static int vhost_user_get_vq_index(struct vhost_dev *dev, int idx)
{
    assert(idx >= dev->vq_index && idx < dev->vq_index + dev->nvqs);

    return idx;
}

//最大支持8个memory region
static int vhost_user_memslots_limit(struct vhost_dev *dev)
{
    return VHOST_MEMORY_MAX_NREGIONS;
}

static bool vhost_user_requires_shm_log(struct vhost_dev *dev)
{
    assert(dev->vhost_ops->backend_type == VHOST_BACKEND_TYPE_USER);

    return virtio_has_feature(dev->protocol_features,
                              VHOST_USER_PROTOCOL_F_LOG_SHMFD);
}

static int vhost_user_migration_done(struct vhost_dev *dev, char* mac_addr)
{
    VhostUserMsg msg = { 0 };

    assert(dev->vhost_ops->backend_type == VHOST_BACKEND_TYPE_USER);

    /* If guest supports GUEST_ANNOUNCE do nothing */
    if (virtio_has_feature(dev->acked_features, VIRTIO_NET_F_GUEST_ANNOUNCE)) {
        return 0;
    }

    /* if backend supports VHOST_USER_PROTOCOL_F_RARP ask it to send the RARP */
    if (virtio_has_feature(dev->protocol_features,
                           VHOST_USER_PROTOCOL_F_RARP)) {
        msg.hdr.request = VHOST_USER_SEND_RARP;
        msg.hdr.flags = VHOST_USER_VERSION;
        memcpy((char *)&msg.payload.u64, mac_addr, 6);
        msg.hdr.size = sizeof(msg.payload.u64);

        return vhost_user_write(dev, &msg, NULL, 0);
    }
    return -1;
}

static bool vhost_user_can_merge(struct vhost_dev *dev,
                                 uint64_t start1, uint64_t size1,
                                 uint64_t start2, uint64_t size2)
{
    ram_addr_t offset;
    int mfd, rfd;
    MemoryRegion *mr;

    mr = memory_region_from_host((void *)(uintptr_t)start1, &offset);
    mfd = memory_region_get_fd(mr);

    mr = memory_region_from_host((void *)(uintptr_t)start2, &offset);
    rfd = memory_region_get_fd(mr);

    return mfd == rfd;
}

static int vhost_user_net_set_mtu(struct vhost_dev *dev, uint16_t mtu)
{
    VhostUserMsg msg;
    bool reply_supported = virtio_has_feature(dev->protocol_features,
                                              VHOST_USER_PROTOCOL_F_REPLY_ACK);

    if (!(dev->protocol_features & (1ULL << VHOST_USER_PROTOCOL_F_NET_MTU))) {
        return 0;
    }

    msg.hdr.request = VHOST_USER_NET_SET_MTU;
    msg.payload.u64 = mtu;
    msg.hdr.size = sizeof(msg.payload.u64);
    msg.hdr.flags = VHOST_USER_VERSION;
    if (reply_supported) {
        msg.hdr.flags |= VHOST_USER_NEED_REPLY_MASK;
    }

    if (vhost_user_write(dev, &msg, NULL, 0) < 0) {
        return -1;
    }

    /* If reply_ack supported, slave has to ack specified MTU is valid */
    if (reply_supported) {
        return process_message_reply(dev, &msg);
    }

    return 0;
}

static int vhost_user_send_device_iotlb_msg(struct vhost_dev *dev,
                                            struct vhost_iotlb_msg *imsg)
{
    VhostUserMsg msg = {
        .hdr.request = VHOST_USER_IOTLB_MSG,
        .hdr.size = sizeof(msg.payload.iotlb),
        .hdr.flags = VHOST_USER_VERSION | VHOST_USER_NEED_REPLY_MASK,
        .payload.iotlb = *imsg,
    };

    if (vhost_user_write(dev, &msg, NULL, 0) < 0) {
        return -EFAULT;
    }

    return process_message_reply(dev, &msg);
}


static void vhost_user_set_iotlb_callback(struct vhost_dev *dev, int enabled)
{
    /* No-op as the receive channel is not dedicated to IOTLB messages. */
}

static int vhost_user_get_config(struct vhost_dev *dev, uint8_t *config,
                                 uint32_t config_len)
{
    VhostUserMsg msg = {
        .hdr.request = VHOST_USER_GET_CONFIG,
        .hdr.flags = VHOST_USER_VERSION,
        .hdr.size = VHOST_USER_CONFIG_HDR_SIZE + config_len,
    };

    if (config_len > VHOST_USER_MAX_CONFIG_SIZE) {
        return -1;
    }

    msg.payload.config.offset = 0;
    msg.payload.config.size = config_len;
    if (vhost_user_write(dev, &msg, NULL, 0) < 0) {
        return -1;
    }

    if (vhost_user_read(dev, &msg) < 0) {
        return -1;
    }

    if (msg.hdr.request != VHOST_USER_GET_CONFIG) {
        error_report("Received unexpected msg type. Expected %d received %d",
                     VHOST_USER_GET_CONFIG, msg.hdr.request);
        return -1;
    }

    if (msg.hdr.size != VHOST_USER_CONFIG_HDR_SIZE + config_len) {
        error_report("Received bad msg size.");
        return -1;
    }

    memcpy(config, msg.payload.config.region, config_len);

    return 0;
}

static int vhost_user_set_config(struct vhost_dev *dev, const uint8_t *data,
                                 uint32_t offset, uint32_t size, uint32_t flags)
{
    uint8_t *p;
    bool reply_supported = virtio_has_feature(dev->protocol_features,
                                              VHOST_USER_PROTOCOL_F_REPLY_ACK);

    VhostUserMsg msg = {
        .hdr.request = VHOST_USER_SET_CONFIG,
        .hdr.flags = VHOST_USER_VERSION,
        .hdr.size = VHOST_USER_CONFIG_HDR_SIZE + size,
    };

    if (reply_supported) {
        msg.hdr.flags |= VHOST_USER_NEED_REPLY_MASK;
    }

    if (size > VHOST_USER_MAX_CONFIG_SIZE) {
        return -1;
    }

    msg.payload.config.offset = offset,
    msg.payload.config.size = size,
    msg.payload.config.flags = flags,
    p = msg.payload.config.region;
    memcpy(p, data, size);

    if (vhost_user_write(dev, &msg, NULL, 0) < 0) {
        return -1;
    }

    if (reply_supported) {
        return process_message_reply(dev, &msg);
    }

    return 0;
}

static int vhost_user_crypto_create_session(struct vhost_dev *dev,
                                            void *session_info,
                                            uint64_t *session_id)
{
    bool crypto_session = virtio_has_feature(dev->protocol_features,
                                       VHOST_USER_PROTOCOL_F_CRYPTO_SESSION);
    CryptoDevBackendSymSessionInfo *sess_info = session_info;
    VhostUserMsg msg = {
        .hdr.request = VHOST_USER_CREATE_CRYPTO_SESSION,
        .hdr.flags = VHOST_USER_VERSION,
        .hdr.size = sizeof(msg.payload.session),
    };

    assert(dev->vhost_ops->backend_type == VHOST_BACKEND_TYPE_USER);

    if (!crypto_session) {
        error_report("vhost-user trying to send unhandled ioctl");
        return -1;
    }

    memcpy(&msg.payload.session.session_setup_data, sess_info,
              sizeof(CryptoDevBackendSymSessionInfo));
    if (sess_info->key_len) {
        memcpy(&msg.payload.session.key, sess_info->cipher_key,
               sess_info->key_len);
    }
    if (sess_info->auth_key_len > 0) {
        memcpy(&msg.payload.session.auth_key, sess_info->auth_key,
               sess_info->auth_key_len);
    }
    if (vhost_user_write(dev, &msg, NULL, 0) < 0) {
        error_report("vhost_user_write() return -1, create session failed");
        return -1;
    }

    if (vhost_user_read(dev, &msg) < 0) {
        error_report("vhost_user_read() return -1, create session failed");
        return -1;
    }

    if (msg.hdr.request != VHOST_USER_CREATE_CRYPTO_SESSION) {
        error_report("Received unexpected msg type. Expected %d received %d",
                     VHOST_USER_CREATE_CRYPTO_SESSION, msg.hdr.request);
        return -1;
    }

    if (msg.hdr.size != sizeof(msg.payload.session)) {
        error_report("Received bad msg size.");
        return -1;
    }

    if (msg.payload.session.session_id < 0) {
        error_report("Bad session id: %" PRId64 "",
                              msg.payload.session.session_id);
        return -1;
    }
    *session_id = msg.payload.session.session_id;

    return 0;
}

static int
vhost_user_crypto_close_session(struct vhost_dev *dev, uint64_t session_id)
{
    bool crypto_session = virtio_has_feature(dev->protocol_features,
                                       VHOST_USER_PROTOCOL_F_CRYPTO_SESSION);
    VhostUserMsg msg = {
        .hdr.request = VHOST_USER_CLOSE_CRYPTO_SESSION,
        .hdr.flags = VHOST_USER_VERSION,
        .hdr.size = sizeof(msg.payload.u64),
    };
    msg.payload.u64 = session_id;

    if (!crypto_session) {
        error_report("vhost-user trying to send unhandled ioctl");
        return -1;
    }

    if (vhost_user_write(dev, &msg, NULL, 0) < 0) {
        error_report("vhost_user_write() return -1, close session failed");
        return -1;
    }

    return 0;
}

//vhost-user时挂接的操作集
const VhostOps user_ops = {
        .backend_type = VHOST_BACKEND_TYPE_USER,
        .vhost_backend_init = vhost_user_init,
        .vhost_backend_cleanup = vhost_user_cleanup,
        .vhost_backend_memslots_limit = vhost_user_memslots_limit,
        .vhost_set_log_base = vhost_user_set_log_base,
        .vhost_set_mem_table = vhost_user_set_mem_table,
        .vhost_set_vring_addr = vhost_user_set_vring_addr,
        .vhost_set_vring_endian = vhost_user_set_vring_endian,
        .vhost_set_vring_num = vhost_user_set_vring_num,
        .vhost_set_vring_base = vhost_user_set_vring_base,
        .vhost_get_vring_base = vhost_user_get_vring_base,
        .vhost_set_vring_kick = vhost_user_set_vring_kick,
        .vhost_set_vring_call = vhost_user_set_vring_call,
        .vhost_set_features = vhost_user_set_features,
        .vhost_get_features = vhost_user_get_features,
        .vhost_set_owner = vhost_user_set_owner,
        .vhost_reset_device = vhost_user_reset_device,
        .vhost_get_vq_index = vhost_user_get_vq_index,
        .vhost_set_vring_enable = vhost_user_set_vring_enable,
        .vhost_requires_shm_log = vhost_user_requires_shm_log,
        .vhost_migration_done = vhost_user_migration_done,
        .vhost_backend_can_merge = vhost_user_can_merge,
        .vhost_net_set_mtu = vhost_user_net_set_mtu,
        .vhost_set_iotlb_callback = vhost_user_set_iotlb_callback,
        .vhost_send_device_iotlb_msg = vhost_user_send_device_iotlb_msg,
        .vhost_get_config = vhost_user_get_config,
        .vhost_set_config = vhost_user_set_config,
        .vhost_crypto_create_session = vhost_user_crypto_create_session,
        .vhost_crypto_close_session = vhost_user_crypto_close_session,
};<|MERGE_RESOLUTION|>--- conflicted
+++ resolved
@@ -978,9 +978,6 @@
     return ret;
 }
 
-<<<<<<< HEAD
-//vhost-user初始化
-=======
 /*
  * Called back from the postcopy fault thread when a fault is received on our
  * ufd.
@@ -1194,7 +1191,7 @@
     return 0;
 }
 
->>>>>>> 7b1db090
+//vhost-user初始化
 static int vhost_user_init(struct vhost_dev *dev, void *opaque)
 {
     uint64_t features, protocol_features;
