/*
 * vhost support
 *
 * Copyright Red Hat, Inc. 2010
 *
 * Authors:
 *  Michael S. Tsirkin <mst@redhat.com>
 *
 * This work is licensed under the terms of the GNU GPL, version 2.  See
 * the COPYING file in the top-level directory.
 *
 * Contributions after 2012-01-13 are licensed under the terms of the
 * GNU GPL, version 2 or (at your option) any later version.
 */

#include "qemu/osdep.h"
#include "qapi/error.h"
#include "hw/virtio/vhost.h"
#include "hw/hw.h"
#include "qemu/atomic.h"
#include "qemu/range.h"
#include "qemu/error-report.h"
#include "qemu/memfd.h"
#include <linux/vhost.h>
#include "exec/address-spaces.h"
#include "hw/virtio/virtio-bus.h"
#include "hw/virtio/virtio-access.h"
#include "migration/blocker.h"
#include "sysemu/dma.h"
#include "trace.h"

/* enabled until disconnected backend stabilizes */
#define _VHOST_DEBUG 1

#ifdef _VHOST_DEBUG
#define VHOST_OPS_DEBUG(fmt, ...) \
    do { error_report(fmt ": %s (%d)", ## __VA_ARGS__, \
                      strerror(errno), errno); } while (0)
#else
#define VHOST_OPS_DEBUG(fmt, ...) \
    do { } while (0)
#endif

static struct vhost_log *vhost_log;
static struct vhost_log *vhost_log_shm;

static unsigned int used_memslots;
static QLIST_HEAD(, vhost_dev) vhost_devices =
    QLIST_HEAD_INITIALIZER(vhost_devices);

bool vhost_has_free_slot(void)
{
    unsigned int slots_limit = ~0U;
    struct vhost_dev *hdev;

    QLIST_FOREACH(hdev, &vhost_devices, entry) {
        unsigned int r = hdev->vhost_ops->vhost_backend_memslots_limit(hdev);
        slots_limit = MIN(slots_limit, r);
    }
    return slots_limit > used_memslots;
}

static void vhost_dev_sync_region(struct vhost_dev *dev,
                                  MemoryRegionSection *section,
                                  uint64_t mfirst, uint64_t mlast,
                                  uint64_t rfirst, uint64_t rlast)
{
    vhost_log_chunk_t *log = dev->log->log;

    uint64_t start = MAX(mfirst, rfirst);
    uint64_t end = MIN(mlast, rlast);
    vhost_log_chunk_t *from = log + start / VHOST_LOG_CHUNK;
    vhost_log_chunk_t *to = log + end / VHOST_LOG_CHUNK + 1;
    uint64_t addr = QEMU_ALIGN_DOWN(start, VHOST_LOG_CHUNK);

    if (end < start) {
        return;
    }
    assert(end / VHOST_LOG_CHUNK < dev->log_size);
    assert(start / VHOST_LOG_CHUNK < dev->log_size);

    for (;from < to; ++from) {
        vhost_log_chunk_t log;
        /* We first check with non-atomic: much cheaper,
         * and we expect non-dirty to be the common case. */
        if (!*from) {
            addr += VHOST_LOG_CHUNK;
            continue;
        }
        /* Data must be read atomically. We don't really need barrier semantics
         * but it's easier to use atomic_* than roll our own. */
        log = atomic_xchg(from, 0);
        while (log) {
            int bit = ctzl(log);
            hwaddr page_addr;
            hwaddr section_offset;
            hwaddr mr_offset;
            page_addr = addr + bit * VHOST_LOG_PAGE;
            section_offset = page_addr - section->offset_within_address_space;
            mr_offset = section_offset + section->offset_within_region;
            memory_region_set_dirty(section->mr, mr_offset, VHOST_LOG_PAGE);
            log &= ~(0x1ull << bit);
        }
        addr += VHOST_LOG_CHUNK;
    }
}

static int vhost_sync_dirty_bitmap(struct vhost_dev *dev,
                                   MemoryRegionSection *section,
                                   hwaddr first,
                                   hwaddr last)
{
    int i;
    hwaddr start_addr;
    hwaddr end_addr;

    if (!dev->log_enabled || !dev->started) {
        return 0;
    }
    start_addr = section->offset_within_address_space;
    end_addr = range_get_last(start_addr, int128_get64(section->size));
    start_addr = MAX(first, start_addr);
    end_addr = MIN(last, end_addr);

    for (i = 0; i < dev->mem->nregions; ++i) {
        struct vhost_memory_region *reg = dev->mem->regions + i;
        vhost_dev_sync_region(dev, section, start_addr, end_addr,
                              reg->guest_phys_addr,
                              range_get_last(reg->guest_phys_addr,
                                             reg->memory_size));
    }
    for (i = 0; i < dev->nvqs; ++i) {
        struct vhost_virtqueue *vq = dev->vqs + i;
        vhost_dev_sync_region(dev, section, start_addr, end_addr, vq->used_phys,
                              range_get_last(vq->used_phys, vq->used_size));
    }
    return 0;
}

static void vhost_log_sync(MemoryListener *listener,
                          MemoryRegionSection *section)
{
    struct vhost_dev *dev = container_of(listener, struct vhost_dev,
                                         memory_listener);
    vhost_sync_dirty_bitmap(dev, section, 0x0, ~0x0ULL);
}

static void vhost_log_sync_range(struct vhost_dev *dev,
                                 hwaddr first, hwaddr last)
{
    int i;
    /* FIXME: this is N^2 in number of sections */
    for (i = 0; i < dev->n_mem_sections; ++i) {
        MemoryRegionSection *section = &dev->mem_sections[i];
        vhost_sync_dirty_bitmap(dev, section, first, last);
    }
}

static uint64_t vhost_get_log_size(struct vhost_dev *dev)
{
    uint64_t log_size = 0;
    int i;
    for (i = 0; i < dev->mem->nregions; ++i) {
        struct vhost_memory_region *reg = dev->mem->regions + i;
        uint64_t last = range_get_last(reg->guest_phys_addr,
                                       reg->memory_size);
        log_size = MAX(log_size, last / VHOST_LOG_CHUNK + 1);
    }
    for (i = 0; i < dev->nvqs; ++i) {
        struct vhost_virtqueue *vq = dev->vqs + i;
        uint64_t last = vq->used_phys + vq->used_size - 1;
        log_size = MAX(log_size, last / VHOST_LOG_CHUNK + 1);
    }
    return log_size;
}

static struct vhost_log *vhost_log_alloc(uint64_t size, bool share)
{
    Error *err = NULL;
    struct vhost_log *log;
    uint64_t logsize = size * sizeof(*(log->log));
    int fd = -1;

    log = g_new0(struct vhost_log, 1);
    if (share) {
        log->log = qemu_memfd_alloc("vhost-log", logsize,
                                    F_SEAL_GROW | F_SEAL_SHRINK | F_SEAL_SEAL,
                                    &fd, &err);
        if (err) {
            error_report_err(err);
            g_free(log);
            return NULL;
        }
        memset(log->log, 0, logsize);
    } else {
        log->log = g_malloc0(logsize);
    }

    log->size = size;
    log->refcnt = 1;
    log->fd = fd;

    return log;
}

static struct vhost_log *vhost_log_get(uint64_t size, bool share)
{
    struct vhost_log *log = share ? vhost_log_shm : vhost_log;

    if (!log || log->size != size) {
        log = vhost_log_alloc(size, share);
        if (share) {
            vhost_log_shm = log;
        } else {
            vhost_log = log;
        }
    } else {
        ++log->refcnt;
    }

    return log;
}

static void vhost_log_put(struct vhost_dev *dev, bool sync)
{
    struct vhost_log *log = dev->log;

    if (!log) {
        return;
    }

    --log->refcnt;
    if (log->refcnt == 0) {
        /* Sync only the range covered by the old log */
        if (dev->log_size && sync) {
            vhost_log_sync_range(dev, 0, dev->log_size * VHOST_LOG_CHUNK - 1);
        }

        if (vhost_log == log) {
            g_free(log->log);
            vhost_log = NULL;
        } else if (vhost_log_shm == log) {
            qemu_memfd_free(log->log, log->size * sizeof(*(log->log)),
                            log->fd);
            vhost_log_shm = NULL;
        }

        g_free(log);
    }

    dev->log = NULL;
    dev->log_size = 0;
}

static bool vhost_dev_log_is_shared(struct vhost_dev *dev)
{
    return dev->vhost_ops->vhost_requires_shm_log &&
           dev->vhost_ops->vhost_requires_shm_log(dev);
}

static inline void vhost_dev_log_resize(struct vhost_dev *dev, uint64_t size)
{
    struct vhost_log *log = vhost_log_get(size, vhost_dev_log_is_shared(dev));
    uint64_t log_base = (uintptr_t)log->log;
    int r;

    /* inform backend of log switching, this must be done before
       releasing the current log, to ensure no logging is lost */
    r = dev->vhost_ops->vhost_set_log_base(dev, log_base, log);
    if (r < 0) {
        VHOST_OPS_DEBUG("vhost_set_log_base failed");
    }

    vhost_log_put(dev, true);
    dev->log = log;
    dev->log_size = size;
}

static int vhost_dev_has_iommu(struct vhost_dev *dev)
{
    VirtIODevice *vdev = dev->vdev;

    return virtio_host_has_feature(vdev, VIRTIO_F_IOMMU_PLATFORM);
}

static void *vhost_memory_map(struct vhost_dev *dev, hwaddr addr,
                              hwaddr *plen, int is_write)
{
    if (!vhost_dev_has_iommu(dev)) {
        return cpu_physical_memory_map(addr, plen, is_write);
    } else {
        return (void *)(uintptr_t)addr;
    }
}

static void vhost_memory_unmap(struct vhost_dev *dev, void *buffer,
                               hwaddr len, int is_write,
                               hwaddr access_len)
{
    if (!vhost_dev_has_iommu(dev)) {
        cpu_physical_memory_unmap(buffer, len, is_write, access_len);
    }
}

static int vhost_verify_ring_part_mapping(void *ring_hva,
                                          uint64_t ring_gpa,
                                          uint64_t ring_size,
                                          void *reg_hva,
                                          uint64_t reg_gpa,
                                          uint64_t reg_size)
{
    uint64_t hva_ring_offset;
    uint64_t ring_last = range_get_last(ring_gpa, ring_size);
    uint64_t reg_last = range_get_last(reg_gpa, reg_size);

    if (ring_last < reg_gpa || ring_gpa > reg_last) {
        return 0;
    }
    /* check that whole ring's is mapped */
    if (ring_last > reg_last) {
        return -ENOMEM;
    }
    /* check that ring's MemoryRegion wasn't replaced */
    hva_ring_offset = ring_gpa - reg_gpa;
    if (ring_hva != reg_hva + hva_ring_offset) {
        return -EBUSY;
    }

    return 0;
}

static int vhost_verify_ring_mappings(struct vhost_dev *dev,
                                      void *reg_hva,
                                      uint64_t reg_gpa,
                                      uint64_t reg_size)
{
    int i, j;
    int r = 0;
    const char *part_name[] = {
        "descriptor table",
        "available ring",
        "used ring"
    };

    for (i = 0; i < dev->nvqs; ++i) {
        struct vhost_virtqueue *vq = dev->vqs + i;

        if (vq->desc_phys == 0) {
            continue;
        }

        j = 0;
        r = vhost_verify_ring_part_mapping(
                vq->desc, vq->desc_phys, vq->desc_size,
                reg_hva, reg_gpa, reg_size);
        if (r) {
            break;
        }

        j++;
        r = vhost_verify_ring_part_mapping(
                vq->avail, vq->avail_phys, vq->avail_size,
                reg_hva, reg_gpa, reg_size);
        if (r) {
            break;
        }

        j++;
        r = vhost_verify_ring_part_mapping(
                vq->used, vq->used_phys, vq->used_size,
                reg_hva, reg_gpa, reg_size);
        if (r) {
            break;
        }
    }

    if (r == -ENOMEM) {
        error_report("Unable to map %s for ring %d", part_name[j], i);
    } else if (r == -EBUSY) {
        error_report("%s relocated for ring %d", part_name[j], i);
    }
    return r;
}

static bool vhost_section(MemoryRegionSection *section)
{
    bool result;
    bool log_dirty = memory_region_get_dirty_log_mask(section->mr) &
                     ~(1 << DIRTY_MEMORY_MIGRATION);
    result = memory_region_is_ram(section->mr) &&
        !memory_region_is_rom(section->mr);

    /* Vhost doesn't handle any block which is doing dirty-tracking other
     * than migration; this typically fires on VGA areas.
     */
    result &= !log_dirty;

    trace_vhost_section(section->mr->name, result);
    return result;
}

static void vhost_begin(MemoryListener *listener)
{
    struct vhost_dev *dev = container_of(listener, struct vhost_dev,
                                         memory_listener);
    dev->tmp_sections = NULL;
    dev->n_tmp_sections = 0;
}

static void vhost_commit(MemoryListener *listener)
{
    struct vhost_dev *dev = container_of(listener, struct vhost_dev,
                                         memory_listener);
    MemoryRegionSection *old_sections;
    int n_old_sections;
    uint64_t log_size;
    size_t regions_size;
    int r;
    int i;
    bool changed = false;

    /* Note we can be called before the device is started, but then
     * starting the device calls set_mem_table, so we need to have
     * built the data structures.
     */
    old_sections = dev->mem_sections;
    n_old_sections = dev->n_mem_sections;
    dev->mem_sections = dev->tmp_sections;
    dev->n_mem_sections = dev->n_tmp_sections;

    if (dev->n_mem_sections != n_old_sections) {
        changed = true;
    } else {
        /* Same size, lets check the contents */
        changed = n_old_sections && memcmp(dev->mem_sections, old_sections,
                         n_old_sections * sizeof(old_sections[0])) != 0;
    }

    trace_vhost_commit(dev->started, changed);
    if (!changed) {
        goto out;
    }

    /* Rebuild the regions list from the new sections list */
    regions_size = offsetof(struct vhost_memory, regions) +
                       dev->n_mem_sections * sizeof dev->mem->regions[0];
    dev->mem = g_realloc(dev->mem, regions_size);
    dev->mem->nregions = dev->n_mem_sections;
    used_memslots = dev->mem->nregions;
    for (i = 0; i < dev->n_mem_sections; i++) {
        struct vhost_memory_region *cur_vmr = dev->mem->regions + i;
        struct MemoryRegionSection *mrs = dev->mem_sections + i;

        cur_vmr->guest_phys_addr = mrs->offset_within_address_space;
        cur_vmr->memory_size     = int128_get64(mrs->size);
        cur_vmr->userspace_addr  =
            (uintptr_t)memory_region_get_ram_ptr(mrs->mr) +
            mrs->offset_within_region;
        cur_vmr->flags_padding   = 0;
    }

    if (!dev->started) {
        goto out;
    }

    for (i = 0; i < dev->mem->nregions; i++) {
        if (vhost_verify_ring_mappings(dev,
                       (void *)(uintptr_t)dev->mem->regions[i].userspace_addr,
                       dev->mem->regions[i].guest_phys_addr,
                       dev->mem->regions[i].memory_size)) {
            error_report("Verify ring failure on region %d", i);
            abort();
        }
    }

    if (!dev->log_enabled) {
        r = dev->vhost_ops->vhost_set_mem_table(dev, dev->mem);
        if (r < 0) {
            VHOST_OPS_DEBUG("vhost_set_mem_table failed");
        }
        goto out;
    }
    log_size = vhost_get_log_size(dev);
    /* We allocate an extra 4K bytes to log,
     * to reduce the * number of reallocations. */
#define VHOST_LOG_BUFFER (0x1000 / sizeof *dev->log)
    /* To log more, must increase log size before table update. */
    if (dev->log_size < log_size) {
        vhost_dev_log_resize(dev, log_size + VHOST_LOG_BUFFER);
    }

    //发送内存表到对端
    r = dev->vhost_ops->vhost_set_mem_table(dev, dev->mem);
    if (r < 0) {
        VHOST_OPS_DEBUG("vhost_set_mem_table failed");
    }
    /* To log less, can only decrease log size after table update. */
    if (dev->log_size > log_size + VHOST_LOG_BUFFER) {
        vhost_dev_log_resize(dev, log_size);
    }

out:
    /* Deref the old list of sections, this must happen _after_ the
     * vhost_set_mem_table to ensure the client isn't still using the
     * section we're about to unref.
     */
    while (n_old_sections--) {
        memory_region_unref(old_sections[n_old_sections].mr);
    }
    g_free(old_sections);
    return;
}

/* Adds the section data to the tmp_section structure.
 * It relies on the listener calling us in memory address order
 * and for each region (via the _add and _nop methods) to
 * join neighbours.
 */
static void vhost_region_add_section(struct vhost_dev *dev,
                                     MemoryRegionSection *section)
{
    bool need_add = true;
    uint64_t mrs_size = int128_get64(section->size);
    uint64_t mrs_gpa = section->offset_within_address_space;
    uintptr_t mrs_host = (uintptr_t)memory_region_get_ram_ptr(section->mr) +
                         section->offset_within_region;

    trace_vhost_region_add_section(section->mr->name, mrs_gpa, mrs_size,
                                   mrs_host);

    if (dev->n_tmp_sections) {
        /* Since we already have at least one section, lets see if
         * this extends it; since we're scanning in order, we only
         * have to look at the last one, and the FlatView that calls
         * us shouldn't have overlaps.
         */
        MemoryRegionSection *prev_sec = dev->tmp_sections +
                                               (dev->n_tmp_sections - 1);
        uint64_t prev_gpa_start = prev_sec->offset_within_address_space;
        uint64_t prev_size = int128_get64(prev_sec->size);
        uint64_t prev_gpa_end   = range_get_last(prev_gpa_start, prev_size);
        uint64_t prev_host_start =
                        (uintptr_t)memory_region_get_ram_ptr(prev_sec->mr) +
                        prev_sec->offset_within_region;
        uint64_t prev_host_end   = range_get_last(prev_host_start, prev_size);

        if (prev_gpa_end + 1 == mrs_gpa &&
            prev_host_end + 1 == mrs_host &&
            section->mr == prev_sec->mr &&
            (!dev->vhost_ops->vhost_backend_can_merge ||
                dev->vhost_ops->vhost_backend_can_merge(dev,
                    mrs_host, mrs_size,
                    prev_host_start, prev_size))) {
            /* The two sections abut */
            need_add = false;
            prev_sec->size = int128_add(prev_sec->size, section->size);
            trace_vhost_region_add_section_abut(section->mr->name,
                                                mrs_size + prev_size);
        }
    }

    if (need_add) {
        ++dev->n_tmp_sections;
        dev->tmp_sections = g_renew(MemoryRegionSection, dev->tmp_sections,
                                    dev->n_tmp_sections);
        dev->tmp_sections[dev->n_tmp_sections - 1] = *section;
        /* The flatview isn't stable and we don't use it, making it NULL
         * means we can memcmp the list.
         */
        dev->tmp_sections[dev->n_tmp_sections - 1].fv = NULL;
        memory_region_ref(section->mr);
    }
}

/* Used for both add and nop callbacks */
static void vhost_region_addnop(MemoryListener *listener,
                                MemoryRegionSection *section)
{
    struct vhost_dev *dev = container_of(listener, struct vhost_dev,
                                         memory_listener);

    if (!vhost_section(section)) {
        return;
    }
    vhost_region_add_section(dev, section);
}

static void vhost_iommu_unmap_notify(IOMMUNotifier *n, IOMMUTLBEntry *iotlb)
{
    struct vhost_iommu *iommu = container_of(n, struct vhost_iommu, n);
    struct vhost_dev *hdev = iommu->hdev;
    hwaddr iova = iotlb->iova + iommu->iommu_offset;

    if (vhost_backend_invalidate_device_iotlb(hdev, iova,
                                              iotlb->addr_mask + 1)) {
        error_report("Fail to invalidate device iotlb");
    }
}

static void vhost_iommu_region_add(MemoryListener *listener,
                                   MemoryRegionSection *section)
{
    struct vhost_dev *dev = container_of(listener, struct vhost_dev,
                                         iommu_listener);
    struct vhost_iommu *iommu;
    Int128 end;

    if (!memory_region_is_iommu(section->mr)) {
        return;
    }

    iommu = g_malloc0(sizeof(*iommu));
    end = int128_add(int128_make64(section->offset_within_region),
                     section->size);
    end = int128_sub(end, int128_one());
    iommu_notifier_init(&iommu->n, vhost_iommu_unmap_notify,
                        IOMMU_NOTIFIER_UNMAP,
                        section->offset_within_region,
                        int128_get64(end));
    iommu->mr = section->mr;
    iommu->iommu_offset = section->offset_within_address_space -
                          section->offset_within_region;
    iommu->hdev = dev;
    memory_region_register_iommu_notifier(section->mr, &iommu->n);
    QLIST_INSERT_HEAD(&dev->iommu_list, iommu, iommu_next);
    /* TODO: can replay help performance here? */
}

static void vhost_iommu_region_del(MemoryListener *listener,
                                   MemoryRegionSection *section)
{
    struct vhost_dev *dev = container_of(listener, struct vhost_dev,
                                         iommu_listener);
    struct vhost_iommu *iommu;

    if (!memory_region_is_iommu(section->mr)) {
        return;
    }

    QLIST_FOREACH(iommu, &dev->iommu_list, iommu_next) {
        if (iommu->mr == section->mr &&
            iommu->n.start == section->offset_within_region) {
            memory_region_unregister_iommu_notifier(iommu->mr,
                                                    &iommu->n);
            QLIST_REMOVE(iommu, iommu_next);
            g_free(iommu);
            break;
        }
    }
}

static int vhost_virtqueue_set_addr(struct vhost_dev *dev,
                                    struct vhost_virtqueue *vq,
                                    unsigned idx, bool enable_log)
{
    struct vhost_vring_addr addr = {
        .index = idx,
        .desc_user_addr = (uint64_t)(unsigned long)vq->desc,
        .avail_user_addr = (uint64_t)(unsigned long)vq->avail,
        .used_user_addr = (uint64_t)(unsigned long)vq->used,
        .log_guest_addr = vq->used_phys,
        .flags = enable_log ? (1 << VHOST_VRING_F_LOG) : 0,
    };
    int r = dev->vhost_ops->vhost_set_vring_addr(dev, &addr);
    if (r < 0) {
        VHOST_OPS_DEBUG("vhost_set_vring_addr failed");
        return -errno;
    }
    return 0;
}

static int vhost_dev_set_features(struct vhost_dev *dev,
                                  bool enable_log)
{
    uint64_t features = dev->acked_features;
    int r;
    if (enable_log) {
        features |= 0x1ULL << VHOST_F_LOG_ALL;
    }
    r = dev->vhost_ops->vhost_set_features(dev, features);
    if (r < 0) {
        VHOST_OPS_DEBUG("vhost_set_features failed");
    }
    return r < 0 ? -errno : 0;
}

static int vhost_dev_set_log(struct vhost_dev *dev, bool enable_log)
{
    int r, i, idx;
    r = vhost_dev_set_features(dev, enable_log);
    if (r < 0) {
        goto err_features;
    }
    for (i = 0; i < dev->nvqs; ++i) {
        idx = dev->vhost_ops->vhost_get_vq_index(dev, dev->vq_index + i);
        r = vhost_virtqueue_set_addr(dev, dev->vqs + i, idx,
                                     enable_log);
        if (r < 0) {
            goto err_vq;
        }
    }
    return 0;
err_vq:
    for (; i >= 0; --i) {
        idx = dev->vhost_ops->vhost_get_vq_index(dev, dev->vq_index + i);
        vhost_virtqueue_set_addr(dev, dev->vqs + i, idx,
                                 dev->log_enabled);
    }
    vhost_dev_set_features(dev, dev->log_enabled);
err_features:
    return r;
}

static int vhost_migration_log(MemoryListener *listener, int enable)
{
    struct vhost_dev *dev = container_of(listener, struct vhost_dev,
                                         memory_listener);
    int r;
    if (!!enable == dev->log_enabled) {
        return 0;
    }
    if (!dev->started) {
        dev->log_enabled = enable;
        return 0;
    }
    if (!enable) {
        r = vhost_dev_set_log(dev, false);
        if (r < 0) {
            return r;
        }
        vhost_log_put(dev, false);
    } else {
        vhost_dev_log_resize(dev, vhost_get_log_size(dev));
        r = vhost_dev_set_log(dev, true);
        if (r < 0) {
            return r;
        }
    }
    dev->log_enabled = enable;
    return 0;
}

static void vhost_log_global_start(MemoryListener *listener)
{
    int r;

    r = vhost_migration_log(listener, true);
    if (r < 0) {
        abort();
    }
}

static void vhost_log_global_stop(MemoryListener *listener)
{
    int r;

    r = vhost_migration_log(listener, false);
    if (r < 0) {
        abort();
    }
}

static void vhost_log_start(MemoryListener *listener,
                            MemoryRegionSection *section,
                            int old, int new)
{
    /* FIXME: implement */
}

static void vhost_log_stop(MemoryListener *listener,
                           MemoryRegionSection *section,
                           int old, int new)
{
    /* FIXME: implement */
}

/* The vhost driver natively knows how to handle the vrings of non
 * cross-endian legacy devices and modern devices. Only legacy devices
 * exposed to a bi-endian guest may require the vhost driver to use a
 * specific endianness.
 */
static inline bool vhost_needs_vring_endian(VirtIODevice *vdev)
{
    if (virtio_vdev_has_feature(vdev, VIRTIO_F_VERSION_1)) {
        return false;
    }
#ifdef HOST_WORDS_BIGENDIAN
    return vdev->device_endian == VIRTIO_DEVICE_ENDIAN_LITTLE;
#else
    return vdev->device_endian == VIRTIO_DEVICE_ENDIAN_BIG;
#endif
}

static int vhost_virtqueue_set_vring_endian_legacy(struct vhost_dev *dev,
                                                   bool is_big_endian,
                                                   int vhost_vq_index)
{
    struct vhost_vring_state s = {
        .index = vhost_vq_index,
        .num = is_big_endian
    };

    if (!dev->vhost_ops->vhost_set_vring_endian(dev, &s)) {
        return 0;
    }

    VHOST_OPS_DEBUG("vhost_set_vring_endian failed");
    if (errno == ENOTTY) {
        error_report("vhost does not support cross-endian");
        return -ENOSYS;
    }

    return -errno;
}

static int vhost_memory_region_lookup(struct vhost_dev *hdev,
                                      uint64_t gpa, uint64_t *uaddr,
                                      uint64_t *len)
{
    int i;

    for (i = 0; i < hdev->mem->nregions; i++) {
        struct vhost_memory_region *reg = hdev->mem->regions + i;

        if (gpa >= reg->guest_phys_addr &&
            reg->guest_phys_addr + reg->memory_size > gpa) {
            *uaddr = reg->userspace_addr + gpa - reg->guest_phys_addr;
            *len = reg->guest_phys_addr + reg->memory_size - gpa;
            return 0;
        }
    }

    return -EFAULT;
}

int vhost_device_iotlb_miss(struct vhost_dev *dev, uint64_t iova, int write)
{
    IOMMUTLBEntry iotlb;
    uint64_t uaddr, len;
    int ret = -EFAULT;

    rcu_read_lock();

    iotlb = address_space_get_iotlb_entry(dev->vdev->dma_as,
                                          iova, write);
    if (iotlb.target_as != NULL) {
        ret = vhost_memory_region_lookup(dev, iotlb.translated_addr,
                                         &uaddr, &len);
        if (ret) {
            error_report("Fail to lookup the translated address "
                         "%"PRIx64, iotlb.translated_addr);
            goto out;
        }

        len = MIN(iotlb.addr_mask + 1, len);
        iova = iova & ~iotlb.addr_mask;

        ret = vhost_backend_update_device_iotlb(dev, iova, uaddr,
                                                len, iotlb.perm);
        if (ret) {
            error_report("Fail to update device iotlb");
            goto out;
        }
    }
out:
    rcu_read_unlock();

    return ret;
}

static int vhost_virtqueue_start(struct vhost_dev *dev,
                                struct VirtIODevice *vdev,
                                struct vhost_virtqueue *vq,
                                unsigned idx)
{
    BusState *qbus = BUS(qdev_get_parent_bus(DEVICE(vdev)));
    VirtioBusState *vbus = VIRTIO_BUS(qbus);
    VirtioBusClass *k = VIRTIO_BUS_GET_CLASS(vbus);
    hwaddr s, l, a;
    int r;
    int vhost_vq_index = dev->vhost_ops->vhost_get_vq_index(dev, idx);
    struct vhost_vring_file file = {
        .index = vhost_vq_index
    };
    struct vhost_vring_state state = {
        .index = vhost_vq_index
    };
    struct VirtQueue *vvq = virtio_get_queue(vdev, idx);

    a = virtio_queue_get_desc_addr(vdev, idx);
    if (a == 0) {
        /* Queue might not be ready for start */
        return 0;
    }

    vq->num = state.num = virtio_queue_get_num(vdev, idx);
    r = dev->vhost_ops->vhost_set_vring_num(dev, &state);
    if (r) {
        VHOST_OPS_DEBUG("vhost_set_vring_num failed");
        return -errno;
    }

    state.num = virtio_queue_get_last_avail_idx(vdev, idx);
    r = dev->vhost_ops->vhost_set_vring_base(dev, &state);
    if (r) {
        VHOST_OPS_DEBUG("vhost_set_vring_base failed");
        return -errno;
    }

    if (vhost_needs_vring_endian(vdev)) {
        r = vhost_virtqueue_set_vring_endian_legacy(dev,
                                                    virtio_is_big_endian(vdev),
                                                    vhost_vq_index);
        if (r) {
            return -errno;
        }
    }

    vq->desc_size = s = l = virtio_queue_get_desc_size(vdev, idx);
    vq->desc_phys = a;
    vq->desc = vhost_memory_map(dev, a, &l, 0);
    if (!vq->desc || l != s) {
        r = -ENOMEM;
        goto fail_alloc_desc;
    }
    vq->avail_size = s = l = virtio_queue_get_avail_size(vdev, idx);
    vq->avail_phys = a = virtio_queue_get_avail_addr(vdev, idx);
    vq->avail = vhost_memory_map(dev, a, &l, 0);
    if (!vq->avail || l != s) {
        r = -ENOMEM;
        goto fail_alloc_avail;
    }
    vq->used_size = s = l = virtio_queue_get_used_size(vdev, idx);
    vq->used_phys = a = virtio_queue_get_used_addr(vdev, idx);
    vq->used = vhost_memory_map(dev, a, &l, 1);
    if (!vq->used || l != s) {
        r = -ENOMEM;
        goto fail_alloc_used;
    }

    r = vhost_virtqueue_set_addr(dev, vq, vhost_vq_index, dev->log_enabled);
    if (r < 0) {
        r = -errno;
        goto fail_alloc;
    }

    file.fd = event_notifier_get_fd(virtio_queue_get_host_notifier(vvq));
    r = dev->vhost_ops->vhost_set_vring_kick(dev, &file);
    if (r) {
        VHOST_OPS_DEBUG("vhost_set_vring_kick failed");
        r = -errno;
        goto fail_kick;
    }

    /* Clear and discard previous events if any. */
    event_notifier_test_and_clear(&vq->masked_notifier);

    /* Init vring in unmasked state, unless guest_notifier_mask
     * will do it later.
     */
    if (!vdev->use_guest_notifier_mask) {
        /* TODO: check and handle errors. */
        vhost_virtqueue_mask(dev, vdev, idx, false);
    }

    if (k->query_guest_notifiers &&
        k->query_guest_notifiers(qbus->parent) &&
        virtio_queue_vector(vdev, idx) == VIRTIO_NO_VECTOR) {
        file.fd = -1;
        r = dev->vhost_ops->vhost_set_vring_call(dev, &file);
        if (r) {
            goto fail_vector;
        }
    }

    return 0;

fail_vector:
fail_kick:
fail_alloc:
    vhost_memory_unmap(dev, vq->used, virtio_queue_get_used_size(vdev, idx),
                       0, 0);
fail_alloc_used:
    vhost_memory_unmap(dev, vq->avail, virtio_queue_get_avail_size(vdev, idx),
                       0, 0);
fail_alloc_avail:
    vhost_memory_unmap(dev, vq->desc, virtio_queue_get_desc_size(vdev, idx),
                       0, 0);
fail_alloc_desc:
    return r;
}

static void vhost_virtqueue_stop(struct vhost_dev *dev,
                                    struct VirtIODevice *vdev,
                                    struct vhost_virtqueue *vq,
                                    unsigned idx)
{
    int vhost_vq_index = dev->vhost_ops->vhost_get_vq_index(dev, idx);
    struct vhost_vring_state state = {
        .index = vhost_vq_index,
    };
    int r;
    int a;

    a = virtio_queue_get_desc_addr(vdev, idx);
    if (a == 0) {
        /* Don't stop the virtqueue which might have not been started */
        return;
    }

    r = dev->vhost_ops->vhost_get_vring_base(dev, &state);
    if (r < 0) {
        VHOST_OPS_DEBUG("vhost VQ %d ring restore failed: %d", idx, r);
        /* Connection to the backend is broken, so let's sync internal
         * last avail idx to the device used idx.
         */
        virtio_queue_restore_last_avail_idx(vdev, idx);
    } else {
        virtio_queue_set_last_avail_idx(vdev, idx, state.num);
    }
    virtio_queue_invalidate_signalled_used(vdev, idx);
    virtio_queue_update_used_idx(vdev, idx);

    /* In the cross-endian case, we need to reset the vring endianness to
     * native as legacy devices expect so by default.
     */
    if (vhost_needs_vring_endian(vdev)) {
        vhost_virtqueue_set_vring_endian_legacy(dev,
                                                !virtio_is_big_endian(vdev),
                                                vhost_vq_index);
    }

    vhost_memory_unmap(dev, vq->used, virtio_queue_get_used_size(vdev, idx),
                       1, virtio_queue_get_used_size(vdev, idx));
    vhost_memory_unmap(dev, vq->avail, virtio_queue_get_avail_size(vdev, idx),
                       0, virtio_queue_get_avail_size(vdev, idx));
    vhost_memory_unmap(dev, vq->desc, virtio_queue_get_desc_size(vdev, idx),
                       0, virtio_queue_get_desc_size(vdev, idx));
}

static void vhost_eventfd_add(MemoryListener *listener,
                              MemoryRegionSection *section,
                              bool match_data, uint64_t data, EventNotifier *e)
{
}

static void vhost_eventfd_del(MemoryListener *listener,
                              MemoryRegionSection *section,
                              bool match_data, uint64_t data, EventNotifier *e)
{
}

static int vhost_virtqueue_set_busyloop_timeout(struct vhost_dev *dev,
                                                int n, uint32_t timeout)
{
    int vhost_vq_index = dev->vhost_ops->vhost_get_vq_index(dev, n);
    struct vhost_vring_state state = {
        .index = vhost_vq_index,
        .num = timeout,
    };
    int r;

    if (!dev->vhost_ops->vhost_set_vring_busyloop_timeout) {
        return -EINVAL;
    }

    r = dev->vhost_ops->vhost_set_vring_busyloop_timeout(dev, &state);
    if (r) {
        VHOST_OPS_DEBUG("vhost_set_vring_busyloop_timeout failed");
        return r;
    }

    return 0;
}

static int vhost_virtqueue_init(struct vhost_dev *dev,
                                struct vhost_virtqueue *vq, int n)
{
    int vhost_vq_index = dev->vhost_ops->vhost_get_vq_index(dev, n);
    struct vhost_vring_file file = {
        .index = vhost_vq_index,
    };
    int r = event_notifier_init(&vq->masked_notifier, 0);
    if (r < 0) {
        return r;
    }

    file.fd = event_notifier_get_fd(&vq->masked_notifier);
    r = dev->vhost_ops->vhost_set_vring_call(dev, &file);//发送vring call消息
    if (r) {
        VHOST_OPS_DEBUG("vhost_set_vring_call failed");
        r = -errno;
        goto fail_call;
    }

    vq->dev = dev;

    return 0;
fail_call:
    event_notifier_cleanup(&vq->masked_notifier);
    return r;
}

static void vhost_virtqueue_cleanup(struct vhost_virtqueue *vq)
{
    event_notifier_cleanup(&vq->masked_notifier);
}

int vhost_dev_init(struct vhost_dev *hdev, void *opaque,
                   VhostBackendType backend_type, uint32_t busyloop_timeout)
{
    uint64_t features;
    int i, r, n_initialized_vqs = 0;
    Error *local_err = NULL;

    hdev->vdev = NULL;
    hdev->migration_blocker = NULL;

    //按照后端类型，为dev设置操作集ops
    r = vhost_set_backend_type(hdev, backend_type);
    assert(r >= 0);

    //后端初始化
    r = hdev->vhost_ops->vhost_backend_init(hdev, opaque);
    if (r < 0) {
        goto fail;
    }

<<<<<<< HEAD
    //不能大于memslots支持的最大大小
    if (used_memslots > hdev->vhost_ops->vhost_backend_memslots_limit(hdev)) {
        error_report("vhost backend memory slots limit is less"
                " than current number of present memory slots");
        r = -1;
        goto fail;
    }

    //发送set owner消息
=======
>>>>>>> fb5fff15
    r = hdev->vhost_ops->vhost_set_owner(hdev);
    if (r < 0) {
        VHOST_OPS_DEBUG("vhost_set_owner failed");
        goto fail;
    }

    r = hdev->vhost_ops->vhost_get_features(hdev, &features);
    if (r < 0) {
        VHOST_OPS_DEBUG("vhost_get_features failed");
        goto fail;
    }

    //初始化virtqueue
    for (i = 0; i < hdev->nvqs; ++i, ++n_initialized_vqs) {
        r = vhost_virtqueue_init(hdev, hdev->vqs + i, hdev->vq_index + i);
        if (r < 0) {
            goto fail;
        }
    }

    if (busyloop_timeout) {
        for (i = 0; i < hdev->nvqs; ++i) {
            r = vhost_virtqueue_set_busyloop_timeout(hdev, hdev->vq_index + i,
                                                     busyloop_timeout);
            if (r < 0) {
                goto fail_busyloop;
            }
        }
    }

    hdev->features = features;

    hdev->memory_listener = (MemoryListener) {
        .begin = vhost_begin,
        .commit = vhost_commit,
        .region_add = vhost_region_addnop,
        .region_nop = vhost_region_addnop,
        .log_start = vhost_log_start,
        .log_stop = vhost_log_stop,
        .log_sync = vhost_log_sync,
        .log_global_start = vhost_log_global_start,
        .log_global_stop = vhost_log_global_stop,
        .eventfd_add = vhost_eventfd_add,
        .eventfd_del = vhost_eventfd_del,
        .priority = 10
    };

    hdev->iommu_listener = (MemoryListener) {
        .region_add = vhost_iommu_region_add,
        .region_del = vhost_iommu_region_del,
    };

    if (hdev->migration_blocker == NULL) {
        if (!(hdev->features & (0x1ULL << VHOST_F_LOG_ALL))) {
            error_setg(&hdev->migration_blocker,
                       "Migration disabled: vhost lacks VHOST_F_LOG_ALL feature.");
        } else if (vhost_dev_log_is_shared(hdev) && !qemu_memfd_check()) {
            error_setg(&hdev->migration_blocker,
                       "Migration disabled: failed to allocate shared memory");
        }
    }

    if (hdev->migration_blocker != NULL) {
        r = migrate_add_blocker(hdev->migration_blocker, &local_err);
        if (local_err) {
            error_report_err(local_err);
            error_free(hdev->migration_blocker);
            goto fail_busyloop;
        }
    }

    hdev->mem = g_malloc0(offsetof(struct vhost_memory, regions));
    hdev->n_mem_sections = 0;
    hdev->mem_sections = NULL;
    hdev->log = NULL;
    hdev->log_size = 0;
    hdev->log_enabled = false;
    hdev->started = false;
    memory_listener_register(&hdev->memory_listener, &address_space_memory);
    QLIST_INSERT_HEAD(&vhost_devices, hdev, entry);

    if (used_memslots > hdev->vhost_ops->vhost_backend_memslots_limit(hdev)) {
        error_report("vhost backend memory slots limit is less"
                " than current number of present memory slots");
        r = -1;
        if (busyloop_timeout) {
            goto fail_busyloop;
        } else {
            goto fail;
        }
    }

    return 0;

fail_busyloop:
    while (--i >= 0) {
        vhost_virtqueue_set_busyloop_timeout(hdev, hdev->vq_index + i, 0);
    }
fail:
    hdev->nvqs = n_initialized_vqs;
    vhost_dev_cleanup(hdev);
    return r;
}

void vhost_dev_cleanup(struct vhost_dev *hdev)
{
    int i;

    for (i = 0; i < hdev->nvqs; ++i) {
        vhost_virtqueue_cleanup(hdev->vqs + i);
    }
    if (hdev->mem) {
        /* those are only safe after successful init */
        memory_listener_unregister(&hdev->memory_listener);
        QLIST_REMOVE(hdev, entry);
    }
    if (hdev->migration_blocker) {
        migrate_del_blocker(hdev->migration_blocker);
        error_free(hdev->migration_blocker);
    }
    g_free(hdev->mem);
    g_free(hdev->mem_sections);
    if (hdev->vhost_ops) {
        hdev->vhost_ops->vhost_backend_cleanup(hdev);
    }
    assert(!hdev->log);

    memset(hdev, 0, sizeof(struct vhost_dev));
}

/* Stop processing guest IO notifications in qemu.
 * Start processing them in vhost in kernel.
 */
int vhost_dev_enable_notifiers(struct vhost_dev *hdev, VirtIODevice *vdev)
{
    BusState *qbus = BUS(qdev_get_parent_bus(DEVICE(vdev)));
    int i, r, e;

    /* We will pass the notifiers to the kernel, make sure that QEMU
     * doesn't interfere.
     */
    r = virtio_device_grab_ioeventfd(vdev);
    if (r < 0) {
        error_report("binding does not support host notifiers");
        goto fail;
    }

    for (i = 0; i < hdev->nvqs; ++i) {
        r = virtio_bus_set_host_notifier(VIRTIO_BUS(qbus), hdev->vq_index + i,
                                         true);
        if (r < 0) {
            error_report("vhost VQ %d notifier binding failed: %d", i, -r);
            goto fail_vq;
        }
    }

    return 0;
fail_vq:
    while (--i >= 0) {
        e = virtio_bus_set_host_notifier(VIRTIO_BUS(qbus), hdev->vq_index + i,
                                         false);
        if (e < 0) {
            error_report("vhost VQ %d notifier cleanup error: %d", i, -r);
        }
        assert (e >= 0);
        virtio_bus_cleanup_host_notifier(VIRTIO_BUS(qbus), hdev->vq_index + i);
    }
    virtio_device_release_ioeventfd(vdev);
fail:
    return r;
}

/* Stop processing guest IO notifications in vhost.
 * Start processing them in qemu.
 * This might actually run the qemu handlers right away,
 * so virtio in qemu must be completely setup when this is called.
 */
void vhost_dev_disable_notifiers(struct vhost_dev *hdev, VirtIODevice *vdev)
{
    BusState *qbus = BUS(qdev_get_parent_bus(DEVICE(vdev)));
    int i, r;

    for (i = 0; i < hdev->nvqs; ++i) {
        r = virtio_bus_set_host_notifier(VIRTIO_BUS(qbus), hdev->vq_index + i,
                                         false);
        if (r < 0) {
            error_report("vhost VQ %d notifier cleanup failed: %d", i, -r);
        }
        assert (r >= 0);
        virtio_bus_cleanup_host_notifier(VIRTIO_BUS(qbus), hdev->vq_index + i);
    }
    virtio_device_release_ioeventfd(vdev);
}

/* Test and clear event pending status.
 * Should be called after unmask to avoid losing events.
 */
bool vhost_virtqueue_pending(struct vhost_dev *hdev, int n)
{
    struct vhost_virtqueue *vq = hdev->vqs + n - hdev->vq_index;
    assert(n >= hdev->vq_index && n < hdev->vq_index + hdev->nvqs);
    return event_notifier_test_and_clear(&vq->masked_notifier);
}

/* Mask/unmask events from this vq. */
void vhost_virtqueue_mask(struct vhost_dev *hdev, VirtIODevice *vdev, int n,
                         bool mask)
{
    struct VirtQueue *vvq = virtio_get_queue(vdev, n);
    int r, index = n - hdev->vq_index;
    struct vhost_vring_file file;

    /* should only be called after backend is connected */
    assert(hdev->vhost_ops);

    if (mask) {
        assert(vdev->use_guest_notifier_mask);
        file.fd = event_notifier_get_fd(&hdev->vqs[index].masked_notifier);
    } else {
        file.fd = event_notifier_get_fd(virtio_queue_get_guest_notifier(vvq));
    }

    file.index = hdev->vhost_ops->vhost_get_vq_index(hdev, n);
    r = hdev->vhost_ops->vhost_set_vring_call(hdev, &file);
    if (r < 0) {
        VHOST_OPS_DEBUG("vhost_set_vring_call failed");
    }
}

uint64_t vhost_get_features(struct vhost_dev *hdev, const int *feature_bits,
                            uint64_t features)
{
    const int *bit = feature_bits;
    while (*bit != VHOST_INVALID_FEATURE_BIT) {
        uint64_t bit_mask = (1ULL << *bit);
        if (!(hdev->features & bit_mask)) {
            features &= ~bit_mask;
        }
        bit++;
    }
    return features;
}

void vhost_ack_features(struct vhost_dev *hdev, const int *feature_bits,
                        uint64_t features)
{
    const int *bit = feature_bits;
    while (*bit != VHOST_INVALID_FEATURE_BIT) {
        uint64_t bit_mask = (1ULL << *bit);
        if (features & bit_mask) {
            hdev->acked_features |= bit_mask;
        }
        bit++;
    }
}

int vhost_dev_get_config(struct vhost_dev *hdev, uint8_t *config,
                         uint32_t config_len)
{
    assert(hdev->vhost_ops);

    if (hdev->vhost_ops->vhost_get_config) {
        return hdev->vhost_ops->vhost_get_config(hdev, config, config_len);
    }

    return -1;
}

int vhost_dev_set_config(struct vhost_dev *hdev, const uint8_t *data,
                         uint32_t offset, uint32_t size, uint32_t flags)
{
    assert(hdev->vhost_ops);

    if (hdev->vhost_ops->vhost_set_config) {
        return hdev->vhost_ops->vhost_set_config(hdev, data, offset,
                                                 size, flags);
    }

    return -1;
}

void vhost_dev_set_config_notifier(struct vhost_dev *hdev,
                                   const VhostDevConfigOps *ops)
{
    assert(hdev->vhost_ops);
    hdev->config_ops = ops;
}

/* Host notifiers must be enabled at this point. */
int vhost_dev_start(struct vhost_dev *hdev, VirtIODevice *vdev)
{
    int i, r;

    /* should only be called after backend is connected */
    assert(hdev->vhost_ops);

    hdev->started = true;
    hdev->vdev = vdev;

    r = vhost_dev_set_features(hdev, hdev->log_enabled);
    if (r < 0) {
        goto fail_features;
    }

    if (vhost_dev_has_iommu(hdev)) {
        memory_listener_register(&hdev->iommu_listener, vdev->dma_as);
    }

    r = hdev->vhost_ops->vhost_set_mem_table(hdev, hdev->mem);
    if (r < 0) {
        VHOST_OPS_DEBUG("vhost_set_mem_table failed");
        r = -errno;
        goto fail_mem;
    }
    for (i = 0; i < hdev->nvqs; ++i) {
        r = vhost_virtqueue_start(hdev,
                                  vdev,
                                  hdev->vqs + i,
                                  hdev->vq_index + i);
        if (r < 0) {
            goto fail_vq;
        }
    }

    if (hdev->log_enabled) {
        uint64_t log_base;

        hdev->log_size = vhost_get_log_size(hdev);
        hdev->log = vhost_log_get(hdev->log_size,
                                  vhost_dev_log_is_shared(hdev));
        log_base = (uintptr_t)hdev->log->log;
        r = hdev->vhost_ops->vhost_set_log_base(hdev,
                                                hdev->log_size ? log_base : 0,
                                                hdev->log);
        if (r < 0) {
            VHOST_OPS_DEBUG("vhost_set_log_base failed");
            r = -errno;
            goto fail_log;
        }
    }

    if (vhost_dev_has_iommu(hdev)) {
        hdev->vhost_ops->vhost_set_iotlb_callback(hdev, true);

        /* Update used ring information for IOTLB to work correctly,
         * vhost-kernel code requires for this.*/
        for (i = 0; i < hdev->nvqs; ++i) {
            struct vhost_virtqueue *vq = hdev->vqs + i;
            vhost_device_iotlb_miss(hdev, vq->used_phys, true);
        }
    }
    return 0;
fail_log:
    vhost_log_put(hdev, false);
fail_vq:
    while (--i >= 0) {
        vhost_virtqueue_stop(hdev,
                             vdev,
                             hdev->vqs + i,
                             hdev->vq_index + i);
    }
    i = hdev->nvqs;

fail_mem:
fail_features:

    hdev->started = false;
    return r;
}

/* Host notifiers must be enabled at this point. */
void vhost_dev_stop(struct vhost_dev *hdev, VirtIODevice *vdev)
{
    int i;

    /* should only be called after backend is connected */
    assert(hdev->vhost_ops);

    for (i = 0; i < hdev->nvqs; ++i) {
        vhost_virtqueue_stop(hdev,
                             vdev,
                             hdev->vqs + i,
                             hdev->vq_index + i);
    }

    if (vhost_dev_has_iommu(hdev)) {
        hdev->vhost_ops->vhost_set_iotlb_callback(hdev, false);
        memory_listener_unregister(&hdev->iommu_listener);
    }
    vhost_log_put(hdev, true);
    hdev->started = false;
    hdev->vdev = NULL;
}

int vhost_net_set_backend(struct vhost_dev *hdev,
                          struct vhost_vring_file *file)
{
    if (hdev->vhost_ops->vhost_net_set_backend) {
        return hdev->vhost_ops->vhost_net_set_backend(hdev, file);
    }

    return -1;
}<|MERGE_RESOLUTION|>--- conflicted
+++ resolved
@@ -1126,18 +1126,6 @@
         goto fail;
     }
 
-<<<<<<< HEAD
-    //不能大于memslots支持的最大大小
-    if (used_memslots > hdev->vhost_ops->vhost_backend_memslots_limit(hdev)) {
-        error_report("vhost backend memory slots limit is less"
-                " than current number of present memory slots");
-        r = -1;
-        goto fail;
-    }
-
-    //发送set owner消息
-=======
->>>>>>> fb5fff15
     r = hdev->vhost_ops->vhost_set_owner(hdev);
     if (r < 0) {
         VHOST_OPS_DEBUG("vhost_set_owner failed");
