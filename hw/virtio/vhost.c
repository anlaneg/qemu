/*
 * vhost support
 *
 * Copyright Red Hat, Inc. 2010
 *
 * Authors:
 *  Michael S. Tsirkin <mst@redhat.com>
 *
 * This work is licensed under the terms of the GNU GPL, version 2.  See
 * the COPYING file in the top-level directory.
 *
 * Contributions after 2012-01-13 are licensed under the terms of the
 * GNU GPL, version 2 or (at your option) any later version.
 */

#include "qemu/osdep.h"
#include "qapi/error.h"
#include "hw/virtio/vhost.h"
#include "qemu/atomic.h"
#include "qemu/range.h"
#include "qemu/error-report.h"
#include "qemu/memfd.h"
#include "qemu/log.h"
#include "standard-headers/linux/vhost_types.h"
#include "hw/virtio/virtio-bus.h"
#include "hw/mem/memory-device.h"
#include "migration/blocker.h"
#include "migration/qemu-file-types.h"
#include "sysemu/dma.h"
#include "trace.h"

/* enabled until disconnected backend stabilizes */
#define _VHOST_DEBUG 1

#ifdef _VHOST_DEBUG
#define VHOST_OPS_DEBUG(retval, fmt, ...) \
    do { \
        error_report(fmt ": %s (%d)", ## __VA_ARGS__, \
                     strerror(-retval), -retval); \
    } while (0)
#else
#define VHOST_OPS_DEBUG(retval, fmt, ...) \
    do { } while (0)
#endif

static struct vhost_log *vhost_log;
static struct vhost_log *vhost_log_shm;

/* Memslots used by backends that support private memslots (without an fd). */
static unsigned int used_memslots;

/* Memslots used by backends that only support shared memslots (with an fd). */
static unsigned int used_shared_memslots;

static QLIST_HEAD(, vhost_dev) vhost_devices =
    QLIST_HEAD_INITIALIZER(vhost_devices);

unsigned int vhost_get_max_memslots(void)
{
    unsigned int max = UINT_MAX;
    struct vhost_dev *hdev;

    QLIST_FOREACH(hdev, &vhost_devices, entry) {
        max = MIN(max, hdev->vhost_ops->vhost_backend_memslots_limit(hdev));
    }
    return max;
}

unsigned int vhost_get_free_memslots(void)
{
    unsigned int free = UINT_MAX;
    struct vhost_dev *hdev;

    QLIST_FOREACH(hdev, &vhost_devices, entry) {
        unsigned int r = hdev->vhost_ops->vhost_backend_memslots_limit(hdev);
        unsigned int cur_free;

        if (hdev->vhost_ops->vhost_backend_no_private_memslots &&
            hdev->vhost_ops->vhost_backend_no_private_memslots(hdev)) {
            cur_free = r - used_shared_memslots;
        } else {
            cur_free = r - used_memslots;
        }
        free = MIN(free, cur_free);
    }
    return free;
}

static void vhost_dev_sync_region(struct vhost_dev *dev,
                                  MemoryRegionSection *section,
                                  uint64_t mfirst, uint64_t mlast,
                                  uint64_t rfirst, uint64_t rlast)
{
    vhost_log_chunk_t *dev_log = dev->log->log;

    uint64_t start = MAX(mfirst, rfirst);
    uint64_t end = MIN(mlast, rlast);
    vhost_log_chunk_t *from = dev_log + start / VHOST_LOG_CHUNK;
    vhost_log_chunk_t *to = dev_log + end / VHOST_LOG_CHUNK + 1;
    uint64_t addr = QEMU_ALIGN_DOWN(start, VHOST_LOG_CHUNK);

    if (end < start) {
        return;
    }
    assert(end / VHOST_LOG_CHUNK < dev->log_size);
    assert(start / VHOST_LOG_CHUNK < dev->log_size);

    for (;from < to; ++from) {
        vhost_log_chunk_t log;
        /* We first check with non-atomic: much cheaper,
         * and we expect non-dirty to be the common case. */
        if (!*from) {
            addr += VHOST_LOG_CHUNK;
            continue;
        }
        /* Data must be read atomically. We don't really need barrier semantics
         * but it's easier to use atomic_* than roll our own. */
        log = qatomic_xchg(from, 0);
        while (log) {
            int bit = ctzl(log);
            hwaddr page_addr;
            hwaddr section_offset;
            hwaddr mr_offset;
            page_addr = addr + bit * VHOST_LOG_PAGE;
            section_offset = page_addr - section->offset_within_address_space;
            mr_offset = section_offset + section->offset_within_region;
            memory_region_set_dirty(section->mr, mr_offset, VHOST_LOG_PAGE);
            log &= ~(0x1ull << bit);
        }
        addr += VHOST_LOG_CHUNK;
    }
}

bool vhost_dev_has_iommu(struct vhost_dev *dev)
{
    VirtIODevice *vdev = dev->vdev;

    /*
     * For vhost, VIRTIO_F_IOMMU_PLATFORM means the backend support
     * incremental memory mapping API via IOTLB API. For platform that
     * does not have IOMMU, there's no need to enable this feature
     * which may cause unnecessary IOTLB miss/update transactions.
     */
    if (vdev) {
        return virtio_bus_device_iommu_enabled(vdev) &&
            virtio_host_has_feature(vdev, VIRTIO_F_IOMMU_PLATFORM);
    } else {
        return false;
    }
}

static int vhost_sync_dirty_bitmap(struct vhost_dev *dev,
                                   MemoryRegionSection *section,
                                   hwaddr first,
                                   hwaddr last)
{
    int i;
    hwaddr start_addr;
    hwaddr end_addr;

    if (!dev->log_enabled || !dev->started) {
        return 0;
    }
    start_addr = section->offset_within_address_space;
    end_addr = range_get_last(start_addr, int128_get64(section->size));
    start_addr = MAX(first, start_addr);
    end_addr = MIN(last, end_addr);

    for (i = 0; i < dev->mem->nregions; ++i) {
        struct vhost_memory_region *reg = dev->mem->regions + i;
        vhost_dev_sync_region(dev, section, start_addr, end_addr,
                              reg->guest_phys_addr,
                              range_get_last(reg->guest_phys_addr,
                                             reg->memory_size));
    }
    for (i = 0; i < dev->nvqs; ++i) {
        struct vhost_virtqueue *vq = dev->vqs + i;

        if (!vq->used_phys && !vq->used_size) {
            continue;
        }

        if (vhost_dev_has_iommu(dev)) {
            IOMMUTLBEntry iotlb;
            hwaddr used_phys = vq->used_phys, used_size = vq->used_size;
            hwaddr phys, s, offset;

            while (used_size) {
                rcu_read_lock();
                iotlb = address_space_get_iotlb_entry(dev->vdev->dma_as,
                                                      used_phys,
                                                      true,
                                                      MEMTXATTRS_UNSPECIFIED);
                rcu_read_unlock();

                if (!iotlb.target_as) {
                    qemu_log_mask(LOG_GUEST_ERROR, "translation "
                                  "failure for used_iova %"PRIx64"\n",
                                  used_phys);
                    return -EINVAL;
                }

                offset = used_phys & iotlb.addr_mask;
                phys = iotlb.translated_addr + offset;

                /*
                 * Distance from start of used ring until last byte of
                 * IOMMU page.
                 */
                s = iotlb.addr_mask - offset;
                /*
                 * Size of used ring, or of the part of it until end
                 * of IOMMU page. To avoid zero result, do the adding
                 * outside of MIN().
                 */
                s = MIN(s, used_size - 1) + 1;

                vhost_dev_sync_region(dev, section, start_addr, end_addr, phys,
                                      range_get_last(phys, s));
                used_size -= s;
                used_phys += s;
            }
        } else {
            vhost_dev_sync_region(dev, section, start_addr,
                                  end_addr, vq->used_phys,
                                  range_get_last(vq->used_phys, vq->used_size));
        }
    }
    return 0;
}

static void vhost_log_sync(MemoryListener *listener,
                          MemoryRegionSection *section)
{
    struct vhost_dev *dev = container_of(listener, struct vhost_dev,
                                         memory_listener);
    vhost_sync_dirty_bitmap(dev, section, 0x0, ~0x0ULL);
}

static void vhost_log_sync_range(struct vhost_dev *dev,
                                 hwaddr first, hwaddr last)
{
    int i;
    /* FIXME: this is N^2 in number of sections */
    for (i = 0; i < dev->n_mem_sections; ++i) {
        MemoryRegionSection *section = &dev->mem_sections[i];
        vhost_sync_dirty_bitmap(dev, section, first, last);
    }
}

static uint64_t vhost_get_log_size(struct vhost_dev *dev)
{
    uint64_t log_size = 0;
    int i;
    for (i = 0; i < dev->mem->nregions; ++i) {
        struct vhost_memory_region *reg = dev->mem->regions + i;
        uint64_t last = range_get_last(reg->guest_phys_addr,
                                       reg->memory_size);
        log_size = MAX(log_size, last / VHOST_LOG_CHUNK + 1);
    }
    return log_size;
}

<<<<<<< HEAD
//申请size个*(log->log)
=======
static int vhost_set_backend_type(struct vhost_dev *dev,
                                  VhostBackendType backend_type)
{
    int r = 0;

    switch (backend_type) {
#ifdef CONFIG_VHOST_KERNEL
    case VHOST_BACKEND_TYPE_KERNEL:
        dev->vhost_ops = &kernel_ops;
        break;
#endif
#ifdef CONFIG_VHOST_USER
    case VHOST_BACKEND_TYPE_USER:
        dev->vhost_ops = &user_ops;
        break;
#endif
#ifdef CONFIG_VHOST_VDPA
    case VHOST_BACKEND_TYPE_VDPA:
        dev->vhost_ops = &vdpa_ops;
        break;
#endif
    default:
        error_report("Unknown vhost backend type");
        r = -1;
    }

    return r;
}

>>>>>>> 6c9ae1ce
static struct vhost_log *vhost_log_alloc(uint64_t size, bool share)
{
    Error *err = NULL;
    struct vhost_log *log;
    /*申请size个vhost_log_chunk_t*/
    uint64_t logsize = size * sizeof(*(log->log));
    int fd = -1;

    log = g_new0(struct vhost_log, 1);
    if (share) {
        /*共享方式，通过memfd方式申请内存*/
        log->log = qemu_memfd_alloc("vhost-log", logsize,
                                    F_SEAL_GROW | F_SEAL_SHRINK | F_SEAL_SEAL,
                                    &fd, &err);
        if (err) {
            error_report_err(err);
            g_free(log);
            return NULL;
        }
        memset(log->log, 0, logsize);
    } else {
        log->log = g_malloc0(logsize);
    }

    log->size = size;
    log->refcnt = 1;
    log->fd = fd;

    return log;
}

static struct vhost_log *vhost_log_get(uint64_t size, bool share)
{
    struct vhost_log *log = share ? vhost_log_shm : vhost_log;

    if (!log || log->size != size) {
        /*完成vhost_log申请*/
        log = vhost_log_alloc(size, share);
        /*初始化相应静态变量*/
        if (share) {
            vhost_log_shm = log;
        } else {
            vhost_log = log;
        }
    } else {
        //增加引用计数
        ++log->refcnt;
    }

    return log;
}

static void vhost_log_put(struct vhost_dev *dev, bool sync)
{
    struct vhost_log *log = dev->log;

    if (!log) {
        return;
    }

    --log->refcnt;
    if (log->refcnt == 0) {
        /* Sync only the range covered by the old log */
        if (dev->log_size && sync) {
            vhost_log_sync_range(dev, 0, dev->log_size * VHOST_LOG_CHUNK - 1);
        }

        if (vhost_log == log) {
            g_free(log->log);
            vhost_log = NULL;
        } else if (vhost_log_shm == log) {
            qemu_memfd_free(log->log, log->size * sizeof(*(log->log)),
                            log->fd);
            vhost_log_shm = NULL;
        }

        g_free(log);
    }

    dev->log = NULL;
    dev->log_size = 0;
}

static bool vhost_dev_log_is_shared(struct vhost_dev *dev)
{
    return dev->vhost_ops->vhost_requires_shm_log &&
           dev->vhost_ops->vhost_requires_shm_log(dev);
}

static inline void vhost_dev_log_resize(struct vhost_dev *dev, uint64_t size/*vhost log数目*/)
{
    struct vhost_log *log = vhost_log_get(size, vhost_dev_log_is_shared(dev));
    uint64_t log_base = (uintptr_t)log->log;
    int r;

    /* inform backend of log switching, this must be done before
       releasing the current log, to ensure no logging is lost */
    r = dev->vhost_ops->vhost_set_log_base(dev, log_base, log);
    if (r < 0) {
        VHOST_OPS_DEBUG(r, "vhost_set_log_base failed");
    }

    vhost_log_put(dev, true);
    dev->log = log;
    dev->log_size = size;
}

static void *vhost_memory_map(struct vhost_dev *dev, hwaddr addr,
                              hwaddr *plen, bool is_write)
{
    if (!vhost_dev_has_iommu(dev)) {
    	//无iommu时
        return cpu_physical_memory_map(addr, plen, is_write);
    } else {
        //设备有iommu时，直接返回物理地址
        return (void *)(uintptr_t)addr;
    }
}

static void vhost_memory_unmap(struct vhost_dev *dev, void *buffer,
                               hwaddr len, int is_write,
                               hwaddr access_len)
{
    if (!vhost_dev_has_iommu(dev)) {
        cpu_physical_memory_unmap(buffer, len, is_write, access_len);
    }
}

static int vhost_verify_ring_part_mapping(void *ring_hva,
                                          uint64_t ring_gpa,
                                          uint64_t ring_size,
                                          void *reg_hva,
                                          uint64_t reg_gpa,
                                          uint64_t reg_size)
{
    uint64_t hva_ring_offset;
    uint64_t ring_last = range_get_last(ring_gpa, ring_size);
    uint64_t reg_last = range_get_last(reg_gpa, reg_size);

    if (ring_last < reg_gpa || ring_gpa > reg_last) {
        return 0;
    }
    /* check that whole ring's is mapped */
    if (ring_last > reg_last) {
        return -ENOMEM;
    }
    /* check that ring's MemoryRegion wasn't replaced */
    hva_ring_offset = ring_gpa - reg_gpa;
    if (ring_hva != reg_hva + hva_ring_offset) {
        return -EBUSY;
    }

    return 0;
}

static int vhost_verify_ring_mappings(struct vhost_dev *dev,
                                      void *reg_hva,
                                      uint64_t reg_gpa,
                                      uint64_t reg_size)
{
    int i, j;
    int r = 0;
    const char *part_name[] = {
        "descriptor table",
        "available ring",
        "used ring"
    };

    if (vhost_dev_has_iommu(dev)) {
        return 0;
    }

    for (i = 0; i < dev->nvqs; ++i) {
        struct vhost_virtqueue *vq = dev->vqs + i;

        if (vq->desc_phys == 0) {
            continue;
        }

        j = 0;
        r = vhost_verify_ring_part_mapping(
                vq->desc, vq->desc_phys, vq->desc_size,
                reg_hva, reg_gpa, reg_size);
        if (r) {
            break;
        }

        j++;
        r = vhost_verify_ring_part_mapping(
                vq->avail, vq->avail_phys, vq->avail_size,
                reg_hva, reg_gpa, reg_size);
        if (r) {
            break;
        }

        j++;
        r = vhost_verify_ring_part_mapping(
                vq->used, vq->used_phys, vq->used_size,
                reg_hva, reg_gpa, reg_size);
        if (r) {
            break;
        }
    }

    if (r == -ENOMEM) {
        error_report("Unable to map %s for ring %d", part_name[j], i);
    } else if (r == -EBUSY) {
        error_report("%s relocated for ring %d", part_name[j], i);
    }
    return r;
}

/*
 * vhost_section: identify sections needed for vhost access
 *
 * We only care about RAM sections here (where virtqueue and guest
 * internals accessed by virtio might live).
 */
static bool vhost_section(struct vhost_dev *dev, MemoryRegionSection *section)
{
    MemoryRegion *mr = section->mr;

    if (memory_region_is_ram(mr) && !memory_region_is_rom(mr)) {
        uint8_t dirty_mask = memory_region_get_dirty_log_mask(mr);
        uint8_t handled_dirty;

        /*
         * Kernel based vhost doesn't handle any block which is doing
         * dirty-tracking other than migration for which it has
         * specific logging support. However for TCG the kernel never
         * gets involved anyway so we can also ignore it's
         * self-modiying code detection flags. However a vhost-user
         * client could still confuse a TCG guest if it re-writes
         * executable memory that has already been translated.
         */
        handled_dirty = (1 << DIRTY_MEMORY_MIGRATION) |
            (1 << DIRTY_MEMORY_CODE);

        if (dirty_mask & ~handled_dirty) {
            trace_vhost_reject_section(mr->name, 1);
            return false;
        }

        /*
         * Some backends (like vhost-user) can only handle memory regions
         * that have an fd (can be mapped into a different process). Filter
         * the ones without an fd out, if requested.
         *
         * TODO: we might have to limit to MAP_SHARED as well.
         */
        if (memory_region_get_fd(section->mr) < 0 &&
            dev->vhost_ops->vhost_backend_no_private_memslots &&
            dev->vhost_ops->vhost_backend_no_private_memslots(dev)) {
            trace_vhost_reject_section(mr->name, 2);
            return false;
        }

        trace_vhost_section(mr->name);
        return true;
    } else {
        trace_vhost_reject_section(mr->name, 3);
        return false;
    }
}

static void vhost_begin(MemoryListener *listener)
{
    struct vhost_dev *dev = container_of(listener, struct vhost_dev,
                                         memory_listener);
    dev->tmp_sections = NULL;
    dev->n_tmp_sections = 0;
}

static void vhost_commit(MemoryListener *listener)
{
    struct vhost_dev *dev = container_of(listener, struct vhost_dev,
                                         memory_listener);
    MemoryRegionSection *old_sections;
    int n_old_sections;
    uint64_t log_size;
    size_t regions_size;
    int r;
    int i;
    bool changed = false;

    /* Note we can be called before the device is started, but then
     * starting the device calls set_mem_table, so we need to have
     * built the data structures.
     */
    old_sections = dev->mem_sections;
    n_old_sections = dev->n_mem_sections;
    dev->mem_sections = dev->tmp_sections;
    dev->n_mem_sections = dev->n_tmp_sections;

    if (dev->n_mem_sections != n_old_sections) {
        changed = true;
    } else {
        /* Same size, lets check the contents */
        for (i = 0; i < n_old_sections; i++) {
            if (!MemoryRegionSection_eq(&old_sections[i],
                                        &dev->mem_sections[i])) {
                changed = true;
                break;
            }
        }
    }

    trace_vhost_commit(dev->started, changed);
    if (!changed) {
        goto out;
    }

    /* Rebuild the regions list from the new sections list */
    regions_size = offsetof(struct vhost_memory, regions) +
                       dev->n_mem_sections * sizeof dev->mem->regions[0];
    dev->mem = g_realloc(dev->mem, regions_size);
    dev->mem->nregions = dev->n_mem_sections;

    if (dev->vhost_ops->vhost_backend_no_private_memslots &&
        dev->vhost_ops->vhost_backend_no_private_memslots(dev)) {
        used_shared_memslots = dev->mem->nregions;
    } else {
        used_memslots = dev->mem->nregions;
    }

    for (i = 0; i < dev->n_mem_sections; i++) {
        struct vhost_memory_region *cur_vmr = dev->mem->regions + i;
        struct MemoryRegionSection *mrs = dev->mem_sections + i;

        cur_vmr->guest_phys_addr = mrs->offset_within_address_space;
        cur_vmr->memory_size     = int128_get64(mrs->size);
        cur_vmr->userspace_addr  =
            (uintptr_t)memory_region_get_ram_ptr(mrs->mr) +
            mrs->offset_within_region;
        cur_vmr->flags_padding   = 0;
    }

    if (!dev->started) {
        goto out;
    }

    for (i = 0; i < dev->mem->nregions; i++) {
        if (vhost_verify_ring_mappings(dev,
                       (void *)(uintptr_t)dev->mem->regions[i].userspace_addr,
                       dev->mem->regions[i].guest_phys_addr,
                       dev->mem->regions[i].memory_size)) {
            error_report("Verify ring failure on region %d", i);
            abort();
        }
    }

    if (!dev->log_enabled) {
        r = dev->vhost_ops->vhost_set_mem_table(dev, dev->mem);
        if (r < 0) {
            VHOST_OPS_DEBUG(r, "vhost_set_mem_table failed");
        }
        goto out;
    }
    log_size = vhost_get_log_size(dev);
    /* We allocate an extra 4K bytes to log,
     * to reduce the * number of reallocations. */
#define VHOST_LOG_BUFFER (0x1000 / sizeof *dev->log)
    /* To log more, must increase log size before table update. */
    if (dev->log_size < log_size) {
        vhost_dev_log_resize(dev, log_size + VHOST_LOG_BUFFER);
    }

    //发送内存表到对端
    r = dev->vhost_ops->vhost_set_mem_table(dev, dev->mem);
    if (r < 0) {
        VHOST_OPS_DEBUG(r, "vhost_set_mem_table failed");
    }
    /* To log less, can only decrease log size after table update. */
    if (dev->log_size > log_size + VHOST_LOG_BUFFER) {
        vhost_dev_log_resize(dev, log_size);
    }

out:
    /* Deref the old list of sections, this must happen _after_ the
     * vhost_set_mem_table to ensure the client isn't still using the
     * section we're about to unref.
     */
    while (n_old_sections--) {
        memory_region_unref(old_sections[n_old_sections].mr);
    }
    g_free(old_sections);
    return;
}

/* Adds the section data to the tmp_section structure.
 * It relies on the listener calling us in memory address order
 * and for each region (via the _add and _nop methods) to
 * join neighbours.
 */
static void vhost_region_add_section(struct vhost_dev *dev,
                                     MemoryRegionSection *section)
{
    bool need_add = true;
    uint64_t mrs_size = int128_get64(section->size);
    uint64_t mrs_gpa = section->offset_within_address_space;
    uintptr_t mrs_host = (uintptr_t)memory_region_get_ram_ptr(section->mr) +
                         section->offset_within_region;
    RAMBlock *mrs_rb = section->mr->ram_block;

    trace_vhost_region_add_section(section->mr->name, mrs_gpa, mrs_size,
                                   mrs_host);

    if (dev->vhost_ops->backend_type == VHOST_BACKEND_TYPE_USER) {
        /* Round the section to it's page size */
        /* First align the start down to a page boundary */
        size_t mrs_page = qemu_ram_pagesize(mrs_rb);
        uint64_t alignage = mrs_host & (mrs_page - 1);
        if (alignage) {
            mrs_host -= alignage;
            mrs_size += alignage;
            mrs_gpa  -= alignage;
        }
        /* Now align the size up to a page boundary */
        alignage = mrs_size & (mrs_page - 1);
        if (alignage) {
            mrs_size += mrs_page - alignage;
        }
        trace_vhost_region_add_section_aligned(section->mr->name, mrs_gpa,
                                               mrs_size, mrs_host);
    }

    if (dev->n_tmp_sections && !section->unmergeable) {
        /* Since we already have at least one section, lets see if
         * this extends it; since we're scanning in order, we only
         * have to look at the last one, and the FlatView that calls
         * us shouldn't have overlaps.
         */
        MemoryRegionSection *prev_sec = dev->tmp_sections +
                                               (dev->n_tmp_sections - 1);
        uint64_t prev_gpa_start = prev_sec->offset_within_address_space;
        uint64_t prev_size = int128_get64(prev_sec->size);
        uint64_t prev_gpa_end   = range_get_last(prev_gpa_start, prev_size);
        uint64_t prev_host_start =
                        (uintptr_t)memory_region_get_ram_ptr(prev_sec->mr) +
                        prev_sec->offset_within_region;
        uint64_t prev_host_end   = range_get_last(prev_host_start, prev_size);

        if (mrs_gpa <= (prev_gpa_end + 1)) {
            /* OK, looks like overlapping/intersecting - it's possible that
             * the rounding to page sizes has made them overlap, but they should
             * match up in the same RAMBlock if they do.
             */
            if (mrs_gpa < prev_gpa_start) {
                error_report("%s:Section '%s' rounded to %"PRIx64
                             " prior to previous '%s' %"PRIx64,
                             __func__, section->mr->name, mrs_gpa,
                             prev_sec->mr->name, prev_gpa_start);
                /* A way to cleanly fail here would be better */
                return;
            }
            /* Offset from the start of the previous GPA to this GPA */
            size_t offset = mrs_gpa - prev_gpa_start;

            if (prev_host_start + offset == mrs_host &&
                section->mr == prev_sec->mr && !prev_sec->unmergeable) {
                uint64_t max_end = MAX(prev_host_end, mrs_host + mrs_size);
                need_add = false;
                prev_sec->offset_within_address_space =
                    MIN(prev_gpa_start, mrs_gpa);
                prev_sec->offset_within_region =
                    MIN(prev_host_start, mrs_host) -
                    (uintptr_t)memory_region_get_ram_ptr(prev_sec->mr);
                prev_sec->size = int128_make64(max_end - MIN(prev_host_start,
                                               mrs_host));
                trace_vhost_region_add_section_merge(section->mr->name,
                                        int128_get64(prev_sec->size),
                                        prev_sec->offset_within_address_space,
                                        prev_sec->offset_within_region);
            } else {
                /* adjoining regions are fine, but overlapping ones with
                 * different blocks/offsets shouldn't happen
                 */
                if (mrs_gpa != prev_gpa_end + 1) {
                    error_report("%s: Overlapping but not coherent sections "
                                 "at %"PRIx64,
                                 __func__, mrs_gpa);
                    return;
                }
            }
        }
    }

    if (need_add) {
        ++dev->n_tmp_sections;
        dev->tmp_sections = g_renew(MemoryRegionSection, dev->tmp_sections,
                                    dev->n_tmp_sections);
        dev->tmp_sections[dev->n_tmp_sections - 1] = *section;
        /* The flatview isn't stable and we don't use it, making it NULL
         * means we can memcmp the list.
         */
        dev->tmp_sections[dev->n_tmp_sections - 1].fv = NULL;
        memory_region_ref(section->mr);
    }
}

/* Used for both add and nop callbacks */
static void vhost_region_addnop(MemoryListener *listener,
                                MemoryRegionSection *section)
{
    struct vhost_dev *dev = container_of(listener, struct vhost_dev,
                                         memory_listener);

    if (!vhost_section(dev, section)) {
        return;
    }
    vhost_region_add_section(dev, section);
}

static void vhost_iommu_unmap_notify(IOMMUNotifier *n, IOMMUTLBEntry *iotlb)
{
    struct vhost_iommu *iommu = container_of(n, struct vhost_iommu, n);
    struct vhost_dev *hdev = iommu->hdev;
    hwaddr iova = iotlb->iova + iommu->iommu_offset;

    if (vhost_backend_invalidate_device_iotlb(hdev, iova,
                                              iotlb->addr_mask + 1)) {
        error_report("Fail to invalidate device iotlb");
    }
}

static void vhost_iommu_region_add(MemoryListener *listener,
                                   MemoryRegionSection *section)
{
    struct vhost_dev *dev = container_of(listener, struct vhost_dev,
                                         iommu_listener);
    struct vhost_iommu *iommu;
    Int128 end;
    int iommu_idx;
    IOMMUMemoryRegion *iommu_mr;

    if (!memory_region_is_iommu(section->mr)) {
        return;
    }

    iommu_mr = IOMMU_MEMORY_REGION(section->mr);

    iommu = g_malloc0(sizeof(*iommu));
    end = int128_add(int128_make64(section->offset_within_region),
                     section->size);
    end = int128_sub(end, int128_one());
    iommu_idx = memory_region_iommu_attrs_to_index(iommu_mr,
                                                   MEMTXATTRS_UNSPECIFIED);
    iommu_notifier_init(&iommu->n, vhost_iommu_unmap_notify,
                        dev->vdev->device_iotlb_enabled ?
                            IOMMU_NOTIFIER_DEVIOTLB_UNMAP :
                            IOMMU_NOTIFIER_UNMAP,
                        section->offset_within_region,
                        int128_get64(end),
                        iommu_idx);
    iommu->mr = section->mr;
    iommu->iommu_offset = section->offset_within_address_space -
                          section->offset_within_region;
    iommu->hdev = dev;
    memory_region_register_iommu_notifier(section->mr, &iommu->n,
                                          &error_fatal);
    QLIST_INSERT_HEAD(&dev->iommu_list, iommu, iommu_next);
    /* TODO: can replay help performance here? */
}

static void vhost_iommu_region_del(MemoryListener *listener,
                                   MemoryRegionSection *section)
{
    struct vhost_dev *dev = container_of(listener, struct vhost_dev,
                                         iommu_listener);
    struct vhost_iommu *iommu;

    if (!memory_region_is_iommu(section->mr)) {
        return;
    }

    QLIST_FOREACH(iommu, &dev->iommu_list, iommu_next) {
        if (iommu->mr == section->mr &&
            iommu->n.start == section->offset_within_region) {
            memory_region_unregister_iommu_notifier(iommu->mr,
                                                    &iommu->n);
            QLIST_REMOVE(iommu, iommu_next);
            g_free(iommu);
            break;
        }
    }
}

<<<<<<< HEAD
/*知会vhost后端vring的地址*/
=======
void vhost_toggle_device_iotlb(VirtIODevice *vdev)
{
    VirtioDeviceClass *vdc = VIRTIO_DEVICE_GET_CLASS(vdev);
    struct vhost_dev *dev;
    struct vhost_iommu *iommu;

    if (vdev->vhost_started) {
        dev = vdc->get_vhost(vdev);
    } else {
        return;
    }

    QLIST_FOREACH(iommu, &dev->iommu_list, iommu_next) {
        memory_region_unregister_iommu_notifier(iommu->mr, &iommu->n);
        iommu->n.notifier_flags = vdev->device_iotlb_enabled ?
                IOMMU_NOTIFIER_DEVIOTLB_UNMAP : IOMMU_NOTIFIER_UNMAP;
        memory_region_register_iommu_notifier(iommu->mr, &iommu->n,
                                              &error_fatal);
    }
}

>>>>>>> 6c9ae1ce
static int vhost_virtqueue_set_addr(struct vhost_dev *dev,
                                    struct vhost_virtqueue *vq,
                                    unsigned idx, bool enable_log)
{
    struct vhost_vring_addr addr;
    int r;
    memset(&addr, 0, sizeof(struct vhost_vring_addr));

    if (dev->vhost_ops->vhost_vq_get_addr) {
        r = dev->vhost_ops->vhost_vq_get_addr(dev, &addr, vq);
        if (r < 0) {
            VHOST_OPS_DEBUG(r, "vhost_vq_get_addr failed");
            return r;
        }
    } else {
        addr.desc_user_addr = (uint64_t)(unsigned long)vq->desc;
        addr.avail_user_addr = (uint64_t)(unsigned long)vq->avail;
        addr.used_user_addr = (uint64_t)(unsigned long)vq->used;
    }
    addr.index = idx;
    addr.log_guest_addr = vq->used_phys;
    addr.flags = enable_log ? (1 << VHOST_VRING_F_LOG) : 0;
    /*知会后端vring的地址*/
    r = dev->vhost_ops->vhost_set_vring_addr(dev, &addr);
    if (r < 0) {
        VHOST_OPS_DEBUG(r, "vhost_set_vring_addr failed");
    }
    return r;
}

static int vhost_dev_set_features(struct vhost_dev *dev,
                                  bool enable_log)
{
    uint64_t features = dev->acked_features;
    int r;
    if (enable_log) {
        features |= 0x1ULL << VHOST_F_LOG_ALL;
    }
    if (!vhost_dev_has_iommu(dev)) {
        features &= ~(0x1ULL << VIRTIO_F_IOMMU_PLATFORM);
    }
    if (dev->vhost_ops->vhost_force_iommu) {
        if (dev->vhost_ops->vhost_force_iommu(dev) == true) {
            features |= 0x1ULL << VIRTIO_F_IOMMU_PLATFORM;
       }
    }
    r = dev->vhost_ops->vhost_set_features(dev, features);
    if (r < 0) {
        VHOST_OPS_DEBUG(r, "vhost_set_features failed");
        goto out;
    }
    if (dev->vhost_ops->vhost_set_backend_cap) {
        r = dev->vhost_ops->vhost_set_backend_cap(dev);
        if (r < 0) {
            VHOST_OPS_DEBUG(r, "vhost_set_backend_cap failed");
            goto out;
        }
    }

out:
    return r;
}

static int vhost_dev_set_log(struct vhost_dev *dev, bool enable_log)
{
    int r, i, idx;
    hwaddr addr;

    r = vhost_dev_set_features(dev, enable_log);
    if (r < 0) {
        goto err_features;
    }
    for (i = 0; i < dev->nvqs; ++i) {
        idx = dev->vhost_ops->vhost_get_vq_index(dev, dev->vq_index + i);
        addr = virtio_queue_get_desc_addr(dev->vdev, idx);
        if (!addr) {
            /*
             * The queue might not be ready for start. If this
             * is the case there is no reason to continue the process.
             * The similar logic is used by the vhost_virtqueue_start()
             * routine.
             */
            continue;
        }
        r = vhost_virtqueue_set_addr(dev, dev->vqs + i, idx,
                                     enable_log);
        if (r < 0) {
            goto err_vq;
        }
    }
    return 0;
err_vq:
    for (; i >= 0; --i) {
        idx = dev->vhost_ops->vhost_get_vq_index(dev, dev->vq_index + i);
        addr = virtio_queue_get_desc_addr(dev->vdev, idx);
        if (!addr) {
            continue;
        }
        vhost_virtqueue_set_addr(dev, dev->vqs + i, idx,
                                 dev->log_enabled);
    }
    vhost_dev_set_features(dev, dev->log_enabled);
err_features:
    return r;
}

static int vhost_migration_log(MemoryListener *listener, bool enable)
{
    struct vhost_dev *dev = container_of(listener, struct vhost_dev,
                                         memory_listener);
    int r;
    if (enable == dev->log_enabled) {
        return 0;
    }
    if (!dev->started) {
        dev->log_enabled = enable;
        return 0;
    }

    r = 0;
    if (!enable) {
        r = vhost_dev_set_log(dev, false);
        if (r < 0) {
            goto check_dev_state;
        }
        vhost_log_put(dev, false);
    } else {
        vhost_dev_log_resize(dev, vhost_get_log_size(dev));
        r = vhost_dev_set_log(dev, true);
        if (r < 0) {
            goto check_dev_state;
        }
    }

check_dev_state:
    dev->log_enabled = enable;
    /*
     * vhost-user-* devices could change their state during log
     * initialization due to disconnect. So check dev state after
     * vhost communication.
     */
    if (!dev->started) {
        /*
         * Since device is in the stopped state, it is okay for
         * migration. Return success.
         */
        r = 0;
    }
    if (r) {
        /* An error occurred. */
        dev->log_enabled = false;
    }

    return r;
}

static void vhost_log_global_start(MemoryListener *listener)
{
    int r;

    r = vhost_migration_log(listener, true);
    if (r < 0) {
        abort();
    }
}

static void vhost_log_global_stop(MemoryListener *listener)
{
    int r;

    r = vhost_migration_log(listener, false);
    if (r < 0) {
        abort();
    }
}

static void vhost_log_start(MemoryListener *listener,
                            MemoryRegionSection *section,
                            int old, int new)
{
    /* FIXME: implement */
}

static void vhost_log_stop(MemoryListener *listener,
                           MemoryRegionSection *section,
                           int old, int new)
{
    /* FIXME: implement */
}

/* The vhost driver natively knows how to handle the vrings of non
 * cross-endian legacy devices and modern devices. Only legacy devices
 * exposed to a bi-endian guest may require the vhost driver to use a
 * specific endianness.
 */
static inline bool vhost_needs_vring_endian(VirtIODevice *vdev)
{
	//采用1.0标准时，按标准规定，使用小端
    if (virtio_vdev_has_feature(vdev, VIRTIO_F_VERSION_1)) {
        return false;
    }
#if HOST_BIG_ENDIAN
    return vdev->device_endian == VIRTIO_DEVICE_ENDIAN_LITTLE;
#else
    return vdev->device_endian == VIRTIO_DEVICE_ENDIAN_BIG;
#endif
}

static int vhost_virtqueue_set_vring_endian_legacy(struct vhost_dev *dev,
                                                   bool is_big_endian,
                                                   int vhost_vq_index)
{
    int r;
    struct vhost_vring_state s = {
        .index = vhost_vq_index,
        .num = is_big_endian
    };

    r = dev->vhost_ops->vhost_set_vring_endian(dev, &s);
    if (r < 0) {
        VHOST_OPS_DEBUG(r, "vhost_set_vring_endian failed");
    }
    return r;
}

static int vhost_memory_region_lookup(struct vhost_dev *hdev,
                                      uint64_t gpa, uint64_t *uaddr,
                                      uint64_t *len)
{
    int i;

    for (i = 0; i < hdev->mem->nregions; i++) {
        struct vhost_memory_region *reg = hdev->mem->regions + i;

        if (gpa >= reg->guest_phys_addr &&
            reg->guest_phys_addr + reg->memory_size > gpa) {
            *uaddr = reg->userspace_addr + gpa - reg->guest_phys_addr;
            *len = reg->guest_phys_addr + reg->memory_size - gpa;
            return 0;
        }
    }

    return -EFAULT;
}

/*处理iotlb miss消息*/
int vhost_device_iotlb_miss(struct vhost_dev *dev, uint64_t iova, int write)
{
    IOMMUTLBEntry iotlb;
    uint64_t uaddr, len;
    int ret = -EFAULT;

    RCU_READ_LOCK_GUARD();

    trace_vhost_iotlb_miss(dev, 1);

    iotlb = address_space_get_iotlb_entry(dev->vdev->dma_as,
                                          iova, write,
                                          MEMTXATTRS_UNSPECIFIED);
    if (iotlb.target_as != NULL) {
        ret = vhost_memory_region_lookup(dev, iotlb.translated_addr,
                                         &uaddr, &len);
        if (ret) {
            trace_vhost_iotlb_miss(dev, 3);
            error_report("Fail to lookup the translated address "
                         "%"PRIx64, iotlb.translated_addr);
            goto out;
        }

        len = MIN(iotlb.addr_mask + 1, len);
        iova = iova & ~iotlb.addr_mask;

        /*查询到此iova,向下知会*/
        ret = vhost_backend_update_device_iotlb(dev, iova, uaddr,
                                                len, iotlb.perm);
        if (ret) {
            trace_vhost_iotlb_miss(dev, 4);
            error_report("Fail to update device iotlb");
            goto out;
        }
    }

    trace_vhost_iotlb_miss(dev, 2);

out:
    return ret;
}

<<<<<<< HEAD
//向对端同步虚队列$idx
static int vhost_virtqueue_start(struct vhost_dev *dev,
                                struct VirtIODevice *vdev,
                                struct vhost_virtqueue *vq,
                                unsigned idx)
=======
int vhost_virtqueue_start(struct vhost_dev *dev,
                          struct VirtIODevice *vdev,
                          struct vhost_virtqueue *vq,
                          unsigned idx)
>>>>>>> 6c9ae1ce
{
    BusState *qbus = BUS(qdev_get_parent_bus(DEVICE(vdev)));
    VirtioBusState *vbus = VIRTIO_BUS(qbus);
    VirtioBusClass *k = VIRTIO_BUS_GET_CLASS(vbus);
    hwaddr s, l, a;
    int r;
    int vhost_vq_index = dev->vhost_ops->vhost_get_vq_index(dev, idx);
    struct vhost_vring_file file = {
        .index = vhost_vq_index
    };
    struct vhost_vring_state state = {
        .index = vhost_vq_index
    };
    struct VirtQueue *vvq = virtio_get_queue(vdev, idx);

    //取队列idx的描述符首地址
    a = virtio_queue_get_desc_addr(vdev, idx);
    if (a == 0) {
        /* Queue might not be ready for start */
        return 0;
    }

    //获取队列大小，设置队列大小
    vq->num = state.num = virtio_queue_get_num(vdev, idx);
    r = dev->vhost_ops->vhost_set_vring_num(dev, &state);
    if (r) {
        VHOST_OPS_DEBUG(r, "vhost_set_vring_num failed");
        return r;
    }

    //获取队列有效位置，设置队列有效位置
    state.num = virtio_queue_get_last_avail_idx(vdev, idx);
    r = dev->vhost_ops->vhost_set_vring_base(dev, &state);
    if (r) {
        VHOST_OPS_DEBUG(r, "vhost_set_vring_base failed");
        return r;
    }

    if (vhost_needs_vring_endian(vdev)) {
        r = vhost_virtqueue_set_vring_endian_legacy(dev,
                                                    virtio_is_big_endian(vdev),
                                                    vhost_vq_index);
        if (r) {
            return r;
        }
    }

    //描述符表大小 ，物理地址，虚拟地址
    vq->desc_size = s = l = virtio_queue_get_desc_size(vdev, idx);
    vq->desc_phys = a;
    vq->desc = vhost_memory_map(dev, a, &l, false);
    if (!vq->desc || l != s) {
        r = -ENOMEM;
        goto fail_alloc_desc;
    }

    //avail表大小 ，物理地址，虚拟地址
    vq->avail_size = s = l = virtio_queue_get_avail_size(vdev, idx);
    vq->avail_phys = a = virtio_queue_get_avail_addr(vdev, idx);
    vq->avail = vhost_memory_map(dev, a, &l, false);
    if (!vq->avail || l != s) {
        r = -ENOMEM;
        goto fail_alloc_avail;
    }

    //use表大小 ，物理地址，虚拟地址
    vq->used_size = s = l = virtio_queue_get_used_size(vdev, idx);
    vq->used_phys = a = virtio_queue_get_used_addr(vdev, idx);
    vq->used = vhost_memory_map(dev, a, &l, true);
    if (!vq->used || l != s) {
        r = -ENOMEM;
        goto fail_alloc_used;
    }

    //知会后端开始设置vring地址
    r = vhost_virtqueue_set_addr(dev, vq, vhost_vq_index, dev->log_enabled);
    if (r < 0) {
        goto fail_alloc;
    }

    file.fd = event_notifier_get_fd(virtio_queue_get_host_notifier(vvq));
    r = dev->vhost_ops->vhost_set_vring_kick(dev, &file);
    if (r) {
        VHOST_OPS_DEBUG(r, "vhost_set_vring_kick failed");
        goto fail_kick;
    }

    /* Clear and discard previous events if any. */
    event_notifier_test_and_clear(&vq->masked_notifier);

    /* Init vring in unmasked state, unless guest_notifier_mask
     * will do it later.
     */
    if (!vdev->use_guest_notifier_mask) {
        /* TODO: check and handle errors. */
        vhost_virtqueue_mask(dev, vdev, idx, false);
    }

    if (k->query_guest_notifiers &&
        k->query_guest_notifiers(qbus->parent) &&
        virtio_queue_vector(vdev, idx) == VIRTIO_NO_VECTOR) {
        /*设置vring call为NULL*/
        file.fd = -1;
        r = dev->vhost_ops->vhost_set_vring_call(dev, &file);
        if (r) {
            goto fail_vector;
        }
    }

    return 0;

fail_vector:
fail_kick:
fail_alloc:
    vhost_memory_unmap(dev, vq->used, virtio_queue_get_used_size(vdev, idx),
                       0, 0);
fail_alloc_used:
    vhost_memory_unmap(dev, vq->avail, virtio_queue_get_avail_size(vdev, idx),
                       0, 0);
fail_alloc_avail:
    vhost_memory_unmap(dev, vq->desc, virtio_queue_get_desc_size(vdev, idx),
                       0, 0);
fail_alloc_desc:
    return r;
}

void vhost_virtqueue_stop(struct vhost_dev *dev,
                          struct VirtIODevice *vdev,
                          struct vhost_virtqueue *vq,
                          unsigned idx)
{
    int vhost_vq_index = dev->vhost_ops->vhost_get_vq_index(dev, idx);
    struct vhost_vring_state state = {
        .index = vhost_vq_index,
    };
    int r;

    if (virtio_queue_get_desc_addr(vdev, idx) == 0) {
        /* Don't stop the virtqueue which might have not been started */
        return;
    }

    r = dev->vhost_ops->vhost_get_vring_base(dev, &state);
    if (r < 0) {
        VHOST_OPS_DEBUG(r, "vhost VQ %u ring restore failed: %d", idx, r);
        /* Connection to the backend is broken, so let's sync internal
         * last avail idx to the device used idx.
         */
        virtio_queue_restore_last_avail_idx(vdev, idx);
    } else {
        virtio_queue_set_last_avail_idx(vdev, idx, state.num);
    }
    virtio_queue_invalidate_signalled_used(vdev, idx);
    virtio_queue_update_used_idx(vdev, idx);

    /* In the cross-endian case, we need to reset the vring endianness to
     * native as legacy devices expect so by default.
     */
    if (vhost_needs_vring_endian(vdev)) {
        vhost_virtqueue_set_vring_endian_legacy(dev,
                                                !virtio_is_big_endian(vdev),
                                                vhost_vq_index);
    }

    vhost_memory_unmap(dev, vq->used, virtio_queue_get_used_size(vdev, idx),
                       1, virtio_queue_get_used_size(vdev, idx));
    vhost_memory_unmap(dev, vq->avail, virtio_queue_get_avail_size(vdev, idx),
                       0, virtio_queue_get_avail_size(vdev, idx));
    vhost_memory_unmap(dev, vq->desc, virtio_queue_get_desc_size(vdev, idx),
                       0, virtio_queue_get_desc_size(vdev, idx));
}

static int vhost_virtqueue_set_busyloop_timeout(struct vhost_dev *dev,
                                                int n, uint32_t timeout)
{
    int vhost_vq_index = dev->vhost_ops->vhost_get_vq_index(dev, n);
    struct vhost_vring_state state = {
        .index = vhost_vq_index,
        .num = timeout,
    };
    int r;

    if (!dev->vhost_ops->vhost_set_vring_busyloop_timeout) {
        return -EINVAL;
    }

    r = dev->vhost_ops->vhost_set_vring_busyloop_timeout(dev, &state);
    if (r) {
        VHOST_OPS_DEBUG(r, "vhost_set_vring_busyloop_timeout failed");
        return r;
    }

    return 0;
}

static void vhost_virtqueue_error_notifier(EventNotifier *n)
{
    struct vhost_virtqueue *vq = container_of(n, struct vhost_virtqueue,
                                              error_notifier);
    struct vhost_dev *dev = vq->dev;
    int index = vq - dev->vqs;

    if (event_notifier_test_and_clear(n) && dev->vdev) {
        VHOST_OPS_DEBUG(-EINVAL,  "vhost vring error in virtqueue %d",
                        dev->vq_index + index);
    }
}

static int vhost_virtqueue_init(struct vhost_dev *dev,
                                struct vhost_virtqueue *vq, int n)
{
	//取virtqueue的索引
    int vhost_vq_index = dev->vhost_ops->vhost_get_vq_index(dev, n);
    struct vhost_vring_file file = {
        .index = vhost_vq_index,
    };
    //创建eventfd
    int r = event_notifier_init(&vq->masked_notifier, 0);
    if (r < 0) {
        return r;
    }

<<<<<<< HEAD
    file.fd = event_notifier_get_fd(&vq->masked_notifier);
    r = dev->vhost_ops->vhost_set_vring_call(dev, &file);//发送vring call消息
=======
    file.fd = event_notifier_get_wfd(&vq->masked_notifier);
    r = dev->vhost_ops->vhost_set_vring_call(dev, &file);
>>>>>>> 6c9ae1ce
    if (r) {
        VHOST_OPS_DEBUG(r, "vhost_set_vring_call failed");
        goto fail_call;
    }

    vq->dev = dev;

    if (dev->vhost_ops->vhost_set_vring_err) {
        r = event_notifier_init(&vq->error_notifier, 0);
        if (r < 0) {
            goto fail_call;
        }

        file.fd = event_notifier_get_fd(&vq->error_notifier);
        r = dev->vhost_ops->vhost_set_vring_err(dev, &file);
        if (r) {
            VHOST_OPS_DEBUG(r, "vhost_set_vring_err failed");
            goto fail_err;
        }

        event_notifier_set_handler(&vq->error_notifier,
                                   vhost_virtqueue_error_notifier);
    }

    return 0;

fail_err:
    event_notifier_cleanup(&vq->error_notifier);
fail_call:
    event_notifier_cleanup(&vq->masked_notifier);
    return r;
}

static void vhost_virtqueue_cleanup(struct vhost_virtqueue *vq)
{
    event_notifier_cleanup(&vq->masked_notifier);
    if (vq->dev->vhost_ops->vhost_set_vring_err) {
        event_notifier_set_handler(&vq->error_notifier, NULL);
        event_notifier_cleanup(&vq->error_notifier);
    }
}

//vhost类型设备初始化
int vhost_dev_init(struct vhost_dev *hdev, void *opaque,
<<<<<<< HEAD
                   VhostBackendType backend_type/*vhost后端类型*/, uint32_t busyloop_timeout)
=======
                   VhostBackendType backend_type, uint32_t busyloop_timeout,
                   Error **errp)
>>>>>>> 6c9ae1ce
{
    unsigned int used, reserved, limit;
    uint64_t features;
    int i, r, n_initialized_vqs = 0;

    hdev->vdev = NULL;
    hdev->migration_blocker = NULL;

    //按照后端类型，为dev设置操作集ops
    r = vhost_set_backend_type(hdev, backend_type);
    assert(r >= 0);

<<<<<<< HEAD
    //后端初始化
    //例如vhost-backend.c中提供的kernel_ops->vhost_backend_init
    r = hdev->vhost_ops->vhost_backend_init(hdev, opaque);
=======
    r = hdev->vhost_ops->vhost_backend_init(hdev, opaque, errp);
>>>>>>> 6c9ae1ce
    if (r < 0) {
        goto fail;
    }

    //设置owner
    r = hdev->vhost_ops->vhost_set_owner(hdev);
    if (r < 0) {
        error_setg_errno(errp, -r, "vhost_set_owner failed");
        goto fail;
    }

    //获取后端功能
    r = hdev->vhost_ops->vhost_get_features(hdev, &features);
    if (r < 0) {
        error_setg_errno(errp, -r, "vhost_get_features failed");
        goto fail;
    }

    limit = hdev->vhost_ops->vhost_backend_memslots_limit(hdev);
    if (limit < MEMORY_DEVICES_SAFE_MAX_MEMSLOTS &&
        memory_devices_memslot_auto_decision_active()) {
        error_setg(errp, "some memory device (like virtio-mem)"
            " decided how many memory slots to use based on the overall"
            " number of memory slots; this vhost backend would further"
            " restricts the overall number of memory slots");
        error_append_hint(errp, "Try plugging this vhost backend before"
            " plugging such memory devices.\n");
        r = -EINVAL;
        goto fail;
    }

    //初始化virtqueue,共初始化hdev->nvqs个
    for (i = 0; i < hdev->nvqs; ++i, ++n_initialized_vqs) {
        r = vhost_virtqueue_init(hdev, hdev->vqs + i, hdev->vq_index + i);
        if (r < 0) {
            error_setg_errno(errp, -r, "Failed to initialize virtqueue %d", i);
            goto fail;
        }
    }

    if (busyloop_timeout) {
        for (i = 0; i < hdev->nvqs; ++i) {
            r = vhost_virtqueue_set_busyloop_timeout(hdev, hdev->vq_index + i,
                                                     busyloop_timeout);
            if (r < 0) {
                error_setg_errno(errp, -r, "Failed to set busyloop timeout");
                goto fail_busyloop;
            }
        }
    }

    hdev->features = features;

    hdev->memory_listener = (MemoryListener) {
        .name = "vhost",
        .begin = vhost_begin,
        .commit = vhost_commit,
        .region_add = vhost_region_addnop,
        .region_nop = vhost_region_addnop,
        .log_start = vhost_log_start,
        .log_stop = vhost_log_stop,
        .log_sync = vhost_log_sync,
        .log_global_start = vhost_log_global_start,
        .log_global_stop = vhost_log_global_stop,
        .priority = MEMORY_LISTENER_PRIORITY_DEV_BACKEND
    };

    hdev->iommu_listener = (MemoryListener) {
        .name = "vhost-iommu",
        .region_add = vhost_iommu_region_add,
        .region_del = vhost_iommu_region_del,
    };

    if (hdev->migration_blocker == NULL) {
        if (!(hdev->features & (0x1ULL << VHOST_F_LOG_ALL))) {
            error_setg(&hdev->migration_blocker,
                       "Migration disabled: vhost lacks VHOST_F_LOG_ALL feature.");
        } else if (vhost_dev_log_is_shared(hdev) && !qemu_memfd_alloc_check()) {
            error_setg(&hdev->migration_blocker,
                       "Migration disabled: failed to allocate shared memory");
        }
    }

    if (hdev->migration_blocker != NULL) {
        r = migrate_add_blocker(&hdev->migration_blocker, errp);
        if (r < 0) {
            goto fail_busyloop;
        }
    }

    hdev->mem = g_malloc0(offsetof(struct vhost_memory, regions));
    hdev->n_mem_sections = 0;
    hdev->mem_sections = NULL;
    hdev->log = NULL;
    hdev->log_size = 0;
    hdev->log_enabled = false;
    hdev->started = false;
    memory_listener_register(&hdev->memory_listener, &address_space_memory);
    QLIST_INSERT_HEAD(&vhost_devices, hdev, entry);

    /*
     * The listener we registered properly updated the corresponding counter.
     * So we can trust that these values are accurate.
     */
    if (hdev->vhost_ops->vhost_backend_no_private_memslots &&
        hdev->vhost_ops->vhost_backend_no_private_memslots(hdev)) {
        used = used_shared_memslots;
    } else {
        used = used_memslots;
    }
    /*
     * We assume that all reserved memslots actually require a real memslot
     * in our vhost backend. This might not be true, for example, if the
     * memslot would be ROM. If ever relevant, we can optimize for that --
     * but we'll need additional information about the reservations.
     */
    reserved = memory_devices_get_reserved_memslots();
    if (used + reserved > limit) {
        error_setg(errp, "vhost backend memory slots limit (%d) is less"
                   " than current number of used (%d) and reserved (%d)"
                   " memory slots for memory devices.", limit, used, reserved);
        r = -EINVAL;
        goto fail_busyloop;
    }

    return 0;

fail_busyloop:
    if (busyloop_timeout) {
        while (--i >= 0) {
            vhost_virtqueue_set_busyloop_timeout(hdev, hdev->vq_index + i, 0);
        }
    }
fail:
    hdev->nvqs = n_initialized_vqs;
    vhost_dev_cleanup(hdev);
    return r;
}

void vhost_dev_cleanup(struct vhost_dev *hdev)
{
    int i;

    trace_vhost_dev_cleanup(hdev);

    for (i = 0; i < hdev->nvqs; ++i) {
        vhost_virtqueue_cleanup(hdev->vqs + i);
    }
    if (hdev->mem) {
        /* those are only safe after successful init */
        memory_listener_unregister(&hdev->memory_listener);
        QLIST_REMOVE(hdev, entry);
    }
    migrate_del_blocker(&hdev->migration_blocker);
    g_free(hdev->mem);
    g_free(hdev->mem_sections);
    if (hdev->vhost_ops) {
        hdev->vhost_ops->vhost_backend_cleanup(hdev);
    }
    assert(!hdev->log);

    memset(hdev, 0, sizeof(struct vhost_dev));
}

static void vhost_dev_disable_notifiers_nvqs(struct vhost_dev *hdev,
                                             VirtIODevice *vdev,
                                             unsigned int nvqs)
{
    BusState *qbus = BUS(qdev_get_parent_bus(DEVICE(vdev)));
    int i, r;

    /*
     * Batch all the host notifiers in a single transaction to avoid
     * quadratic time complexity in address_space_update_ioeventfds().
     */
    memory_region_transaction_begin();

    for (i = 0; i < nvqs; ++i) {
        r = virtio_bus_set_host_notifier(VIRTIO_BUS(qbus), hdev->vq_index + i,
                                         false);
        if (r < 0) {
            error_report("vhost VQ %d notifier cleanup failed: %d", i, -r);
        }
        assert(r >= 0);
    }

    /*
     * The transaction expects the ioeventfds to be open when it
     * commits. Do it now, before the cleanup loop.
     */
    memory_region_transaction_commit();

    for (i = 0; i < nvqs; ++i) {
        virtio_bus_cleanup_host_notifier(VIRTIO_BUS(qbus), hdev->vq_index + i);
    }
    virtio_device_release_ioeventfd(vdev);
}

/* Stop processing guest IO notifications in qemu.
 * Start processing them in vhost in kernel.
 */
int vhost_dev_enable_notifiers(struct vhost_dev *hdev, VirtIODevice *vdev)
{
    BusState *qbus = BUS(qdev_get_parent_bus(DEVICE(vdev)));
    int i, r;

    /* We will pass the notifiers to the kernel, make sure that QEMU
     * doesn't interfere.
     */
    r = virtio_device_grab_ioeventfd(vdev);
    if (r < 0) {
        error_report("binding does not support host notifiers");
        return r;
    }

    /*
     * Batch all the host notifiers in a single transaction to avoid
     * quadratic time complexity in address_space_update_ioeventfds().
     */
    memory_region_transaction_begin();

    for (i = 0; i < hdev->nvqs; ++i) {
        r = virtio_bus_set_host_notifier(VIRTIO_BUS(qbus), hdev->vq_index + i,
                                         true);
        if (r < 0) {
            error_report("vhost VQ %d notifier binding failed: %d", i, -r);
            memory_region_transaction_commit();
            vhost_dev_disable_notifiers_nvqs(hdev, vdev, i);
            return r;
        }
    }

    memory_region_transaction_commit();

    return 0;
}

/* Stop processing guest IO notifications in vhost.
 * Start processing them in qemu.
 * This might actually run the qemu handlers right away,
 * so virtio in qemu must be completely setup when this is called.
 */
void vhost_dev_disable_notifiers(struct vhost_dev *hdev, VirtIODevice *vdev)
{
    vhost_dev_disable_notifiers_nvqs(hdev, vdev, hdev->nvqs);
}

/* Test and clear event pending status.
 * Should be called after unmask to avoid losing events.
 */
bool vhost_virtqueue_pending(struct vhost_dev *hdev, int n)
{
    //取n号vq
    struct vhost_virtqueue *vq = hdev->vqs + n - hdev->vq_index;
    assert(n >= hdev->vq_index && n < hdev->vq_index + hdev->nvqs);
    //等待接收vq队列通知
    return event_notifier_test_and_clear(&vq->masked_notifier);
}

/* Mask/unmask events from this vq. */
void vhost_virtqueue_mask(struct vhost_dev *hdev, VirtIODevice *vdev, int n,
                         bool mask)
{
    struct VirtQueue *vvq = virtio_get_queue(vdev, n);
    int r, index = n - hdev->vq_index;
    struct vhost_vring_file file;

    /* should only be called after backend is connected */
    assert(hdev->vhost_ops);

    if (mask) {
        assert(vdev->use_guest_notifier_mask);
        file.fd = event_notifier_get_wfd(&hdev->vqs[index].masked_notifier);
    } else {
        file.fd = event_notifier_get_wfd(virtio_queue_get_guest_notifier(vvq));
    }

    file.index = hdev->vhost_ops->vhost_get_vq_index(hdev, n);
    r = hdev->vhost_ops->vhost_set_vring_call(hdev, &file);
    if (r < 0) {
        error_report("vhost_set_vring_call failed %d", -r);
    }
}

bool vhost_config_pending(struct vhost_dev *hdev)
{
    assert(hdev->vhost_ops);
    if ((hdev->started == false) ||
        (hdev->vhost_ops->vhost_set_config_call == NULL)) {
        return false;
    }

    EventNotifier *notifier =
        &hdev->vqs[VHOST_QUEUE_NUM_CONFIG_INR].masked_config_notifier;
    return event_notifier_test_and_clear(notifier);
}

void vhost_config_mask(struct vhost_dev *hdev, VirtIODevice *vdev, bool mask)
{
    int fd;
    int r;
    EventNotifier *notifier =
        &hdev->vqs[VHOST_QUEUE_NUM_CONFIG_INR].masked_config_notifier;
    EventNotifier *config_notifier = &vdev->config_notifier;
    assert(hdev->vhost_ops);

    if ((hdev->started == false) ||
        (hdev->vhost_ops->vhost_set_config_call == NULL)) {
        return;
    }
    if (mask) {
        assert(vdev->use_guest_notifier_mask);
        fd = event_notifier_get_fd(notifier);
    } else {
        fd = event_notifier_get_fd(config_notifier);
    }
    r = hdev->vhost_ops->vhost_set_config_call(hdev, fd);
    if (r < 0) {
        error_report("vhost_set_config_call failed %d", -r);
    }
}

static void vhost_stop_config_intr(struct vhost_dev *dev)
{
    int fd = -1;
    assert(dev->vhost_ops);
    if (dev->vhost_ops->vhost_set_config_call) {
        dev->vhost_ops->vhost_set_config_call(dev, fd);
    }
}

static void vhost_start_config_intr(struct vhost_dev *dev)
{
    int r;

    assert(dev->vhost_ops);
    int fd = event_notifier_get_fd(&dev->vdev->config_notifier);
    if (dev->vhost_ops->vhost_set_config_call) {
        r = dev->vhost_ops->vhost_set_config_call(dev, fd);
        if (!r) {
            event_notifier_set(&dev->vdev->config_notifier);
        }
    }
}

uint64_t vhost_get_features(struct vhost_dev *hdev, const int *feature_bits,
                            uint64_t features)
{
    const int *bit = feature_bits;
    while (*bit != VHOST_INVALID_FEATURE_BIT) {
        uint64_t bit_mask = (1ULL << *bit);
        if (!(hdev->features & bit_mask)) {
            features &= ~bit_mask;
        }
        bit++;
    }
    return features;
}

void vhost_ack_features(struct vhost_dev *hdev, const int *feature_bits,
                        uint64_t features)
{
    const int *bit = feature_bits;
    while (*bit != VHOST_INVALID_FEATURE_BIT) {
        uint64_t bit_mask = (1ULL << *bit);
        if (features & bit_mask) {
            hdev->acked_features |= bit_mask;
        }
        bit++;
    }
}

int vhost_dev_get_config(struct vhost_dev *hdev, uint8_t *config,
                         uint32_t config_len, Error **errp)
{
    assert(hdev->vhost_ops);

    if (hdev->vhost_ops->vhost_get_config) {
        return hdev->vhost_ops->vhost_get_config(hdev, config, config_len,
                                                 errp);
    }

    error_setg(errp, "vhost_get_config not implemented");
    return -ENOSYS;
}

int vhost_dev_set_config(struct vhost_dev *hdev, const uint8_t *data,
                         uint32_t offset, uint32_t size, uint32_t flags)
{
    assert(hdev->vhost_ops);

    if (hdev->vhost_ops->vhost_set_config) {
        return hdev->vhost_ops->vhost_set_config(hdev, data, offset,
                                                 size, flags);
    }

    return -ENOSYS;
}

void vhost_dev_set_config_notifier(struct vhost_dev *hdev,
                                   const VhostDevConfigOps *ops)
{
    hdev->config_ops = ops;
}

void vhost_dev_free_inflight(struct vhost_inflight *inflight)
{
    if (inflight && inflight->addr) {
        qemu_memfd_free(inflight->addr, inflight->size, inflight->fd);
        inflight->addr = NULL;
        inflight->fd = -1;
    }
}

static int vhost_dev_resize_inflight(struct vhost_inflight *inflight,
                                     uint64_t new_size)
{
    Error *err = NULL;
    int fd = -1;
    void *addr = qemu_memfd_alloc("vhost-inflight", new_size,
                                  F_SEAL_GROW | F_SEAL_SHRINK | F_SEAL_SEAL,
                                  &fd, &err);

    if (err) {
        error_report_err(err);
        return -ENOMEM;
    }

    vhost_dev_free_inflight(inflight);
    inflight->offset = 0;
    inflight->addr = addr;
    inflight->fd = fd;
    inflight->size = new_size;

    return 0;
}

void vhost_dev_save_inflight(struct vhost_inflight *inflight, QEMUFile *f)
{
    if (inflight->addr) {
        qemu_put_be64(f, inflight->size);
        qemu_put_be16(f, inflight->queue_size);
        qemu_put_buffer(f, inflight->addr, inflight->size);
    } else {
        qemu_put_be64(f, 0);
    }
}

int vhost_dev_load_inflight(struct vhost_inflight *inflight, QEMUFile *f)
{
    uint64_t size;

    size = qemu_get_be64(f);
    if (!size) {
        return 0;
    }

    if (inflight->size != size) {
        int ret = vhost_dev_resize_inflight(inflight, size);
        if (ret < 0) {
            return ret;
        }
    }
    inflight->queue_size = qemu_get_be16(f);

    qemu_get_buffer(f, inflight->addr, size);

    return 0;
}

int vhost_dev_prepare_inflight(struct vhost_dev *hdev, VirtIODevice *vdev)
{
    int r;

    if (hdev->vhost_ops->vhost_get_inflight_fd == NULL ||
        hdev->vhost_ops->vhost_set_inflight_fd == NULL) {
        return 0;
    }

    hdev->vdev = vdev;

    r = vhost_dev_set_features(hdev, hdev->log_enabled);
    if (r < 0) {
        VHOST_OPS_DEBUG(r, "vhost_dev_prepare_inflight failed");
        return r;
    }

    return 0;
}

int vhost_dev_set_inflight(struct vhost_dev *dev,
                           struct vhost_inflight *inflight)
{
    int r;

    if (dev->vhost_ops->vhost_set_inflight_fd && inflight->addr) {
        r = dev->vhost_ops->vhost_set_inflight_fd(dev, inflight);
        if (r) {
            VHOST_OPS_DEBUG(r, "vhost_set_inflight_fd failed");
            return r;
        }
    }

    return 0;
}

int vhost_dev_get_inflight(struct vhost_dev *dev, uint16_t queue_size,
                           struct vhost_inflight *inflight)
{
    int r;

    if (dev->vhost_ops->vhost_get_inflight_fd) {
        r = dev->vhost_ops->vhost_get_inflight_fd(dev, queue_size, inflight);
        if (r) {
            VHOST_OPS_DEBUG(r, "vhost_get_inflight_fd failed");
            return r;
        }
    }

    return 0;
}

static int vhost_dev_set_vring_enable(struct vhost_dev *hdev, int enable)
{
    if (!hdev->vhost_ops->vhost_set_vring_enable) {
        return 0;
    }

    /*
     * For vhost-user devices, if VHOST_USER_F_PROTOCOL_FEATURES has not
     * been negotiated, the rings start directly in the enabled state, and
     * .vhost_set_vring_enable callback will fail since
     * VHOST_USER_SET_VRING_ENABLE is not supported.
     */
    if (hdev->vhost_ops->backend_type == VHOST_BACKEND_TYPE_USER &&
        !virtio_has_feature(hdev->backend_features,
                            VHOST_USER_F_PROTOCOL_FEATURES)) {
        return 0;
    }

    return hdev->vhost_ops->vhost_set_vring_enable(hdev, enable);
}

/* Host notifiers must be enabled at this point. */
int vhost_dev_start(struct vhost_dev *hdev, VirtIODevice *vdev, bool vrings)
{
    int i, r;

    /* should only be called after backend is connected */
    assert(hdev->vhost_ops);

    trace_vhost_dev_start(hdev, vdev->name, vrings);

    vdev->vhost_started = true;
    hdev->started = true;
    hdev->vdev = vdev;

    r = vhost_dev_set_features(hdev, hdev->log_enabled);
    if (r < 0) {
        goto fail_features;
    }

    if (vhost_dev_has_iommu(hdev)) {
        memory_listener_register(&hdev->iommu_listener, vdev->dma_as);
    }

    r = hdev->vhost_ops->vhost_set_mem_table(hdev, hdev->mem);
    if (r < 0) {
        VHOST_OPS_DEBUG(r, "vhost_set_mem_table failed");
        goto fail_mem;
    }
    //启动各个队列
    for (i = 0; i < hdev->nvqs; ++i) {
        r = vhost_virtqueue_start(hdev,
                                  vdev,
                                  hdev->vqs + i,
                                  hdev->vq_index + i);
        if (r < 0) {
            goto fail_vq;
        }
    }

    r = event_notifier_init(
        &hdev->vqs[VHOST_QUEUE_NUM_CONFIG_INR].masked_config_notifier, 0);
    if (r < 0) {
        VHOST_OPS_DEBUG(r, "event_notifier_init failed");
        goto fail_vq;
    }
    event_notifier_test_and_clear(
        &hdev->vqs[VHOST_QUEUE_NUM_CONFIG_INR].masked_config_notifier);
    if (!vdev->use_guest_notifier_mask) {
        vhost_config_mask(hdev, vdev, true);
    }
    if (hdev->log_enabled) {
        uint64_t log_base;

        hdev->log_size = vhost_get_log_size(hdev);
        hdev->log = vhost_log_get(hdev->log_size,
                                  vhost_dev_log_is_shared(hdev));
        log_base = (uintptr_t)hdev->log->log;
        r = hdev->vhost_ops->vhost_set_log_base(hdev,
                                                hdev->log_size ? log_base : 0,
                                                hdev->log);
        if (r < 0) {
            VHOST_OPS_DEBUG(r, "vhost_set_log_base failed");
            goto fail_log;
        }
    }
    if (vrings) {
        r = vhost_dev_set_vring_enable(hdev, true);
        if (r) {
            goto fail_log;
        }
    }
    if (hdev->vhost_ops->vhost_dev_start) {
        r = hdev->vhost_ops->vhost_dev_start(hdev, true);
        if (r) {
            goto fail_start;
        }
    }
    if (vhost_dev_has_iommu(hdev) &&
        hdev->vhost_ops->vhost_set_iotlb_callback) {
            hdev->vhost_ops->vhost_set_iotlb_callback(hdev, true);

        /* Update used ring information for IOTLB to work correctly,
         * vhost-kernel code requires for this.*/
        for (i = 0; i < hdev->nvqs; ++i) {
            struct vhost_virtqueue *vq = hdev->vqs + i;
            vhost_device_iotlb_miss(hdev, vq->used_phys, true);
        }
    }
    vhost_start_config_intr(hdev);
    return 0;
fail_start:
    if (vrings) {
        vhost_dev_set_vring_enable(hdev, false);
    }
fail_log:
    vhost_log_put(hdev, false);
fail_vq:
    while (--i >= 0) {
        vhost_virtqueue_stop(hdev,
                             vdev,
                             hdev->vqs + i,
                             hdev->vq_index + i);
    }

fail_mem:
    if (vhost_dev_has_iommu(hdev)) {
        memory_listener_unregister(&hdev->iommu_listener);
    }
fail_features:
    vdev->vhost_started = false;
    hdev->started = false;
    return r;
}

/* Host notifiers must be enabled at this point. */
void vhost_dev_stop(struct vhost_dev *hdev, VirtIODevice *vdev, bool vrings)
{
    int i;

    /* should only be called after backend is connected */
    assert(hdev->vhost_ops);
    event_notifier_test_and_clear(
        &hdev->vqs[VHOST_QUEUE_NUM_CONFIG_INR].masked_config_notifier);
    event_notifier_test_and_clear(&vdev->config_notifier);
    event_notifier_cleanup(
        &hdev->vqs[VHOST_QUEUE_NUM_CONFIG_INR].masked_config_notifier);

    trace_vhost_dev_stop(hdev, vdev->name, vrings);

    if (hdev->vhost_ops->vhost_dev_start) {
        hdev->vhost_ops->vhost_dev_start(hdev, false);
    }
    if (vrings) {
        vhost_dev_set_vring_enable(hdev, false);
    }
    for (i = 0; i < hdev->nvqs; ++i) {
        vhost_virtqueue_stop(hdev,
                             vdev,
                             hdev->vqs + i,
                             hdev->vq_index + i);
    }
    if (hdev->vhost_ops->vhost_reset_status) {
        hdev->vhost_ops->vhost_reset_status(hdev);
    }

    if (vhost_dev_has_iommu(hdev)) {
        if (hdev->vhost_ops->vhost_set_iotlb_callback) {
            hdev->vhost_ops->vhost_set_iotlb_callback(hdev, false);
        }
        memory_listener_unregister(&hdev->iommu_listener);
    }
    vhost_stop_config_intr(hdev);
    vhost_log_put(hdev, true);
    hdev->started = false;
    vdev->vhost_started = false;
    hdev->vdev = NULL;
}

/*设置vhost-net对应的后端socket*/
int vhost_net_set_backend(struct vhost_dev *hdev,
                          struct vhost_vring_file *file)
{
    if (hdev->vhost_ops->vhost_net_set_backend) {
        return hdev->vhost_ops->vhost_net_set_backend(hdev, file);
    }

    return -ENOSYS;
}

int vhost_reset_device(struct vhost_dev *hdev)
{
    if (hdev->vhost_ops->vhost_reset_device) {
        return hdev->vhost_ops->vhost_reset_device(hdev);
    }

    return -ENOSYS;
}<|MERGE_RESOLUTION|>--- conflicted
+++ resolved
@@ -261,9 +261,6 @@
     return log_size;
 }
 
-<<<<<<< HEAD
-//申请size个*(log->log)
-=======
 static int vhost_set_backend_type(struct vhost_dev *dev,
                                   VhostBackendType backend_type)
 {
@@ -293,7 +290,7 @@
     return r;
 }
 
->>>>>>> 6c9ae1ce
+//申请size个*(log->log)
 static struct vhost_log *vhost_log_alloc(uint64_t size, bool share)
 {
     Error *err = NULL;
@@ -881,9 +878,6 @@
     }
 }
 
-<<<<<<< HEAD
-/*知会vhost后端vring的地址*/
-=======
 void vhost_toggle_device_iotlb(VirtIODevice *vdev)
 {
     VirtioDeviceClass *vdc = VIRTIO_DEVICE_GET_CLASS(vdev);
@@ -905,7 +899,7 @@
     }
 }
 
->>>>>>> 6c9ae1ce
+/*知会vhost后端vring的地址*/
 static int vhost_virtqueue_set_addr(struct vhost_dev *dev,
                                     struct vhost_virtqueue *vq,
                                     unsigned idx, bool enable_log)
@@ -1194,18 +1188,11 @@
     return ret;
 }
 
-<<<<<<< HEAD
 //向对端同步虚队列$idx
-static int vhost_virtqueue_start(struct vhost_dev *dev,
-                                struct VirtIODevice *vdev,
-                                struct vhost_virtqueue *vq,
-                                unsigned idx)
-=======
 int vhost_virtqueue_start(struct vhost_dev *dev,
                           struct VirtIODevice *vdev,
                           struct vhost_virtqueue *vq,
                           unsigned idx)
->>>>>>> 6c9ae1ce
 {
     BusState *qbus = BUS(qdev_get_parent_bus(DEVICE(vdev)));
     VirtioBusState *vbus = VIRTIO_BUS(qbus);
@@ -1428,13 +1415,8 @@
         return r;
     }
 
-<<<<<<< HEAD
-    file.fd = event_notifier_get_fd(&vq->masked_notifier);
+    file.fd = event_notifier_get_wfd(&vq->masked_notifier);
     r = dev->vhost_ops->vhost_set_vring_call(dev, &file);//发送vring call消息
-=======
-    file.fd = event_notifier_get_wfd(&vq->masked_notifier);
-    r = dev->vhost_ops->vhost_set_vring_call(dev, &file);
->>>>>>> 6c9ae1ce
     if (r) {
         VHOST_OPS_DEBUG(r, "vhost_set_vring_call failed");
         goto fail_call;
@@ -1479,12 +1461,8 @@
 
 //vhost类型设备初始化
 int vhost_dev_init(struct vhost_dev *hdev, void *opaque,
-<<<<<<< HEAD
-                   VhostBackendType backend_type/*vhost后端类型*/, uint32_t busyloop_timeout)
-=======
-                   VhostBackendType backend_type, uint32_t busyloop_timeout,
+                   VhostBackendType backend_type/*vhost后端类型*/, uint32_t busyloop_timeout,
                    Error **errp)
->>>>>>> 6c9ae1ce
 {
     unsigned int used, reserved, limit;
     uint64_t features;
@@ -1497,13 +1475,9 @@
     r = vhost_set_backend_type(hdev, backend_type);
     assert(r >= 0);
 
-<<<<<<< HEAD
     //后端初始化
     //例如vhost-backend.c中提供的kernel_ops->vhost_backend_init
-    r = hdev->vhost_ops->vhost_backend_init(hdev, opaque);
-=======
     r = hdev->vhost_ops->vhost_backend_init(hdev, opaque, errp);
->>>>>>> 6c9ae1ce
     if (r < 0) {
         goto fail;
     }
