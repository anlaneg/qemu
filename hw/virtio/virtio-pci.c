/*
 * Virtio PCI Bindings
 *
 * Copyright IBM, Corp. 2007
 * Copyright (c) 2009 CodeSourcery
 *
 * Authors:
 *  Anthony Liguori   <aliguori@us.ibm.com>
 *  Paul Brook        <paul@codesourcery.com>
 *
 * This work is licensed under the terms of the GNU GPL, version 2.  See
 * the COPYING file in the top-level directory.
 *
 * Contributions after 2012-01-13 are licensed under the terms of the
 * GNU GPL, version 2 or (at your option) any later version.
 */

#include "qemu/osdep.h"

#include "exec/memop.h"
#include "standard-headers/linux/virtio_pci.h"
#include "standard-headers/linux/virtio_ids.h"
#include "hw/boards.h"
#include "hw/virtio/virtio.h"
#include "migration/qemu-file-types.h"
#include "hw/pci/pci.h"
#include "hw/pci/pci_bus.h"
#include "hw/qdev-properties.h"
#include "qapi/error.h"
#include "qemu/error-report.h"
#include "qemu/log.h"
#include "qemu/module.h"
#include "hw/pci/msi.h"
#include "hw/pci/msix.h"
#include "hw/loader.h"
#include "sysemu/kvm.h"
#include "hw/virtio/virtio-pci.h"
#include "qemu/range.h"
#include "hw/virtio/virtio-bus.h"
#include "qapi/visitor.h"
#include "sysemu/replay.h"
#include "trace.h"

#define VIRTIO_PCI_REGION_SIZE(dev)     VIRTIO_PCI_CONFIG_OFF(msix_present(dev))

#undef VIRTIO_PCI_CONFIG

/* The remaining space is defined by each driver as the per-driver
 * configuration space */
#define VIRTIO_PCI_CONFIG_SIZE(dev)     VIRTIO_PCI_CONFIG_OFF(msix_enabled(dev))

static void virtio_pci_bus_new(VirtioBusState *bus, size_t bus_size,
                               VirtIOPCIProxy *dev);
static void virtio_pci_reset(DeviceState *qdev);

/* virtio device */
/* DeviceState to VirtIOPCIProxy. For use off data-path. TODO: use QOM. */
static inline VirtIOPCIProxy *to_virtio_pci_proxy(DeviceState *d)
{
    return container_of(d, VirtIOPCIProxy, pci_dev.qdev);
}

/* DeviceState to VirtIOPCIProxy. Note: used on datapath,
 * be careful and test performance if you change this.
 */
static inline VirtIOPCIProxy *to_virtio_pci_proxy_fast(DeviceState *d)
{
    return container_of(d, VirtIOPCIProxy, pci_dev.qdev);
}

static void virtio_pci_notify(DeviceState *d, uint16_t vector)
{
    VirtIOPCIProxy *proxy = to_virtio_pci_proxy_fast(d);

    if (msix_enabled(&proxy->pci_dev)) {
        if (vector != VIRTIO_NO_VECTOR) {
            msix_notify(&proxy->pci_dev, vector);
        }
    } else {
        VirtIODevice *vdev = virtio_bus_get_device(&proxy->bus);
        pci_set_irq(&proxy->pci_dev, qatomic_read(&vdev->isr) & 1);
    }
}

static void virtio_pci_save_config(DeviceState *d, QEMUFile *f)
{
    VirtIOPCIProxy *proxy = to_virtio_pci_proxy(d);
    VirtIODevice *vdev = virtio_bus_get_device(&proxy->bus);

    pci_device_save(&proxy->pci_dev, f);
    msix_save(&proxy->pci_dev, f);
    if (msix_present(&proxy->pci_dev))
        qemu_put_be16(f, vdev->config_vector);
}

static const VMStateDescription vmstate_virtio_pci_modern_queue_state = {
    .name = "virtio_pci/modern_queue_state",
    .version_id = 1,
    .minimum_version_id = 1,
    .fields = (const VMStateField[]) {
        VMSTATE_UINT16(num, VirtIOPCIQueue),
        VMSTATE_UNUSED(1), /* enabled was stored as be16 */
        VMSTATE_BOOL(enabled, VirtIOPCIQueue),
        VMSTATE_UINT32_ARRAY(desc, VirtIOPCIQueue, 2),
        VMSTATE_UINT32_ARRAY(avail, VirtIOPCIQueue, 2),
        VMSTATE_UINT32_ARRAY(used, VirtIOPCIQueue, 2),
        VMSTATE_END_OF_LIST()
    }
};

static bool virtio_pci_modern_state_needed(void *opaque)
{
    VirtIOPCIProxy *proxy = opaque;

    return virtio_pci_modern(proxy);
}

static const VMStateDescription vmstate_virtio_pci_modern_state_sub = {
    .name = "virtio_pci/modern_state",
    .version_id = 1,
    .minimum_version_id = 1,
    .needed = &virtio_pci_modern_state_needed,
    .fields = (const VMStateField[]) {
        VMSTATE_UINT32(dfselect, VirtIOPCIProxy),
        VMSTATE_UINT32(gfselect, VirtIOPCIProxy),
        VMSTATE_UINT32_ARRAY(guest_features, VirtIOPCIProxy, 2),
        VMSTATE_STRUCT_ARRAY(vqs, VirtIOPCIProxy, VIRTIO_QUEUE_MAX, 0,
                             vmstate_virtio_pci_modern_queue_state,
                             VirtIOPCIQueue),
        VMSTATE_END_OF_LIST()
    }
};

static const VMStateDescription vmstate_virtio_pci = {
    .name = "virtio_pci",
    .version_id = 1,
    .minimum_version_id = 1,
    .fields = (const VMStateField[]) {
        VMSTATE_END_OF_LIST()
    },
    .subsections = (const VMStateDescription * const []) {
        &vmstate_virtio_pci_modern_state_sub,
        NULL
    }
};

static bool virtio_pci_has_extra_state(DeviceState *d)
{
    VirtIOPCIProxy *proxy = to_virtio_pci_proxy(d);

    return proxy->flags & VIRTIO_PCI_FLAG_MIGRATE_EXTRA;
}

static void virtio_pci_save_extra_state(DeviceState *d, QEMUFile *f)
{
    VirtIOPCIProxy *proxy = to_virtio_pci_proxy(d);

    vmstate_save_state(f, &vmstate_virtio_pci, proxy, NULL);
}

static int virtio_pci_load_extra_state(DeviceState *d, QEMUFile *f)
{
    VirtIOPCIProxy *proxy = to_virtio_pci_proxy(d);

    return vmstate_load_state(f, &vmstate_virtio_pci, proxy, 1);
}

static void virtio_pci_save_queue(DeviceState *d, int n, QEMUFile *f)
{
    VirtIOPCIProxy *proxy = to_virtio_pci_proxy(d);
    VirtIODevice *vdev = virtio_bus_get_device(&proxy->bus);

    if (msix_present(&proxy->pci_dev))
        qemu_put_be16(f, virtio_queue_vector(vdev, n));
}

static int virtio_pci_load_config(DeviceState *d, QEMUFile *f)
{
    VirtIOPCIProxy *proxy = to_virtio_pci_proxy(d);
    VirtIODevice *vdev = virtio_bus_get_device(&proxy->bus);
    uint16_t vector;

    int ret;
    ret = pci_device_load(&proxy->pci_dev, f);
    if (ret) {
        return ret;
    }
    msix_unuse_all_vectors(&proxy->pci_dev);
    msix_load(&proxy->pci_dev, f);
    if (msix_present(&proxy->pci_dev)) {
        qemu_get_be16s(f, &vector);

        if (vector != VIRTIO_NO_VECTOR && vector >= proxy->nvectors) {
            return -EINVAL;
        }
    } else {
        vector = VIRTIO_NO_VECTOR;
    }
    vdev->config_vector = vector;
    if (vector != VIRTIO_NO_VECTOR) {
        msix_vector_use(&proxy->pci_dev, vector);
    }
    return 0;
}

static int virtio_pci_load_queue(DeviceState *d, int n, QEMUFile *f)
{
    VirtIOPCIProxy *proxy = to_virtio_pci_proxy(d);
    VirtIODevice *vdev = virtio_bus_get_device(&proxy->bus);

    uint16_t vector;
    if (msix_present(&proxy->pci_dev)) {
        qemu_get_be16s(f, &vector);
        if (vector != VIRTIO_NO_VECTOR && vector >= proxy->nvectors) {
            return -EINVAL;
        }
    } else {
        vector = VIRTIO_NO_VECTOR;
    }
    virtio_queue_set_vector(vdev, n, vector);
    if (vector != VIRTIO_NO_VECTOR) {
        msix_vector_use(&proxy->pci_dev, vector);
    }

    return 0;
}

typedef struct VirtIOPCIIDInfo {
    /* virtio id */
    uint16_t vdev_id;
    /* pci device id for the transitional device */
    uint16_t trans_devid;
    uint16_t class_id;
} VirtIOPCIIDInfo;

static const VirtIOPCIIDInfo virtio_pci_id_info[] = {
    {
        .vdev_id = VIRTIO_ID_CRYPTO,
        .class_id = PCI_CLASS_OTHERS,
    }, {
        .vdev_id = VIRTIO_ID_FS,
        .class_id = PCI_CLASS_STORAGE_OTHER,
    }, {
        .vdev_id = VIRTIO_ID_NET,
        .trans_devid = PCI_DEVICE_ID_VIRTIO_NET,
        .class_id = PCI_CLASS_NETWORK_ETHERNET,
    }, {
        .vdev_id = VIRTIO_ID_BLOCK,
        .trans_devid = PCI_DEVICE_ID_VIRTIO_BLOCK,
        .class_id = PCI_CLASS_STORAGE_SCSI,
    }, {
        .vdev_id = VIRTIO_ID_CONSOLE,
        .trans_devid = PCI_DEVICE_ID_VIRTIO_CONSOLE,
        .class_id = PCI_CLASS_COMMUNICATION_OTHER,
    }, {
        .vdev_id = VIRTIO_ID_SCSI,
        .trans_devid = PCI_DEVICE_ID_VIRTIO_SCSI,
        .class_id = PCI_CLASS_STORAGE_SCSI
    }, {
        .vdev_id = VIRTIO_ID_9P,
        .trans_devid = PCI_DEVICE_ID_VIRTIO_9P,
        .class_id = PCI_BASE_CLASS_NETWORK,
    }, {
        .vdev_id = VIRTIO_ID_BALLOON,
        .trans_devid = PCI_DEVICE_ID_VIRTIO_BALLOON,
        .class_id = PCI_CLASS_OTHERS,
    }, {
        .vdev_id = VIRTIO_ID_RNG,
        .trans_devid = PCI_DEVICE_ID_VIRTIO_RNG,
        .class_id = PCI_CLASS_OTHERS,
    },
};

static const VirtIOPCIIDInfo *virtio_pci_get_id_info(uint16_t vdev_id)
{
    const VirtIOPCIIDInfo *info = NULL;
    int i;

    for (i = 0; i < ARRAY_SIZE(virtio_pci_id_info); i++) {
        if (virtio_pci_id_info[i].vdev_id == vdev_id) {
            info = &virtio_pci_id_info[i];
            break;
        }
    }

    if (!info) {
        /* The device id is invalid or not added to the id_info yet. */
        error_report("Invalid virtio device(id %u)", vdev_id);
        abort();
    }

    return info;
}

/*
 * Get the Transitional Device ID for the specific device, return
 * zero if the device is non-transitional.
 */
uint16_t virtio_pci_get_trans_devid(uint16_t device_id)
{
    return virtio_pci_get_id_info(device_id)->trans_devid;
}

/*
 * Get the Class ID for the specific device.
 */
uint16_t virtio_pci_get_class_id(uint16_t device_id)
{
    return virtio_pci_get_id_info(device_id)->class_id;
}

static bool virtio_pci_ioeventfd_enabled(DeviceState *d)
{
    VirtIOPCIProxy *proxy = to_virtio_pci_proxy(d);

    return (proxy->flags & VIRTIO_PCI_FLAG_USE_IOEVENTFD) != 0;
}

#define QEMU_VIRTIO_PCI_QUEUE_MEM_MULT 0x1000

static inline int virtio_pci_queue_mem_mult(struct VirtIOPCIProxy *proxy)
{
    return (proxy->flags & VIRTIO_PCI_FLAG_PAGE_PER_VQ) ?
        QEMU_VIRTIO_PCI_QUEUE_MEM_MULT : 4;
}

static int virtio_pci_ioeventfd_assign(DeviceState *d, EventNotifier *notifier,
                                       int n, bool assign)
{
    VirtIOPCIProxy *proxy = to_virtio_pci_proxy(d);
    VirtIODevice *vdev = virtio_bus_get_device(&proxy->bus);
    VirtQueue *vq = virtio_get_queue(vdev, n);
    bool legacy = virtio_pci_legacy(proxy);
    bool modern = virtio_pci_modern(proxy);
    bool modern_pio = proxy->flags & VIRTIO_PCI_FLAG_MODERN_PIO_NOTIFY;
    MemoryRegion *modern_mr = &proxy->notify.mr;
    MemoryRegion *modern_notify_mr = &proxy->notify_pio.mr;
    MemoryRegion *legacy_mr = &proxy->bar;
    hwaddr modern_addr = virtio_pci_queue_mem_mult(proxy) *
                         virtio_get_queue_index(vq);
    hwaddr legacy_addr = VIRTIO_PCI_QUEUE_NOTIFY;

    if (assign) {
        if (modern) {
            memory_region_add_eventfd(modern_mr, modern_addr, 0,
                                      false, n, notifier);
            if (modern_pio) {
                memory_region_add_eventfd(modern_notify_mr, 0, 2,
                                              true, n, notifier);
            }
        }
        if (legacy) {
            memory_region_add_eventfd(legacy_mr, legacy_addr, 2,
                                      true, n, notifier);
        }
    } else {
        if (modern) {
            memory_region_del_eventfd(modern_mr, modern_addr, 0,
                                      false, n, notifier);
            if (modern_pio) {
                memory_region_del_eventfd(modern_notify_mr, 0, 2,
                                          true, n, notifier);
            }
        }
        if (legacy) {
            memory_region_del_eventfd(legacy_mr, legacy_addr, 2,
                                      true, n, notifier);
        }
    }
    return 0;
}

static void virtio_pci_start_ioeventfd(VirtIOPCIProxy *proxy)
{
    virtio_bus_start_ioeventfd(&proxy->bus);
}

static void virtio_pci_stop_ioeventfd(VirtIOPCIProxy *proxy)
{
    virtio_bus_stop_ioeventfd(&proxy->bus);
}

static void virtio_ioport_write(void *opaque, uint32_t addr, uint32_t val)
{
    VirtIOPCIProxy *proxy = opaque;
    VirtIODevice *vdev = virtio_bus_get_device(&proxy->bus);
    uint16_t vector, vq_idx;
    hwaddr pa;

    switch (addr) {
    case VIRTIO_PCI_GUEST_FEATURES:
        /* Guest does not negotiate properly?  We have to assume nothing. */
        if (val & (1 << VIRTIO_F_BAD_FEATURE)) {
            val = virtio_bus_get_vdev_bad_features(&proxy->bus);
        }
        virtio_set_features(vdev, val);
        break;
    case VIRTIO_PCI_QUEUE_PFN:
        pa = (hwaddr)val << VIRTIO_PCI_QUEUE_ADDR_SHIFT;
        if (pa == 0) {
            virtio_pci_reset(DEVICE(proxy));
        }
        else
            virtio_queue_set_addr(vdev, vdev->queue_sel, pa);
        break;
    case VIRTIO_PCI_QUEUE_SEL:
        if (val < VIRTIO_QUEUE_MAX)
            vdev->queue_sel = val;
        break;
    case VIRTIO_PCI_QUEUE_NOTIFY:
        vq_idx = val;
        if (vq_idx < VIRTIO_QUEUE_MAX && virtio_queue_get_num(vdev, vq_idx)) {
            if (virtio_vdev_has_feature(vdev, VIRTIO_F_NOTIFICATION_DATA)) {
                VirtQueue *vq = virtio_get_queue(vdev, vq_idx);

                virtio_queue_set_shadow_avail_idx(vq, val >> 16);
            }
            virtio_queue_notify(vdev, vq_idx);
        }
        break;
    case VIRTIO_PCI_STATUS:
        if (!(val & VIRTIO_CONFIG_S_DRIVER_OK)) {
            virtio_pci_stop_ioeventfd(proxy);
        }

        virtio_set_status(vdev, val & 0xFF);

        if (val & VIRTIO_CONFIG_S_DRIVER_OK) {
            virtio_pci_start_ioeventfd(proxy);
        }

        if (vdev->status == 0) {
            virtio_pci_reset(DEVICE(proxy));
        }

        /* Linux before 2.6.34 drives the device without enabling
           the PCI device bus master bit. Enable it automatically
           for the guest. This is a PCI spec violation but so is
           initiating DMA with bus master bit clear. */
        if (val == (VIRTIO_CONFIG_S_ACKNOWLEDGE | VIRTIO_CONFIG_S_DRIVER)) {
            pci_default_write_config(&proxy->pci_dev, PCI_COMMAND,
                                     proxy->pci_dev.config[PCI_COMMAND] |
                                     PCI_COMMAND_MASTER, 1);
        }
        break;
    case VIRTIO_MSI_CONFIG_VECTOR:
        if (vdev->config_vector != VIRTIO_NO_VECTOR) {
            msix_vector_unuse(&proxy->pci_dev, vdev->config_vector);
        }
        /* Make it possible for guest to discover an error took place. */
        if (val < proxy->nvectors) {
            msix_vector_use(&proxy->pci_dev, val);
        } else {
            val = VIRTIO_NO_VECTOR;
        }
        vdev->config_vector = val;
        break;
    case VIRTIO_MSI_QUEUE_VECTOR:
        vector = virtio_queue_vector(vdev, vdev->queue_sel);
        if (vector != VIRTIO_NO_VECTOR) {
            msix_vector_unuse(&proxy->pci_dev, vector);
        }
        /* Make it possible for guest to discover an error took place. */
        if (val < proxy->nvectors) {
            msix_vector_use(&proxy->pci_dev, val);
        } else {
            val = VIRTIO_NO_VECTOR;
        }
        virtio_queue_set_vector(vdev, vdev->queue_sel, val);
        break;
    default:
        qemu_log_mask(LOG_GUEST_ERROR,
                      "%s: unexpected address 0x%x value 0x%x\n",
                      __func__, addr, val);
        break;
    }
}

static uint32_t virtio_ioport_read(VirtIOPCIProxy *proxy, uint32_t addr)
{
    VirtIODevice *vdev = virtio_bus_get_device(&proxy->bus);
    uint32_t ret = 0xFFFFFFFF;

    switch (addr) {
    case VIRTIO_PCI_HOST_FEATURES:
        ret = vdev->host_features;
        break;
    case VIRTIO_PCI_GUEST_FEATURES:
        ret = vdev->guest_features;
        break;
    case VIRTIO_PCI_QUEUE_PFN:
        ret = virtio_queue_get_addr(vdev, vdev->queue_sel)
              >> VIRTIO_PCI_QUEUE_ADDR_SHIFT;
        break;
    case VIRTIO_PCI_QUEUE_NUM:
        ret = virtio_queue_get_num(vdev, vdev->queue_sel);
        break;
    case VIRTIO_PCI_QUEUE_SEL:
        ret = vdev->queue_sel;
        break;
    case VIRTIO_PCI_STATUS:
        ret = vdev->status;
        break;
    case VIRTIO_PCI_ISR:
        /* reading from the ISR also clears it. */
        ret = qatomic_xchg(&vdev->isr, 0);
        pci_irq_deassert(&proxy->pci_dev);
        break;
    case VIRTIO_MSI_CONFIG_VECTOR:
        ret = vdev->config_vector;
        break;
    case VIRTIO_MSI_QUEUE_VECTOR:
        ret = virtio_queue_vector(vdev, vdev->queue_sel);
        break;
    default:
        break;
    }

    return ret;
}

static uint64_t virtio_pci_config_read(void *opaque, hwaddr addr,
                                       unsigned size)
{
    VirtIOPCIProxy *proxy = opaque;
    VirtIODevice *vdev = virtio_bus_get_device(&proxy->bus);
    uint32_t config = VIRTIO_PCI_CONFIG_SIZE(&proxy->pci_dev);
    uint64_t val = 0;

    if (vdev == NULL) {
        return UINT64_MAX;
    }

    if (addr < config) {
        return virtio_ioport_read(proxy, addr);
    }
    addr -= config;

    //按config大小分情况读取（考虑字节序）
    switch (size) {
    case 1:
        val = virtio_config_readb(vdev, addr);
        break;
    case 2:
        val = virtio_config_readw(vdev, addr);
        if (virtio_is_big_endian(vdev)) {
            val = bswap16(val);
        }
        break;
    case 4:
        val = virtio_config_readl(vdev, addr);
        if (virtio_is_big_endian(vdev)) {
            val = bswap32(val);
        }
        break;
    }
    return val;
}

static void virtio_pci_config_write(void *opaque, hwaddr addr,
                                    uint64_t val, unsigned size)
{
    VirtIOPCIProxy *proxy = opaque;
    uint32_t config = VIRTIO_PCI_CONFIG_SIZE(&proxy->pci_dev);
    VirtIODevice *vdev = virtio_bus_get_device(&proxy->bus);

    if (vdev == NULL) {
        return;
    }

    if (addr < config) {
        virtio_ioport_write(proxy, addr, val);
        return;
    }
    addr -= config;
    /*
     * Virtio-PCI is odd. Ioports are LE but config space is target native
     * endian.
     */
    switch (size) {
    case 1:
        virtio_config_writeb(vdev, addr, val);
        break;
    case 2:
        if (virtio_is_big_endian(vdev)) {
            val = bswap16(val);
        }
        virtio_config_writew(vdev, addr, val);
        break;
    case 4:
        if (virtio_is_big_endian(vdev)) {
            val = bswap32(val);
        }
        virtio_config_writel(vdev, addr, val);
        break;
    }
}

static const MemoryRegionOps virtio_pci_config_ops = {
    .read = virtio_pci_config_read,
    .write = virtio_pci_config_write,
    .impl = {
        .min_access_size = 1,
        .max_access_size = 4,
    },
    .endianness = DEVICE_LITTLE_ENDIAN,
};

static MemoryRegion *virtio_address_space_lookup(VirtIOPCIProxy *proxy,
                                                 hwaddr *off, int len)
{
    int i;
    VirtIOPCIRegion *reg;

    for (i = 0; i < ARRAY_SIZE(proxy->regs); ++i) {
        reg = &proxy->regs[i];
        if (*off >= reg->offset &&
            *off + len <= reg->offset + reg->size) {
<<<<<<< HEAD
            *off -= reg->offset;
            //按地址查找到对应的mr
            return &reg->mr;
=======
            MemoryRegionSection mrs = memory_region_find(&reg->mr,
                                        *off - reg->offset, len);
            assert(mrs.mr);
            *off = mrs.offset_within_region;
            memory_region_unref(mrs.mr);
            return mrs.mr;
>>>>>>> 72b88908
        }
    }

    return NULL;
}

/* Below are generic functions to do memcpy from/to an address space,
 * without byteswaps, with input validation.
 *
 * As regular address_space_* APIs all do some kind of byteswap at least for
 * some host/target combinations, we are forced to explicitly convert to a
 * known-endianness integer value.
 * It doesn't really matter which endian format to go through, so the code
 * below selects the endian that causes the least amount of work on the given
 * host.
 *
 * Note: host pointer must be aligned.
 */
static
void virtio_address_space_write(VirtIOPCIProxy *proxy, hwaddr addr,
                                const uint8_t *buf, int len)
{
    uint64_t val;
    MemoryRegion *mr;

    /* address_space_* APIs assume an aligned address.
     * As address is under guest control, handle illegal values.
     */
    addr &= ~(len - 1);

    mr = virtio_address_space_lookup(proxy, &addr, len);
    if (!mr) {
        return;
    }

    /* Make sure caller aligned buf properly */
    assert(!(((uintptr_t)buf) & (len - 1)));

    switch (len) {
    case 1:
        val = pci_get_byte(buf);
        break;
    case 2:
        val = pci_get_word(buf);
        break;
    case 4:
        val = pci_get_long(buf);
        break;
    default:
        /* As length is under guest control, handle illegal values. */
        return;
    }
    memory_region_dispatch_write(mr, addr, val, size_memop(len) | MO_LE,
                                 MEMTXATTRS_UNSPECIFIED);
}

static void
virtio_address_space_read(VirtIOPCIProxy *proxy, hwaddr addr/*要访问的地址*/,
                          uint8_t *buf/*出参，读取到的内容*/, int len/*要访问的长度*/)
{
    uint64_t val;
    MemoryRegion *mr;

    /* address_space_* APIs assume an aligned address.
     * As address is under guest control, handle illegal values.
     */
    addr &= ~(len - 1);

    //查找到addr对应的memory region
    mr = virtio_address_space_lookup(proxy, &addr, len);
    if (!mr) {
        return;
    }

    /* Make sure caller aligned buf properly */
    assert(!(((uintptr_t)buf) & (len - 1)));

    //完成内存region的访问
    memory_region_dispatch_read(mr, addr, &val, size_memop(len) | MO_LE,
                                MEMTXATTRS_UNSPECIFIED);
    //按读取的长度，填充buf
    switch (len) {
    case 1:
        pci_set_byte(buf, val);
        break;
    case 2:
        pci_set_word(buf, val);
        break;
    case 4:
        pci_set_long(buf, val);
        break;
    default:
        /* As length is under guest control, handle illegal values. */
        break;
    }
}

static void virtio_pci_ats_ctrl_trigger(PCIDevice *pci_dev, bool enable)
{
    VirtIOPCIProxy *proxy = VIRTIO_PCI(pci_dev);
    VirtIODevice *vdev = virtio_bus_get_device(&proxy->bus);
    VirtioDeviceClass *k = VIRTIO_DEVICE_GET_CLASS(vdev);

    vdev->device_iotlb_enabled = enable;

    if (k->toggle_device_iotlb) {
        k->toggle_device_iotlb(vdev);
    }
}

static void pcie_ats_config_write(PCIDevice *dev, uint32_t address,
                                  uint32_t val, int len)
{
    uint32_t off;
    uint16_t ats_cap = dev->exp.ats_cap;

    if (!ats_cap || address < ats_cap) {
        return;
    }
    off = address - ats_cap;
    if (off >= PCI_EXT_CAP_ATS_SIZEOF) {
        return;
    }

    if (range_covers_byte(off, len, PCI_ATS_CTRL + 1)) {
        virtio_pci_ats_ctrl_trigger(dev, !!(val & PCI_ATS_CTRL_ENABLE));
    }
}

static void virtio_write_config(PCIDevice *pci_dev, uint32_t address,
                                uint32_t val, int len)
{
    VirtIOPCIProxy *proxy = VIRTIO_PCI(pci_dev);
    VirtIODevice *vdev = virtio_bus_get_device(&proxy->bus);
    struct virtio_pci_cfg_cap *cfg;

    pci_default_write_config(pci_dev, address, val, len);

    if (proxy->flags & VIRTIO_PCI_FLAG_INIT_FLR) {
        pcie_cap_flr_write_config(pci_dev, address, val, len);
    }

    if (proxy->flags & VIRTIO_PCI_FLAG_ATS) {
        pcie_ats_config_write(pci_dev, address, val, len);
    }

    if (range_covers_byte(address, len, PCI_COMMAND)) {
        if (!(pci_dev->config[PCI_COMMAND] & PCI_COMMAND_MASTER)) {
            virtio_set_disabled(vdev, true);
            virtio_pci_stop_ioeventfd(proxy);
            virtio_set_status(vdev, vdev->status & ~VIRTIO_CONFIG_S_DRIVER_OK);
        } else {
            virtio_set_disabled(vdev, false);
        }
    }

    if (proxy->config_cap &&
        ranges_overlap(address, len, proxy->config_cap + offsetof(struct virtio_pci_cfg_cap,
                                                                  pci_cfg_data),
                       sizeof cfg->pci_cfg_data)) {
        uint32_t off;
        uint32_t caplen;

        cfg = (void *)(proxy->pci_dev.config + proxy->config_cap);
        off = le32_to_cpu(cfg->cap.offset);
        caplen = le32_to_cpu(cfg->cap.length);

        if (caplen == 1 || caplen == 2 || caplen == 4) {
            assert(caplen <= sizeof cfg->pci_cfg_data);
            virtio_address_space_write(proxy, off, cfg->pci_cfg_data, caplen);
        }
    }
}

static uint32_t virtio_read_config(PCIDevice *pci_dev,
                                   uint32_t address, int len)
{
    VirtIOPCIProxy *proxy = VIRTIO_PCI(pci_dev);
    struct virtio_pci_cfg_cap *cfg;

    if (proxy->config_cap &&
        ranges_overlap(address, len, proxy->config_cap + offsetof(struct virtio_pci_cfg_cap,
                                                                  pci_cfg_data),
                       sizeof cfg->pci_cfg_data)) {
        uint32_t off;
        uint32_t caplen;

        cfg = (void *)(proxy->pci_dev.config + proxy->config_cap);
        off = le32_to_cpu(cfg->cap.offset);
        caplen = le32_to_cpu(cfg->cap.length);

        if (caplen == 1 || caplen == 2 || caplen == 4) {
            //读取proxy对应的off地址的数据，将结果存在cfg->pci_cfg_data中
            assert(caplen <= sizeof cfg->pci_cfg_data);
            virtio_address_space_read(proxy, off, cfg->pci_cfg_data, caplen);
        }
    }

    return pci_default_read_config(pci_dev, address, len);
}

static int kvm_virtio_pci_vq_vector_use(VirtIOPCIProxy *proxy,
                                        unsigned int vector)
{
    VirtIOIRQFD *irqfd = &proxy->vector_irqfd[vector];
    int ret;

    if (irqfd->users == 0) {
        KVMRouteChange c = kvm_irqchip_begin_route_changes(kvm_state);
        ret = kvm_irqchip_add_msi_route(&c, vector, &proxy->pci_dev);
        if (ret < 0) {
            return ret;
        }
        kvm_irqchip_commit_route_changes(&c);
        irqfd->virq = ret;
    }
    irqfd->users++;
    return 0;
}

static void kvm_virtio_pci_vq_vector_release(VirtIOPCIProxy *proxy,
                                             unsigned int vector)
{
    VirtIOIRQFD *irqfd = &proxy->vector_irqfd[vector];
    if (--irqfd->users == 0) {
        kvm_irqchip_release_virq(kvm_state, irqfd->virq);
    }
}

static int kvm_virtio_pci_irqfd_use(VirtIOPCIProxy *proxy,
                                 EventNotifier *n,
                                 unsigned int vector)
{
    VirtIOIRQFD *irqfd = &proxy->vector_irqfd[vector];
    return kvm_irqchip_add_irqfd_notifier_gsi(kvm_state, n, NULL, irqfd->virq);
}

static void kvm_virtio_pci_irqfd_release(VirtIOPCIProxy *proxy,
                                      EventNotifier *n ,
                                      unsigned int vector)
{
    VirtIOIRQFD *irqfd = &proxy->vector_irqfd[vector];
    int ret;

    ret = kvm_irqchip_remove_irqfd_notifier_gsi(kvm_state, n, irqfd->virq);
    assert(ret == 0);
}
static int virtio_pci_get_notifier(VirtIOPCIProxy *proxy, int queue_no,
                                      EventNotifier **n, unsigned int *vector)
{
    VirtIODevice *vdev = virtio_bus_get_device(&proxy->bus);
    VirtQueue *vq;

    if (!proxy->vector_irqfd && vdev->status & VIRTIO_CONFIG_S_DRIVER_OK)
        return -1;

    if (queue_no == VIRTIO_CONFIG_IRQ_IDX) {
        *n = virtio_config_get_guest_notifier(vdev);
        *vector = vdev->config_vector;
    } else {
        if (!virtio_queue_get_num(vdev, queue_no)) {
            return -1;
        }
        *vector = virtio_queue_vector(vdev, queue_no);
        vq = virtio_get_queue(vdev, queue_no);
        *n = virtio_queue_get_guest_notifier(vq);
    }
    return 0;
}

static int kvm_virtio_pci_vector_use_one(VirtIOPCIProxy *proxy, int queue_no)
{
    unsigned int vector;
    int ret;
    EventNotifier *n;
    PCIDevice *dev = &proxy->pci_dev;
    VirtIODevice *vdev = virtio_bus_get_device(&proxy->bus);
    VirtioDeviceClass *k = VIRTIO_DEVICE_GET_CLASS(vdev);

    ret = virtio_pci_get_notifier(proxy, queue_no, &n, &vector);
    if (ret < 0) {
        return ret;
    }
    if (vector >= msix_nr_vectors_allocated(dev)) {
        return 0;
    }
    ret = kvm_virtio_pci_vq_vector_use(proxy, vector);
    if (ret < 0) {
        return ret;
    }
    /*
     * If guest supports masking, set up irqfd now.
     * Otherwise, delay until unmasked in the frontend.
     */
    if (vdev->use_guest_notifier_mask && k->guest_notifier_mask) {
        ret = kvm_virtio_pci_irqfd_use(proxy, n, vector);
        if (ret < 0) {
            kvm_virtio_pci_vq_vector_release(proxy, vector);
            return ret;
        }
    }

    return 0;
}
static int kvm_virtio_pci_vector_vq_use(VirtIOPCIProxy *proxy, int nvqs)
{
    int queue_no;
    int ret = 0;
    VirtIODevice *vdev = virtio_bus_get_device(&proxy->bus);

    for (queue_no = 0; queue_no < nvqs; queue_no++) {
        if (!virtio_queue_get_num(vdev, queue_no)) {
            return -1;
        }
        ret = kvm_virtio_pci_vector_use_one(proxy, queue_no);
    }
    return ret;
}

static int kvm_virtio_pci_vector_config_use(VirtIOPCIProxy *proxy)
{
    return kvm_virtio_pci_vector_use_one(proxy, VIRTIO_CONFIG_IRQ_IDX);
}

static void kvm_virtio_pci_vector_release_one(VirtIOPCIProxy *proxy,
                                              int queue_no)
{
    VirtIODevice *vdev = virtio_bus_get_device(&proxy->bus);
    unsigned int vector;
    EventNotifier *n;
    int ret;
    VirtioDeviceClass *k = VIRTIO_DEVICE_GET_CLASS(vdev);
    PCIDevice *dev = &proxy->pci_dev;

    ret = virtio_pci_get_notifier(proxy, queue_no, &n, &vector);
    if (ret < 0) {
        return;
    }
    if (vector >= msix_nr_vectors_allocated(dev)) {
        return;
    }
    if (vdev->use_guest_notifier_mask && k->guest_notifier_mask) {
        kvm_virtio_pci_irqfd_release(proxy, n, vector);
    }
    kvm_virtio_pci_vq_vector_release(proxy, vector);
}

static void kvm_virtio_pci_vector_vq_release(VirtIOPCIProxy *proxy, int nvqs)
{
    int queue_no;
    VirtIODevice *vdev = virtio_bus_get_device(&proxy->bus);

    for (queue_no = 0; queue_no < nvqs; queue_no++) {
        if (!virtio_queue_get_num(vdev, queue_no)) {
            break;
        }
        kvm_virtio_pci_vector_release_one(proxy, queue_no);
    }
}

static void kvm_virtio_pci_vector_config_release(VirtIOPCIProxy *proxy)
{
    kvm_virtio_pci_vector_release_one(proxy, VIRTIO_CONFIG_IRQ_IDX);
}

static int virtio_pci_one_vector_unmask(VirtIOPCIProxy *proxy,
                                       unsigned int queue_no,
                                       unsigned int vector,
                                       MSIMessage msg,
                                       EventNotifier *n)
{
    VirtIODevice *vdev = virtio_bus_get_device(&proxy->bus);
    VirtioDeviceClass *k = VIRTIO_DEVICE_GET_CLASS(vdev);
    VirtIOIRQFD *irqfd;
    int ret = 0;

    if (proxy->vector_irqfd) {
        irqfd = &proxy->vector_irqfd[vector];
        if (irqfd->msg.data != msg.data || irqfd->msg.address != msg.address) {
            ret = kvm_irqchip_update_msi_route(kvm_state, irqfd->virq, msg,
                                               &proxy->pci_dev);
            if (ret < 0) {
                return ret;
            }
            kvm_irqchip_commit_routes(kvm_state);
        }
    }

    /* If guest supports masking, irqfd is already setup, unmask it.
     * Otherwise, set it up now.
     */
    if (vdev->use_guest_notifier_mask && k->guest_notifier_mask) {
        k->guest_notifier_mask(vdev, queue_no, false);
        /* Test after unmasking to avoid losing events. */
        if (k->guest_notifier_pending &&
            k->guest_notifier_pending(vdev, queue_no)) {
            event_notifier_set(n);
        }
    } else {
        ret = kvm_virtio_pci_irqfd_use(proxy, n, vector);
    }
    return ret;
}

static void virtio_pci_one_vector_mask(VirtIOPCIProxy *proxy,
                                             unsigned int queue_no,
                                             unsigned int vector,
                                             EventNotifier *n)
{
    VirtIODevice *vdev = virtio_bus_get_device(&proxy->bus);
    VirtioDeviceClass *k = VIRTIO_DEVICE_GET_CLASS(vdev);

    /* If guest supports masking, keep irqfd but mask it.
     * Otherwise, clean it up now.
     */ 
    if (vdev->use_guest_notifier_mask && k->guest_notifier_mask) {
        k->guest_notifier_mask(vdev, queue_no, true);
    } else {
        kvm_virtio_pci_irqfd_release(proxy, n, vector);
    }
}

static int virtio_pci_vector_unmask(PCIDevice *dev, unsigned vector,
                                    MSIMessage msg)
{
    VirtIOPCIProxy *proxy = container_of(dev, VirtIOPCIProxy, pci_dev);
    VirtIODevice *vdev = virtio_bus_get_device(&proxy->bus);
    VirtQueue *vq = virtio_vector_first_queue(vdev, vector);
    EventNotifier *n;
    int ret, index, unmasked = 0;

    while (vq) {
        index = virtio_get_queue_index(vq);
        if (!virtio_queue_get_num(vdev, index)) {
            break;
        }
        if (index < proxy->nvqs_with_notifiers) {
            n = virtio_queue_get_guest_notifier(vq);
            ret = virtio_pci_one_vector_unmask(proxy, index, vector, msg, n);
            if (ret < 0) {
                goto undo;
            }
            ++unmasked;
        }
        vq = virtio_vector_next_queue(vq);
    }
    /* unmask config intr */
    if (vector == vdev->config_vector) {
        n = virtio_config_get_guest_notifier(vdev);
        ret = virtio_pci_one_vector_unmask(proxy, VIRTIO_CONFIG_IRQ_IDX, vector,
                                           msg, n);
        if (ret < 0) {
            goto undo_config;
        }
    }
    return 0;
undo_config:
    n = virtio_config_get_guest_notifier(vdev);
    virtio_pci_one_vector_mask(proxy, VIRTIO_CONFIG_IRQ_IDX, vector, n);
undo:
    vq = virtio_vector_first_queue(vdev, vector);
    while (vq && unmasked >= 0) {
        index = virtio_get_queue_index(vq);
        if (index < proxy->nvqs_with_notifiers) {
            n = virtio_queue_get_guest_notifier(vq);
            virtio_pci_one_vector_mask(proxy, index, vector, n);
            --unmasked;
        }
        vq = virtio_vector_next_queue(vq);
    }
    return ret;
}

static void virtio_pci_vector_mask(PCIDevice *dev, unsigned vector)
{
    VirtIOPCIProxy *proxy = container_of(dev, VirtIOPCIProxy, pci_dev);
    VirtIODevice *vdev = virtio_bus_get_device(&proxy->bus);
    VirtQueue *vq = virtio_vector_first_queue(vdev, vector);
    EventNotifier *n;
    int index;

    while (vq) {
        index = virtio_get_queue_index(vq);
        n = virtio_queue_get_guest_notifier(vq);
        if (!virtio_queue_get_num(vdev, index)) {
            break;
        }
        if (index < proxy->nvqs_with_notifiers) {
            virtio_pci_one_vector_mask(proxy, index, vector, n);
        }
        vq = virtio_vector_next_queue(vq);
    }

    if (vector == vdev->config_vector) {
        n = virtio_config_get_guest_notifier(vdev);
        virtio_pci_one_vector_mask(proxy, VIRTIO_CONFIG_IRQ_IDX, vector, n);
    }
}

static void virtio_pci_vector_poll(PCIDevice *dev,
                                   unsigned int vector_start,
                                   unsigned int vector_end)
{
    VirtIOPCIProxy *proxy = container_of(dev, VirtIOPCIProxy, pci_dev);
    VirtIODevice *vdev = virtio_bus_get_device(&proxy->bus);
    VirtioDeviceClass *k = VIRTIO_DEVICE_GET_CLASS(vdev);
    int queue_no;
    unsigned int vector;
    EventNotifier *notifier;
    int ret;

    for (queue_no = 0; queue_no < proxy->nvqs_with_notifiers; queue_no++) {
        ret = virtio_pci_get_notifier(proxy, queue_no, &notifier, &vector);
        if (ret < 0) {
            break;
        }
        if (vector < vector_start || vector >= vector_end ||
            !msix_is_masked(dev, vector)) {
            continue;
        }
        if (k->guest_notifier_pending) {
            if (k->guest_notifier_pending(vdev, queue_no)) {
                /*设置中断触发*/
                msix_set_pending(dev, vector);
            }
        } else if (event_notifier_test_and_clear(notifier)) {
            msix_set_pending(dev, vector);
        }
    }
    /* poll the config intr */
    ret = virtio_pci_get_notifier(proxy, VIRTIO_CONFIG_IRQ_IDX, &notifier,
                                  &vector);
    if (ret < 0) {
        return;
    }
    if (vector < vector_start || vector >= vector_end ||
        !msix_is_masked(dev, vector)) {
        return;
    }
    if (k->guest_notifier_pending) {
        if (k->guest_notifier_pending(vdev, VIRTIO_CONFIG_IRQ_IDX)) {
            msix_set_pending(dev, vector);
        }
    } else if (event_notifier_test_and_clear(notifier)) {
        msix_set_pending(dev, vector);
    }
}

void virtio_pci_set_guest_notifier_fd_handler(VirtIODevice *vdev, VirtQueue *vq,
                                              int n, bool assign,
                                              bool with_irqfd)
{
    if (n == VIRTIO_CONFIG_IRQ_IDX) {
        virtio_config_set_guest_notifier_fd_handler(vdev, assign, with_irqfd);
    } else {
        virtio_queue_set_guest_notifier_fd_handler(vq, assign, with_irqfd);
    }
}

static int virtio_pci_set_guest_notifier(DeviceState *d, int n, bool assign,
                                         bool with_irqfd)
{
    VirtIOPCIProxy *proxy = to_virtio_pci_proxy(d);
    VirtIODevice *vdev = virtio_bus_get_device(&proxy->bus);
    VirtioDeviceClass *vdc = VIRTIO_DEVICE_GET_CLASS(vdev);
    VirtQueue *vq = NULL;
    EventNotifier *notifier = NULL;

    if (n == VIRTIO_CONFIG_IRQ_IDX) {
        notifier = virtio_config_get_guest_notifier(vdev);
    } else {
        vq = virtio_get_queue(vdev, n);
        notifier = virtio_queue_get_guest_notifier(vq);
    }

    if (assign) {
        int r = event_notifier_init(notifier, 0);
        if (r < 0) {
            return r;
        }
        virtio_pci_set_guest_notifier_fd_handler(vdev, vq, n, true, with_irqfd);
    } else {
        virtio_pci_set_guest_notifier_fd_handler(vdev, vq, n, false,
                                                 with_irqfd);
        event_notifier_cleanup(notifier);
    }

    if (!msix_enabled(&proxy->pci_dev) &&
        vdev->use_guest_notifier_mask &&
        vdc->guest_notifier_mask) {
        vdc->guest_notifier_mask(vdev, n, !assign);
    }

    return 0;
}

static bool virtio_pci_query_guest_notifiers(DeviceState *d)
{
    VirtIOPCIProxy *proxy = to_virtio_pci_proxy(d);
    return msix_enabled(&proxy->pci_dev);
}

static int virtio_pci_set_guest_notifiers(DeviceState *d, int nvqs, bool assign)
{
    VirtIOPCIProxy *proxy = to_virtio_pci_proxy(d);
    VirtIODevice *vdev = virtio_bus_get_device(&proxy->bus);
    VirtioDeviceClass *k = VIRTIO_DEVICE_GET_CLASS(vdev);
    int r, n;
    bool with_irqfd = msix_enabled(&proxy->pci_dev) &&
        kvm_msi_via_irqfd_enabled();

    nvqs = MIN(nvqs, VIRTIO_QUEUE_MAX);

    /*
     * When deassigning, pass a consistent nvqs value to avoid leaking
     * notifiers. But first check we've actually been configured, exit
     * early if we haven't.
     */
    if (!assign && !proxy->nvqs_with_notifiers) {
        return 0;
    }
    assert(assign || nvqs == proxy->nvqs_with_notifiers);

    proxy->nvqs_with_notifiers = nvqs;

    /* Must unset vector notifier while guest notifier is still assigned */
    if ((proxy->vector_irqfd ||
         (vdev->use_guest_notifier_mask && k->guest_notifier_mask)) &&
        !assign) {
        msix_unset_vector_notifiers(&proxy->pci_dev);
        if (proxy->vector_irqfd) {
            kvm_virtio_pci_vector_vq_release(proxy, nvqs);
            kvm_virtio_pci_vector_config_release(proxy);
            g_free(proxy->vector_irqfd);
            proxy->vector_irqfd = NULL;
        }
    }

    for (n = 0; n < nvqs; n++) {
        if (!virtio_queue_get_num(vdev, n)) {
            break;
        }

        r = virtio_pci_set_guest_notifier(d, n, assign, with_irqfd);
        if (r < 0) {
            goto assign_error;
        }
    }
    r = virtio_pci_set_guest_notifier(d, VIRTIO_CONFIG_IRQ_IDX, assign,
                                      with_irqfd);
    if (r < 0) {
        goto config_assign_error;
    }
    /* Must set vector notifier after guest notifier has been assigned */
    if ((with_irqfd ||
         (vdev->use_guest_notifier_mask && k->guest_notifier_mask)) &&
        assign) {
        if (with_irqfd) {
            proxy->vector_irqfd =
                g_malloc0(sizeof(*proxy->vector_irqfd) *
                          msix_nr_vectors_allocated(&proxy->pci_dev));
            r = kvm_virtio_pci_vector_vq_use(proxy, nvqs);
            if (r < 0) {
                goto config_assign_error;
            }
            r = kvm_virtio_pci_vector_config_use(proxy);
            if (r < 0) {
                goto config_error;
            }
        }

        r = msix_set_vector_notifiers(&proxy->pci_dev, virtio_pci_vector_unmask,
                                      virtio_pci_vector_mask,
                                      virtio_pci_vector_poll);
        if (r < 0) {
            goto notifiers_error;
        }
    }

    return 0;

notifiers_error:
    if (with_irqfd) {
        assert(assign);
        kvm_virtio_pci_vector_vq_release(proxy, nvqs);
    }
config_error:
    if (with_irqfd) {
        kvm_virtio_pci_vector_config_release(proxy);
    }
config_assign_error:
    virtio_pci_set_guest_notifier(d, VIRTIO_CONFIG_IRQ_IDX, !assign,
                                  with_irqfd);
assign_error:
    /* We get here on assignment failure. Recover by undoing for VQs 0 .. n. */
    assert(assign);
    while (--n >= 0) {
        virtio_pci_set_guest_notifier(d, n, !assign, with_irqfd);
    }
    g_free(proxy->vector_irqfd);
    proxy->vector_irqfd = NULL;
    return r;
}

static int virtio_pci_set_host_notifier_mr(DeviceState *d, int n,
                                           MemoryRegion *mr, bool assign)
{
    VirtIOPCIProxy *proxy = to_virtio_pci_proxy(d);
    int offset;

    if (n >= VIRTIO_QUEUE_MAX || !virtio_pci_modern(proxy) ||
        virtio_pci_queue_mem_mult(proxy) != memory_region_size(mr)) {
        return -1;
    }

    if (assign) {
        offset = virtio_pci_queue_mem_mult(proxy) * n;
        memory_region_add_subregion_overlap(&proxy->notify.mr, offset, mr, 1);
    } else {
        memory_region_del_subregion(&proxy->notify.mr, mr);
    }

    return 0;
}

static void virtio_pci_vmstate_change(DeviceState *d, bool running)
{
    VirtIOPCIProxy *proxy = to_virtio_pci_proxy(d);
    VirtIODevice *vdev = virtio_bus_get_device(&proxy->bus);

    if (running) {
        /* Old QEMU versions did not set bus master enable on status write.
         * Detect DRIVER set and enable it.
         */
        if ((proxy->flags & VIRTIO_PCI_FLAG_BUS_MASTER_BUG_MIGRATION) &&
            (vdev->status & VIRTIO_CONFIG_S_DRIVER) &&
            !(proxy->pci_dev.config[PCI_COMMAND] & PCI_COMMAND_MASTER)) {
            pci_default_write_config(&proxy->pci_dev, PCI_COMMAND,
                                     proxy->pci_dev.config[PCI_COMMAND] |
                                     PCI_COMMAND_MASTER, 1);
        }
        virtio_pci_start_ioeventfd(proxy);
    } else {
        virtio_pci_stop_ioeventfd(proxy);
    }
}

/*
 * virtio-pci: This is the PCIDevice which has a virtio-pci-bus.
 */

static int virtio_pci_query_nvectors(DeviceState *d)
{
    VirtIOPCIProxy *proxy = VIRTIO_PCI(d);

    return proxy->nvectors;
}

static AddressSpace *virtio_pci_get_dma_as(DeviceState *d)
{
    VirtIOPCIProxy *proxy = VIRTIO_PCI(d);
    PCIDevice *dev = &proxy->pci_dev;

    return pci_get_address_space(dev);
}

static bool virtio_pci_iommu_enabled(DeviceState *d)
{
    VirtIOPCIProxy *proxy = VIRTIO_PCI(d);
    PCIDevice *dev = &proxy->pci_dev;
    AddressSpace *dma_as = pci_device_iommu_address_space(dev);

    if (dma_as == &address_space_memory) {
        return false;
    }

    return true;
}

static bool virtio_pci_queue_enabled(DeviceState *d, int n)
{
    VirtIOPCIProxy *proxy = VIRTIO_PCI(d);
    VirtIODevice *vdev = virtio_bus_get_device(&proxy->bus);

    if (virtio_vdev_has_feature(vdev, VIRTIO_F_VERSION_1)) {
        return proxy->vqs[n].enabled;
    }

    return virtio_queue_enabled_legacy(vdev, n);
}

static int virtio_pci_add_mem_cap(VirtIOPCIProxy *proxy,
                                   struct virtio_pci_cap *cap)
{
    PCIDevice *dev = &proxy->pci_dev;
    int offset;

    offset = pci_add_capability(dev, PCI_CAP_ID_VNDR, 0,
                                cap->cap_len, &error_abort);

    assert(cap->cap_len >= sizeof *cap);
    memcpy(dev->config + offset + PCI_CAP_FLAGS, &cap->cap_len,
           cap->cap_len - PCI_CAP_FLAGS);

    return offset;
}

static void virtio_pci_set_vector(VirtIODevice *vdev,
                                  VirtIOPCIProxy *proxy,
                                  int queue_no, uint16_t old_vector,
                                  uint16_t new_vector)
{
    bool kvm_irqfd = (vdev->status & VIRTIO_CONFIG_S_DRIVER_OK) &&
        msix_enabled(&proxy->pci_dev) && kvm_msi_via_irqfd_enabled();

    if (new_vector == old_vector) {
        return;
    }

    /*
     * If the device uses irqfd and the vector changes after DRIVER_OK is
     * set, we need to release the old vector and set up the new one.
     * Otherwise just need to set the new vector on the device.
     */
    if (kvm_irqfd && old_vector != VIRTIO_NO_VECTOR) {
        kvm_virtio_pci_vector_release_one(proxy, queue_no);
    }
    /* Set the new vector on the device. */
    if (queue_no == VIRTIO_CONFIG_IRQ_IDX) {
        vdev->config_vector = new_vector;
    } else {
        virtio_queue_set_vector(vdev, queue_no, new_vector);
    }
    /* If the new vector changed need to set it up. */
    if (kvm_irqfd && new_vector != VIRTIO_NO_VECTOR) {
        kvm_virtio_pci_vector_use_one(proxy, queue_no);
    }
}

int virtio_pci_add_shm_cap(VirtIOPCIProxy *proxy,
                           uint8_t bar, uint64_t offset, uint64_t length,
                           uint8_t id)
{
    struct virtio_pci_cap64 cap = {
        .cap.cap_len = sizeof cap,
        .cap.cfg_type = VIRTIO_PCI_CAP_SHARED_MEMORY_CFG,
    };

    cap.cap.bar = bar;
    cap.cap.length = cpu_to_le32(length);
    cap.length_hi = cpu_to_le32(length >> 32);
    cap.cap.offset = cpu_to_le32(offset);
    cap.offset_hi = cpu_to_le32(offset >> 32);
    cap.cap.id = id;
    return virtio_pci_add_mem_cap(proxy, &cap.cap);
}

//virtio_pci硬件信息获取函数
static uint64_t virtio_pci_common_read(void *opaque, hwaddr addr,
                                       unsigned size)
{
    VirtIOPCIProxy *proxy = opaque;
    VirtIODevice *vdev = virtio_bus_get_device(&proxy->bus);
    uint32_t val = 0;
    int i;

    if (vdev == NULL) {
        return UINT64_MAX;
    }

    switch (addr) {
    case VIRTIO_PCI_COMMON_DFSELECT:
        val = proxy->dfselect;
        break;
    case VIRTIO_PCI_COMMON_DF:
        if (proxy->dfselect <= 1) {
            VirtioDeviceClass *vdc = VIRTIO_DEVICE_GET_CLASS(vdev);

            val = (vdev->host_features & ~vdc->legacy_features) >>
                (32 * proxy->dfselect);
        }
        break;
    case VIRTIO_PCI_COMMON_GFSELECT:
        val = proxy->gfselect;
        break;
    case VIRTIO_PCI_COMMON_GF:
        if (proxy->gfselect < ARRAY_SIZE(proxy->guest_features)) {
            val = proxy->guest_features[proxy->gfselect];
        }
        break;
    case VIRTIO_PCI_COMMON_MSIX:
        val = vdev->config_vector;
        break;
    case VIRTIO_PCI_COMMON_NUMQ://获取支持的队列数
        for (i = 0; i < VIRTIO_QUEUE_MAX; ++i) {
            if (virtio_queue_get_num(vdev, i)) {
            	//如果此队列数量大于０，则此队列存在
                val = i + 1;
            }
        }
        break;
    case VIRTIO_PCI_COMMON_STATUS:
        val = vdev->status;
        break;
    case VIRTIO_PCI_COMMON_CFGGENERATION:
        val = vdev->generation;
        break;
    case VIRTIO_PCI_COMMON_Q_SELECT:
    	//设置使用哪个队列（通过此设置硬件将知道后续在查询操作那个队列）
        val = vdev->queue_sel;
        break;
    case VIRTIO_PCI_COMMON_Q_SIZE:
    	//取指定队列的大小
        val = virtio_queue_get_num(vdev, vdev->queue_sel);
        break;
    case VIRTIO_PCI_COMMON_Q_MSIX:
        val = virtio_queue_vector(vdev, vdev->queue_sel);
        break;
    case VIRTIO_PCI_COMMON_Q_ENABLE:
    	//获取vdev->queue_sel号队列是否使能
        val = proxy->vqs[vdev->queue_sel].enabled;
        break;
    case VIRTIO_PCI_COMMON_Q_NOFF:
        /* Simply map queues in order */
        val = vdev->queue_sel;
        break;
    case VIRTIO_PCI_COMMON_Q_DESCLO://读取desc地址低32位
        val = proxy->vqs[vdev->queue_sel].desc[0];
        break;
    case VIRTIO_PCI_COMMON_Q_DESCHI://读取desc地址高32位
        val = proxy->vqs[vdev->queue_sel].desc[1];
        break;
    case VIRTIO_PCI_COMMON_Q_AVAILLO://读取avail地址低３２位
        val = proxy->vqs[vdev->queue_sel].avail[0];
        break;
    case VIRTIO_PCI_COMMON_Q_AVAILHI://读取avail地址高３２位
        val = proxy->vqs[vdev->queue_sel].avail[1];
        break;
    case VIRTIO_PCI_COMMON_Q_USEDLO://读取used地址低３２位
        val = proxy->vqs[vdev->queue_sel].used[0];
        break;
    case VIRTIO_PCI_COMMON_Q_USEDHI://读取used地址高32位
        val = proxy->vqs[vdev->queue_sel].used[1];
        break;
    case VIRTIO_PCI_COMMON_Q_RESET:
        val = proxy->vqs[vdev->queue_sel].reset;
        break;
    default:
        val = 0;
    }

    return val;
}

//virtio_pci硬件信息设置函数
static void virtio_pci_common_write(void *opaque, hwaddr addr/*设备地址*/,
                                    uint64_t val, unsigned size)
{
    VirtIOPCIProxy *proxy = opaque;
    VirtIODevice *vdev = virtio_bus_get_device(&proxy->bus);
    uint16_t vector;

    if (vdev == NULL) {
        return;
    }

    switch (addr) {
    case VIRTIO_PCI_COMMON_DFSELECT:
        proxy->dfselect = val;
        break;
    case VIRTIO_PCI_COMMON_GFSELECT:
        proxy->gfselect = val;
        break;
    case VIRTIO_PCI_COMMON_GF:
        if (proxy->gfselect < ARRAY_SIZE(proxy->guest_features)) {
            proxy->guest_features[proxy->gfselect] = val;
            virtio_set_features(vdev,
                                (((uint64_t)proxy->guest_features[1]) << 32) |
                                proxy->guest_features[0]);
        }
        break;
    case VIRTIO_PCI_COMMON_MSIX:
        if (vdev->config_vector != VIRTIO_NO_VECTOR) {
            msix_vector_unuse(&proxy->pci_dev, vdev->config_vector);
        }
        /* Make it possible for guest to discover an error took place. */
        if (val < proxy->nvectors) {
            msix_vector_use(&proxy->pci_dev, val);
        } else {
            val = VIRTIO_NO_VECTOR;
        }
        virtio_pci_set_vector(vdev, proxy, VIRTIO_CONFIG_IRQ_IDX,
                              vdev->config_vector, val);
        break;
    case VIRTIO_PCI_COMMON_STATUS:
        if (!(val & VIRTIO_CONFIG_S_DRIVER_OK)) {
            virtio_pci_stop_ioeventfd(proxy);
        }

        virtio_set_status(vdev, val & 0xFF);

        if (val & VIRTIO_CONFIG_S_DRIVER_OK) {
            virtio_pci_start_ioeventfd(proxy);
        }

        if (vdev->status == 0) {
            virtio_pci_reset(DEVICE(proxy));
        }

        break;
    case VIRTIO_PCI_COMMON_Q_SELECT:
    	//指明队列上下文，明确待操作的队列id
        if (val < VIRTIO_QUEUE_MAX) {
            vdev->queue_sel = val;
        }
        break;
    case VIRTIO_PCI_COMMON_Q_SIZE:
    	//指定队列大小
        proxy->vqs[vdev->queue_sel].num = val;
        virtio_queue_set_num(vdev, vdev->queue_sel,
                             proxy->vqs[vdev->queue_sel].num);
        virtio_init_region_cache(vdev, vdev->queue_sel);
        break;
    case VIRTIO_PCI_COMMON_Q_MSIX:
        vector = virtio_queue_vector(vdev, vdev->queue_sel);
        if (vector != VIRTIO_NO_VECTOR) {
        //移除掉此队列的旧中断向量
            msix_vector_unuse(&proxy->pci_dev, vector);
        }
        /* Make it possible for guest to discover an error took place. */
        if (val < proxy->nvectors) {
        //检查此向量是否可使用，如不可使用，修改val为no_vector
            msix_vector_use(&proxy->pci_dev, val);
        } else {
            val = VIRTIO_NO_VECTOR;
        }
        virtio_pci_set_vector(vdev, proxy, vdev->queue_sel, vector, val);
        break;
    case VIRTIO_PCI_COMMON_Q_ENABLE://使能队列
        if (val == 1) {
            virtio_queue_set_num(vdev, vdev->queue_sel,
                                 proxy->vqs[vdev->queue_sel].num);//设置队列大小
            //设置队列的desc,avail,used指针
            virtio_queue_set_rings(vdev, vdev->queue_sel,
                       ((uint64_t)proxy->vqs[vdev->queue_sel].desc[1]) << 32 |
                       proxy->vqs[vdev->queue_sel].desc[0],
                       ((uint64_t)proxy->vqs[vdev->queue_sel].avail[1]) << 32 |
                       proxy->vqs[vdev->queue_sel].avail[0],
                       ((uint64_t)proxy->vqs[vdev->queue_sel].used[1]) << 32 |
                       proxy->vqs[vdev->queue_sel].used[0]);
            //设置队列enable
            proxy->vqs[vdev->queue_sel].enabled = 1;
            proxy->vqs[vdev->queue_sel].reset = 0;
            virtio_queue_enable(vdev, vdev->queue_sel);
        } else {
            virtio_error(vdev, "wrong value for queue_enable %"PRIx64, val);
        }
        break;
    case VIRTIO_PCI_COMMON_Q_DESCLO://设置desc地址低32位
        proxy->vqs[vdev->queue_sel].desc[0] = val;
        break;
    case VIRTIO_PCI_COMMON_Q_DESCHI://设置desc地址高32位
        proxy->vqs[vdev->queue_sel].desc[1] = val;
        break;
    case VIRTIO_PCI_COMMON_Q_AVAILLO://设置avail表的低32位
        proxy->vqs[vdev->queue_sel].avail[0] = val;
        break;
    case VIRTIO_PCI_COMMON_Q_AVAILHI://设置avail表的高32位
        proxy->vqs[vdev->queue_sel].avail[1] = val;
        break;
    case VIRTIO_PCI_COMMON_Q_USEDLO://设置used表的低32位
        proxy->vqs[vdev->queue_sel].used[0] = val;
        break;
    case VIRTIO_PCI_COMMON_Q_USEDHI://设置used表的高32位
        proxy->vqs[vdev->queue_sel].used[1] = val;
        break;
    case VIRTIO_PCI_COMMON_Q_RESET:
        if (val == 1) {
            proxy->vqs[vdev->queue_sel].reset = 1;

            virtio_queue_reset(vdev, vdev->queue_sel);

            proxy->vqs[vdev->queue_sel].reset = 0;
            proxy->vqs[vdev->queue_sel].enabled = 0;
        }
        break;
    default:
        break;
    }
}


static uint64_t virtio_pci_notify_read(void *opaque, hwaddr addr,
                                       unsigned size)
{
    VirtIOPCIProxy *proxy = opaque;
    if (virtio_bus_get_device(&proxy->bus) == NULL) {
        return UINT64_MAX;
    }

    return 0;
}

static void virtio_pci_notify_write(void *opaque, hwaddr addr,
                                    uint64_t val, unsigned size)
{
    VirtIOPCIProxy *proxy = opaque;
    VirtIODevice *vdev = virtio_bus_get_device(&proxy->bus);

    unsigned queue = addr / virtio_pci_queue_mem_mult(proxy);

    if (vdev != NULL && queue < VIRTIO_QUEUE_MAX) {
        trace_virtio_pci_notify_write(addr, val, size);
        //知会queue队列
        virtio_queue_notify(vdev, queue);
    }
}

static void virtio_pci_notify_write_pio(void *opaque, hwaddr addr,
                                        uint64_t val, unsigned size)
{
    VirtIOPCIProxy *proxy = opaque;
    VirtIODevice *vdev = virtio_bus_get_device(&proxy->bus);

    unsigned queue = val;

    if (vdev != NULL && queue < VIRTIO_QUEUE_MAX) {
        trace_virtio_pci_notify_write_pio(addr, val, size);
        virtio_queue_notify(vdev, queue);
    }
}

static uint64_t virtio_pci_isr_read(void *opaque, hwaddr addr,
                                    unsigned size)
{
    VirtIOPCIProxy *proxy = opaque;
    VirtIODevice *vdev = virtio_bus_get_device(&proxy->bus);
    uint64_t val;

    if (vdev == NULL) {
        return UINT64_MAX;
    }

    val = qatomic_xchg(&vdev->isr, 0);
    pci_irq_deassert(&proxy->pci_dev);
    return val;
}

static void virtio_pci_isr_write(void *opaque, hwaddr addr,
                                 uint64_t val, unsigned size)
{
}

static uint64_t virtio_pci_device_read(void *opaque, hwaddr addr,
                                       unsigned size)
{
    VirtIOPCIProxy *proxy = opaque;
    VirtIODevice *vdev = virtio_bus_get_device(&proxy->bus);
    uint64_t val;

    if (vdev == NULL) {
        return UINT64_MAX;
    }

    switch (size) {
    case 1:
        val = virtio_config_modern_readb(vdev, addr);
        break;
    case 2:
        val = virtio_config_modern_readw(vdev, addr);
        break;
    case 4:
        val = virtio_config_modern_readl(vdev, addr);
        break;
    default:
        val = 0;
        break;
    }
    return val;
}

static void virtio_pci_device_write(void *opaque, hwaddr addr,
                                    uint64_t val, unsigned size)
{
    VirtIOPCIProxy *proxy = opaque;
    VirtIODevice *vdev = virtio_bus_get_device(&proxy->bus);

    if (vdev == NULL) {
        return;
    }

    switch (size) {
    case 1:
        virtio_config_modern_writeb(vdev, addr, val);
        break;
    case 2:
        virtio_config_modern_writew(vdev, addr, val);
        break;
    case 4:
        virtio_config_modern_writel(vdev, addr, val);
        break;
    }
}

static void virtio_pci_modern_regions_init(VirtIOPCIProxy *proxy,
                                           const char *vdev_name)
{
    static const MemoryRegionOps common_ops = {
        .read = virtio_pci_common_read,
        .write = virtio_pci_common_write,/*注册virtio-pci设备的write函数回调*/
        .impl = {
            .min_access_size = 1,
            .max_access_size = 4,
        },
        .endianness = DEVICE_LITTLE_ENDIAN,
    };
    static const MemoryRegionOps isr_ops = {
        .read = virtio_pci_isr_read,
        .write = virtio_pci_isr_write,
        .impl = {
            .min_access_size = 1,
            .max_access_size = 4,
        },
        .endianness = DEVICE_LITTLE_ENDIAN,
    };
    static const MemoryRegionOps device_ops = {
        .read = virtio_pci_device_read,
        .write = virtio_pci_device_write,
        .impl = {
            .min_access_size = 1,
            .max_access_size = 4,
        },
        .endianness = DEVICE_LITTLE_ENDIAN,
    };
    static const MemoryRegionOps notify_ops = {
        .read = virtio_pci_notify_read,
        .write = virtio_pci_notify_write,
        .impl = {
            .min_access_size = 1,
            .max_access_size = 4,
        },
        .endianness = DEVICE_LITTLE_ENDIAN,
    };
    static const MemoryRegionOps notify_pio_ops = {
        .read = virtio_pci_notify_read,
        .write = virtio_pci_notify_write_pio,
        .impl = {
            .min_access_size = 1,
            .max_access_size = 4,
        },
        .endianness = DEVICE_LITTLE_ENDIAN,
    };
    g_autoptr(GString) name = g_string_new(NULL);

    g_string_printf(name, "virtio-pci-common-%s", vdev_name);
    //注册io region
    memory_region_init_io(&proxy->common.mr, OBJECT(proxy),
                          &common_ops,
                          proxy,
                          name->str,
                          proxy->common.size);

    g_string_printf(name, "virtio-pci-isr-%s", vdev_name);
    memory_region_init_io(&proxy->isr.mr, OBJECT(proxy),
                          &isr_ops,
                          proxy,
                          name->str,
                          proxy->isr.size);

    g_string_printf(name, "virtio-pci-device-%s", vdev_name);
    memory_region_init_io(&proxy->device.mr, OBJECT(proxy),
                          &device_ops,
                          proxy,
                          name->str,
                          proxy->device.size);

    g_string_printf(name, "virtio-pci-notify-%s", vdev_name);
    /*注册pci-notify的处理ops*/
    memory_region_init_io(&proxy->notify.mr, OBJECT(proxy),
                          &notify_ops,
                          proxy,
                          name->str,
                          proxy->notify.size);

    g_string_printf(name, "virtio-pci-notify-pio-%s", vdev_name);
    memory_region_init_io(&proxy->notify_pio.mr, OBJECT(proxy),
                          &notify_pio_ops,
                          proxy,
                          name->str,
                          proxy->notify_pio.size);
}

static void virtio_pci_modern_region_map(VirtIOPCIProxy *proxy,
                                         VirtIOPCIRegion *region,
                                         struct virtio_pci_cap *cap,
                                         MemoryRegion *mr,
                                         uint8_t bar)
{
    memory_region_add_subregion(mr, region->offset, &region->mr);

    cap->cfg_type = region->type;
    cap->bar = bar;
    cap->offset = cpu_to_le32(region->offset);
    cap->length = cpu_to_le32(region->size);
    virtio_pci_add_mem_cap(proxy, cap);

}

static void virtio_pci_modern_mem_region_map(VirtIOPCIProxy *proxy,
                                             VirtIOPCIRegion *region,
                                             struct virtio_pci_cap *cap)
{
    virtio_pci_modern_region_map(proxy, region, cap,
                                 &proxy->modern_bar, proxy->modern_mem_bar_idx);
}

static void virtio_pci_modern_io_region_map(VirtIOPCIProxy *proxy,
                                            VirtIOPCIRegion *region,
                                            struct virtio_pci_cap *cap)
{
    virtio_pci_modern_region_map(proxy, region, cap,
                                 &proxy->io_bar, proxy->modern_io_bar_idx);
}

static void virtio_pci_modern_mem_region_unmap(VirtIOPCIProxy *proxy,
                                               VirtIOPCIRegion *region)
{
    memory_region_del_subregion(&proxy->modern_bar,
                                &region->mr);
}

static void virtio_pci_modern_io_region_unmap(VirtIOPCIProxy *proxy,
                                              VirtIOPCIRegion *region)
{
    memory_region_del_subregion(&proxy->io_bar,
                                &region->mr);
}

static void virtio_pci_pre_plugged(DeviceState *d, Error **errp)
{
    VirtIOPCIProxy *proxy = VIRTIO_PCI(d);
    VirtIODevice *vdev = virtio_bus_get_device(&proxy->bus);

    if (virtio_pci_modern(proxy)) {
        virtio_add_feature(&vdev->host_features, VIRTIO_F_VERSION_1);
    }

    virtio_add_feature(&vdev->host_features, VIRTIO_F_BAD_FEATURE);
}

/* This is called by virtio-bus just after the device is plugged. */
static void virtio_pci_device_plugged(DeviceState *d, Error **errp)
{
    VirtIOPCIProxy *proxy = VIRTIO_PCI(d);
    VirtioBusState *bus = &proxy->bus;
    bool legacy = virtio_pci_legacy(proxy);
    bool modern;
    bool modern_pio = proxy->flags & VIRTIO_PCI_FLAG_MODERN_PIO_NOTIFY;
    uint8_t *config;
    uint32_t size;
    VirtIODevice *vdev = virtio_bus_get_device(bus);

    /*
     * Virtio capabilities present without
     * VIRTIO_F_VERSION_1 confuses guests
     */
    if (!proxy->ignore_backend_features &&
            !virtio_has_feature(vdev->host_features, VIRTIO_F_VERSION_1)) {
        virtio_pci_disable_modern(proxy);

        if (!legacy) {
            error_setg(errp, "Device doesn't support modern mode, and legacy"
                             " mode is disabled");
            error_append_hint(errp, "Set disable-legacy to off\n");

            return;
        }
    }

    modern = virtio_pci_modern(proxy);

    config = proxy->pci_dev.config;
    if (proxy->class_code) {
        pci_config_set_class(config, proxy->class_code);
    }

    if (legacy) {
        if (!virtio_legacy_allowed(vdev)) {
            /*
             * To avoid migration issues, we allow legacy mode when legacy
             * check is disabled in the old machine types (< 5.1).
             */
            if (virtio_legacy_check_disabled(vdev)) {
                warn_report("device is modern-only, but for backward "
                            "compatibility legacy is allowed");
            } else {
                error_setg(errp,
                           "device is modern-only, use disable-legacy=on");
                return;
            }
        }
        if (virtio_host_has_feature(vdev, VIRTIO_F_IOMMU_PLATFORM)) {
            error_setg(errp, "VIRTIO_F_IOMMU_PLATFORM was supported by"
                       " neither legacy nor transitional device");
            return;
        }
        /*
         * Legacy and transitional devices use specific subsystem IDs.
         * Note that the subsystem vendor ID (config + PCI_SUBSYSTEM_VENDOR_ID)
         * is set to PCI_SUBVENDOR_ID_REDHAT_QUMRANET by default.
         */
        pci_set_word(config + PCI_SUBSYSTEM_ID, virtio_bus_get_vdev_id(bus));
        if (proxy->trans_devid) {
            pci_config_set_device_id(config, proxy->trans_devid);
        }
    } else {
        /* pure virtio-1.0 */
        pci_set_word(config + PCI_VENDOR_ID,
                     PCI_VENDOR_ID_REDHAT_QUMRANET);
        pci_set_word(config + PCI_DEVICE_ID,
                     PCI_DEVICE_ID_VIRTIO_10_BASE + virtio_bus_get_vdev_id(bus));
        pci_config_set_revision(config, 1);
    }
    config[PCI_INTERRUPT_PIN] = 1;


    if (modern) {
        struct virtio_pci_cap cap = {
            .cap_len = sizeof cap,
        };
        struct virtio_pci_notify_cap notify = {
            .cap.cap_len = sizeof notify,
            .notify_off_multiplier =
                cpu_to_le32(virtio_pci_queue_mem_mult(proxy)),
        };
        struct virtio_pci_cfg_cap cfg = {
            .cap.cap_len = sizeof cfg,
            .cap.cfg_type = VIRTIO_PCI_CAP_PCI_CFG,
        };
        struct virtio_pci_notify_cap notify_pio = {
            .cap.cap_len = sizeof notify,
            .notify_off_multiplier = cpu_to_le32(0x0),
        };

        struct virtio_pci_cfg_cap *cfg_mask;

        virtio_pci_modern_regions_init(proxy, vdev->name);

        virtio_pci_modern_mem_region_map(proxy, &proxy->common, &cap);
        virtio_pci_modern_mem_region_map(proxy, &proxy->isr, &cap);
        virtio_pci_modern_mem_region_map(proxy, &proxy->device, &cap);
        virtio_pci_modern_mem_region_map(proxy, &proxy->notify, &notify.cap);

        if (modern_pio) {
            memory_region_init(&proxy->io_bar, OBJECT(proxy),
                               "virtio-pci-io", 0x4);
            address_space_init(&proxy->modern_cfg_io_as, &proxy->io_bar,
                               "virtio-pci-cfg-io-as");

            pci_register_bar(&proxy->pci_dev, proxy->modern_io_bar_idx,
                             PCI_BASE_ADDRESS_SPACE_IO, &proxy->io_bar);

            virtio_pci_modern_io_region_map(proxy, &proxy->notify_pio,
                                            &notify_pio.cap);
        }

        pci_register_bar(&proxy->pci_dev, proxy->modern_mem_bar_idx,
                         PCI_BASE_ADDRESS_SPACE_MEMORY |
                         PCI_BASE_ADDRESS_MEM_PREFETCH |
                         PCI_BASE_ADDRESS_MEM_TYPE_64,
                         &proxy->modern_bar);

        proxy->config_cap = virtio_pci_add_mem_cap(proxy, &cfg.cap);
        cfg_mask = (void *)(proxy->pci_dev.wmask + proxy->config_cap);
        pci_set_byte(&cfg_mask->cap.bar, ~0x0);
        pci_set_long((uint8_t *)&cfg_mask->cap.offset, ~0x0);
        pci_set_long((uint8_t *)&cfg_mask->cap.length, ~0x0);
        pci_set_long(cfg_mask->pci_cfg_data, ~0x0);
    }

    if (proxy->nvectors) {
        int err = msix_init_exclusive_bar(&proxy->pci_dev, proxy->nvectors,
                                          proxy->msix_bar_idx, NULL);
        if (err) {
            /* Notice when a system that supports MSIx can't initialize it */
            if (err != -ENOTSUP) {
                warn_report("unable to init msix vectors to %" PRIu32,
                            proxy->nvectors);
            }
            proxy->nvectors = 0;
        }
    }

    proxy->pci_dev.config_write = virtio_write_config;
    //注册pci_dev配置区间的读函数
    proxy->pci_dev.config_read = virtio_read_config;

    if (legacy) {
        size = VIRTIO_PCI_REGION_SIZE(&proxy->pci_dev)
            + virtio_bus_get_vdev_config_len(bus);
        size = pow2ceil(size);

        memory_region_init_io(&proxy->bar, OBJECT(proxy),
                              &virtio_pci_config_ops,
                              proxy, "virtio-pci", size);

        pci_register_bar(&proxy->pci_dev, proxy->legacy_io_bar_idx,
                         PCI_BASE_ADDRESS_SPACE_IO, &proxy->bar);
    }
}

static void virtio_pci_device_unplugged(DeviceState *d)
{
    VirtIOPCIProxy *proxy = VIRTIO_PCI(d);
    bool modern = virtio_pci_modern(proxy);
    bool modern_pio = proxy->flags & VIRTIO_PCI_FLAG_MODERN_PIO_NOTIFY;

    virtio_pci_stop_ioeventfd(proxy);

    if (modern) {
        virtio_pci_modern_mem_region_unmap(proxy, &proxy->common);
        virtio_pci_modern_mem_region_unmap(proxy, &proxy->isr);
        virtio_pci_modern_mem_region_unmap(proxy, &proxy->device);
        virtio_pci_modern_mem_region_unmap(proxy, &proxy->notify);
        if (modern_pio) {
            virtio_pci_modern_io_region_unmap(proxy, &proxy->notify_pio);
        }
    }
}

static void virtio_pci_realize(PCIDevice *pci_dev, Error **errp)
{
    VirtIOPCIProxy *proxy = VIRTIO_PCI(pci_dev);
    VirtioPCIClass *k = VIRTIO_PCI_GET_CLASS(pci_dev);
    bool pcie_port = pci_bus_is_express(pci_get_bus(pci_dev)) &&
                     !pci_bus_is_root(pci_get_bus(pci_dev));

    /* fd-based ioevents can't be synchronized in record/replay */
    if (replay_mode != REPLAY_MODE_NONE) {
        proxy->flags &= ~VIRTIO_PCI_FLAG_USE_IOEVENTFD;
    }

    /*
     * virtio pci bar layout used by default.
     * subclasses can re-arrange things if needed.
     *
     *   region 0   --  virtio legacy io bar
     *   region 1   --  msi-x bar
     *   region 2   --  virtio modern io bar (off by default)
     *   region 4+5 --  virtio modern memory (64bit) bar
     *
     */
    proxy->legacy_io_bar_idx  = 0;
    proxy->msix_bar_idx       = 1;
    proxy->modern_io_bar_idx  = 2;
    proxy->modern_mem_bar_idx = 4;

    proxy->common.offset = 0x0;
    proxy->common.size = 0x1000;
    proxy->common.type = VIRTIO_PCI_CAP_COMMON_CFG;

    proxy->isr.offset = 0x1000;
    proxy->isr.size = 0x1000;
    proxy->isr.type = VIRTIO_PCI_CAP_ISR_CFG;

    proxy->device.offset = 0x2000;
    proxy->device.size = 0x1000;
    proxy->device.type = VIRTIO_PCI_CAP_DEVICE_CFG;

    proxy->notify.offset = 0x3000;
    proxy->notify.size = virtio_pci_queue_mem_mult(proxy) * VIRTIO_QUEUE_MAX;
    proxy->notify.type = VIRTIO_PCI_CAP_NOTIFY_CFG;

    proxy->notify_pio.offset = 0x0;
    proxy->notify_pio.size = 0x4;
    proxy->notify_pio.type = VIRTIO_PCI_CAP_NOTIFY_CFG;

    /* subclasses can enforce modern, so do this unconditionally */
    memory_region_init(&proxy->modern_bar, OBJECT(proxy), "virtio-pci",
                       /* PCI BAR regions must be powers of 2 */
                       pow2ceil(proxy->notify.offset + proxy->notify.size));

    address_space_init(&proxy->modern_cfg_mem_as, &proxy->modern_bar,
                       "virtio-pci-cfg-mem-as");

    if (proxy->disable_legacy == ON_OFF_AUTO_AUTO) {
        proxy->disable_legacy = pcie_port ? ON_OFF_AUTO_ON : ON_OFF_AUTO_OFF;
    }

    if (!virtio_pci_modern(proxy) && !virtio_pci_legacy(proxy)) {
        error_setg(errp, "device cannot work as neither modern nor legacy mode"
                   " is enabled");
        error_append_hint(errp, "Set either disable-modern or disable-legacy"
                          " to off\n");
        return;
    }

    if (pcie_port && pci_is_express(pci_dev)) {
        int pos;
        uint16_t last_pcie_cap_offset = PCI_CONFIG_SPACE_SIZE;

        pos = pcie_endpoint_cap_init(pci_dev, 0);
        assert(pos > 0);

        pos = pci_add_capability(pci_dev, PCI_CAP_ID_PM, 0,
                                 PCI_PM_SIZEOF, errp);
        if (pos < 0) {
            return;
        }

        pci_dev->exp.pm_cap = pos;

        /*
         * Indicates that this function complies with revision 1.2 of the
         * PCI Power Management Interface Specification.
         */
        pci_set_word(pci_dev->config + pos + PCI_PM_PMC, 0x3);

        if (proxy->flags & VIRTIO_PCI_FLAG_AER) {
            pcie_aer_init(pci_dev, PCI_ERR_VER, last_pcie_cap_offset,
                          PCI_ERR_SIZEOF, NULL);
            last_pcie_cap_offset += PCI_ERR_SIZEOF;
        }

        if (proxy->flags & VIRTIO_PCI_FLAG_INIT_DEVERR) {
            /* Init error enabling flags */
            pcie_cap_deverr_init(pci_dev);
        }

        if (proxy->flags & VIRTIO_PCI_FLAG_INIT_LNKCTL) {
            /* Init Link Control Register */
            pcie_cap_lnkctl_init(pci_dev);
        }

        if (proxy->flags & VIRTIO_PCI_FLAG_PM_NO_SOFT_RESET) {
            pci_set_word(pci_dev->config + pos + PCI_PM_CTRL,
                         PCI_PM_CTRL_NO_SOFT_RESET);
        }

        if (proxy->flags & VIRTIO_PCI_FLAG_INIT_PM) {
            /* Init Power Management Control Register */
            pci_set_word(pci_dev->wmask + pos + PCI_PM_CTRL,
                         PCI_PM_CTRL_STATE_MASK);
        }

        if (proxy->flags & VIRTIO_PCI_FLAG_ATS) {
            pcie_ats_init(pci_dev, last_pcie_cap_offset,
                          proxy->flags & VIRTIO_PCI_FLAG_ATS_PAGE_ALIGNED);
            last_pcie_cap_offset += PCI_EXT_CAP_ATS_SIZEOF;
        }

        if (proxy->flags & VIRTIO_PCI_FLAG_INIT_FLR) {
            /* Set Function Level Reset capability bit */
            pcie_cap_flr_init(pci_dev);
        }
    } else {
        /*
         * make future invocations of pci_is_express() return false
         * and pci_config_size() return PCI_CONFIG_SPACE_SIZE.
         */
        pci_dev->cap_present &= ~QEMU_PCI_CAP_EXPRESS;
    }

    virtio_pci_bus_new(&proxy->bus, sizeof(proxy->bus), proxy);
    if (k->realize) {
        k->realize(proxy, errp);
    }
}

static void virtio_pci_exit(PCIDevice *pci_dev)
{
    VirtIOPCIProxy *proxy = VIRTIO_PCI(pci_dev);
    bool pcie_port = pci_bus_is_express(pci_get_bus(pci_dev)) &&
                     !pci_bus_is_root(pci_get_bus(pci_dev));
    bool modern_pio = proxy->flags & VIRTIO_PCI_FLAG_MODERN_PIO_NOTIFY;

    msix_uninit_exclusive_bar(pci_dev);
    if (proxy->flags & VIRTIO_PCI_FLAG_AER && pcie_port &&
        pci_is_express(pci_dev)) {
        pcie_aer_exit(pci_dev);
    }
    address_space_destroy(&proxy->modern_cfg_mem_as);
    if (modern_pio) {
        address_space_destroy(&proxy->modern_cfg_io_as);
    }
}

static void virtio_pci_reset(DeviceState *qdev)
{
    VirtIOPCIProxy *proxy = VIRTIO_PCI(qdev);
    VirtioBusState *bus = VIRTIO_BUS(&proxy->bus);
    int i;

    virtio_bus_reset(bus);
    msix_unuse_all_vectors(&proxy->pci_dev);

    for (i = 0; i < VIRTIO_QUEUE_MAX; i++) {
        proxy->vqs[i].enabled = 0;
        proxy->vqs[i].reset = 0;
        proxy->vqs[i].num = 0;
        proxy->vqs[i].desc[0] = proxy->vqs[i].desc[1] = 0;
        proxy->vqs[i].avail[0] = proxy->vqs[i].avail[1] = 0;
        proxy->vqs[i].used[0] = proxy->vqs[i].used[1] = 0;
    }
}

static bool virtio_pci_no_soft_reset(PCIDevice *dev)
{
    uint16_t pmcsr;

    if (!pci_is_express(dev) || !dev->exp.pm_cap) {
        return false;
    }

    pmcsr = pci_get_word(dev->config + dev->exp.pm_cap + PCI_PM_CTRL);

    /*
     * When No_Soft_Reset bit is set and the device
     * is in D3hot state, don't reset device
     */
    return (pmcsr & PCI_PM_CTRL_NO_SOFT_RESET) &&
           (pmcsr & PCI_PM_CTRL_STATE_MASK) == 3;
}

static void virtio_pci_bus_reset_hold(Object *obj, ResetType type)
{
    PCIDevice *dev = PCI_DEVICE(obj);
    DeviceState *qdev = DEVICE(obj);

    if (virtio_pci_no_soft_reset(dev)) {
        return;
    }

    virtio_pci_reset(qdev);

    if (pci_is_express(dev)) {
        VirtIOPCIProxy *proxy = VIRTIO_PCI(dev);

        pcie_cap_deverr_reset(dev);
        pcie_cap_lnkctl_reset(dev);

        if (proxy->flags & VIRTIO_PCI_FLAG_INIT_PM) {
            pci_word_test_and_clear_mask(
                dev->config + dev->exp.pm_cap + PCI_PM_CTRL,
                PCI_PM_CTRL_STATE_MASK);
        }
    }
}

static Property virtio_pci_properties[] = {
    DEFINE_PROP_BIT("virtio-pci-bus-master-bug-migration", VirtIOPCIProxy, flags,
                    VIRTIO_PCI_FLAG_BUS_MASTER_BUG_MIGRATION_BIT, false),
    DEFINE_PROP_BIT("migrate-extra", VirtIOPCIProxy, flags,
                    VIRTIO_PCI_FLAG_MIGRATE_EXTRA_BIT, true),
    DEFINE_PROP_BIT("modern-pio-notify", VirtIOPCIProxy, flags,
                    VIRTIO_PCI_FLAG_MODERN_PIO_NOTIFY_BIT, false),
    DEFINE_PROP_BIT("x-disable-pcie", VirtIOPCIProxy, flags,
                    VIRTIO_PCI_FLAG_DISABLE_PCIE_BIT, false),
    DEFINE_PROP_BIT("page-per-vq", VirtIOPCIProxy, flags,
                    VIRTIO_PCI_FLAG_PAGE_PER_VQ_BIT, false),
    DEFINE_PROP_BOOL("x-ignore-backend-features", VirtIOPCIProxy,
                     ignore_backend_features, false),
    DEFINE_PROP_BIT("ats", VirtIOPCIProxy, flags,
                    VIRTIO_PCI_FLAG_ATS_BIT, false),
    DEFINE_PROP_BIT("x-ats-page-aligned", VirtIOPCIProxy, flags,
                    VIRTIO_PCI_FLAG_ATS_PAGE_ALIGNED_BIT, true),
    DEFINE_PROP_BIT("x-pcie-deverr-init", VirtIOPCIProxy, flags,
                    VIRTIO_PCI_FLAG_INIT_DEVERR_BIT, true),
    DEFINE_PROP_BIT("x-pcie-lnkctl-init", VirtIOPCIProxy, flags,
                    VIRTIO_PCI_FLAG_INIT_LNKCTL_BIT, true),
    DEFINE_PROP_BIT("x-pcie-pm-init", VirtIOPCIProxy, flags,
                    VIRTIO_PCI_FLAG_INIT_PM_BIT, true),
    DEFINE_PROP_BIT("x-pcie-pm-no-soft-reset", VirtIOPCIProxy, flags,
                    VIRTIO_PCI_FLAG_PM_NO_SOFT_RESET_BIT, false),
    DEFINE_PROP_BIT("x-pcie-flr-init", VirtIOPCIProxy, flags,
                    VIRTIO_PCI_FLAG_INIT_FLR_BIT, true),
    DEFINE_PROP_BIT("aer", VirtIOPCIProxy, flags,
                    VIRTIO_PCI_FLAG_AER_BIT, false),
    DEFINE_PROP_END_OF_LIST(),
};

static void virtio_pci_dc_realize(DeviceState *qdev, Error **errp)
{
    VirtioPCIClass *vpciklass = VIRTIO_PCI_GET_CLASS(qdev);
    VirtIOPCIProxy *proxy = VIRTIO_PCI(qdev);
    PCIDevice *pci_dev = &proxy->pci_dev;

    if (!(proxy->flags & VIRTIO_PCI_FLAG_DISABLE_PCIE) &&
        virtio_pci_modern(proxy)) {
        pci_dev->cap_present |= QEMU_PCI_CAP_EXPRESS;
    }

    vpciklass->parent_dc_realize(qdev, errp);
}

static int virtio_pci_sync_config(DeviceState *dev, Error **errp)
{
    VirtIOPCIProxy *proxy = VIRTIO_PCI(dev);
    VirtIODevice *vdev = virtio_bus_get_device(&proxy->bus);

    return qdev_sync_config(DEVICE(vdev), errp);
}

static void virtio_pci_class_init(ObjectClass *klass, void *data)
{
    DeviceClass *dc = DEVICE_CLASS(klass);
    PCIDeviceClass *k = PCI_DEVICE_CLASS(klass);
    VirtioPCIClass *vpciklass = VIRTIO_PCI_CLASS(klass);
    ResettableClass *rc = RESETTABLE_CLASS(klass);

    device_class_set_props(dc, virtio_pci_properties);
    k->realize = virtio_pci_realize;
    k->exit = virtio_pci_exit;
    k->vendor_id = PCI_VENDOR_ID_REDHAT_QUMRANET;
    k->revision = VIRTIO_PCI_ABI_VERSION;
    k->class_id = PCI_CLASS_OTHERS;
    device_class_set_parent_realize(dc, virtio_pci_dc_realize,
                                    &vpciklass->parent_dc_realize);
    rc->phases.hold = virtio_pci_bus_reset_hold;
    dc->sync_config = virtio_pci_sync_config;
}

//定义virtio-pci类型设备
static const TypeInfo virtio_pci_info = {
    .name          = TYPE_VIRTIO_PCI,
    .parent        = TYPE_PCI_DEVICE,/*父类型为pci设备*/
    .instance_size = sizeof(VirtIOPCIProxy),
    .class_init    = virtio_pci_class_init,
    .class_size    = sizeof(VirtioPCIClass),
    .abstract      = true,
};

static Property virtio_pci_generic_properties[] = {
    DEFINE_PROP_ON_OFF_AUTO("disable-legacy", VirtIOPCIProxy, disable_legacy,
                            ON_OFF_AUTO_AUTO),
    DEFINE_PROP_BOOL("disable-modern", VirtIOPCIProxy, disable_modern, false),
    DEFINE_PROP_END_OF_LIST(),
};

static void virtio_pci_base_class_init(ObjectClass *klass, void *data)
{
    const VirtioPCIDeviceTypeInfo *t = data;
    if (t->class_init) {
        t->class_init(klass, NULL);
    }
}

static void virtio_pci_generic_class_init(ObjectClass *klass, void *data)
{
    DeviceClass *dc = DEVICE_CLASS(klass);

    device_class_set_props(dc, virtio_pci_generic_properties);
}

static void virtio_pci_transitional_instance_init(Object *obj)
{
    VirtIOPCIProxy *proxy = VIRTIO_PCI(obj);

    proxy->disable_legacy = ON_OFF_AUTO_OFF;
    proxy->disable_modern = false;
}

static void virtio_pci_non_transitional_instance_init(Object *obj)
{
    VirtIOPCIProxy *proxy = VIRTIO_PCI(obj);

    proxy->disable_legacy = ON_OFF_AUTO_ON;
    proxy->disable_modern = false;
}

//virtio_pci设备类型注册
void virtio_pci_types_register(const VirtioPCIDeviceTypeInfo *t)
{
    char *base_name = NULL;
    //动态定义base类型
    TypeInfo base_type_info = {
        .name          = t->base_name,
        //如果有parent，则使用parent类型，否则使用‘virtio-pci’类型
        .parent        = t->parent ? t->parent : TYPE_VIRTIO_PCI,
        .instance_size = t->instance_size,
        .instance_init = t->instance_init,
        .instance_finalize = t->instance_finalize,
        .class_size    = t->class_size,
        .abstract      = true,
        .interfaces    = t->interfaces,
    };

    //定义generic类型
    TypeInfo generic_type_info = {
        .name = t->generic_name,
        .parent = base_type_info.name,/*定义其父类型为base_type*/
        .class_init = virtio_pci_generic_class_init,
        .interfaces = (InterfaceInfo[]) {
            { INTERFACE_PCIE_DEVICE },
            { INTERFACE_CONVENTIONAL_PCI_DEVICE },
            { }
        },
    };

    if (!base_type_info.name) {
        /* No base type -> register a single generic device type */
        /* use intermediate %s-base-type to add generic device props */
        base_name = g_strdup_printf("%s-base-type", t->generic_name);
        base_type_info.name = base_name;
        base_type_info.class_init = virtio_pci_generic_class_init;

        generic_type_info.parent = base_name;
        generic_type_info.class_init = virtio_pci_base_class_init;
        generic_type_info.class_data = (void *)t;

        assert(!t->non_transitional_name);
        assert(!t->transitional_name);
    } else {
        base_type_info.class_init = virtio_pci_base_class_init;
        base_type_info.class_data = (void *)t;
    }

    //注册base类型及generic类型
    type_register(&base_type_info);
    if (generic_type_info.name) {
        type_register(&generic_type_info);
    }

    if (t->non_transitional_name) {
        const TypeInfo non_transitional_type_info = {
            .name          = t->non_transitional_name,
            .parent        = base_type_info.name,
            .instance_init = virtio_pci_non_transitional_instance_init,
            .interfaces = (InterfaceInfo[]) {
                { INTERFACE_PCIE_DEVICE },
                { INTERFACE_CONVENTIONAL_PCI_DEVICE },
                { }
            },
        };
        type_register(&non_transitional_type_info);
    }

    if (t->transitional_name) {
        const TypeInfo transitional_type_info = {
            .name          = t->transitional_name,
            .parent        = base_type_info.name,
            .instance_init = virtio_pci_transitional_instance_init,
            .interfaces = (InterfaceInfo[]) {
                /*
                 * Transitional virtio devices work only as Conventional PCI
                 * devices because they require PIO ports.
                 */
                { INTERFACE_CONVENTIONAL_PCI_DEVICE },
                { }
            },
        };
        type_register(&transitional_type_info);
    }
    g_free(base_name);
}

unsigned virtio_pci_optimal_num_queues(unsigned fixed_queues)
{
    /*
     * 1:1 vq to vCPU mapping is ideal because the same vCPU that submitted
     * virtqueue buffers can handle their completion. When a different vCPU
     * handles completion it may need to IPI the vCPU that submitted the
     * request and this adds overhead.
     *
     * Virtqueues consume guest RAM and MSI-X vectors. This is wasteful in
     * guests with very many vCPUs and a device that is only used by a few
     * vCPUs. Unfortunately optimizing that case requires manual pinning inside
     * the guest, so those users might as well manually set the number of
     * queues. There is no upper limit that can be applied automatically and
     * doing so arbitrarily would result in a sudden performance drop once the
     * threshold number of vCPUs is exceeded.
     */
    unsigned num_queues = current_machine->smp.cpus;

    /*
     * The maximum number of MSI-X vectors is PCI_MSIX_FLAGS_QSIZE + 1, but the
     * config change interrupt and the fixed virtqueues must be taken into
     * account too.
     */
    num_queues = MIN(num_queues, PCI_MSIX_FLAGS_QSIZE - fixed_queues);

    /*
     * There is a limit to how many virtqueues a device can have.
     */
    return MIN(num_queues, VIRTIO_QUEUE_MAX - fixed_queues);
}

/* virtio-pci-bus */

static void virtio_pci_bus_new(VirtioBusState *bus, size_t bus_size,
                               VirtIOPCIProxy *dev)
{
    DeviceState *qdev = DEVICE(dev);
    char virtio_bus_name[] = "virtio-bus";

    qbus_init(bus, bus_size, TYPE_VIRTIO_PCI_BUS, qdev, virtio_bus_name);
}

static void virtio_pci_bus_class_init(ObjectClass *klass, void *data)
{
    BusClass *bus_class = BUS_CLASS(klass);
    VirtioBusClass *k = VIRTIO_BUS_CLASS(klass);
    bus_class->max_dev = 1;
    k->notify = virtio_pci_notify;
    k->save_config = virtio_pci_save_config;
    k->load_config = virtio_pci_load_config;
    k->save_queue = virtio_pci_save_queue;
    k->load_queue = virtio_pci_load_queue;
    k->save_extra_state = virtio_pci_save_extra_state;
    k->load_extra_state = virtio_pci_load_extra_state;
    k->has_extra_state = virtio_pci_has_extra_state;
    k->query_guest_notifiers = virtio_pci_query_guest_notifiers;
    k->set_guest_notifiers = virtio_pci_set_guest_notifiers;
    k->set_host_notifier_mr = virtio_pci_set_host_notifier_mr;
    k->vmstate_change = virtio_pci_vmstate_change;
    k->pre_plugged = virtio_pci_pre_plugged;
    k->device_plugged = virtio_pci_device_plugged;
    k->device_unplugged = virtio_pci_device_unplugged;
    k->query_nvectors = virtio_pci_query_nvectors;
    k->ioeventfd_enabled = virtio_pci_ioeventfd_enabled;
    k->ioeventfd_assign = virtio_pci_ioeventfd_assign;
    k->get_dma_as = virtio_pci_get_dma_as;
    k->iommu_enabled = virtio_pci_iommu_enabled;
    k->queue_enabled = virtio_pci_queue_enabled;
}

static const TypeInfo virtio_pci_bus_info = {
    .name          = TYPE_VIRTIO_PCI_BUS,
    .parent        = TYPE_VIRTIO_BUS,
    .instance_size = sizeof(VirtioPCIBusState),
    .class_size    = sizeof(VirtioPCIBusClass),
    .class_init    = virtio_pci_bus_class_init,
};

static void virtio_pci_register_types(void)
{
    /* Base types: */
    type_register_static(&virtio_pci_bus_info);
    type_register_static(&virtio_pci_info);
}

type_init(virtio_pci_register_types)
<|MERGE_RESOLUTION|>--- conflicted
+++ resolved
@@ -616,18 +616,13 @@
         reg = &proxy->regs[i];
         if (*off >= reg->offset &&
             *off + len <= reg->offset + reg->size) {
-<<<<<<< HEAD
-            *off -= reg->offset;
-            //按地址查找到对应的mr
-            return &reg->mr;
-=======
             MemoryRegionSection mrs = memory_region_find(&reg->mr,
                                         *off - reg->offset, len);
             assert(mrs.mr);
             *off = mrs.offset_within_region;
             memory_region_unref(mrs.mr);
+            //按地址查找到对应的mr
             return mrs.mr;
->>>>>>> 72b88908
         }
     }
 
