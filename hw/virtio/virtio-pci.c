--- conflicted
+++ resolved
@@ -1303,34 +1303,23 @@
         }
         virtio_queue_set_vector(vdev, vdev->queue_sel, val);
         break;
-<<<<<<< HEAD
     case VIRTIO_PCI_COMMON_Q_ENABLE://使能队列
-        virtio_queue_set_num(vdev, vdev->queue_sel,
-                             proxy->vqs[vdev->queue_sel].num);//设置队列大小
-        //设置队列的desc,avail,used指针
-        virtio_queue_set_rings(vdev, vdev->queue_sel,
-=======
-    case VIRTIO_PCI_COMMON_Q_ENABLE:
         if (val == 1) {
             virtio_queue_set_num(vdev, vdev->queue_sel,
-                                 proxy->vqs[vdev->queue_sel].num);
+                                 proxy->vqs[vdev->queue_sel].num);//设置队列大小
+            //设置队列的desc,avail,used指针
             virtio_queue_set_rings(vdev, vdev->queue_sel,
->>>>>>> 944fdc5e
                        ((uint64_t)proxy->vqs[vdev->queue_sel].desc[1]) << 32 |
                        proxy->vqs[vdev->queue_sel].desc[0],
                        ((uint64_t)proxy->vqs[vdev->queue_sel].avail[1]) << 32 |
                        proxy->vqs[vdev->queue_sel].avail[0],
                        ((uint64_t)proxy->vqs[vdev->queue_sel].used[1]) << 32 |
                        proxy->vqs[vdev->queue_sel].used[0]);
-<<<<<<< HEAD
-        //设置队列enable
-        proxy->vqs[vdev->queue_sel].enabled = 1;
-=======
+            //设置队列enable
             proxy->vqs[vdev->queue_sel].enabled = 1;
         } else {
             virtio_error(vdev, "wrong value for queue_enable %"PRIx64, val);
         }
->>>>>>> 944fdc5e
         break;
     case VIRTIO_PCI_COMMON_Q_DESCLO://设置desc地址低32位
         proxy->vqs[vdev->queue_sel].desc[0] = val;
@@ -1370,12 +1359,8 @@
 
     unsigned queue = addr / virtio_pci_queue_mem_mult(proxy);
 
-<<<<<<< HEAD
-    if (queue < VIRTIO_QUEUE_MAX) {
+    if (vdev != NULL && queue < VIRTIO_QUEUE_MAX) {
         //知会queue队列
-=======
-    if (vdev != NULL && queue < VIRTIO_QUEUE_MAX) {
->>>>>>> 944fdc5e
         virtio_queue_notify(vdev, queue);
     }
 }
