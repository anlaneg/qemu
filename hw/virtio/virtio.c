/*
 * Virtio Support
 *
 * Copyright IBM, Corp. 2007
 *
 * Authors:
 *  Anthony Liguori   <aliguori@us.ibm.com>
 *
 * This work is licensed under the terms of the GNU GPL, version 2.  See
 * the COPYING file in the top-level directory.
 *
 */

#include "qemu/osdep.h"
#include "qapi/error.h"
#include "qapi/qapi-commands-virtio.h"
#include "trace.h"
#include "qemu/defer-call.h"
#include "qemu/error-report.h"
#include "qemu/log.h"
#include "qemu/main-loop.h"
#include "qemu/module.h"
#include "exec/tswap.h"
#include "qom/object_interfaces.h"
#include "hw/core/cpu.h"
#include "hw/virtio/virtio.h"
#include "hw/virtio/vhost.h"
#include "migration/qemu-file-types.h"
#include "qemu/atomic.h"
#include "hw/virtio/virtio-bus.h"
#include "hw/qdev-properties.h"
#include "hw/virtio/virtio-access.h"
#include "sysemu/dma.h"
#include "sysemu/runstate.h"
#include "virtio-qmp.h"

#include "standard-headers/linux/virtio_ids.h"
#include "standard-headers/linux/vhost_types.h"
#include "standard-headers/linux/virtio_blk.h"
#include "standard-headers/linux/virtio_console.h"
#include "standard-headers/linux/virtio_gpu.h"
#include "standard-headers/linux/virtio_net.h"
#include "standard-headers/linux/virtio_scsi.h"
#include "standard-headers/linux/virtio_i2c.h"
#include "standard-headers/linux/virtio_balloon.h"
#include "standard-headers/linux/virtio_iommu.h"
#include "standard-headers/linux/virtio_mem.h"
#include "standard-headers/linux/virtio_vsock.h"

/*
 * Maximum size of virtio device config space
 */
#define VHOST_USER_MAX_CONFIG_SIZE 256

/*
 * The alignment to use between consumer and producer parts of vring.
 * x86 pagesize again. This is the default, used by transports like PCI
 * which don't provide a means for the guest to tell the host the alignment.
 */
#define VIRTIO_PCI_VRING_ALIGN         4096

typedef struct VRingDesc
{
    uint64_t addr;
    uint32_t len;
    uint16_t flags;
    uint16_t next;
} VRingDesc;

typedef struct VRingPackedDesc {
    uint64_t addr;
    uint32_t len;
    uint16_t id;
    uint16_t flags;
} VRingPackedDesc;

typedef struct VRingAvail
{
    uint16_t flags;
    uint16_t idx;
    uint16_t ring[];
} VRingAvail;

typedef struct VRingUsedElem
{
    uint32_t id;
    uint32_t len;
} VRingUsedElem;

typedef struct VRingUsed
{
    uint16_t flags;
    uint16_t idx;
    VRingUsedElem ring[];
} VRingUsed;

typedef struct VRingMemoryRegionCaches {
    struct rcu_head rcu;
    MemoryRegionCache desc;
    MemoryRegionCache avail;
    MemoryRegionCache used;
} VRingMemoryRegionCaches;

typedef struct VRing
{
    unsigned int num;//队列大小
    unsigned int num_default;//队列默认大小
    unsigned int align;//队列的对齐方式
    hwaddr desc;//描述符起始地址（长度为num个sizeof(VRingDesc)）
    //avail起始地址与desc队列紧挨在一起（长度为结构体VRingAvail，其ring数组长度为num）
    hwaddr avail;
    //used起始地址跟在avail后面，其需要以align地址对齐
    hwaddr used;
    VRingMemoryRegionCaches *caches;
} VRing;

typedef struct VRingPackedDescEvent {
    uint16_t off_wrap;
    uint16_t flags;
} VRingPackedDescEvent ;

struct VirtQueue
{
    VRing vring;
    VirtQueueElement *used_elems;

    /* Next head to pop */
    uint16_t last_avail_idx;
    bool last_avail_wrap_counter;

    /* Last avail_idx read from VQ. */
    uint16_t shadow_avail_idx;
    bool shadow_avail_wrap_counter;

    uint16_t used_idx;
    bool used_wrap_counter;

    /* Last used index value we have signalled on */
    uint16_t signalled_used;

    /* Last used index value we have signalled on */
    bool signalled_used_valid;

    /* Notification enabled? */
    bool notification;

    uint16_t queue_index;//队列索引

    unsigned int inuse;

    uint16_t vector;//中断向量
    VirtIOHandleOutput handle_output;//此队列的output处理函数
    VirtIODevice *vdev;
    EventNotifier guest_notifier;
    EventNotifier host_notifier;
    bool host_notifier_enabled;
    QLIST_ENTRY(VirtQueue) node;
};

const char *virtio_device_names[] = {
    [VIRTIO_ID_NET] = "virtio-net",
    [VIRTIO_ID_BLOCK] = "virtio-blk",
    [VIRTIO_ID_CONSOLE] = "virtio-serial",
    [VIRTIO_ID_RNG] = "virtio-rng",
    [VIRTIO_ID_BALLOON] = "virtio-balloon",
    [VIRTIO_ID_IOMEM] = "virtio-iomem",
    [VIRTIO_ID_RPMSG] = "virtio-rpmsg",
    [VIRTIO_ID_SCSI] = "virtio-scsi",
    [VIRTIO_ID_9P] = "virtio-9p",
    [VIRTIO_ID_MAC80211_WLAN] = "virtio-mac-wlan",
    [VIRTIO_ID_RPROC_SERIAL] = "virtio-rproc-serial",
    [VIRTIO_ID_CAIF] = "virtio-caif",
    [VIRTIO_ID_MEMORY_BALLOON] = "virtio-mem-balloon",
    [VIRTIO_ID_GPU] = "virtio-gpu",
    [VIRTIO_ID_CLOCK] = "virtio-clk",
    [VIRTIO_ID_INPUT] = "virtio-input",
    [VIRTIO_ID_VSOCK] = "vhost-vsock",
    [VIRTIO_ID_CRYPTO] = "virtio-crypto",
    [VIRTIO_ID_SIGNAL_DIST] = "virtio-signal",
    [VIRTIO_ID_PSTORE] = "virtio-pstore",
    [VIRTIO_ID_IOMMU] = "virtio-iommu",
    [VIRTIO_ID_MEM] = "virtio-mem",
    [VIRTIO_ID_SOUND] = "virtio-sound",
    [VIRTIO_ID_FS] = "virtio-user-fs",
    [VIRTIO_ID_PMEM] = "virtio-pmem",
    [VIRTIO_ID_RPMB] = "virtio-rpmb",
    [VIRTIO_ID_MAC80211_HWSIM] = "virtio-mac-hwsim",
    [VIRTIO_ID_VIDEO_ENCODER] = "virtio-vid-encoder",
    [VIRTIO_ID_VIDEO_DECODER] = "virtio-vid-decoder",
    [VIRTIO_ID_SCMI] = "virtio-scmi",
    [VIRTIO_ID_NITRO_SEC_MOD] = "virtio-nitro-sec-mod",
    [VIRTIO_ID_I2C_ADAPTER] = "vhost-user-i2c",
    [VIRTIO_ID_WATCHDOG] = "virtio-watchdog",
    [VIRTIO_ID_CAN] = "virtio-can",
    [VIRTIO_ID_DMABUF] = "virtio-dmabuf",
    [VIRTIO_ID_PARAM_SERV] = "virtio-param-serv",
    [VIRTIO_ID_AUDIO_POLICY] = "virtio-audio-pol",
    [VIRTIO_ID_BT] = "virtio-bluetooth",
    [VIRTIO_ID_GPIO] = "virtio-gpio"
};

static const char *virtio_id_to_name(uint16_t device_id)
{
    assert(device_id < G_N_ELEMENTS(virtio_device_names));
    const char *name = virtio_device_names[device_id];
    assert(name != NULL);
    return name;
}

/* Called within call_rcu().  */
static void virtio_free_region_cache(VRingMemoryRegionCaches *caches)
{
    assert(caches != NULL);
    address_space_cache_destroy(&caches->desc);
    address_space_cache_destroy(&caches->avail);
    address_space_cache_destroy(&caches->used);
    g_free(caches);
}

static void virtio_virtqueue_reset_region_cache(struct VirtQueue *vq)
{
    VRingMemoryRegionCaches *caches;

    caches = qatomic_read(&vq->vring.caches);
    qatomic_rcu_set(&vq->vring.caches, NULL);
    if (caches) {
        call_rcu(caches, virtio_free_region_cache, rcu);
    }
}

void virtio_init_region_cache(VirtIODevice *vdev, int n)
{
    VirtQueue *vq = &vdev->vq[n];
    VRingMemoryRegionCaches *old = vq->vring.caches;
    VRingMemoryRegionCaches *new = NULL;
    hwaddr addr, size;
    int64_t len;
    bool packed;


    addr = vq->vring.desc;
    if (!addr) {
        goto out_no_cache;
    }
    new = g_new0(VRingMemoryRegionCaches, 1);
    /*vring的desc列表内存大小*/
    size = virtio_queue_get_desc_size(vdev, n);
    packed = virtio_vdev_has_feature(vq->vdev, VIRTIO_F_RING_PACKED) ?
                                   true : false;
    len = address_space_cache_init(&new->desc, vdev->dma_as,
                                   addr/*desc表起始地址*/, size/*desc表大小*/, packed);
    if (len < size) {
        virtio_error(vdev, "Cannot map desc");
        goto err_desc;
    }

    /*used表*/
    size = virtio_queue_get_used_size(vdev, n);
    len = address_space_cache_init(&new->used, vdev->dma_as,
                                   vq->vring.used/*used表起始地址*/, size/*used表大小*/, true);
    if (len < size) {
        virtio_error(vdev, "Cannot map used");
        goto err_used;
    }

    /*avail表*/
    size = virtio_queue_get_avail_size(vdev, n);
    len = address_space_cache_init(&new->avail, vdev->dma_as,
                                   vq->vring.avail, size, false);
    if (len < size) {
        virtio_error(vdev, "Cannot map avail");
        goto err_avail;
    }

    qatomic_rcu_set(&vq->vring.caches, new);
    if (old) {
        call_rcu(old, virtio_free_region_cache, rcu);
    }
    return;

err_avail:
    address_space_cache_destroy(&new->avail);
err_used:
    address_space_cache_destroy(&new->used);
err_desc:
    address_space_cache_destroy(&new->desc);
out_no_cache:
    g_free(new);
    virtio_virtqueue_reset_region_cache(vq);
}

/* virt queue functions */
void virtio_queue_update_rings(VirtIODevice *vdev, int n/*vq索引号*/)
{
    VRing *vring = &vdev->vq[n].vring;

    //未完成设置，不处理
    if (!vring->num || !vring->desc || !vring->align) {
        /* not yet setup -> nothing to do */
        return;
    }
    //设置avail起始地址，其与desc队列紧挨在一起
    vring->avail = vring->desc + vring->num * sizeof(VRingDesc);
    //设置used起始地址，其跟在avail后面，且以vring->align对齐
    vring->used = vring_align(vring->avail +
                              offsetof(VRingAvail, ring[vring->num]),
                              vring->align);
    virtio_init_region_cache(vdev, n);
}

/* Called within rcu_read_lock().  */
static void vring_split_desc_read(VirtIODevice *vdev, VRingDesc *desc,
                                  MemoryRegionCache *cache, int i)
{
    address_space_read_cached(cache, i * sizeof(VRingDesc),
                              desc, sizeof(VRingDesc));
    virtio_tswap64s(vdev, &desc->addr);
    virtio_tswap32s(vdev, &desc->len);
    virtio_tswap16s(vdev, &desc->flags);
    virtio_tswap16s(vdev, &desc->next);
}

static void vring_packed_event_read(VirtIODevice *vdev,
                                    MemoryRegionCache *cache,
                                    VRingPackedDescEvent *e)
{
    hwaddr off_off = offsetof(VRingPackedDescEvent, off_wrap);
    hwaddr off_flags = offsetof(VRingPackedDescEvent, flags);

    e->flags = virtio_lduw_phys_cached(vdev, cache, off_flags);
    /* Make sure flags is seen before off_wrap */
    smp_rmb();
    e->off_wrap = virtio_lduw_phys_cached(vdev, cache, off_off);
}

static void vring_packed_off_wrap_write(VirtIODevice *vdev,
                                        MemoryRegionCache *cache,
                                        uint16_t off_wrap)
{
    hwaddr off = offsetof(VRingPackedDescEvent, off_wrap);

    virtio_stw_phys_cached(vdev, cache, off, off_wrap);
    address_space_cache_invalidate(cache, off, sizeof(off_wrap));
}

static void vring_packed_flags_write(VirtIODevice *vdev,
                                     MemoryRegionCache *cache, uint16_t flags)
{
    hwaddr off = offsetof(VRingPackedDescEvent, flags);

    virtio_stw_phys_cached(vdev, cache, off, flags);
    address_space_cache_invalidate(cache, off, sizeof(flags));
}

/* Called within rcu_read_lock().  */
static VRingMemoryRegionCaches *vring_get_region_caches(struct VirtQueue *vq)
{
    return qatomic_rcu_read(&vq->vring.caches);
}

/* Called within rcu_read_lock().  */
static inline uint16_t vring_avail_flags(VirtQueue *vq)
{
    VRingMemoryRegionCaches *caches = vring_get_region_caches(vq);
    hwaddr pa = offsetof(VRingAvail, flags);

    if (!caches) {
        return 0;
    }

    return virtio_lduw_phys_cached(vq->vdev, &caches->avail, pa);
}

/* Called within rcu_read_lock().  */
static inline uint16_t vring_avail_idx(VirtQueue *vq)
{
    VRingMemoryRegionCaches *caches = vring_get_region_caches(vq);
    hwaddr pa = offsetof(VRingAvail, idx);

    if (!caches) {
        return 0;
    }

    vq->shadow_avail_idx = virtio_lduw_phys_cached(vq->vdev, &caches->avail, pa);
    return vq->shadow_avail_idx;
}

/* Called within rcu_read_lock().  */
static inline uint16_t vring_avail_ring(VirtQueue *vq, int i)
{
    VRingMemoryRegionCaches *caches = vring_get_region_caches(vq);
    hwaddr pa = offsetof(VRingAvail, ring[i]);

    if (!caches) {
        return 0;
    }

    return virtio_lduw_phys_cached(vq->vdev, &caches->avail, pa);
}

/* Called within rcu_read_lock().  */
static inline uint16_t vring_get_used_event(VirtQueue *vq)
{
    return vring_avail_ring(vq, vq->vring.num);
}

/* Called within rcu_read_lock().  */
static inline void vring_used_write(VirtQueue *vq, VRingUsedElem *uelem,
                                    int i)
{
    VRingMemoryRegionCaches *caches = vring_get_region_caches(vq);
    hwaddr pa = offsetof(VRingUsed, ring[i]);

    if (!caches) {
        return;
    }

    virtio_tswap32s(vq->vdev, &uelem->id);
    virtio_tswap32s(vq->vdev, &uelem->len);
    address_space_write_cached(&caches->used, pa, uelem, sizeof(VRingUsedElem));
    address_space_cache_invalidate(&caches->used, pa, sizeof(VRingUsedElem));
}

/* Called within rcu_read_lock(). */
static inline uint16_t vring_used_flags(VirtQueue *vq)
{
    VRingMemoryRegionCaches *caches = vring_get_region_caches(vq);
    hwaddr pa = offsetof(VRingUsed, flags);

    if (!caches) {
        return 0;
    }

    return virtio_lduw_phys_cached(vq->vdev, &caches->used, pa);
}

/* Called within rcu_read_lock().  */
static uint16_t vring_used_idx(VirtQueue *vq)
{
    VRingMemoryRegionCaches *caches = vring_get_region_caches(vq);
    hwaddr pa = offsetof(VRingUsed, idx);

    if (!caches) {
        return 0;
    }

    return virtio_lduw_phys_cached(vq->vdev, &caches->used, pa);
}

/* Called within rcu_read_lock().  */
static inline void vring_used_idx_set(VirtQueue *vq, uint16_t val)
{
    VRingMemoryRegionCaches *caches = vring_get_region_caches(vq);
    hwaddr pa = offsetof(VRingUsed, idx);

    if (caches) {
        virtio_stw_phys_cached(vq->vdev, &caches->used, pa, val);
        address_space_cache_invalidate(&caches->used, pa, sizeof(val));
    }

    vq->used_idx = val;
}

/* Called within rcu_read_lock().  */
static inline void vring_used_flags_set_bit(VirtQueue *vq, int mask)
{
    VRingMemoryRegionCaches *caches = vring_get_region_caches(vq);
    VirtIODevice *vdev = vq->vdev;
    hwaddr pa = offsetof(VRingUsed, flags);
    uint16_t flags;

    if (!caches) {
        return;
    }

    flags = virtio_lduw_phys_cached(vq->vdev, &caches->used, pa);
    virtio_stw_phys_cached(vdev, &caches->used, pa, flags | mask);
    address_space_cache_invalidate(&caches->used, pa, sizeof(flags));
}

/* Called within rcu_read_lock().  */
static inline void vring_used_flags_unset_bit(VirtQueue *vq, int mask)
{
    VRingMemoryRegionCaches *caches = vring_get_region_caches(vq);
    VirtIODevice *vdev = vq->vdev;
    hwaddr pa = offsetof(VRingUsed, flags);
    uint16_t flags;

    if (!caches) {
        return;
    }

    flags = virtio_lduw_phys_cached(vq->vdev, &caches->used, pa);
    virtio_stw_phys_cached(vdev, &caches->used, pa, flags & ~mask);
    address_space_cache_invalidate(&caches->used, pa, sizeof(flags));
}

/* Called within rcu_read_lock().  */
static inline void vring_set_avail_event(VirtQueue *vq, uint16_t val)
{
    VRingMemoryRegionCaches *caches;
    hwaddr pa;
    if (!vq->notification) {
        return;
    }

    caches = vring_get_region_caches(vq);
    if (!caches) {
        return;
    }

    pa = offsetof(VRingUsed, ring[vq->vring.num]);
    virtio_stw_phys_cached(vq->vdev, &caches->used, pa, val);
    address_space_cache_invalidate(&caches->used, pa, sizeof(val));
}

static void virtio_queue_split_set_notification(VirtQueue *vq, int enable)
{
    RCU_READ_LOCK_GUARD();

    if (virtio_vdev_has_feature(vq->vdev, VIRTIO_RING_F_EVENT_IDX)) {
        vring_set_avail_event(vq, vring_avail_idx(vq));
    } else if (enable) {
        vring_used_flags_unset_bit(vq, VRING_USED_F_NO_NOTIFY);
    } else {
        vring_used_flags_set_bit(vq, VRING_USED_F_NO_NOTIFY);
    }
    if (enable) {
        /* Expose avail event/used flags before caller checks the avail idx. */
        smp_mb();
    }
}

static void virtio_queue_packed_set_notification(VirtQueue *vq, int enable)
{
    uint16_t off_wrap;
    VRingPackedDescEvent e;
    VRingMemoryRegionCaches *caches;

    RCU_READ_LOCK_GUARD();
    caches = vring_get_region_caches(vq);
    if (!caches) {
        return;
    }

    vring_packed_event_read(vq->vdev, &caches->used, &e);

    if (!enable) {
        e.flags = VRING_PACKED_EVENT_FLAG_DISABLE;
    } else if (virtio_vdev_has_feature(vq->vdev, VIRTIO_RING_F_EVENT_IDX)) {
        off_wrap = vq->shadow_avail_idx | vq->shadow_avail_wrap_counter << 15;
        vring_packed_off_wrap_write(vq->vdev, &caches->used, off_wrap);
        /* Make sure off_wrap is wrote before flags */
        smp_wmb();
        e.flags = VRING_PACKED_EVENT_FLAG_DESC;
    } else {
        e.flags = VRING_PACKED_EVENT_FLAG_ENABLE;
    }

    vring_packed_flags_write(vq->vdev, &caches->used, e.flags);
    if (enable) {
        /* Expose avail event/used flags before caller checks the avail idx. */
        smp_mb();
    }
}

bool virtio_queue_get_notification(VirtQueue *vq)
{
    return vq->notification;
}

void virtio_queue_set_notification(VirtQueue *vq, int enable)
{
    vq->notification = enable;

    if (!vq->vring.desc) {
        return;
    }

    if (virtio_vdev_has_feature(vq->vdev, VIRTIO_F_RING_PACKED)) {
        virtio_queue_packed_set_notification(vq, enable);
    } else {
        virtio_queue_split_set_notification(vq, enable);
    }
}

int virtio_queue_ready(VirtQueue *vq)
{
    return vq->vring.avail != 0;
}

static void vring_packed_desc_read_flags(VirtIODevice *vdev,
                                         uint16_t *flags,
                                         MemoryRegionCache *cache,
                                         int i)
{
    hwaddr off = i * sizeof(VRingPackedDesc) + offsetof(VRingPackedDesc, flags);

    *flags = virtio_lduw_phys_cached(vdev, cache, off);
}

//读取i号desc表项
static void vring_packed_desc_read(VirtIODevice *vdev,
                                   VRingPackedDesc *desc,
                                   MemoryRegionCache *cache,
                                   int i/*desc 索引*/, bool strict_order)
{
    hwaddr off = i * sizeof(VRingPackedDesc);

    //读取desc->flags
    vring_packed_desc_read_flags(vdev, &desc->flags, cache, i);

    if (strict_order) {
        /* Make sure flags is read before the rest fields. */
        smp_rmb();
    }

    //读取VRingPackedDesc结构体
    //读取desc->addr
    address_space_read_cached(cache, off + offsetof(VRingPackedDesc, addr),
                              &desc->addr, sizeof(desc->addr));
    //读取desc->id
    address_space_read_cached(cache, off + offsetof(VRingPackedDesc, id),
                              &desc->id, sizeof(desc->id));
    //读取desc->len
    address_space_read_cached(cache, off + offsetof(VRingPackedDesc, len),
                              &desc->len, sizeof(desc->len));
    //完成字节序到主机序转换
    virtio_tswap64s(vdev, &desc->addr);
    virtio_tswap16s(vdev, &desc->id);
    virtio_tswap32s(vdev, &desc->len);
}

static void vring_packed_desc_write_data(VirtIODevice *vdev,
                                         VRingPackedDesc *desc,
                                         MemoryRegionCache *cache,
                                         int i)
{
    hwaddr off_id = i * sizeof(VRingPackedDesc) +
                    offsetof(VRingPackedDesc, id);
    hwaddr off_len = i * sizeof(VRingPackedDesc) +
                    offsetof(VRingPackedDesc, len);

    virtio_tswap32s(vdev, &desc->len);
    virtio_tswap16s(vdev, &desc->id);
    address_space_write_cached(cache, off_id, &desc->id, sizeof(desc->id));
    address_space_cache_invalidate(cache, off_id, sizeof(desc->id));
    address_space_write_cached(cache, off_len, &desc->len, sizeof(desc->len));
    address_space_cache_invalidate(cache, off_len, sizeof(desc->len));
}

static void vring_packed_desc_write_flags(VirtIODevice *vdev,
                                          VRingPackedDesc *desc,
                                          MemoryRegionCache *cache,
                                          int i)
{
    hwaddr off = i * sizeof(VRingPackedDesc) + offsetof(VRingPackedDesc, flags);

    virtio_stw_phys_cached(vdev, cache, off, desc->flags);
    address_space_cache_invalidate(cache, off, sizeof(desc->flags));
}

static void vring_packed_desc_write(VirtIODevice *vdev,
                                    VRingPackedDesc *desc,
                                    MemoryRegionCache *cache,
                                    int i, bool strict_order)
{
    vring_packed_desc_write_data(vdev, desc, cache, i);
    if (strict_order) {
        /* Make sure data is wrote before flags. */
        smp_wmb();
    }
    vring_packed_desc_write_flags(vdev, desc, cache, i);
}

static inline bool is_desc_avail(uint16_t flags, bool wrap_counter)
{
    bool avail, used;

    avail = !!(flags & (1 << VRING_PACKED_DESC_F_AVAIL));
    used = !!(flags & (1 << VRING_PACKED_DESC_F_USED));
    return (avail != used) && (avail == wrap_counter);
}

/* Fetch avail_idx from VQ memory only when we really need to know if
 * guest has added some buffers.
 * Called within rcu_read_lock().  */
static int virtio_queue_empty_rcu(VirtQueue *vq)
{
    if (virtio_device_disabled(vq->vdev)) {
        return 1;
    }

    if (unlikely(!vq->vring.avail)) {
        return 1;
    }

    if (vq->shadow_avail_idx != vq->last_avail_idx) {
        return 0;
    }

    return vring_avail_idx(vq) == vq->last_avail_idx;
}

static int virtio_queue_split_empty(VirtQueue *vq)
{
    bool empty;

    if (virtio_device_disabled(vq->vdev)) {
        return 1;
    }

    if (unlikely(!vq->vring.avail)) {
        return 1;
    }

    if (vq->shadow_avail_idx != vq->last_avail_idx) {
        return 0;
    }

    RCU_READ_LOCK_GUARD();
    empty = vring_avail_idx(vq) == vq->last_avail_idx;
    return empty;
}

/* Called within rcu_read_lock().  */
static int virtio_queue_packed_empty_rcu(VirtQueue *vq)
{
    struct VRingPackedDesc desc;
    VRingMemoryRegionCaches *cache;

    if (unlikely(!vq->vring.desc)) {
        return 1;
    }

    cache = vring_get_region_caches(vq);
    if (!cache) {
        return 1;
    }

    vring_packed_desc_read_flags(vq->vdev, &desc.flags, &cache->desc,
                                 vq->last_avail_idx);

    return !is_desc_avail(desc.flags, vq->last_avail_wrap_counter);
}

static int virtio_queue_packed_empty(VirtQueue *vq)
{
    RCU_READ_LOCK_GUARD();
    return virtio_queue_packed_empty_rcu(vq);
}

int virtio_queue_empty(VirtQueue *vq)
{
    if (virtio_vdev_has_feature(vq->vdev, VIRTIO_F_RING_PACKED)) {
        return virtio_queue_packed_empty(vq);
    } else {
        return virtio_queue_split_empty(vq);
    }
}

static bool virtio_queue_split_poll(VirtQueue *vq, unsigned shadow_idx)
{
    if (unlikely(!vq->vring.avail)) {
        return false;
    }

    return (uint16_t)shadow_idx != vring_avail_idx(vq);
}

static bool virtio_queue_packed_poll(VirtQueue *vq, unsigned shadow_idx)
{
    VRingPackedDesc desc;
    VRingMemoryRegionCaches *caches;

    if (unlikely(!vq->vring.desc)) {
        return false;
    }

    caches = vring_get_region_caches(vq);
    if (!caches) {
        return false;
    }

    vring_packed_desc_read(vq->vdev, &desc, &caches->desc,
                           shadow_idx, true);

    return is_desc_avail(desc.flags, vq->shadow_avail_wrap_counter);
}

static bool virtio_queue_poll(VirtQueue *vq, unsigned shadow_idx)
{
    if (virtio_device_disabled(vq->vdev)) {
        return false;
    }

    if (virtio_vdev_has_feature(vq->vdev, VIRTIO_F_RING_PACKED)) {
        return virtio_queue_packed_poll(vq, shadow_idx);
    } else {
        return virtio_queue_split_poll(vq, shadow_idx);
    }
}

bool virtio_queue_enable_notification_and_check(VirtQueue *vq,
                                                int opaque)
{
    virtio_queue_set_notification(vq, 1);

    if (opaque >= 0) {
        return virtio_queue_poll(vq, (unsigned)opaque);
    } else {
        return false;
    }
}

static void virtqueue_unmap_sg(VirtQueue *vq, const VirtQueueElement *elem,
                               unsigned int len)
{
    AddressSpace *dma_as = vq->vdev->dma_as;
    unsigned int offset;
    int i;

    offset = 0;
    for (i = 0; i < elem->in_num; i++) {
        size_t size = MIN(len - offset, elem->in_sg[i].iov_len);

        dma_memory_unmap(dma_as, elem->in_sg[i].iov_base,
                         elem->in_sg[i].iov_len,
                         DMA_DIRECTION_FROM_DEVICE, size);

        offset += size;
    }

    for (i = 0; i < elem->out_num; i++)
        dma_memory_unmap(dma_as, elem->out_sg[i].iov_base,
                         elem->out_sg[i].iov_len,
                         DMA_DIRECTION_TO_DEVICE,
                         elem->out_sg[i].iov_len);
}

/* virtqueue_detach_element:
 * @vq: The #VirtQueue
 * @elem: The #VirtQueueElement
 * @len: number of bytes written
 *
 * Detach the element from the virtqueue.  This function is suitable for device
 * reset or other situations where a #VirtQueueElement is simply freed and will
 * not be pushed or discarded.
 */
void virtqueue_detach_element(VirtQueue *vq, const VirtQueueElement *elem,
                              unsigned int len)
{
    vq->inuse -= elem->ndescs;
    virtqueue_unmap_sg(vq, elem, len);
}

static void virtqueue_split_rewind(VirtQueue *vq, unsigned int num)
{
    vq->last_avail_idx -= num;
}

static void virtqueue_packed_rewind(VirtQueue *vq, unsigned int num)
{
    if (vq->last_avail_idx < num) {
        vq->last_avail_idx = vq->vring.num + vq->last_avail_idx - num;
        vq->last_avail_wrap_counter ^= 1;
    } else {
        vq->last_avail_idx -= num;
    }
}

/* virtqueue_unpop:
 * @vq: The #VirtQueue
 * @elem: The #VirtQueueElement
 * @len: number of bytes written
 *
 * Pretend the most recent element wasn't popped from the virtqueue.  The next
 * call to virtqueue_pop() will refetch the element.
 */
void virtqueue_unpop(VirtQueue *vq, const VirtQueueElement *elem,
                     unsigned int len)
{

    if (virtio_vdev_has_feature(vq->vdev, VIRTIO_F_RING_PACKED)) {
        virtqueue_packed_rewind(vq, 1);
    } else {
        virtqueue_split_rewind(vq, 1);
    }

    virtqueue_detach_element(vq, elem, len);
}

/* virtqueue_rewind:
 * @vq: The #VirtQueue
 * @num: Number of elements to push back
 *
 * Pretend that elements weren't popped from the virtqueue.  The next
 * virtqueue_pop() will refetch the oldest element.
 *
 * Use virtqueue_unpop() instead if you have a VirtQueueElement.
 *
 * Returns: true on success, false if @num is greater than the number of in use
 * elements.
 */
bool virtqueue_rewind(VirtQueue *vq, unsigned int num)
{
    if (num > vq->inuse) {
        return false;
    }

    vq->inuse -= num;
    if (virtio_vdev_has_feature(vq->vdev, VIRTIO_F_RING_PACKED)) {
        virtqueue_packed_rewind(vq, num);
    } else {
        virtqueue_split_rewind(vq, num);
    }
    return true;
}

static void virtqueue_split_fill(VirtQueue *vq, const VirtQueueElement *elem,
                    unsigned int len, unsigned int idx)
{
    VRingUsedElem uelem;

    if (unlikely(!vq->vring.used)) {
        return;
    }

    idx = (idx + vq->used_idx) % vq->vring.num;

    uelem.id = elem->index;
    uelem.len = len;
    vring_used_write(vq, &uelem, idx);
}

static void virtqueue_packed_fill(VirtQueue *vq, const VirtQueueElement *elem,
                                  unsigned int len, unsigned int idx)
{
    vq->used_elems[idx].index = elem->index;
    vq->used_elems[idx].len = len;
    vq->used_elems[idx].ndescs = elem->ndescs;
}

static void virtqueue_ordered_fill(VirtQueue *vq, const VirtQueueElement *elem,
                                   unsigned int len)
{
    unsigned int i, steps, max_steps;

    i = vq->used_idx % vq->vring.num;
    steps = 0;
    /*
     * We shouldn't need to increase 'i' by more than the distance
     * between used_idx and last_avail_idx.
     */
    max_steps = (vq->last_avail_idx - vq->used_idx) % vq->vring.num;

    /* Search for element in vq->used_elems */
    while (steps <= max_steps) {
        /* Found element, set length and mark as filled */
        if (vq->used_elems[i].index == elem->index) {
            vq->used_elems[i].len = len;
            vq->used_elems[i].in_order_filled = true;
            break;
        }

        i += vq->used_elems[i].ndescs;
        steps += vq->used_elems[i].ndescs;

        if (i >= vq->vring.num) {
            i -= vq->vring.num;
        }
    }

    /*
     * We should be able to find a matching VirtQueueElement in
     * used_elems. If we don't, this is an error.
     */
    if (steps >= max_steps) {
        qemu_log_mask(LOG_GUEST_ERROR, "%s: %s cannot fill buffer id %u\n",
                      __func__, vq->vdev->name, elem->index);
    }
}

static void virtqueue_packed_fill_desc(VirtQueue *vq,
                                       const VirtQueueElement *elem,
                                       unsigned int idx,
                                       bool strict_order)
{
    uint16_t head;
    VRingMemoryRegionCaches *caches;
    VRingPackedDesc desc = {
        .id = elem->index,
        .len = elem->len,
    };
    bool wrap_counter = vq->used_wrap_counter;

    if (unlikely(!vq->vring.desc)) {
        return;
    }

    head = vq->used_idx + idx;
    if (head >= vq->vring.num) {
        head -= vq->vring.num;
        wrap_counter ^= 1;
    }
    if (wrap_counter) {
        desc.flags |= (1 << VRING_PACKED_DESC_F_AVAIL);
        desc.flags |= (1 << VRING_PACKED_DESC_F_USED);
    } else {
        desc.flags &= ~(1 << VRING_PACKED_DESC_F_AVAIL);
        desc.flags &= ~(1 << VRING_PACKED_DESC_F_USED);
    }

    caches = vring_get_region_caches(vq);
    if (!caches) {
        return;
    }

    vring_packed_desc_write(vq->vdev, &desc, &caches->desc, head, strict_order);
}

/* Called within rcu_read_lock().  */
void virtqueue_fill(VirtQueue *vq, const VirtQueueElement *elem,
                    unsigned int len, unsigned int idx)
{
    trace_virtqueue_fill(vq, elem, len, idx);

    virtqueue_unmap_sg(vq, elem, len);

    if (virtio_device_disabled(vq->vdev)) {
        return;
    }

    if (virtio_vdev_has_feature(vq->vdev, VIRTIO_F_IN_ORDER)) {
        virtqueue_ordered_fill(vq, elem, len);
    } else if (virtio_vdev_has_feature(vq->vdev, VIRTIO_F_RING_PACKED)) {
        virtqueue_packed_fill(vq, elem, len, idx);
    } else {
        virtqueue_split_fill(vq, elem, len, idx);
    }
}

/* Called within rcu_read_lock().  */
static void virtqueue_split_flush(VirtQueue *vq, unsigned int count)
{
    uint16_t old, new;

    if (unlikely(!vq->vring.used)) {
        return;
    }

    /* Make sure buffer is written before we update index. */
    smp_wmb();
    trace_virtqueue_flush(vq, count);
    old = vq->used_idx;
    new = old + count;
    vring_used_idx_set(vq, new);
    vq->inuse -= count;
    if (unlikely((int16_t)(new - vq->signalled_used) < (uint16_t)(new - old)))
        vq->signalled_used_valid = false;
}

static void virtqueue_packed_flush(VirtQueue *vq, unsigned int count)
{
    unsigned int i, ndescs = 0;

    if (unlikely(!vq->vring.desc)) {
        return;
    }

    /*
     * For indirect element's 'ndescs' is 1.
     * For all other elemment's 'ndescs' is the
     * number of descriptors chained by NEXT (as set in virtqueue_packed_pop).
     * So When the 'elem' be filled into the descriptor ring,
     * The 'idx' of this 'elem' shall be
     * the value of 'vq->used_idx' plus the 'ndescs'.
     */
    ndescs += vq->used_elems[0].ndescs;
    for (i = 1; i < count; i++) {
        virtqueue_packed_fill_desc(vq, &vq->used_elems[i], ndescs, false);
        ndescs += vq->used_elems[i].ndescs;
    }
    virtqueue_packed_fill_desc(vq, &vq->used_elems[0], 0, true);

    vq->inuse -= ndescs;
    vq->used_idx += ndescs;
    if (vq->used_idx >= vq->vring.num) {
        vq->used_idx -= vq->vring.num;
        vq->used_wrap_counter ^= 1;
        vq->signalled_used_valid = false;
    }
}

static void virtqueue_ordered_flush(VirtQueue *vq)
{
    unsigned int i = vq->used_idx % vq->vring.num;
    unsigned int ndescs = 0;
    uint16_t old = vq->used_idx;
    uint16_t new;
    bool packed;
    VRingUsedElem uelem;

    packed = virtio_vdev_has_feature(vq->vdev, VIRTIO_F_RING_PACKED);

    if (packed) {
        if (unlikely(!vq->vring.desc)) {
            return;
        }
    } else if (unlikely(!vq->vring.used)) {
        return;
    }

    /* First expected in-order element isn't ready, nothing to do */
    if (!vq->used_elems[i].in_order_filled) {
        return;
    }

    /* Search for filled elements in-order */
    while (vq->used_elems[i].in_order_filled) {
        /*
         * First entry for packed VQs is written last so the guest
         * doesn't see invalid descriptors.
         */
        if (packed && i != vq->used_idx) {
            virtqueue_packed_fill_desc(vq, &vq->used_elems[i], ndescs, false);
        } else if (!packed) {
            uelem.id = vq->used_elems[i].index;
            uelem.len = vq->used_elems[i].len;
            vring_used_write(vq, &uelem, i);
        }

        vq->used_elems[i].in_order_filled = false;
        ndescs += vq->used_elems[i].ndescs;
        i += vq->used_elems[i].ndescs;
        if (i >= vq->vring.num) {
            i -= vq->vring.num;
        }
    }

    if (packed) {
        virtqueue_packed_fill_desc(vq, &vq->used_elems[vq->used_idx], 0, true);
        vq->used_idx += ndescs;
        if (vq->used_idx >= vq->vring.num) {
            vq->used_idx -= vq->vring.num;
            vq->used_wrap_counter ^= 1;
            vq->signalled_used_valid = false;
        }
    } else {
        /* Make sure buffer is written before we update index. */
        smp_wmb();
        new = old + ndescs;
        vring_used_idx_set(vq, new);
        if (unlikely((int16_t)(new - vq->signalled_used) <
                     (uint16_t)(new - old))) {
            vq->signalled_used_valid = false;
        }
    }
    vq->inuse -= ndescs;
}

void virtqueue_flush(VirtQueue *vq, unsigned int count)
{
    if (virtio_device_disabled(vq->vdev)) {
        vq->inuse -= count;
        return;
    }

    if (virtio_vdev_has_feature(vq->vdev, VIRTIO_F_IN_ORDER)) {
        virtqueue_ordered_flush(vq);
    } else if (virtio_vdev_has_feature(vq->vdev, VIRTIO_F_RING_PACKED)) {
        virtqueue_packed_flush(vq, count);
    } else {
        virtqueue_split_flush(vq, count);
    }
}

void virtqueue_push(VirtQueue *vq, const VirtQueueElement *elem,
                    unsigned int len)
{
    RCU_READ_LOCK_GUARD();
    virtqueue_fill(vq, elem, len, 0);
    virtqueue_flush(vq, 1);
}

/* Called within rcu_read_lock().  */
static int virtqueue_num_heads(VirtQueue *vq, unsigned int idx)
{
    uint16_t avail_idx, num_heads;

    /* Use shadow index whenever possible. */
    avail_idx = (vq->shadow_avail_idx != idx) ? vq->shadow_avail_idx
                                              : vring_avail_idx(vq);
    num_heads = avail_idx - idx;

    /* Check it isn't doing very strange things with descriptor numbers. */
    if (num_heads > vq->vring.num) {
        virtio_error(vq->vdev, "Guest moved used index from %u to %u",
                     idx, vq->shadow_avail_idx);
        return -EINVAL;
    }
    /*
     * On success, callers read a descriptor at vq->last_avail_idx.
     * Make sure descriptor read does not bypass avail index read.
     *
     * This is necessary even if we are using a shadow index, since
     * the shadow index could have been initialized by calling
     * vring_avail_idx() outside of this function, i.e., by a guest
     * memory read not accompanied by a barrier.
     */
    if (num_heads) {
        smp_rmb();
    }

    return num_heads;
}

/* Called within rcu_read_lock().  */
static bool virtqueue_get_head(VirtQueue *vq, unsigned int idx,
                               unsigned int *head)
{
    /* Grab the next descriptor number they're advertising, and increment
     * the index we've seen. */
    *head = vring_avail_ring(vq, idx % vq->vring.num);

    /* If their number is silly, that's a fatal mistake. */
    if (*head >= vq->vring.num) {
        virtio_error(vq->vdev, "Guest says index %u is available", *head);
        return false;
    }

    return true;
}

enum {
    VIRTQUEUE_READ_DESC_ERROR = -1,
    VIRTQUEUE_READ_DESC_DONE = 0,   /* end of chain */
    VIRTQUEUE_READ_DESC_MORE = 1,   /* more buffers in chain */
};

/* Reads the 'desc->next' descriptor into '*desc'. */
static int virtqueue_split_read_next_desc(VirtIODevice *vdev, VRingDesc *desc,
                                          MemoryRegionCache *desc_cache,
                                          unsigned int max)
{
    /* If this descriptor says it doesn't chain, we're done. */
    if (!(desc->flags & VRING_DESC_F_NEXT)) {
        return VIRTQUEUE_READ_DESC_DONE;
    }

    /* Check they're not leading us off end of descriptors. */
    if (desc->next >= max) {
        virtio_error(vdev, "Desc next is %u", desc->next);
        return VIRTQUEUE_READ_DESC_ERROR;
    }

    vring_split_desc_read(vdev, desc, desc_cache, desc->next);
    return VIRTQUEUE_READ_DESC_MORE;
}

/* Called within rcu_read_lock().  */
static void virtqueue_split_get_avail_bytes(VirtQueue *vq,
                            unsigned int *in_bytes, unsigned int *out_bytes,
                            unsigned max_in_bytes, unsigned max_out_bytes,
                            VRingMemoryRegionCaches *caches)
{
    VirtIODevice *vdev = vq->vdev;
    unsigned int idx;
    unsigned int total_bufs, in_total, out_total;
    MemoryRegionCache indirect_desc_cache;
    int64_t len = 0;
    int rc;

    address_space_cache_init_empty(&indirect_desc_cache);

    idx = vq->last_avail_idx;
    total_bufs = in_total = out_total = 0;

    while ((rc = virtqueue_num_heads(vq, idx)) > 0) {
        MemoryRegionCache *desc_cache = &caches->desc;
        unsigned int num_bufs;
        VRingDesc desc;
        unsigned int i;
        unsigned int max = vq->vring.num;

        num_bufs = total_bufs;

        if (!virtqueue_get_head(vq, idx++, &i)) {
            goto err;
        }

        vring_split_desc_read(vdev, &desc, desc_cache, i);

        if (desc.flags & VRING_DESC_F_INDIRECT) {
            if (!desc.len || (desc.len % sizeof(VRingDesc))) {
                virtio_error(vdev, "Invalid size for indirect buffer table");
                goto err;
            }

            /* If we've got too many, that implies a descriptor loop. */
            if (num_bufs >= max) {
                virtio_error(vdev, "Looped descriptor");
                goto err;
            }

            /* loop over the indirect descriptor table */
            len = address_space_cache_init(&indirect_desc_cache,
                                           vdev->dma_as,
                                           desc.addr, desc.len, false);
            desc_cache = &indirect_desc_cache;
            if (len < desc.len) {
                virtio_error(vdev, "Cannot map indirect buffer");
                goto err;
            }

            max = desc.len / sizeof(VRingDesc);
            num_bufs = i = 0;
            vring_split_desc_read(vdev, &desc, desc_cache, i);
        }

        do {
            /* If we've got too many, that implies a descriptor loop. */
            if (++num_bufs > max) {
                virtio_error(vdev, "Looped descriptor");
                goto err;
            }

            if (desc.flags & VRING_DESC_F_WRITE) {
                in_total += desc.len;
            } else {
                out_total += desc.len;
            }
            if (in_total >= max_in_bytes && out_total >= max_out_bytes) {
                goto done;
            }

            rc = virtqueue_split_read_next_desc(vdev, &desc, desc_cache, max);
        } while (rc == VIRTQUEUE_READ_DESC_MORE);

        if (rc == VIRTQUEUE_READ_DESC_ERROR) {
            goto err;
        }

        if (desc_cache == &indirect_desc_cache) {
            address_space_cache_destroy(&indirect_desc_cache);
            total_bufs++;
        } else {
            total_bufs = num_bufs;
        }
    }

    if (rc < 0) {
        goto err;
    }

done:
    address_space_cache_destroy(&indirect_desc_cache);
    if (in_bytes) {
        *in_bytes = in_total;
    }
    if (out_bytes) {
        *out_bytes = out_total;
    }
    return;

err:
    in_total = out_total = 0;
    goto done;
}

static int virtqueue_packed_read_next_desc(VirtQueue *vq,
                                           VRingPackedDesc *desc,
                                           MemoryRegionCache
                                           *desc_cache,
                                           unsigned int max,
                                           unsigned int *next,
                                           bool indirect)
{
    /* If this descriptor says it doesn't chain, we're done. */
    if (!indirect && !(desc->flags & VRING_DESC_F_NEXT)) {
        return VIRTQUEUE_READ_DESC_DONE;
    }

    ++*next;
    if (*next == max) {
        if (indirect) {
            return VIRTQUEUE_READ_DESC_DONE;
        } else {
            (*next) -= vq->vring.num;
        }
    }

    vring_packed_desc_read(vq->vdev, desc, desc_cache, *next, false);
    return VIRTQUEUE_READ_DESC_MORE;
}

/* Called within rcu_read_lock().  */
static void virtqueue_packed_get_avail_bytes(VirtQueue *vq,
                                             unsigned int *in_bytes,
                                             unsigned int *out_bytes,
                                             unsigned max_in_bytes,
                                             unsigned max_out_bytes,
                                             VRingMemoryRegionCaches *caches)
{
    VirtIODevice *vdev = vq->vdev;
    unsigned int idx;
    unsigned int total_bufs, in_total, out_total;
    MemoryRegionCache indirect_desc_cache;
    MemoryRegionCache *desc_cache;
    int64_t len = 0;
    VRingPackedDesc desc;
    bool wrap_counter;

    address_space_cache_init_empty(&indirect_desc_cache);

    idx = vq->last_avail_idx;
    wrap_counter = vq->last_avail_wrap_counter;
    total_bufs = in_total = out_total = 0;

    for (;;) {
        unsigned int num_bufs = total_bufs;
        unsigned int i = idx;
        int rc;
        unsigned int max = vq->vring.num;

        desc_cache = &caches->desc;

        vring_packed_desc_read(vdev, &desc, desc_cache, idx, true);
        if (!is_desc_avail(desc.flags, wrap_counter)) {
            break;
        }

        if (desc.flags & VRING_DESC_F_INDIRECT) {
            if (desc.len % sizeof(VRingPackedDesc)) {
                virtio_error(vdev, "Invalid size for indirect buffer table");
                goto err;
            }

            /* If we've got too many, that implies a descriptor loop. */
            if (num_bufs >= max) {
                virtio_error(vdev, "Looped descriptor");
                goto err;
            }

            /* loop over the indirect descriptor table */
            len = address_space_cache_init(&indirect_desc_cache,
                                           vdev->dma_as,
                                           desc.addr, desc.len, false);
            desc_cache = &indirect_desc_cache;
            if (len < desc.len) {
                virtio_error(vdev, "Cannot map indirect buffer");
                goto err;
            }

            max = desc.len / sizeof(VRingPackedDesc);
            num_bufs = i = 0;
            vring_packed_desc_read(vdev, &desc, desc_cache, i, false);
        }

        do {
            /* If we've got too many, that implies a descriptor loop. */
            if (++num_bufs > max) {
                virtio_error(vdev, "Looped descriptor");
                goto err;
            }

            if (desc.flags & VRING_DESC_F_WRITE) {
                in_total += desc.len;
            } else {
                out_total += desc.len;
            }
            if (in_total >= max_in_bytes && out_total >= max_out_bytes) {
                goto done;
            }

            rc = virtqueue_packed_read_next_desc(vq, &desc, desc_cache, max,
                                                 &i, desc_cache ==
                                                 &indirect_desc_cache);
        } while (rc == VIRTQUEUE_READ_DESC_MORE);

        if (desc_cache == &indirect_desc_cache) {
            address_space_cache_destroy(&indirect_desc_cache);
            total_bufs++;
            idx++;
        } else {
            idx += num_bufs - total_bufs;
            total_bufs = num_bufs;
        }

        if (idx >= vq->vring.num) {
            idx -= vq->vring.num;
            wrap_counter ^= 1;
        }
    }

    /* Record the index and wrap counter for a kick we want */
    vq->shadow_avail_idx = idx;
    vq->shadow_avail_wrap_counter = wrap_counter;
done:
    address_space_cache_destroy(&indirect_desc_cache);
    if (in_bytes) {
        *in_bytes = in_total;
    }
    if (out_bytes) {
        *out_bytes = out_total;
    }
    return;

err:
    in_total = out_total = 0;
    goto done;
}

int virtqueue_get_avail_bytes(VirtQueue *vq, unsigned int *in_bytes,
                              unsigned int *out_bytes, unsigned max_in_bytes,
                              unsigned max_out_bytes)
{
    uint16_t desc_size;
    VRingMemoryRegionCaches *caches;

    RCU_READ_LOCK_GUARD();

    if (unlikely(!vq->vring.desc)) {
        goto err;
    }

    caches = vring_get_region_caches(vq);
    if (!caches) {
        goto err;
    }

    desc_size = virtio_vdev_has_feature(vq->vdev, VIRTIO_F_RING_PACKED) ?
                                sizeof(VRingPackedDesc) : sizeof(VRingDesc);
    if (caches->desc.len < vq->vring.num * desc_size) {
        virtio_error(vq->vdev, "Cannot map descriptor ring");
        goto err;
    }

    if (virtio_vdev_has_feature(vq->vdev, VIRTIO_F_RING_PACKED)) {
        virtqueue_packed_get_avail_bytes(vq, in_bytes, out_bytes,
                                         max_in_bytes, max_out_bytes,
                                         caches);
    } else {
        virtqueue_split_get_avail_bytes(vq, in_bytes, out_bytes,
                                        max_in_bytes, max_out_bytes,
                                        caches);
    }

    return (int)vq->shadow_avail_idx;
err:
    if (in_bytes) {
        *in_bytes = 0;
    }
    if (out_bytes) {
        *out_bytes = 0;
    }

    return -1;
}

int virtqueue_avail_bytes(VirtQueue *vq, unsigned int in_bytes,
                          unsigned int out_bytes)
{
    unsigned int in_total, out_total;

    virtqueue_get_avail_bytes(vq, &in_total, &out_total, in_bytes, out_bytes);
    return in_bytes <= in_total && out_bytes <= out_total;
}

static bool virtqueue_map_desc(VirtIODevice *vdev, unsigned int *p_num_sg,
                               hwaddr *addr, struct iovec *iov,
                               unsigned int max_num_sg, bool is_write,
                               hwaddr pa, size_t sz)
{
    bool ok = false;
    unsigned num_sg = *p_num_sg;
    assert(num_sg <= max_num_sg);

    if (!sz) {
        virtio_error(vdev, "virtio: zero sized buffers are not allowed");
        goto out;
    }

    while (sz) {
        hwaddr len = sz;

        //达到最大值
        if (num_sg == max_num_sg) {
            virtio_error(vdev, "virtio: too many write descriptors in "
                               "indirect table");
            goto out;
        }

        iov[num_sg].iov_base = dma_memory_map(vdev->dma_as, pa, &len,
                                              is_write ?
                                              DMA_DIRECTION_FROM_DEVICE :
                                              DMA_DIRECTION_TO_DEVICE,
                                              MEMTXATTRS_UNSPECIFIED);
        if (!iov[num_sg].iov_base) {
            virtio_error(vdev, "virtio: bogus descriptor or out of resources");
            goto out;
        }

        iov[num_sg].iov_len = len;
        addr[num_sg] = pa;

        sz -= len;
        pa += len;
        num_sg++;
    }
    ok = true;

out:
    *p_num_sg = num_sg;
    return ok;
}

/* Only used by error code paths before we have a VirtQueueElement (therefore
 * virtqueue_unmap_sg() can't be used).  Assumes buffers weren't written to
 * yet.
 */
static void virtqueue_undo_map_desc(unsigned int out_num, unsigned int in_num,
                                    struct iovec *iov)
{
    unsigned int i;

    for (i = 0; i < out_num + in_num; i++) {
        int is_write = i >= out_num;

        cpu_physical_memory_unmap(iov->iov_base, iov->iov_len, is_write, 0);
        iov++;
    }
}

static void virtqueue_map_iovec(VirtIODevice *vdev, struct iovec *sg,
                                hwaddr *addr, unsigned int num_sg,
                                bool is_write)
{
    unsigned int i;
    hwaddr len;

    for (i = 0; i < num_sg; i++) {
        len = sg[i].iov_len;
        sg[i].iov_base = dma_memory_map(vdev->dma_as,
                                        addr[i], &len, is_write ?
                                        DMA_DIRECTION_FROM_DEVICE :
                                        DMA_DIRECTION_TO_DEVICE,
                                        MEMTXATTRS_UNSPECIFIED);
        if (!sg[i].iov_base) {
            error_report("virtio: error trying to map MMIO memory");
            exit(1);
        }
        if (len != sg[i].iov_len) {
            error_report("virtio: unexpected memory split");
            exit(1);
        }
    }
}

void virtqueue_map(VirtIODevice *vdev, VirtQueueElement *elem)
{
    virtqueue_map_iovec(vdev, elem->in_sg, elem->in_addr, elem->in_num, true);
    virtqueue_map_iovec(vdev, elem->out_sg, elem->out_addr, elem->out_num,
                                                                        false);
}

//申请in,out指定数目的elem
static void *virtqueue_alloc_element(size_t sz, unsigned out_num, unsigned in_num)
{
    VirtQueueElement *elem;
    //sz按type(in_addr[0])对齐，得出in_addr成员的offset
    size_t in_addr_ofs = QEMU_ALIGN_UP(sz, __alignof__(elem->in_addr[0]));
    //得出out_addr成员的offset
    size_t out_addr_ofs = in_addr_ofs + in_num * sizeof(elem->in_addr[0]);
    //得出out_addr成员的内存右边界
    size_t out_addr_end = out_addr_ofs + out_num * sizeof(elem->out_addr[0]);

    //out_addr_end考虑到type(in_sg[0])对齐后，得出in_sg成员的offset
    size_t in_sg_ofs = QEMU_ALIGN_UP(out_addr_end, __alignof__(elem->in_sg[0]));
    size_t out_sg_ofs = in_sg_ofs + in_num * sizeof(elem->in_sg[0]);
    //得出out_sg成员的右边界（即总大小）
    size_t out_sg_end = out_sg_ofs + out_num * sizeof(elem->out_sg[0]);

    assert(sz >= sizeof(VirtQueueElement));

    //申请elem
    elem = g_malloc(out_sg_end);
    trace_virtqueue_alloc_element(elem, sz, in_num, out_num);
    elem->out_num = out_num;
    elem->in_num = in_num;
    elem->in_addr = (void *)elem + in_addr_ofs;
    elem->out_addr = (void *)elem + out_addr_ofs;
    elem->in_sg = (void *)elem + in_sg_ofs;
    elem->out_sg = (void *)elem + out_sg_ofs;
    return elem;
}

static void *virtqueue_split_pop(VirtQueue *vq, size_t sz)
{
    unsigned int i, head, max, idx;
    VRingMemoryRegionCaches *caches;
    MemoryRegionCache indirect_desc_cache;
    MemoryRegionCache *desc_cache;
    int64_t len;
    VirtIODevice *vdev = vq->vdev;
    VirtQueueElement *elem = NULL;
    unsigned out_num, in_num, elem_entries;
    hwaddr addr[VIRTQUEUE_MAX_SIZE];
    struct iovec iov[VIRTQUEUE_MAX_SIZE];
    VRingDesc desc;
    int rc;

    address_space_cache_init_empty(&indirect_desc_cache);

    RCU_READ_LOCK_GUARD();
    if (virtio_queue_empty_rcu(vq)) {
        goto done;
    }
    /* Needed after virtio_queue_empty(), see comment in
     * virtqueue_num_heads(). */
    smp_rmb();

    /* When we start there are none of either input nor output. */
    out_num = in_num = elem_entries = 0;

    max = vq->vring.num;

    if (vq->inuse >= vq->vring.num) {
        virtio_error(vdev, "Virtqueue size exceeded");
        goto done;
    }

    if (!virtqueue_get_head(vq, vq->last_avail_idx++, &head)) {
        goto done;
    }

    if (virtio_vdev_has_feature(vdev, VIRTIO_RING_F_EVENT_IDX)) {
        vring_set_avail_event(vq, vq->last_avail_idx);
    }

    i = head;

    caches = vring_get_region_caches(vq);
    if (!caches) {
        virtio_error(vdev, "Region caches not initialized");
        goto done;
    }

    if (caches->desc.len < max * sizeof(VRingDesc)) {
        virtio_error(vdev, "Cannot map descriptor ring");
        goto done;
    }

    desc_cache = &caches->desc;
    vring_split_desc_read(vdev, &desc, desc_cache, i);
    if (desc.flags & VRING_DESC_F_INDIRECT) {
        if (!desc.len || (desc.len % sizeof(VRingDesc))) {
            virtio_error(vdev, "Invalid size for indirect buffer table");
            goto done;
        }

        /* loop over the indirect descriptor table */
        len = address_space_cache_init(&indirect_desc_cache, vdev->dma_as,
                                       desc.addr, desc.len, false);
        desc_cache = &indirect_desc_cache;
        if (len < desc.len) {
            virtio_error(vdev, "Cannot map indirect buffer");
            goto done;
        }

        max = desc.len / sizeof(VRingDesc);
        i = 0;
        vring_split_desc_read(vdev, &desc, desc_cache, i);
    }

    /* Collect all the descriptors */
    do {
        bool map_ok;

        if (desc.flags & VRING_DESC_F_WRITE) {
            map_ok = virtqueue_map_desc(vdev, &in_num, addr + out_num,
                                        iov + out_num,
                                        VIRTQUEUE_MAX_SIZE - out_num, true,
                                        desc.addr, desc.len);
        } else {
            if (in_num) {
                virtio_error(vdev, "Incorrect order for descriptors");
                goto err_undo_map;
            }
            map_ok = virtqueue_map_desc(vdev, &out_num, addr, iov,
                                        VIRTQUEUE_MAX_SIZE, false,
                                        desc.addr, desc.len);
        }
        if (!map_ok) {
            goto err_undo_map;
        }

        /* If we've got too many, that implies a descriptor loop. */
        if (++elem_entries > max) {
            virtio_error(vdev, "Looped descriptor");
            goto err_undo_map;
        }

        rc = virtqueue_split_read_next_desc(vdev, &desc, desc_cache, max);
    } while (rc == VIRTQUEUE_READ_DESC_MORE);

    if (rc == VIRTQUEUE_READ_DESC_ERROR) {
        goto err_undo_map;
    }

    /* Now copy what we have collected and mapped */
    elem = virtqueue_alloc_element(sz, out_num, in_num);
    elem->index = head;
    elem->ndescs = 1;
    for (i = 0; i < out_num; i++) {
        elem->out_addr[i] = addr[i];
        elem->out_sg[i] = iov[i];
    }
    for (i = 0; i < in_num; i++) {
        elem->in_addr[i] = addr[out_num + i];
        elem->in_sg[i] = iov[out_num + i];
    }

    if (virtio_vdev_has_feature(vdev, VIRTIO_F_IN_ORDER)) {
        idx = (vq->last_avail_idx - 1) % vq->vring.num;
        vq->used_elems[idx].index = elem->index;
        vq->used_elems[idx].len = elem->len;
        vq->used_elems[idx].ndescs = elem->ndescs;
    }

    vq->inuse++;

    trace_virtqueue_pop(vq, elem, elem->in_num, elem->out_num);
done:
    address_space_cache_destroy(&indirect_desc_cache);

    return elem;

err_undo_map:
    virtqueue_undo_map_desc(out_num, in_num, iov);
    goto done;
}

static void *virtqueue_packed_pop(VirtQueue *vq, size_t sz)
{
    unsigned int i, max;
    VRingMemoryRegionCaches *caches;
    MemoryRegionCache indirect_desc_cache;
    MemoryRegionCache *desc_cache;
    int64_t len;
    VirtIODevice *vdev = vq->vdev;
    VirtQueueElement *elem = NULL;
    unsigned out_num, in_num, elem_entries;
    hwaddr addr[VIRTQUEUE_MAX_SIZE];
    struct iovec iov[VIRTQUEUE_MAX_SIZE];
    VRingPackedDesc desc;
    uint16_t id;
    int rc;

    address_space_cache_init_empty(&indirect_desc_cache);

    RCU_READ_LOCK_GUARD();
    if (virtio_queue_packed_empty_rcu(vq)) {
        goto done;
    }

    /* When we start there are none of either input nor output. */
    out_num = in_num = elem_entries = 0;

    max = vq->vring.num;

    if (vq->inuse >= vq->vring.num) {
        virtio_error(vdev, "Virtqueue size exceeded");
        goto done;
    }

    i = vq->last_avail_idx;

    caches = vring_get_region_caches(vq);
    if (!caches) {
        virtio_error(vdev, "Region caches not initialized");
        goto done;
    }

    if (caches->desc.len < max * sizeof(VRingDesc)) {
        virtio_error(vdev, "Cannot map descriptor ring");
        goto done;
    }

    //取desc表项信息（vq->last_avail_idx指向）
    desc_cache = &caches->desc;
    vring_packed_desc_read(vdev, &desc, desc_cache, i, true);
    id = desc.id;
    if (desc.flags & VRING_DESC_F_INDIRECT) {
        if (desc.len % sizeof(VRingPackedDesc)) {
            virtio_error(vdev, "Invalid size for indirect buffer table");
            goto done;
        }

        /* loop over the indirect descriptor table */
        len = address_space_cache_init(&indirect_desc_cache, vdev->dma_as,
                                       desc.addr, desc.len, false);
        desc_cache = &indirect_desc_cache;
        if (len < desc.len) {
            virtio_error(vdev, "Cannot map indirect buffer");
            goto done;
        }

        max = desc.len / sizeof(VRingPackedDesc);
        i = 0;
        vring_packed_desc_read(vdev, &desc, desc_cache, i, false);
    }

    /* Collect all the descriptors */
    do {
        bool map_ok;

        if (desc.flags & VRING_DESC_F_WRITE) {
            map_ok = virtqueue_map_desc(vdev, &in_num, addr + out_num,
                                        iov + out_num,
                                        VIRTQUEUE_MAX_SIZE - out_num, true,
                                        desc.addr, desc.len);
        } else {
            if (in_num) {
                virtio_error(vdev, "Incorrect order for descriptors");
                goto err_undo_map;
            }
            map_ok = virtqueue_map_desc(vdev, &out_num, addr, iov,
                                        VIRTQUEUE_MAX_SIZE, false,
                                        desc.addr, desc.len);
        }
        if (!map_ok) {
            goto err_undo_map;
        }

        /* If we've got too many, that implies a descriptor loop. */
        if (++elem_entries > max) {
            virtio_error(vdev, "Looped descriptor");
            goto err_undo_map;
        }

        rc = virtqueue_packed_read_next_desc(vq, &desc, desc_cache, max, &i,
                                             desc_cache ==
                                             &indirect_desc_cache);
    } while (rc == VIRTQUEUE_READ_DESC_MORE);

    if (desc_cache != &indirect_desc_cache) {
        /* Buffer ID is included in the last descriptor in the list. */
        id = desc.id;
    }

    /* Now copy what we have collected and mapped */
    elem = virtqueue_alloc_element(sz, out_num, in_num);
    for (i = 0; i < out_num; i++) {
        elem->out_addr[i] = addr[i];
        elem->out_sg[i] = iov[i];
    }
    for (i = 0; i < in_num; i++) {
        elem->in_addr[i] = addr[out_num + i];
        elem->in_sg[i] = iov[out_num + i];
    }

    elem->index = id;
    elem->ndescs = (desc_cache == &indirect_desc_cache) ? 1 : elem_entries;

    if (virtio_vdev_has_feature(vdev, VIRTIO_F_IN_ORDER)) {
        vq->used_elems[vq->last_avail_idx].index = elem->index;
        vq->used_elems[vq->last_avail_idx].len = elem->len;
        vq->used_elems[vq->last_avail_idx].ndescs = elem->ndescs;
    }

    vq->last_avail_idx += elem->ndescs;
    vq->inuse += elem->ndescs;

    if (vq->last_avail_idx >= vq->vring.num) {
        vq->last_avail_idx -= vq->vring.num;
        vq->last_avail_wrap_counter ^= 1;
    }

    vq->shadow_avail_idx = vq->last_avail_idx;
    vq->shadow_avail_wrap_counter = vq->last_avail_wrap_counter;

    trace_virtqueue_pop(vq, elem, elem->in_num, elem->out_num);
done:
    address_space_cache_destroy(&indirect_desc_cache);

    return elem;

err_undo_map:
    virtqueue_undo_map_desc(out_num, in_num, iov);
    goto done;
}

void *virtqueue_pop(VirtQueue *vq, size_t sz)
{
    if (virtio_device_disabled(vq->vdev)) {
        //设备禁止，则返回NULL
        return NULL;
    }

    if (virtio_vdev_has_feature(vq->vdev, VIRTIO_F_RING_PACKED)) {
        //设备采用packed方式的buffer内存方式
        return virtqueue_packed_pop(vq, sz);
    } else {
        return virtqueue_split_pop(vq, sz);
    }
}

//丢掉vq中所有报文
static unsigned int virtqueue_packed_drop_all(VirtQueue *vq)
{
    VRingMemoryRegionCaches *caches;
    MemoryRegionCache *desc_cache;
    unsigned int dropped = 0;
    VirtQueueElement elem = {};
    VirtIODevice *vdev = vq->vdev;
    VRingPackedDesc desc;

    RCU_READ_LOCK_GUARD();

    caches = vring_get_region_caches(vq);
    if (!caches) {
        return 0;
    }

    desc_cache = &caches->desc;

    virtio_queue_set_notification(vq, 0);

    while (vq->inuse < vq->vring.num) {
        unsigned int idx = vq->last_avail_idx;
        /*
         * works similar to virtqueue_pop but does not map buffers
         * and does not allocate any memory.
         */
        vring_packed_desc_read(vdev, &desc, desc_cache,
                               vq->last_avail_idx , true);
        if (!is_desc_avail(desc.flags, vq->last_avail_wrap_counter)) {
            break;
        }
        elem.index = desc.id;
        elem.ndescs = 1;
        while (virtqueue_packed_read_next_desc(vq, &desc, desc_cache,
                                               vq->vring.num, &idx, false)) {
            ++elem.ndescs;
        }
        /*
         * immediately push the element, nothing to unmap
         * as both in_num and out_num are set to 0.
         */
        virtqueue_push(vq, &elem, 0);
        dropped++;
        vq->last_avail_idx += elem.ndescs;
        if (vq->last_avail_idx >= vq->vring.num) {
            vq->last_avail_idx -= vq->vring.num;
            vq->last_avail_wrap_counter ^= 1;
        }
    }

    return dropped;
}

static unsigned int virtqueue_split_drop_all(VirtQueue *vq)
{
    unsigned int dropped = 0;
    VirtQueueElement elem = {};
    VirtIODevice *vdev = vq->vdev;
    bool fEventIdx = virtio_vdev_has_feature(vdev, VIRTIO_RING_F_EVENT_IDX);

    while (!virtio_queue_empty(vq) && vq->inuse < vq->vring.num) {
        /* works similar to virtqueue_pop but does not map buffers
        * and does not allocate any memory */
        smp_rmb();
        if (!virtqueue_get_head(vq, vq->last_avail_idx, &elem.index)) {
            break;
        }
        vq->inuse++;
        vq->last_avail_idx++;
        if (fEventIdx) {
            vring_set_avail_event(vq, vq->last_avail_idx);
        }
        /* immediately push the element, nothing to unmap
         * as both in_num and out_num are set to 0 */
        virtqueue_push(vq, &elem, 0);
        dropped++;
    }

    return dropped;
}

/* virtqueue_drop_all:
 * @vq: The #VirtQueue
 * Drops all queued buffers and indicates them to the guest
 * as if they are done. Useful when buffers can not be
 * processed but must be returned to the guest.
 */
unsigned int virtqueue_drop_all(VirtQueue *vq)
{
    struct VirtIODevice *vdev = vq->vdev;

    if (virtio_device_disabled(vq->vdev)) {
        return 0;
    }

    if (virtio_vdev_has_feature(vdev, VIRTIO_F_RING_PACKED)) {
        return virtqueue_packed_drop_all(vq);
    } else {
        return virtqueue_split_drop_all(vq);
    }
}

/* Reading and writing a structure directly to QEMUFile is *awful*, but
 * it is what QEMU has always done by mistake.  We can change it sooner
 * or later by bumping the version number of the affected vm states.
 * In the meanwhile, since the in-memory layout of VirtQueueElement
 * has changed, we need to marshal to and from the layout that was
 * used before the change.
 */
typedef struct VirtQueueElementOld {
    unsigned int index;
    unsigned int out_num;
    unsigned int in_num;
    hwaddr in_addr[VIRTQUEUE_MAX_SIZE];
    hwaddr out_addr[VIRTQUEUE_MAX_SIZE];
    struct iovec in_sg[VIRTQUEUE_MAX_SIZE];
    struct iovec out_sg[VIRTQUEUE_MAX_SIZE];
} VirtQueueElementOld;

void *qemu_get_virtqueue_element(VirtIODevice *vdev, QEMUFile *f, size_t sz)
{
    VirtQueueElement *elem;
    VirtQueueElementOld data;
    int i;

    qemu_get_buffer(f, (uint8_t *)&data, sizeof(VirtQueueElementOld));

    /* TODO: teach all callers that this can fail, and return failure instead
     * of asserting here.
     * This is just one thing (there are probably more) that must be
     * fixed before we can allow NDEBUG compilation.
     */
    assert(ARRAY_SIZE(data.in_addr) >= data.in_num);
    assert(ARRAY_SIZE(data.out_addr) >= data.out_num);

    elem = virtqueue_alloc_element(sz, data.out_num, data.in_num);
    elem->index = data.index;

    for (i = 0; i < elem->in_num; i++) {
        elem->in_addr[i] = data.in_addr[i];
    }

    for (i = 0; i < elem->out_num; i++) {
        elem->out_addr[i] = data.out_addr[i];
    }

    for (i = 0; i < elem->in_num; i++) {
        /* Base is overwritten by virtqueue_map.  */
        elem->in_sg[i].iov_base = 0;
        elem->in_sg[i].iov_len = data.in_sg[i].iov_len;
    }

    for (i = 0; i < elem->out_num; i++) {
        /* Base is overwritten by virtqueue_map.  */
        elem->out_sg[i].iov_base = 0;
        elem->out_sg[i].iov_len = data.out_sg[i].iov_len;
    }

    if (virtio_host_has_feature(vdev, VIRTIO_F_RING_PACKED)) {
        qemu_get_be32s(f, &elem->ndescs);
    }

    virtqueue_map(vdev, elem);
    return elem;
}

void qemu_put_virtqueue_element(VirtIODevice *vdev, QEMUFile *f,
                                VirtQueueElement *elem)
{
    VirtQueueElementOld data;
    int i;

    memset(&data, 0, sizeof(data));
    data.index = elem->index;
    data.in_num = elem->in_num;
    data.out_num = elem->out_num;

    for (i = 0; i < elem->in_num; i++) {
        data.in_addr[i] = elem->in_addr[i];
    }

    for (i = 0; i < elem->out_num; i++) {
        data.out_addr[i] = elem->out_addr[i];
    }

    for (i = 0; i < elem->in_num; i++) {
        /* Base is overwritten by virtqueue_map when loading.  Do not
         * save it, as it would leak the QEMU address space layout.  */
        data.in_sg[i].iov_len = elem->in_sg[i].iov_len;
    }

    for (i = 0; i < elem->out_num; i++) {
        /* Do not save iov_base as above.  */
        data.out_sg[i].iov_len = elem->out_sg[i].iov_len;
    }

    if (virtio_host_has_feature(vdev, VIRTIO_F_RING_PACKED)) {
        qemu_put_be32s(f, &elem->ndescs);
    }

    qemu_put_buffer(f, (uint8_t *)&data, sizeof(VirtQueueElementOld));
}

/* virtio device */
static void virtio_notify_vector(VirtIODevice *vdev, uint16_t vector)
{
    BusState *qbus = qdev_get_parent_bus(DEVICE(vdev));
    VirtioBusClass *k = VIRTIO_BUS_GET_CLASS(qbus);

    if (virtio_device_disabled(vdev)) {
        return;
    }

    if (k->notify) {
        k->notify(qbus->parent, vector);
    }
}

void virtio_update_irq(VirtIODevice *vdev)
{
    virtio_notify_vector(vdev, VIRTIO_NO_VECTOR);
}

static int virtio_validate_features(VirtIODevice *vdev)
{
    VirtioDeviceClass *k = VIRTIO_DEVICE_GET_CLASS(vdev);

    if (virtio_host_has_feature(vdev, VIRTIO_F_IOMMU_PLATFORM) &&
        !virtio_vdev_has_feature(vdev, VIRTIO_F_IOMMU_PLATFORM)) {
        return -EFAULT;
    }

    if (k->validate_features) {
        return k->validate_features(vdev);
    } else {
        return 0;
    }
}

int virtio_set_status(VirtIODevice *vdev, uint8_t val)
{
    VirtioDeviceClass *k = VIRTIO_DEVICE_GET_CLASS(vdev);
    trace_virtio_set_status(vdev, val);

    if (virtio_vdev_has_feature(vdev, VIRTIO_F_VERSION_1)) {
        if (!(vdev->status & VIRTIO_CONFIG_S_FEATURES_OK) &&
            val & VIRTIO_CONFIG_S_FEATURES_OK) {
            int ret = virtio_validate_features(vdev);

            if (ret) {
                return ret;
            }
        }
    }

    if ((vdev->status & VIRTIO_CONFIG_S_DRIVER_OK) !=
        (val & VIRTIO_CONFIG_S_DRIVER_OK)) {
        virtio_set_started(vdev, val & VIRTIO_CONFIG_S_DRIVER_OK);
    }

    if (k->set_status) {
        k->set_status(vdev, val);
    }
    vdev->status = val;

    return 0;
}

static enum virtio_device_endian virtio_default_endian(void)
{
    if (target_words_bigendian()) {
        return VIRTIO_DEVICE_ENDIAN_BIG;
    } else {
        return VIRTIO_DEVICE_ENDIAN_LITTLE;
    }
}

static enum virtio_device_endian virtio_current_cpu_endian(void)
{
    if (cpu_virtio_is_big_endian(current_cpu)) {
        return VIRTIO_DEVICE_ENDIAN_BIG;
    } else {
        return VIRTIO_DEVICE_ENDIAN_LITTLE;
    }
}

static void __virtio_queue_reset(VirtIODevice *vdev, uint32_t i)
{
    vdev->vq[i].vring.desc = 0;
    vdev->vq[i].vring.avail = 0;
    vdev->vq[i].vring.used = 0;
    vdev->vq[i].last_avail_idx = 0;
    vdev->vq[i].shadow_avail_idx = 0;
    vdev->vq[i].used_idx = 0;
    vdev->vq[i].last_avail_wrap_counter = true;
    vdev->vq[i].shadow_avail_wrap_counter = true;
    vdev->vq[i].used_wrap_counter = true;
    virtio_queue_set_vector(vdev, i, VIRTIO_NO_VECTOR);
    vdev->vq[i].signalled_used = 0;
    vdev->vq[i].signalled_used_valid = false;
    vdev->vq[i].notification = true;
    vdev->vq[i].vring.num = vdev->vq[i].vring.num_default;
    vdev->vq[i].inuse = 0;
    virtio_virtqueue_reset_region_cache(&vdev->vq[i]);
}

void virtio_queue_reset(VirtIODevice *vdev, uint32_t queue_index)
{
    VirtioDeviceClass *k = VIRTIO_DEVICE_GET_CLASS(vdev);

    if (k->queue_reset) {
        k->queue_reset(vdev, queue_index);
    }

    __virtio_queue_reset(vdev, queue_index);
}

void virtio_queue_enable(VirtIODevice *vdev, uint32_t queue_index)
{
    VirtioDeviceClass *k = VIRTIO_DEVICE_GET_CLASS(vdev);

    /*
     * TODO: Seabios is currently out of spec and triggering this error.
     * So this needs to be fixed in Seabios, then this can
     * be re-enabled for new machine types only, and also after
     * being converted to LOG_GUEST_ERROR.
     *
    if (!virtio_vdev_has_feature(vdev, VIRTIO_F_VERSION_1)) {
        error_report("queue_enable is only supported in devices of virtio "
                     "1.0 or later.");
    }
    */

    if (k->queue_enable) {
        k->queue_enable(vdev, queue_index);
    }
}

void virtio_reset(void *opaque)
{
    VirtIODevice *vdev = opaque;
    VirtioDeviceClass *k = VIRTIO_DEVICE_GET_CLASS(vdev);
    int i;

    virtio_set_status(vdev, 0);
    if (current_cpu) {
        /* Guest initiated reset */
        vdev->device_endian = virtio_current_cpu_endian();
    } else {
        /* System reset */
        vdev->device_endian = virtio_default_endian();
    }

    if (k->get_vhost) {
        struct vhost_dev *hdev = k->get_vhost(vdev);
        /* Only reset when vhost back-end is connected */
        if (hdev && hdev->vhost_ops) {
            vhost_reset_device(hdev);
        }
    }

    if (k->reset) {
        k->reset(vdev);
    }

    vdev->start_on_kick = false;
    vdev->started = false;
    vdev->broken = false;
    vdev->guest_features = 0;
    vdev->queue_sel = 0;
    vdev->status = 0;
    vdev->disabled = false;
    qatomic_set(&vdev->isr, 0);
    vdev->config_vector = VIRTIO_NO_VECTOR;
    virtio_notify_vector(vdev, vdev->config_vector);

    for(i = 0; i < VIRTIO_QUEUE_MAX; i++) {
        __virtio_queue_reset(vdev, i);
    }
}

//设置n号vring相关的地址
void virtio_queue_set_addr(VirtIODevice *vdev, int n, hwaddr addr)
{
    //此vq未初始化，退出
    if (!vdev->vq[n].vring.num) {
        return;
    }

    //设置此vq的desc地址
    vdev->vq[n].vring.desc = addr;
    virtio_queue_update_rings(vdev, n);
}

hwaddr virtio_queue_get_addr(VirtIODevice *vdev, int n)
{
    return vdev->vq[n].vring.desc;
}

void virtio_queue_set_rings(VirtIODevice *vdev, int n, hwaddr desc,
                            hwaddr avail, hwaddr used)
{
    if (!vdev->vq[n].vring.num) {
        /*ring队列为0，直接返回*/
        return;
    }
    vdev->vq[n].vring.desc = desc;
    vdev->vq[n].vring.avail = avail;
    vdev->vq[n].vring.used = used;
    virtio_init_region_cache(vdev, n);
}

void virtio_queue_set_num(VirtIODevice *vdev, int n, int num)
{
    /* Don't allow guest to flip queue between existent and
     * nonexistent states, or to set it to an invalid size.
     */
    if (!!num != !!vdev->vq[n].vring.num ||
        num > VIRTQUEUE_MAX_SIZE ||
        num < 0) {
        return;
    }
    vdev->vq[n].vring.num = num;
}

VirtQueue *virtio_vector_first_queue(VirtIODevice *vdev, uint16_t vector)
{
    return QLIST_FIRST(&vdev->vector_queues[vector]);
}

VirtQueue *virtio_vector_next_queue(VirtQueue *vq)
{
    return QLIST_NEXT(vq, node);
}

int virtio_queue_get_num(VirtIODevice *vdev, int n)
{
    return vdev->vq[n].vring.num;
}

int virtio_queue_get_max_num(VirtIODevice *vdev, int n)
{
    return vdev->vq[n].vring.num_default;
}

int virtio_get_num_queues(VirtIODevice *vdev)
{
    int i;

    for (i = 0; i < VIRTIO_QUEUE_MAX; i++) {
        if (!virtio_queue_get_num(vdev, i)) {
            break;
        }
    }

    return i;
}

void virtio_queue_set_align(VirtIODevice *vdev, int n, int align)
{
    BusState *qbus = qdev_get_parent_bus(DEVICE(vdev));
    VirtioBusClass *k = VIRTIO_BUS_GET_CLASS(qbus);

    /* virtio-1 compliant devices cannot change the alignment */
    if (virtio_vdev_has_feature(vdev, VIRTIO_F_VERSION_1)) {
        error_report("tried to modify queue alignment for virtio-1 device");
        return;
    }
    /* Check that the transport told us it was going to do this
     * (so a buggy transport will immediately assert rather than
     * silently failing to migrate this state)
     */
    assert(k->has_variable_vring_alignment);

    if (align) {
        vdev->vq[n].vring.align = align;
        virtio_queue_update_rings(vdev, n);
    }
}

<<<<<<< HEAD
//通知vq进行处理
=======
void virtio_queue_set_shadow_avail_idx(VirtQueue *vq, uint16_t shadow_avail_idx)
{
    if (!vq->vring.desc) {
        return;
    }

    /*
     * 16-bit data for packed VQs include 1-bit wrap counter and
     * 15-bit shadow_avail_idx.
     */
    if (virtio_vdev_has_feature(vq->vdev, VIRTIO_F_RING_PACKED)) {
        vq->shadow_avail_wrap_counter = (shadow_avail_idx >> 15) & 0x1;
        vq->shadow_avail_idx = shadow_avail_idx & 0x7FFF;
    } else {
        vq->shadow_avail_idx = shadow_avail_idx;
    }
}

>>>>>>> 72b88908
static void virtio_queue_notify_vq(VirtQueue *vq)
{
    if (vq->vring.desc && vq->handle_output) {
        VirtIODevice *vdev = vq->vdev;

        if (unlikely(vdev->broken)) {
            return;
        }

        trace_virtio_queue_notify(vdev, vq - vdev->vq, vq);
        vq->handle_output(vdev, vq);

        if (unlikely(vdev->start_on_kick)) {
            virtio_set_started(vdev, true);
        }
    }
}

//通知n号队列进行处理（如果队列有aio_output，则采用异步方式处理，否则通过handle_output进行同步处理）
void virtio_queue_notify(VirtIODevice *vdev, int n)
{
    VirtQueue *vq = &vdev->vq[n];

    if (unlikely(!vq->vring.desc || vdev->broken)) {
        return;
    }

    trace_virtio_queue_notify(vdev, vq - vdev->vq, vq);
    if (vq->host_notifier_enabled) {
        event_notifier_set(&vq->host_notifier);
    } else if (vq->handle_output) {
    	//处理vq队列的消息
        vq->handle_output(vdev, vq);

        if (unlikely(vdev->start_on_kick)) {
            virtio_set_started(vdev, true);
        }
    }
}

//取队列n的中断向量
uint16_t virtio_queue_vector(VirtIODevice *vdev, int n)
{
    return n < VIRTIO_QUEUE_MAX ? vdev->vq[n].vector :
        VIRTIO_NO_VECTOR;
}

//设置vdev的n号队列使用中断向量vector
void virtio_queue_set_vector(VirtIODevice *vdev, int n, uint16_t vector)
{
    VirtQueue *vq = &vdev->vq[n];

    if (n < VIRTIO_QUEUE_MAX) {
        if (vdev->vector_queues &&
            vdev->vq[n].vector != VIRTIO_NO_VECTOR) {
            QLIST_REMOVE(vq, node);
        }
        //设置n号队列的中断向量为vector
        vdev->vq[n].vector = vector;
        if (vdev->vector_queues &&
            vector != VIRTIO_NO_VECTOR) {
            QLIST_INSERT_HEAD(&vdev->vector_queues[vector], vq, node);
        }
    }
}

//添加一个新的队列
VirtQueue *virtio_add_queue(VirtIODevice *vdev, int queue_size/*队列大小*/,
                            VirtIOHandleOutput handle_output/*队列输出函数*/)
{
    int i;

    //找一个未初始化的队列
    for (i = 0; i < VIRTIO_QUEUE_MAX; i++) {
        if (vdev->vq[i].vring.num == 0)
            break;
    }

    //未找到可使用的队列，或者队列长度过大，则abort
    if (i == VIRTIO_QUEUE_MAX || queue_size > VIRTQUEUE_MAX_SIZE)
        abort();

    vdev->vq[i].vring.num = queue_size;
    vdev->vq[i].vring.num_default = queue_size;
    vdev->vq[i].vring.align = VIRTIO_PCI_VRING_ALIGN;
    vdev->vq[i].handle_output = handle_output;
    vdev->vq[i].used_elems = g_new0(VirtQueueElement, queue_size);

    /*返回新分配的队列序号*/
    return &vdev->vq[i];
}

void virtio_delete_queue(VirtQueue *vq)
{
    vq->vring.num = 0;
    vq->vring.num_default = 0;
    vq->handle_output = NULL;
    g_free(vq->used_elems);
    vq->used_elems = NULL;
    virtio_virtqueue_reset_region_cache(vq);
}

void virtio_del_queue(VirtIODevice *vdev, int n)
{
    if (n < 0 || n >= VIRTIO_QUEUE_MAX) {
        abort();
    }

    virtio_delete_queue(&vdev->vq[n]);
}

static void virtio_set_isr(VirtIODevice *vdev, int value)
{
    uint8_t old = qatomic_read(&vdev->isr);

    /* Do not write ISR if it does not change, so that its cacheline remains
     * shared in the common case where the guest does not read it.
     */
    if ((old & value) != value) {
        qatomic_or(&vdev->isr, value);
    }
}

/* Called within rcu_read_lock(). */
static bool virtio_split_should_notify(VirtIODevice *vdev, VirtQueue *vq)
{
    uint16_t old, new;
    bool v;
    /* We need to expose used array entries before checking used event. */
    smp_mb();
    /* Always notify when queue is empty (when feature acknowledge) */
    if (virtio_vdev_has_feature(vdev, VIRTIO_F_NOTIFY_ON_EMPTY) &&
        !vq->inuse && virtio_queue_empty(vq)) {
        return true;
    }

    if (!virtio_vdev_has_feature(vdev, VIRTIO_RING_F_EVENT_IDX)) {
        return !(vring_avail_flags(vq) & VRING_AVAIL_F_NO_INTERRUPT);
    }

    v = vq->signalled_used_valid;
    vq->signalled_used_valid = true;
    old = vq->signalled_used;
    new = vq->signalled_used = vq->used_idx;
    return !v || vring_need_event(vring_get_used_event(vq), new, old);
}

static bool vring_packed_need_event(VirtQueue *vq, bool wrap,
                                    uint16_t off_wrap, uint16_t new,
                                    uint16_t old)
{
    int off = off_wrap & ~(1 << 15);

    if (wrap != off_wrap >> 15) {
        off -= vq->vring.num;
    }

    return vring_need_event(off, new, old);
}

/* Called within rcu_read_lock(). */
static bool virtio_packed_should_notify(VirtIODevice *vdev, VirtQueue *vq)
{
    VRingPackedDescEvent e;
    uint16_t old, new;
    bool v;
    VRingMemoryRegionCaches *caches;

    caches = vring_get_region_caches(vq);
    if (!caches) {
        return false;
    }

    vring_packed_event_read(vdev, &caches->avail, &e);

    old = vq->signalled_used;
    new = vq->signalled_used = vq->used_idx;
    v = vq->signalled_used_valid;
    vq->signalled_used_valid = true;

    if (e.flags == VRING_PACKED_EVENT_FLAG_DISABLE) {
        return false;
    } else if (e.flags == VRING_PACKED_EVENT_FLAG_ENABLE) {
        return true;
    }

    return !v || vring_packed_need_event(vq, vq->used_wrap_counter,
                                         e.off_wrap, new, old);
}

/* Called within rcu_read_lock().  */
static bool virtio_should_notify(VirtIODevice *vdev, VirtQueue *vq)
{
    if (virtio_vdev_has_feature(vdev, VIRTIO_F_RING_PACKED)) {
        return virtio_packed_should_notify(vdev, vq);
    } else {
        return virtio_split_should_notify(vdev, vq);
    }
}

/* Batch irqs while inside a defer_call_begin()/defer_call_end() section */
static void virtio_notify_irqfd_deferred_fn(void *opaque)
{
    EventNotifier *notifier = opaque;
    VirtQueue *vq = container_of(notifier, VirtQueue, guest_notifier);

    trace_virtio_notify_irqfd_deferred_fn(vq->vdev, vq);
    event_notifier_set(notifier);
}

void virtio_notify_irqfd(VirtIODevice *vdev, VirtQueue *vq)
{
    WITH_RCU_READ_LOCK_GUARD() {
        if (!virtio_should_notify(vdev, vq)) {
            return;
        }
    }

    trace_virtio_notify_irqfd(vdev, vq);

    /*
     * virtio spec 1.0 says ISR bit 0 should be ignored with MSI, but
     * windows drivers included in virtio-win 1.8.0 (circa 2015) are
     * incorrectly polling this bit during crashdump and hibernation
     * in MSI mode, causing a hang if this bit is never updated.
     * Recent releases of Windows do not really shut down, but rather
     * log out and hibernate to make the next startup faster.  Hence,
     * this manifested as a more serious hang during shutdown with
     *
     * Next driver release from 2016 fixed this problem, so working around it
     * is not a must, but it's easy to do so let's do it here.
     *
     * Note: it's safe to update ISR from any thread as it was switched
     * to an atomic operation.
     */
    virtio_set_isr(vq->vdev, 0x1);
    defer_call(virtio_notify_irqfd_deferred_fn, &vq->guest_notifier);
}

static void virtio_irq(VirtQueue *vq)
{
    virtio_set_isr(vq->vdev, 0x1);
    virtio_notify_vector(vq->vdev, vq->vector);
}

void virtio_notify(VirtIODevice *vdev, VirtQueue *vq)
{
    WITH_RCU_READ_LOCK_GUARD() {
        if (!virtio_should_notify(vdev, vq)) {
            return;
        }
    }

    trace_virtio_notify(vdev, vq);
    virtio_irq(vq);
}

void virtio_notify_config(VirtIODevice *vdev)
{
    if (!(vdev->status & VIRTIO_CONFIG_S_DRIVER_OK))
        return;

    virtio_set_isr(vdev, 0x3);
    vdev->generation++;
    virtio_notify_vector(vdev, vdev->config_vector);
}

static bool virtio_device_endian_needed(void *opaque)
{
    VirtIODevice *vdev = opaque;

    assert(vdev->device_endian != VIRTIO_DEVICE_ENDIAN_UNKNOWN);
    if (!virtio_vdev_has_feature(vdev, VIRTIO_F_VERSION_1)) {
        return vdev->device_endian != virtio_default_endian();
    }
    /* Devices conforming to VIRTIO 1.0 or later are always LE. */
    return vdev->device_endian != VIRTIO_DEVICE_ENDIAN_LITTLE;
}

static bool virtio_64bit_features_needed(void *opaque)
{
    VirtIODevice *vdev = opaque;

    return (vdev->host_features >> 32) != 0;
}

static bool virtio_virtqueue_needed(void *opaque)
{
    VirtIODevice *vdev = opaque;

    return virtio_host_has_feature(vdev, VIRTIO_F_VERSION_1);
}

static bool virtio_packed_virtqueue_needed(void *opaque)
{
    VirtIODevice *vdev = opaque;

    return virtio_host_has_feature(vdev, VIRTIO_F_RING_PACKED);
}

static bool virtio_ringsize_needed(void *opaque)
{
    VirtIODevice *vdev = opaque;
    int i;

    for (i = 0; i < VIRTIO_QUEUE_MAX; i++) {
        if (vdev->vq[i].vring.num != vdev->vq[i].vring.num_default) {
            return true;
        }
    }
    return false;
}

static bool virtio_extra_state_needed(void *opaque)
{
    VirtIODevice *vdev = opaque;
    BusState *qbus = qdev_get_parent_bus(DEVICE(vdev));
    VirtioBusClass *k = VIRTIO_BUS_GET_CLASS(qbus);

    return k->has_extra_state &&
        k->has_extra_state(qbus->parent);
}

static bool virtio_broken_needed(void *opaque)
{
    VirtIODevice *vdev = opaque;

    return vdev->broken;
}

static bool virtio_started_needed(void *opaque)
{
    VirtIODevice *vdev = opaque;

    return vdev->started;
}

static bool virtio_disabled_needed(void *opaque)
{
    VirtIODevice *vdev = opaque;

    return vdev->disabled;
}

static const VMStateDescription vmstate_virtqueue = {
    .name = "virtqueue_state",
    .version_id = 1,
    .minimum_version_id = 1,
    .fields = (const VMStateField[]) {
        VMSTATE_UINT64(vring.avail, struct VirtQueue),
        VMSTATE_UINT64(vring.used, struct VirtQueue),
        VMSTATE_END_OF_LIST()
    }
};

static const VMStateDescription vmstate_packed_virtqueue = {
    .name = "packed_virtqueue_state",
    .version_id = 1,
    .minimum_version_id = 1,
    .fields = (const VMStateField[]) {
        VMSTATE_UINT16(last_avail_idx, struct VirtQueue),
        VMSTATE_BOOL(last_avail_wrap_counter, struct VirtQueue),
        VMSTATE_UINT16(used_idx, struct VirtQueue),
        VMSTATE_BOOL(used_wrap_counter, struct VirtQueue),
        VMSTATE_UINT32(inuse, struct VirtQueue),
        VMSTATE_END_OF_LIST()
    }
};

static const VMStateDescription vmstate_virtio_virtqueues = {
    .name = "virtio/virtqueues",
    .version_id = 1,
    .minimum_version_id = 1,
    .needed = &virtio_virtqueue_needed,
    .fields = (const VMStateField[]) {
        VMSTATE_STRUCT_VARRAY_POINTER_KNOWN(vq, struct VirtIODevice,
                      VIRTIO_QUEUE_MAX, 0, vmstate_virtqueue, VirtQueue),
        VMSTATE_END_OF_LIST()
    }
};

static const VMStateDescription vmstate_virtio_packed_virtqueues = {
    .name = "virtio/packed_virtqueues",
    .version_id = 1,
    .minimum_version_id = 1,
    .needed = &virtio_packed_virtqueue_needed,
    .fields = (const VMStateField[]) {
        VMSTATE_STRUCT_VARRAY_POINTER_KNOWN(vq, struct VirtIODevice,
                      VIRTIO_QUEUE_MAX, 0, vmstate_packed_virtqueue, VirtQueue),
        VMSTATE_END_OF_LIST()
    }
};

static const VMStateDescription vmstate_ringsize = {
    .name = "ringsize_state",
    .version_id = 1,
    .minimum_version_id = 1,
    .fields = (const VMStateField[]) {
        VMSTATE_UINT32(vring.num_default, struct VirtQueue),
        VMSTATE_END_OF_LIST()
    }
};

static const VMStateDescription vmstate_virtio_ringsize = {
    .name = "virtio/ringsize",
    .version_id = 1,
    .minimum_version_id = 1,
    .needed = &virtio_ringsize_needed,
    .fields = (const VMStateField[]) {
        VMSTATE_STRUCT_VARRAY_POINTER_KNOWN(vq, struct VirtIODevice,
                      VIRTIO_QUEUE_MAX, 0, vmstate_ringsize, VirtQueue),
        VMSTATE_END_OF_LIST()
    }
};

static int get_extra_state(QEMUFile *f, void *pv, size_t size,
                           const VMStateField *field)
{
    VirtIODevice *vdev = pv;
    BusState *qbus = qdev_get_parent_bus(DEVICE(vdev));
    VirtioBusClass *k = VIRTIO_BUS_GET_CLASS(qbus);

    if (!k->load_extra_state) {
        return -1;
    } else {
        return k->load_extra_state(qbus->parent, f);
    }
}

static int put_extra_state(QEMUFile *f, void *pv, size_t size,
                           const VMStateField *field, JSONWriter *vmdesc)
{
    VirtIODevice *vdev = pv;
    BusState *qbus = qdev_get_parent_bus(DEVICE(vdev));
    VirtioBusClass *k = VIRTIO_BUS_GET_CLASS(qbus);

    k->save_extra_state(qbus->parent, f);
    return 0;
}

static const VMStateInfo vmstate_info_extra_state = {
    .name = "virtqueue_extra_state",
    .get = get_extra_state,
    .put = put_extra_state,
};

static const VMStateDescription vmstate_virtio_extra_state = {
    .name = "virtio/extra_state",
    .version_id = 1,
    .minimum_version_id = 1,
    .needed = &virtio_extra_state_needed,
    .fields = (const VMStateField[]) {
        {
            .name         = "extra_state",
            .version_id   = 0,
            .field_exists = NULL,
            .size         = 0,
            .info         = &vmstate_info_extra_state,
            .flags        = VMS_SINGLE,
            .offset       = 0,
        },
        VMSTATE_END_OF_LIST()
    }
};

static const VMStateDescription vmstate_virtio_device_endian = {
    .name = "virtio/device_endian",
    .version_id = 1,
    .minimum_version_id = 1,
    .needed = &virtio_device_endian_needed,
    .fields = (const VMStateField[]) {
        VMSTATE_UINT8(device_endian, VirtIODevice),
        VMSTATE_END_OF_LIST()
    }
};

static const VMStateDescription vmstate_virtio_64bit_features = {
    .name = "virtio/64bit_features",
    .version_id = 1,
    .minimum_version_id = 1,
    .needed = &virtio_64bit_features_needed,
    .fields = (const VMStateField[]) {
        VMSTATE_UINT64(guest_features, VirtIODevice),
        VMSTATE_END_OF_LIST()
    }
};

static const VMStateDescription vmstate_virtio_broken = {
    .name = "virtio/broken",
    .version_id = 1,
    .minimum_version_id = 1,
    .needed = &virtio_broken_needed,
    .fields = (const VMStateField[]) {
        VMSTATE_BOOL(broken, VirtIODevice),
        VMSTATE_END_OF_LIST()
    }
};

static const VMStateDescription vmstate_virtio_started = {
    .name = "virtio/started",
    .version_id = 1,
    .minimum_version_id = 1,
    .needed = &virtio_started_needed,
    .fields = (const VMStateField[]) {
        VMSTATE_BOOL(started, VirtIODevice),
        VMSTATE_END_OF_LIST()
    }
};

static const VMStateDescription vmstate_virtio_disabled = {
    .name = "virtio/disabled",
    .version_id = 1,
    .minimum_version_id = 1,
    .needed = &virtio_disabled_needed,
    .fields = (const VMStateField[]) {
        VMSTATE_BOOL(disabled, VirtIODevice),
        VMSTATE_END_OF_LIST()
    }
};

static const VMStateDescription vmstate_virtio = {
    .name = "virtio",
    .version_id = 1,
    .minimum_version_id = 1,
    .fields = (const VMStateField[]) {
        VMSTATE_END_OF_LIST()
    },
    .subsections = (const VMStateDescription * const []) {
        &vmstate_virtio_device_endian,
        &vmstate_virtio_64bit_features,
        &vmstate_virtio_virtqueues,
        &vmstate_virtio_ringsize,
        &vmstate_virtio_broken,
        &vmstate_virtio_extra_state,
        &vmstate_virtio_started,
        &vmstate_virtio_packed_virtqueues,
        &vmstate_virtio_disabled,
        NULL
    }
};

int virtio_save(VirtIODevice *vdev, QEMUFile *f)
{
    BusState *qbus = qdev_get_parent_bus(DEVICE(vdev));
    VirtioBusClass *k = VIRTIO_BUS_GET_CLASS(qbus);
    VirtioDeviceClass *vdc = VIRTIO_DEVICE_GET_CLASS(vdev);
    uint32_t guest_features_lo = (vdev->guest_features & 0xffffffff);
    int i;

    if (k->save_config) {
        k->save_config(qbus->parent, f);
    }

    qemu_put_8s(f, &vdev->status);
    qemu_put_8s(f, &vdev->isr);
    qemu_put_be16s(f, &vdev->queue_sel);
    qemu_put_be32s(f, &guest_features_lo);
    qemu_put_be32(f, vdev->config_len);
    qemu_put_buffer(f, vdev->config, vdev->config_len);

    for (i = 0; i < VIRTIO_QUEUE_MAX; i++) {
        if (vdev->vq[i].vring.num == 0)
            break;
    }

    qemu_put_be32(f, i);

    for (i = 0; i < VIRTIO_QUEUE_MAX; i++) {
        if (vdev->vq[i].vring.num == 0)
            break;

        qemu_put_be32(f, vdev->vq[i].vring.num);
        if (k->has_variable_vring_alignment) {
            qemu_put_be32(f, vdev->vq[i].vring.align);
        }
        /*
         * Save desc now, the rest of the ring addresses are saved in
         * subsections for VIRTIO-1 devices.
         */
        qemu_put_be64(f, vdev->vq[i].vring.desc);
        qemu_put_be16s(f, &vdev->vq[i].last_avail_idx);
        if (k->save_queue) {
            k->save_queue(qbus->parent, i, f);
        }
    }

    if (vdc->save != NULL) {
        vdc->save(vdev, f);
    }

    if (vdc->vmsd) {
        int ret = vmstate_save_state(f, vdc->vmsd, vdev, NULL);
        if (ret) {
            return ret;
        }
    }

    /* Subsections */
    return vmstate_save_state(f, &vmstate_virtio, vdev, NULL);
}

/* A wrapper for use as a VMState .put function */
static int virtio_device_put(QEMUFile *f, void *opaque, size_t size,
                              const VMStateField *field, JSONWriter *vmdesc)
{
    return virtio_save(VIRTIO_DEVICE(opaque), f);
}

/* A wrapper for use as a VMState .get function */
static int coroutine_mixed_fn
virtio_device_get(QEMUFile *f, void *opaque, size_t size,
                  const VMStateField *field)
{
    VirtIODevice *vdev = VIRTIO_DEVICE(opaque);
    DeviceClass *dc = DEVICE_CLASS(VIRTIO_DEVICE_GET_CLASS(vdev));

    return virtio_load(vdev, f, dc->vmsd->version_id);
}

const VMStateInfo  virtio_vmstate_info = {
    .name = "virtio",
    .get = virtio_device_get,
    .put = virtio_device_put,
};

static int virtio_set_features_nocheck(VirtIODevice *vdev, uint64_t val)
{
    VirtioDeviceClass *k = VIRTIO_DEVICE_GET_CLASS(vdev);
    bool bad = (val & ~(vdev->host_features)) != 0;

    val &= vdev->host_features;
    if (k->set_features) {
        k->set_features(vdev, val);
    }
    vdev->guest_features = val;
    return bad ? -1 : 0;
}

typedef struct VirtioSetFeaturesNocheckData {
    Coroutine *co;
    VirtIODevice *vdev;
    uint64_t val;
    int ret;
} VirtioSetFeaturesNocheckData;

static void virtio_set_features_nocheck_bh(void *opaque)
{
    VirtioSetFeaturesNocheckData *data = opaque;

    data->ret = virtio_set_features_nocheck(data->vdev, data->val);
    aio_co_wake(data->co);
}

static int coroutine_mixed_fn
virtio_set_features_nocheck_maybe_co(VirtIODevice *vdev, uint64_t val)
{
    if (qemu_in_coroutine()) {
        VirtioSetFeaturesNocheckData data = {
            .co = qemu_coroutine_self(),
            .vdev = vdev,
            .val = val,
        };
        aio_bh_schedule_oneshot(qemu_get_current_aio_context(),
                                virtio_set_features_nocheck_bh, &data);
        qemu_coroutine_yield();
        return data.ret;
    } else {
        return virtio_set_features_nocheck(vdev, val);
    }
}

int virtio_set_features(VirtIODevice *vdev, uint64_t val)
{
    int ret;
    /*
     * The driver must not attempt to set features after feature negotiation
     * has finished.
     */
    if (vdev->status & VIRTIO_CONFIG_S_FEATURES_OK) {
        return -EINVAL;
    }

    if (val & (1ull << VIRTIO_F_BAD_FEATURE)) {
        qemu_log_mask(LOG_GUEST_ERROR,
                      "%s: guest driver for %s has enabled UNUSED(30) feature bit!\n",
                      __func__, vdev->name);
    }

    ret = virtio_set_features_nocheck(vdev, val);
    if (virtio_vdev_has_feature(vdev, VIRTIO_RING_F_EVENT_IDX)) {
        /* VIRTIO_RING_F_EVENT_IDX changes the size of the caches.  */
        int i;
        for (i = 0; i < VIRTIO_QUEUE_MAX; i++) {
            if (vdev->vq[i].vring.num != 0) {
                virtio_init_region_cache(vdev, i);
            }
        }
    }
    if (!ret) {
        if (!virtio_device_started(vdev, vdev->status) &&
            !virtio_vdev_has_feature(vdev, VIRTIO_F_VERSION_1)) {
            vdev->start_on_kick = true;
        }
    }
    return ret;
}

static void virtio_device_check_notification_compatibility(VirtIODevice *vdev,
                                                           Error **errp)
{
    VirtioBusState *bus = VIRTIO_BUS(qdev_get_parent_bus(DEVICE(vdev)));
    VirtioBusClass *k = VIRTIO_BUS_GET_CLASS(bus);
    DeviceState *proxy = DEVICE(BUS(bus)->parent);

    if (virtio_host_has_feature(vdev, VIRTIO_F_NOTIFICATION_DATA) &&
        k->ioeventfd_enabled(proxy)) {
        error_setg(errp,
                   "notification_data=on without ioeventfd=off is not supported");
    }
}

size_t virtio_get_config_size(const VirtIOConfigSizeParams *params,
                              uint64_t host_features)
{
    size_t config_size = params->min_size;
    const VirtIOFeature *feature_sizes = params->feature_sizes;
    size_t i;

    for (i = 0; feature_sizes[i].flags != 0; i++) {
        if (host_features & feature_sizes[i].flags) {
            config_size = MAX(feature_sizes[i].end, config_size);
        }
    }

    assert(config_size <= params->max_size);
    return config_size;
}

int coroutine_mixed_fn
virtio_load(VirtIODevice *vdev, QEMUFile *f, int version_id)
{
    int i, ret;
    int32_t config_len;
    uint32_t num;
    uint32_t features;
    BusState *qbus = qdev_get_parent_bus(DEVICE(vdev));
    VirtioBusClass *k = VIRTIO_BUS_GET_CLASS(qbus);
    VirtioDeviceClass *vdc = VIRTIO_DEVICE_GET_CLASS(vdev);

    /*
     * We poison the endianness to ensure it does not get used before
     * subsections have been loaded.
     */
    vdev->device_endian = VIRTIO_DEVICE_ENDIAN_UNKNOWN;

    if (k->load_config) {
        ret = k->load_config(qbus->parent, f);
        if (ret)
            return ret;
    }

    qemu_get_8s(f, &vdev->status);
    qemu_get_8s(f, &vdev->isr);
    qemu_get_be16s(f, &vdev->queue_sel);
    if (vdev->queue_sel >= VIRTIO_QUEUE_MAX) {
        return -1;
    }
    qemu_get_be32s(f, &features);

    /*
     * Temporarily set guest_features low bits - needed by
     * virtio net load code testing for VIRTIO_NET_F_CTRL_GUEST_OFFLOADS
     * VIRTIO_NET_F_GUEST_ANNOUNCE and VIRTIO_NET_F_CTRL_VQ.
     *
     * Note: devices should always test host features in future - don't create
     * new dependencies like this.
     */
    vdev->guest_features = features;

    config_len = qemu_get_be32(f);

    /*
     * There are cases where the incoming config can be bigger or smaller
     * than what we have; so load what we have space for, and skip
     * any excess that's in the stream.
     */
    qemu_get_buffer(f, vdev->config, MIN(config_len, vdev->config_len));

    while (config_len > vdev->config_len) {
        qemu_get_byte(f);
        config_len--;
    }

    if (vdc->pre_load_queues) {
        ret = vdc->pre_load_queues(vdev);
        if (ret) {
            return ret;
        }
    }

    num = qemu_get_be32(f);

    if (num > VIRTIO_QUEUE_MAX) {
        error_report("Invalid number of virtqueues: 0x%x", num);
        return -1;
    }

    for (i = 0; i < num; i++) {
        vdev->vq[i].vring.num = qemu_get_be32(f);
        if (k->has_variable_vring_alignment) {
            vdev->vq[i].vring.align = qemu_get_be32(f);
        }
        vdev->vq[i].vring.desc = qemu_get_be64(f);
        qemu_get_be16s(f, &vdev->vq[i].last_avail_idx);
        vdev->vq[i].signalled_used_valid = false;
        vdev->vq[i].notification = true;

        if (!vdev->vq[i].vring.desc && vdev->vq[i].last_avail_idx) {
            error_report("VQ %d address 0x0 "
                         "inconsistent with Host index 0x%x",
                         i, vdev->vq[i].last_avail_idx);
            return -1;
        }
        if (k->load_queue) {
            ret = k->load_queue(qbus->parent, i, f);
            if (ret)
                return ret;
        }
    }

    virtio_notify_vector(vdev, VIRTIO_NO_VECTOR);

    if (vdc->load != NULL) {
        ret = vdc->load(vdev, f, version_id);
        if (ret) {
            return ret;
        }
    }

    if (vdc->vmsd) {
        ret = vmstate_load_state(f, vdc->vmsd, vdev, version_id);
        if (ret) {
            return ret;
        }
    }

    /* Subsections */
    ret = vmstate_load_state(f, &vmstate_virtio, vdev, 1);
    if (ret) {
        return ret;
    }

    if (vdev->device_endian == VIRTIO_DEVICE_ENDIAN_UNKNOWN) {
        vdev->device_endian = virtio_default_endian();
    }

    if (virtio_64bit_features_needed(vdev)) {
        /*
         * Subsection load filled vdev->guest_features.  Run them
         * through virtio_set_features to sanity-check them against
         * host_features.
         */
        uint64_t features64 = vdev->guest_features;
        if (virtio_set_features_nocheck_maybe_co(vdev, features64) < 0) {
            error_report("Features 0x%" PRIx64 " unsupported. "
                         "Allowed features: 0x%" PRIx64,
                         features64, vdev->host_features);
            return -1;
        }
    } else {
        if (virtio_set_features_nocheck_maybe_co(vdev, features) < 0) {
            error_report("Features 0x%x unsupported. "
                         "Allowed features: 0x%" PRIx64,
                         features, vdev->host_features);
            return -1;
        }
    }

    if (!virtio_device_started(vdev, vdev->status) &&
        !virtio_vdev_has_feature(vdev, VIRTIO_F_VERSION_1)) {
        vdev->start_on_kick = true;
    }

    RCU_READ_LOCK_GUARD();
    for (i = 0; i < num; i++) {
        if (vdev->vq[i].vring.desc) {
            uint16_t nheads;

            /*
             * VIRTIO-1 devices migrate desc, used, and avail ring addresses so
             * only the region cache needs to be set up.  Legacy devices need
             * to calculate used and avail ring addresses based on the desc
             * address.
             */
            if (virtio_vdev_has_feature(vdev, VIRTIO_F_VERSION_1)) {
                virtio_init_region_cache(vdev, i);
            } else {
                virtio_queue_update_rings(vdev, i);
            }

            if (virtio_vdev_has_feature(vdev, VIRTIO_F_RING_PACKED)) {
                vdev->vq[i].shadow_avail_idx = vdev->vq[i].last_avail_idx;
                vdev->vq[i].shadow_avail_wrap_counter =
                                        vdev->vq[i].last_avail_wrap_counter;
                continue;
            }

            nheads = vring_avail_idx(&vdev->vq[i]) - vdev->vq[i].last_avail_idx;
            /* Check it isn't doing strange things with descriptor numbers. */
            if (nheads > vdev->vq[i].vring.num) {
                virtio_error(vdev, "VQ %d size 0x%x Guest index 0x%x "
                             "inconsistent with Host index 0x%x: delta 0x%x",
                             i, vdev->vq[i].vring.num,
                             vring_avail_idx(&vdev->vq[i]),
                             vdev->vq[i].last_avail_idx, nheads);
                vdev->vq[i].used_idx = 0;
                vdev->vq[i].shadow_avail_idx = 0;
                vdev->vq[i].inuse = 0;
                continue;
            }
            vdev->vq[i].used_idx = vring_used_idx(&vdev->vq[i]);
            vdev->vq[i].shadow_avail_idx = vring_avail_idx(&vdev->vq[i]);

            /*
             * Some devices migrate VirtQueueElements that have been popped
             * from the avail ring but not yet returned to the used ring.
             * Since max ring size < UINT16_MAX it's safe to use modulo
             * UINT16_MAX + 1 subtraction.
             */
            vdev->vq[i].inuse = (uint16_t)(vdev->vq[i].last_avail_idx -
                                vdev->vq[i].used_idx);
            if (vdev->vq[i].inuse > vdev->vq[i].vring.num) {
                error_report("VQ %d size 0x%x < last_avail_idx 0x%x - "
                             "used_idx 0x%x",
                             i, vdev->vq[i].vring.num,
                             vdev->vq[i].last_avail_idx,
                             vdev->vq[i].used_idx);
                return -1;
            }
        }
    }

    if (vdc->post_load) {
        ret = vdc->post_load(vdev);
        if (ret) {
            return ret;
        }
    }

    return 0;
}

void virtio_cleanup(VirtIODevice *vdev)
{
    qemu_del_vm_change_state_handler(vdev->vmstate);
}

static void virtio_vmstate_change(void *opaque, bool running, RunState state)
{
    VirtIODevice *vdev = opaque;
    BusState *qbus = qdev_get_parent_bus(DEVICE(vdev));
    VirtioBusClass *k = VIRTIO_BUS_GET_CLASS(qbus);
    bool backend_run = running && virtio_device_started(vdev, vdev->status);
    vdev->vm_running = running;

    if (backend_run) {
        virtio_set_status(vdev, vdev->status);
    }

    if (k->vmstate_change) {
        k->vmstate_change(qbus->parent, backend_run);
    }

    if (!backend_run) {
        virtio_set_status(vdev, vdev->status);
    }
}

void virtio_instance_init_common(Object *proxy_obj, void *data,
                                 size_t vdev_size, const char *vdev_name)
{
    DeviceState *vdev = data;

    object_initialize_child_with_props(proxy_obj, "virtio-backend", vdev,
                                       vdev_size, vdev_name, &error_abort,
                                       NULL);
    qdev_alias_all_properties(vdev, proxy_obj);
}

void virtio_init(VirtIODevice *vdev, uint16_t device_id, size_t config_size)
{
    BusState *qbus = qdev_get_parent_bus(DEVICE(vdev));
    VirtioBusClass *k = VIRTIO_BUS_GET_CLASS(qbus);
    int i;
    int nvectors = k->query_nvectors ? k->query_nvectors(qbus->parent) : 0;

    if (nvectors) {
        vdev->vector_queues =
            g_malloc0(sizeof(*vdev->vector_queues) * nvectors);
    }

    vdev->start_on_kick = false;
    vdev->started = false;
    vdev->vhost_started = false;
    vdev->device_id = device_id;
    vdev->status = 0;
    qatomic_set(&vdev->isr, 0);
    vdev->queue_sel = 0;
    vdev->config_vector = VIRTIO_NO_VECTOR;
    vdev->vq = g_new0(VirtQueue, VIRTIO_QUEUE_MAX);
    vdev->vm_running = runstate_is_running();
    vdev->broken = false;
    for (i = 0; i < VIRTIO_QUEUE_MAX; i++) {
        vdev->vq[i].vector = VIRTIO_NO_VECTOR;
        vdev->vq[i].vdev = vdev;
        vdev->vq[i].queue_index = i;
        vdev->vq[i].host_notifier_enabled = false;
    }

    vdev->name = virtio_id_to_name(device_id);
    vdev->config_len = config_size;
    if (vdev->config_len) {
        vdev->config = g_malloc0(config_size);
    } else {
        vdev->config = NULL;
    }
    vdev->vmstate = qdev_add_vm_change_state_handler(DEVICE(vdev),
            virtio_vmstate_change, vdev);
    vdev->device_endian = virtio_default_endian();
    vdev->use_guest_notifier_mask = true;
}

/*
 * Only devices that have already been around prior to defining the virtio
 * standard support legacy mode; this includes devices not specified in the
 * standard. All newer devices conform to the virtio standard only.
 */
bool virtio_legacy_allowed(VirtIODevice *vdev)
{
    switch (vdev->device_id) {
    case VIRTIO_ID_NET:
    case VIRTIO_ID_BLOCK:
    case VIRTIO_ID_CONSOLE:
    case VIRTIO_ID_RNG:
    case VIRTIO_ID_BALLOON:
    case VIRTIO_ID_RPMSG:
    case VIRTIO_ID_SCSI:
    case VIRTIO_ID_9P:
    case VIRTIO_ID_RPROC_SERIAL:
    case VIRTIO_ID_CAIF:
        return true;
    default:
        return false;
    }
}

bool virtio_legacy_check_disabled(VirtIODevice *vdev)
{
    return vdev->disable_legacy_check;
}

//取n号vring的desc地址
hwaddr virtio_queue_get_desc_addr(VirtIODevice *vdev, int n)
{
    return vdev->vq[n].vring.desc;
}

bool virtio_queue_enabled_legacy(VirtIODevice *vdev, int n)
{
    return virtio_queue_get_desc_addr(vdev, n) != 0;
}

bool virtio_queue_enabled(VirtIODevice *vdev, int n)
{
    BusState *qbus = qdev_get_parent_bus(DEVICE(vdev));
    VirtioBusClass *k = VIRTIO_BUS_GET_CLASS(qbus);

    if (k->queue_enabled) {
        return k->queue_enabled(qbus->parent, n);
    }
    return virtio_queue_enabled_legacy(vdev, n);
}

//取n号vring的avail地址
hwaddr virtio_queue_get_avail_addr(VirtIODevice *vdev, int n)
{
    return vdev->vq[n].vring.avail;
}

//取n号vring的used地址
hwaddr virtio_queue_get_used_addr(VirtIODevice *vdev, int n)
{
    return vdev->vq[n].vring.used;
}

//返回队列n的desc队列大小
hwaddr virtio_queue_get_desc_size(VirtIODevice *vdev, int n)
{
    //desc队列是由 num个VringDesc组成的
    return sizeof(VRingDesc) * vdev->vq[n].vring.num;
}

//返回队列n的avail队列大小
hwaddr virtio_queue_get_avail_size(VirtIODevice *vdev, int n)
{
    int s;

    //packet时，其大小为VRingPackedDescEvent结构体
    if (virtio_vdev_has_feature(vdev, VIRTIO_F_RING_PACKED)) {
        return sizeof(struct VRingPackedDescEvent);
    }

    s = virtio_vdev_has_feature(vdev, VIRTIO_RING_F_EVENT_IDX) ? 2 : 0;
    return offsetof(VRingAvail, ring) +
        sizeof(uint16_t) * vdev->vq[n].vring.num + s;
}

//返回队列n的used队列大小
hwaddr virtio_queue_get_used_size(VirtIODevice *vdev, int n)
{
    int s;

    //packed类型的，其used队列为结构体VRingPackedDescEvent
    if (virtio_vdev_has_feature(vdev, VIRTIO_F_RING_PACKED)) {
        return sizeof(struct VRingPackedDescEvent);
    }

    s = virtio_vdev_has_feature(vdev, VIRTIO_RING_F_EVENT_IDX) ? 2 : 0;
    return offsetof(VRingUsed, ring) +
        sizeof(VRingUsedElem) * vdev->vq[n].vring.num + s;
}

static unsigned int virtio_queue_packed_get_last_avail_idx(VirtIODevice *vdev,
                                                           int n)
{
    unsigned int avail, used;

    avail = vdev->vq[n].last_avail_idx;
    avail |= ((uint16_t)vdev->vq[n].last_avail_wrap_counter) << 15;

    used = vdev->vq[n].used_idx;
    used |= ((uint16_t)vdev->vq[n].used_wrap_counter) << 15;

    return avail | used << 16;
}

static uint16_t virtio_queue_split_get_last_avail_idx(VirtIODevice *vdev,
                                                      int n)
{
    return vdev->vq[n].last_avail_idx;
}

unsigned int virtio_queue_get_last_avail_idx(VirtIODevice *vdev, int n)
{
    if (virtio_vdev_has_feature(vdev, VIRTIO_F_RING_PACKED)) {
        return virtio_queue_packed_get_last_avail_idx(vdev, n);
    } else {
        return virtio_queue_split_get_last_avail_idx(vdev, n);
    }
}

static void virtio_queue_packed_set_last_avail_idx(VirtIODevice *vdev,
                                                   int n, unsigned int idx)
{
    struct VirtQueue *vq = &vdev->vq[n];

    vq->last_avail_idx = vq->shadow_avail_idx = idx & 0x7fff;
    vq->last_avail_wrap_counter =
        vq->shadow_avail_wrap_counter = !!(idx & 0x8000);
    idx >>= 16;
    vq->used_idx = idx & 0x7fff;
    vq->used_wrap_counter = !!(idx & 0x8000);
}

static void virtio_queue_split_set_last_avail_idx(VirtIODevice *vdev,
                                                  int n, unsigned int idx)
{
        vdev->vq[n].last_avail_idx = idx;
        vdev->vq[n].shadow_avail_idx = idx;
}

void virtio_queue_set_last_avail_idx(VirtIODevice *vdev, int n,
                                     unsigned int idx)
{
    if (virtio_vdev_has_feature(vdev, VIRTIO_F_RING_PACKED)) {
        virtio_queue_packed_set_last_avail_idx(vdev, n, idx);
    } else {
        virtio_queue_split_set_last_avail_idx(vdev, n, idx);
    }
}

static void virtio_queue_packed_restore_last_avail_idx(VirtIODevice *vdev,
                                                       int n)
{
    /* We don't have a reference like avail idx in shared memory */
    return;
}

static void virtio_queue_split_restore_last_avail_idx(VirtIODevice *vdev,
                                                      int n)
{
    RCU_READ_LOCK_GUARD();
    if (vdev->vq[n].vring.desc) {
        vdev->vq[n].last_avail_idx = vring_used_idx(&vdev->vq[n]);
        vdev->vq[n].shadow_avail_idx = vdev->vq[n].last_avail_idx;
    }
}

void virtio_queue_restore_last_avail_idx(VirtIODevice *vdev, int n)
{
    if (virtio_vdev_has_feature(vdev, VIRTIO_F_RING_PACKED)) {
        virtio_queue_packed_restore_last_avail_idx(vdev, n);
    } else {
        virtio_queue_split_restore_last_avail_idx(vdev, n);
    }
}

static void virtio_queue_packed_update_used_idx(VirtIODevice *vdev, int n)
{
    /* used idx was updated through set_last_avail_idx() */
    return;
}

static void virtio_queue_split_update_used_idx(VirtIODevice *vdev, int n)
{
    RCU_READ_LOCK_GUARD();
    if (vdev->vq[n].vring.desc) {
        vdev->vq[n].used_idx = vring_used_idx(&vdev->vq[n]);
    }
}

void virtio_queue_update_used_idx(VirtIODevice *vdev, int n)
{
    if (virtio_vdev_has_feature(vdev, VIRTIO_F_RING_PACKED)) {
        return virtio_queue_packed_update_used_idx(vdev, n);
    } else {
        return virtio_queue_split_update_used_idx(vdev, n);
    }
}

void virtio_queue_invalidate_signalled_used(VirtIODevice *vdev, int n)
{
    vdev->vq[n].signalled_used_valid = false;
}

//返回对应的虚队列
VirtQueue *virtio_get_queue(VirtIODevice *vdev, int n)
{
    return vdev->vq + n;
}

//取队列索引
uint16_t virtio_get_queue_index(VirtQueue *vq)
{
    return vq->queue_index;
}

static void virtio_queue_guest_notifier_read(EventNotifier *n)
{
    VirtQueue *vq = container_of(n, VirtQueue, guest_notifier);
    if (event_notifier_test_and_clear(n)) {
        virtio_irq(vq);
    }
}
static void virtio_config_guest_notifier_read(EventNotifier *n)
{
    VirtIODevice *vdev = container_of(n, VirtIODevice, config_notifier);

    if (event_notifier_test_and_clear(n)) {
        virtio_notify_config(vdev);
    }
}
void virtio_queue_set_guest_notifier_fd_handler(VirtQueue *vq, bool assign,
                                                bool with_irqfd)
{
    if (assign && !with_irqfd) {
        event_notifier_set_handler(&vq->guest_notifier,
                                   virtio_queue_guest_notifier_read);
    } else {
        event_notifier_set_handler(&vq->guest_notifier, NULL);
    }
    if (!assign) {
        /* Test and clear notifier before closing it,
         * in case poll callback didn't have time to run. */
        virtio_queue_guest_notifier_read(&vq->guest_notifier);
    }
}

void virtio_config_set_guest_notifier_fd_handler(VirtIODevice *vdev,
                                                 bool assign, bool with_irqfd)
{
    EventNotifier *n;
    n = &vdev->config_notifier;
    if (assign && !with_irqfd) {
        event_notifier_set_handler(n, virtio_config_guest_notifier_read);
    } else {
        event_notifier_set_handler(n, NULL);
    }
    if (!assign) {
        /* Test and clear notifier before closing it,*/
        /* in case poll callback didn't have time to run. */
        virtio_config_guest_notifier_read(n);
    }
}

EventNotifier *virtio_queue_get_guest_notifier(VirtQueue *vq)
{
    return &vq->guest_notifier;
}

static void virtio_queue_host_notifier_aio_poll_begin(EventNotifier *n)
{
    VirtQueue *vq = container_of(n, VirtQueue, host_notifier);

    virtio_queue_set_notification(vq, 0);
}

static bool virtio_queue_host_notifier_aio_poll(void *opaque)
{
    EventNotifier *n = opaque;
    VirtQueue *vq = container_of(n, VirtQueue, host_notifier);

    return vq->vring.desc && !virtio_queue_empty(vq);
}

static void virtio_queue_host_notifier_aio_poll_ready(EventNotifier *n)
{
    VirtQueue *vq = container_of(n, VirtQueue, host_notifier);

    virtio_queue_notify_vq(vq);
}

static void virtio_queue_host_notifier_aio_poll_end(EventNotifier *n)
{
    VirtQueue *vq = container_of(n, VirtQueue, host_notifier);

    /* Caller polls once more after this to catch requests that race with us */
    virtio_queue_set_notification(vq, 1);
}

void virtio_queue_aio_attach_host_notifier(VirtQueue *vq, AioContext *ctx)
{
    /*
     * virtio_queue_aio_detach_host_notifier() can leave notifications disabled.
     * Re-enable them.  (And if detach has not been used before, notifications
     * being enabled is still the default state while a notifier is attached;
     * see virtio_queue_host_notifier_aio_poll_end(), which will always leave
     * notifications enabled once the polling section is left.)
     */
    if (!virtio_queue_get_notification(vq)) {
        virtio_queue_set_notification(vq, 1);
    }

    aio_set_event_notifier(ctx, &vq->host_notifier,
                           virtio_queue_host_notifier_read,
                           virtio_queue_host_notifier_aio_poll,
                           virtio_queue_host_notifier_aio_poll_ready);
    aio_set_event_notifier_poll(ctx, &vq->host_notifier,
                                virtio_queue_host_notifier_aio_poll_begin,
                                virtio_queue_host_notifier_aio_poll_end);

    /*
     * We will have ignored notifications about new requests from the guest
     * while no notifiers were attached, so "kick" the virt queue to process
     * those requests now.
     */
    event_notifier_set(&vq->host_notifier);
}

/*
 * Same as virtio_queue_aio_attach_host_notifier() but without polling. Use
 * this for rx virtqueues and similar cases where the virtqueue handler
 * function does not pop all elements. When the virtqueue is left non-empty
 * polling consumes CPU cycles and should not be used.
 */
void virtio_queue_aio_attach_host_notifier_no_poll(VirtQueue *vq, AioContext *ctx)
{
    /* See virtio_queue_aio_attach_host_notifier() */
    if (!virtio_queue_get_notification(vq)) {
        virtio_queue_set_notification(vq, 1);
    }

    aio_set_event_notifier(ctx, &vq->host_notifier,
                           virtio_queue_host_notifier_read,
                           NULL, NULL);

    /*
     * See virtio_queue_aio_attach_host_notifier().
     * Note that this may be unnecessary for the type of virtqueues this
     * function is used for.  Still, it will not hurt to have a quick look into
     * whether we can/should process any of the virtqueue elements.
     */
    event_notifier_set(&vq->host_notifier);
}

void virtio_queue_aio_detach_host_notifier(VirtQueue *vq, AioContext *ctx)
{
    aio_set_event_notifier(ctx, &vq->host_notifier, NULL, NULL, NULL);

    /*
     * aio_set_event_notifier_poll() does not guarantee whether io_poll_end()
     * will run after io_poll_begin(), so by removing the notifier, we do not
     * know whether virtio_queue_host_notifier_aio_poll_end() has run after a
     * previous virtio_queue_host_notifier_aio_poll_begin(), i.e. whether
     * notifications are enabled or disabled.  It does not really matter anyway;
     * we just removed the notifier, so we do not care about notifications until
     * we potentially re-attach it.  The attach_host_notifier functions will
     * ensure that notifications are enabled again when they are needed.
     */
}

void virtio_queue_host_notifier_read(EventNotifier *n)
{
    VirtQueue *vq = container_of(n, VirtQueue, host_notifier);
    if (event_notifier_test_and_clear(n)) {
        virtio_queue_notify_vq(vq);
    }
}

//取主机端notifier
EventNotifier *virtio_queue_get_host_notifier(VirtQueue *vq)
{
    return &vq->host_notifier;
}

EventNotifier *virtio_config_get_guest_notifier(VirtIODevice *vdev)
{
    return &vdev->config_notifier;
}

void virtio_queue_set_host_notifier_enabled(VirtQueue *vq, bool enabled)
{
    vq->host_notifier_enabled = enabled;
}

int virtio_queue_set_host_notifier_mr(VirtIODevice *vdev, int n,
                                      MemoryRegion *mr, bool assign)
{
    BusState *qbus = qdev_get_parent_bus(DEVICE(vdev));
    VirtioBusClass *k = VIRTIO_BUS_GET_CLASS(qbus);

    if (k->set_host_notifier_mr) {
        return k->set_host_notifier_mr(qbus->parent, n, mr, assign);
    }

    return -1;
}

void virtio_device_set_child_bus_name(VirtIODevice *vdev, char *bus_name)
{
    g_free(vdev->bus_name);
    vdev->bus_name = g_strdup(bus_name);
}

void G_GNUC_PRINTF(2, 3) virtio_error(VirtIODevice *vdev, const char *fmt, ...)
{
    va_list ap;

    va_start(ap, fmt);
    error_vreport(fmt, ap);
    va_end(ap);

    if (virtio_vdev_has_feature(vdev, VIRTIO_F_VERSION_1)) {
        vdev->status = vdev->status | VIRTIO_CONFIG_S_NEEDS_RESET;
        virtio_notify_config(vdev);
    }

    vdev->broken = true;
}

static void virtio_memory_listener_commit(MemoryListener *listener)
{
    VirtIODevice *vdev = container_of(listener, VirtIODevice, listener);
    int i;

    for (i = 0; i < VIRTIO_QUEUE_MAX; i++) {
        if (vdev->vq[i].vring.num == 0) {
            break;
        }
        virtio_init_region_cache(vdev, i);
    }
}

static void virtio_device_realize(DeviceState *dev, Error **errp)
{
    VirtIODevice *vdev = VIRTIO_DEVICE(dev);
    VirtioDeviceClass *vdc = VIRTIO_DEVICE_GET_CLASS(dev);
    Error *err = NULL;

    /* Devices should either use vmsd or the load/save methods */
    assert(!vdc->vmsd || !vdc->load);

    if (vdc->realize != NULL) {
        vdc->realize(dev, &err);
        if (err != NULL) {
            error_propagate(errp, err);
            return;
        }
    }

    /* Devices should not use both ioeventfd and notification data feature */
    virtio_device_check_notification_compatibility(vdev, &err);
    if (err != NULL) {
        error_propagate(errp, err);
        vdc->unrealize(dev);
        return;
    }

    virtio_bus_device_plugged(vdev, &err);
    if (err != NULL) {
        error_propagate(errp, err);
        vdc->unrealize(dev);
        return;
    }

    vdev->listener.commit = virtio_memory_listener_commit;
    vdev->listener.name = "virtio";
    memory_listener_register(&vdev->listener, vdev->dma_as);
}

static void virtio_device_unrealize(DeviceState *dev)
{
    VirtIODevice *vdev = VIRTIO_DEVICE(dev);
    VirtioDeviceClass *vdc = VIRTIO_DEVICE_GET_CLASS(dev);

    memory_listener_unregister(&vdev->listener);
    virtio_bus_device_unplugged(vdev);

    if (vdc->unrealize != NULL) {
        vdc->unrealize(dev);
    }

    g_free(vdev->bus_name);
    vdev->bus_name = NULL;
}

static void virtio_device_free_virtqueues(VirtIODevice *vdev)
{
    int i;
    if (!vdev->vq) {
        return;
    }

    for (i = 0; i < VIRTIO_QUEUE_MAX; i++) {
        if (vdev->vq[i].vring.num == 0) {
            break;
        }
        virtio_virtqueue_reset_region_cache(&vdev->vq[i]);
    }
    g_free(vdev->vq);
}

static void virtio_device_instance_finalize(Object *obj)
{
    VirtIODevice *vdev = VIRTIO_DEVICE(obj);

    virtio_device_free_virtqueues(vdev);

    g_free(vdev->config);
    g_free(vdev->vector_queues);
}

static Property virtio_properties[] = {
    DEFINE_VIRTIO_COMMON_FEATURES(VirtIODevice, host_features),
    DEFINE_PROP_BOOL("use-started", VirtIODevice, use_started, true),
    DEFINE_PROP_BOOL("use-disabled-flag", VirtIODevice, use_disabled_flag, true),
    DEFINE_PROP_BOOL("x-disable-legacy-check", VirtIODevice,
                     disable_legacy_check, false),
    DEFINE_PROP_END_OF_LIST(),
};

static int virtio_device_start_ioeventfd_impl(VirtIODevice *vdev)
{
    VirtioBusState *qbus = VIRTIO_BUS(qdev_get_parent_bus(DEVICE(vdev)));
    int i, n, r, err;

    /*
     * Batch all the host notifiers in a single transaction to avoid
     * quadratic time complexity in address_space_update_ioeventfds().
     */
    memory_region_transaction_begin();
    for (n = 0; n < VIRTIO_QUEUE_MAX; n++) {
        VirtQueue *vq = &vdev->vq[n];
        if (!virtio_queue_get_num(vdev, n)) {
            continue;
        }
        r = virtio_bus_set_host_notifier(qbus, n, true);
        if (r < 0) {
            err = r;
            goto assign_error;
        }

        /*为此vq注册读事件处理函数*/
        event_notifier_set_handler(&vq->host_notifier,
                                   virtio_queue_host_notifier_read);
    }

    for (n = 0; n < VIRTIO_QUEUE_MAX; n++) {
        /* Kick right away to begin processing requests already in vring */
        VirtQueue *vq = &vdev->vq[n];
        if (!vq->vring.num) {
            continue;
        }
        event_notifier_set(&vq->host_notifier);
    }
    memory_region_transaction_commit();
    return 0;

assign_error:
    i = n; /* save n for a second iteration after transaction is committed. */
    while (--n >= 0) {
        VirtQueue *vq = &vdev->vq[n];
        if (!virtio_queue_get_num(vdev, n)) {
            continue;
        }

        event_notifier_set_handler(&vq->host_notifier, NULL);
        r = virtio_bus_set_host_notifier(qbus, n, false);
        assert(r >= 0);
    }
    /*
     * The transaction expects the ioeventfds to be open when it
     * commits. Do it now, before the cleanup loop.
     */
    memory_region_transaction_commit();

    while (--i >= 0) {
        if (!virtio_queue_get_num(vdev, i)) {
            continue;
        }
        virtio_bus_cleanup_host_notifier(qbus, i);
    }
    return err;
}

int virtio_device_start_ioeventfd(VirtIODevice *vdev)
{
    BusState *qbus = qdev_get_parent_bus(DEVICE(vdev));
    VirtioBusState *vbus = VIRTIO_BUS(qbus);

    return virtio_bus_start_ioeventfd(vbus);
}

static void virtio_device_stop_ioeventfd_impl(VirtIODevice *vdev)
{
    VirtioBusState *qbus = VIRTIO_BUS(qdev_get_parent_bus(DEVICE(vdev)));
    int n, r;

    /*
     * Batch all the host notifiers in a single transaction to avoid
     * quadratic time complexity in address_space_update_ioeventfds().
     */
    memory_region_transaction_begin();
    for (n = 0; n < VIRTIO_QUEUE_MAX; n++) {
        VirtQueue *vq = &vdev->vq[n];

        if (!virtio_queue_get_num(vdev, n)) {
            continue;
        }
        event_notifier_set_handler(&vq->host_notifier, NULL);
        r = virtio_bus_set_host_notifier(qbus, n, false);
        assert(r >= 0);
    }
    /*
     * The transaction expects the ioeventfds to be open when it
     * commits. Do it now, before the cleanup loop.
     */
    memory_region_transaction_commit();

    for (n = 0; n < VIRTIO_QUEUE_MAX; n++) {
        if (!virtio_queue_get_num(vdev, n)) {
            continue;
        }
        virtio_bus_cleanup_host_notifier(qbus, n);
    }
}

int virtio_device_grab_ioeventfd(VirtIODevice *vdev)
{
    BusState *qbus = qdev_get_parent_bus(DEVICE(vdev));
    VirtioBusState *vbus = VIRTIO_BUS(qbus);

    return virtio_bus_grab_ioeventfd(vbus);
}

void virtio_device_release_ioeventfd(VirtIODevice *vdev)
{
    BusState *qbus = qdev_get_parent_bus(DEVICE(vdev));
    VirtioBusState *vbus = VIRTIO_BUS(qbus);

    virtio_bus_release_ioeventfd(vbus);
}

static void virtio_device_class_init(ObjectClass *klass, void *data)
{
    /* Set the default value here. */
    VirtioDeviceClass *vdc = VIRTIO_DEVICE_CLASS(klass);
    DeviceClass *dc = DEVICE_CLASS(klass);

    dc->realize = virtio_device_realize;
    dc->unrealize = virtio_device_unrealize;
    dc->bus_type = TYPE_VIRTIO_BUS;
    device_class_set_props(dc, virtio_properties);
    vdc->start_ioeventfd = virtio_device_start_ioeventfd_impl;
    vdc->stop_ioeventfd = virtio_device_stop_ioeventfd_impl;

    vdc->legacy_features |= VIRTIO_LEGACY_FEATURES;
}

bool virtio_device_ioeventfd_enabled(VirtIODevice *vdev)
{
    BusState *qbus = qdev_get_parent_bus(DEVICE(vdev));
    VirtioBusState *vbus = VIRTIO_BUS(qbus);

    return virtio_bus_ioeventfd_enabled(vbus);
}

VirtQueueStatus *qmp_x_query_virtio_queue_status(const char *path,
                                                 uint16_t queue,
                                                 Error **errp)
{
    VirtIODevice *vdev;
    VirtQueueStatus *status;

    vdev = qmp_find_virtio_device(path);
    if (vdev == NULL) {
        error_setg(errp, "Path %s is not a VirtIODevice", path);
        return NULL;
    }

    if (queue >= VIRTIO_QUEUE_MAX || !virtio_queue_get_num(vdev, queue)) {
        error_setg(errp, "Invalid virtqueue number %d", queue);
        return NULL;
    }

    status = g_new0(VirtQueueStatus, 1);
    status->name = g_strdup(vdev->name);
    status->queue_index = vdev->vq[queue].queue_index;
    status->inuse = vdev->vq[queue].inuse;
    status->vring_num = vdev->vq[queue].vring.num;
    status->vring_num_default = vdev->vq[queue].vring.num_default;
    status->vring_align = vdev->vq[queue].vring.align;
    status->vring_desc = vdev->vq[queue].vring.desc;
    status->vring_avail = vdev->vq[queue].vring.avail;
    status->vring_used = vdev->vq[queue].vring.used;
    status->used_idx = vdev->vq[queue].used_idx;
    status->signalled_used = vdev->vq[queue].signalled_used;
    status->signalled_used_valid = vdev->vq[queue].signalled_used_valid;

    if (vdev->vhost_started) {
        VirtioDeviceClass *vdc = VIRTIO_DEVICE_GET_CLASS(vdev);
        struct vhost_dev *hdev = vdc->get_vhost(vdev);

        /* check if vq index exists for vhost as well  */
        if (queue >= hdev->vq_index && queue < hdev->vq_index + hdev->nvqs) {
            status->has_last_avail_idx = true;

            int vhost_vq_index =
                hdev->vhost_ops->vhost_get_vq_index(hdev, queue);
            struct vhost_vring_state state = {
                .index = vhost_vq_index,
            };

            status->last_avail_idx =
                hdev->vhost_ops->vhost_get_vring_base(hdev, &state);
        }
    } else {
        status->has_shadow_avail_idx = true;
        status->has_last_avail_idx = true;
        status->last_avail_idx = vdev->vq[queue].last_avail_idx;
        status->shadow_avail_idx = vdev->vq[queue].shadow_avail_idx;
    }

    return status;
}

static strList *qmp_decode_vring_desc_flags(uint16_t flags)
{
    strList *list = NULL;
    strList *node;
    int i;

    struct {
        uint16_t flag;
        const char *value;
    } map[] = {
        { VRING_DESC_F_NEXT, "next" },
        { VRING_DESC_F_WRITE, "write" },
        { VRING_DESC_F_INDIRECT, "indirect" },
        { 1 << VRING_PACKED_DESC_F_AVAIL, "avail" },
        { 1 << VRING_PACKED_DESC_F_USED, "used" },
        { 0, "" }
    };

    for (i = 0; map[i].flag; i++) {
        if ((map[i].flag & flags) == 0) {
            continue;
        }
        node = g_malloc0(sizeof(strList));
        node->value = g_strdup(map[i].value);
        node->next = list;
        list = node;
    }

    return list;
}

VirtioQueueElement *qmp_x_query_virtio_queue_element(const char *path,
                                                     uint16_t queue,
                                                     bool has_index,
                                                     uint16_t index,
                                                     Error **errp)
{
    VirtIODevice *vdev;
    VirtQueue *vq;
    VirtioQueueElement *element = NULL;

    vdev = qmp_find_virtio_device(path);
    if (vdev == NULL) {
        error_setg(errp, "Path %s is not a VirtIO device", path);
        return NULL;
    }

    if (queue >= VIRTIO_QUEUE_MAX || !virtio_queue_get_num(vdev, queue)) {
        error_setg(errp, "Invalid virtqueue number %d", queue);
        return NULL;
    }
    vq = &vdev->vq[queue];

    if (virtio_vdev_has_feature(vdev, VIRTIO_F_RING_PACKED)) {
        error_setg(errp, "Packed ring not supported");
        return NULL;
    } else {
        unsigned int head, i, max;
        VRingMemoryRegionCaches *caches;
        MemoryRegionCache indirect_desc_cache;
        MemoryRegionCache *desc_cache;
        VRingDesc desc;
        VirtioRingDescList *list = NULL;
        VirtioRingDescList *node;
        int rc; int ndescs;

        address_space_cache_init_empty(&indirect_desc_cache);

        RCU_READ_LOCK_GUARD();

        max = vq->vring.num;

        if (!has_index) {
            head = vring_avail_ring(vq, vq->last_avail_idx % vq->vring.num);
        } else {
            head = vring_avail_ring(vq, index % vq->vring.num);
        }
        i = head;

        caches = vring_get_region_caches(vq);
        if (!caches) {
            error_setg(errp, "Region caches not initialized");
            return NULL;
        }
        if (caches->desc.len < max * sizeof(VRingDesc)) {
            error_setg(errp, "Cannot map descriptor ring");
            return NULL;
        }

        desc_cache = &caches->desc;
        vring_split_desc_read(vdev, &desc, desc_cache, i);
        if (desc.flags & VRING_DESC_F_INDIRECT) {
            int64_t len;
            len = address_space_cache_init(&indirect_desc_cache, vdev->dma_as,
                                           desc.addr, desc.len, false);
            desc_cache = &indirect_desc_cache;
            if (len < desc.len) {
                error_setg(errp, "Cannot map indirect buffer");
                goto done;
            }

            max = desc.len / sizeof(VRingDesc);
            i = 0;
            vring_split_desc_read(vdev, &desc, desc_cache, i);
        }

        element = g_new0(VirtioQueueElement, 1);
        element->avail = g_new0(VirtioRingAvail, 1);
        element->used = g_new0(VirtioRingUsed, 1);
        element->name = g_strdup(vdev->name);
        element->index = head;
        element->avail->flags = vring_avail_flags(vq);
        element->avail->idx = vring_avail_idx(vq);
        element->avail->ring = head;
        element->used->flags = vring_used_flags(vq);
        element->used->idx = vring_used_idx(vq);
        ndescs = 0;

        do {
            /* A buggy driver may produce an infinite loop */
            if (ndescs >= max) {
                break;
            }
            node = g_new0(VirtioRingDescList, 1);
            node->value = g_new0(VirtioRingDesc, 1);
            node->value->addr = desc.addr;
            node->value->len = desc.len;
            node->value->flags = qmp_decode_vring_desc_flags(desc.flags);
            node->next = list;
            list = node;

            ndescs++;
            rc = virtqueue_split_read_next_desc(vdev, &desc, desc_cache, max);
        } while (rc == VIRTQUEUE_READ_DESC_MORE);
        element->descs = list;
done:
        address_space_cache_destroy(&indirect_desc_cache);
    }

    return element;
}

static const TypeInfo virtio_device_info = {
    .name = TYPE_VIRTIO_DEVICE,
    .parent = TYPE_DEVICE,
    .instance_size = sizeof(VirtIODevice),
    .class_init = virtio_device_class_init,
    .instance_finalize = virtio_device_instance_finalize,
    .abstract = true,
    .class_size = sizeof(VirtioDeviceClass),
};

//注册virtio-device
static void virtio_register_types(void)
{
    type_register_static(&virtio_device_info);
}

type_init(virtio_register_types)

QEMUBH *virtio_bh_new_guarded_full(DeviceState *dev,
                                   QEMUBHFunc *cb, void *opaque,
                                   const char *name)
{
    DeviceState *transport = qdev_get_parent_bus(dev)->parent;

    return qemu_bh_new_full(cb, opaque, name,
                            &transport->mem_reentrancy_guard);
}<|MERGE_RESOLUTION|>--- conflicted
+++ resolved
@@ -2487,9 +2487,6 @@
     }
 }
 
-<<<<<<< HEAD
-//通知vq进行处理
-=======
 void virtio_queue_set_shadow_avail_idx(VirtQueue *vq, uint16_t shadow_avail_idx)
 {
     if (!vq->vring.desc) {
@@ -2508,7 +2505,7 @@
     }
 }
 
->>>>>>> 72b88908
+//通知vq进行处理
 static void virtio_queue_notify_vq(VirtQueue *vq)
 {
     if (vq->vring.desc && vq->handle_output) {
