--- conflicted
+++ resolved
@@ -167,16 +167,11 @@
      */
     QemuLockCnt list_lock;
 
-<<<<<<< HEAD
-    /* Anchor of the list of Bottom Halves belonging to the context */
-    struct QEMUBH *first_bh;//用于指向一组QEMUBH
-=======
     /* Bottom Halves pending aio_bh_poll() processing */
-    BHList bh_list;
+    BHList bh_list;//用于指向一组QEMUBH
 
     /* Chained BH list slices for each nested aio_bh_poll() call */
     QSIMPLEQ_HEAD(, BHListSlice) bh_slice_list;
->>>>>>> 035b448b
 
     /* Used by aio_notify.
      *
@@ -249,13 +244,8 @@
 
     /* epoll(7) state used when built with CONFIG_EPOLL */
     int epollfd;
-<<<<<<< HEAD
-    bool epoll_enabled;
-    bool epoll_available;//指明epoll可用
-=======
 
     const FDMonOps *fdmon_ops;
->>>>>>> 035b448b
 };
 
 /**
