/*
 * QEMU System Emulator block driver
 *
 * Copyright (c) 2003 Fabrice Bellard
 *
 * Permission is hereby granted, free of charge, to any person obtaining a copy
 * of this software and associated documentation files (the "Software"), to deal
 * in the Software without restriction, including without limitation the rights
 * to use, copy, modify, merge, publish, distribute, sublicense, and/or sell
 * copies of the Software, and to permit persons to whom the Software is
 * furnished to do so, subject to the following conditions:
 *
 * The above copyright notice and this permission notice shall be included in
 * all copies or substantial portions of the Software.
 *
 * THE SOFTWARE IS PROVIDED "AS IS", WITHOUT WARRANTY OF ANY KIND, EXPRESS OR
 * IMPLIED, INCLUDING BUT NOT LIMITED TO THE WARRANTIES OF MERCHANTABILITY,
 * FITNESS FOR A PARTICULAR PURPOSE AND NONINFRINGEMENT. IN NO EVENT SHALL
 * THE AUTHORS OR COPYRIGHT HOLDERS BE LIABLE FOR ANY CLAIM, DAMAGES OR OTHER
 * LIABILITY, WHETHER IN AN ACTION OF CONTRACT, TORT OR OTHERWISE, ARISING FROM,
 * OUT OF OR IN CONNECTION WITH THE SOFTWARE OR THE USE OR OTHER DEALINGS IN
 * THE SOFTWARE.
 */
#ifndef BLOCK_INT_H
#define BLOCK_INT_H

#include "block/accounting.h"
#include "block/block.h"
#include "block/aio-wait.h"
#include "qemu/queue.h"
#include "qemu/coroutine.h"
#include "qemu/stats64.h"
#include "qemu/timer.h"
#include "qemu/hbitmap.h"
#include "block/snapshot.h"
#include "qemu/main-loop.h"
#include "qemu/throttle.h"

#define BLOCK_FLAG_LAZY_REFCOUNTS   8

#define BLOCK_OPT_SIZE              "size"
#define BLOCK_OPT_ENCRYPT           "encryption"
#define BLOCK_OPT_ENCRYPT_FORMAT    "encrypt.format"
#define BLOCK_OPT_COMPAT6           "compat6"
#define BLOCK_OPT_HWVERSION         "hwversion"
#define BLOCK_OPT_BACKING_FILE      "backing_file"
#define BLOCK_OPT_BACKING_FMT       "backing_fmt"
#define BLOCK_OPT_CLUSTER_SIZE      "cluster_size"
#define BLOCK_OPT_TABLE_SIZE        "table_size"
#define BLOCK_OPT_PREALLOC          "preallocation"
#define BLOCK_OPT_SUBFMT            "subformat"
#define BLOCK_OPT_COMPAT_LEVEL      "compat"
#define BLOCK_OPT_LAZY_REFCOUNTS    "lazy_refcounts"
#define BLOCK_OPT_ADAPTER_TYPE      "adapter_type"
#define BLOCK_OPT_REDUNDANCY        "redundancy"
#define BLOCK_OPT_NOCOW             "nocow"
#define BLOCK_OPT_OBJECT_SIZE       "object_size"
#define BLOCK_OPT_REFCOUNT_BITS     "refcount_bits"

#define BLOCK_PROBE_BUF_SIZE        512

enum BdrvTrackedRequestType {
    BDRV_TRACKED_READ,
    BDRV_TRACKED_WRITE,
    BDRV_TRACKED_DISCARD,
};

typedef struct BdrvTrackedRequest {
    BlockDriverState *bs;
    int64_t offset;
    unsigned int bytes;
    enum BdrvTrackedRequestType type;

    bool serialising;
    int64_t overlap_offset;
    unsigned int overlap_bytes;

    QLIST_ENTRY(BdrvTrackedRequest) list;
    Coroutine *co; /* owner, used for deadlock detection */
    CoQueue wait_queue; /* coroutines blocked on this request */

    struct BdrvTrackedRequest *waiting_for;
} BdrvTrackedRequest;

struct BlockDriver {
    const char *format_name;//支持的格式名称
    int instance_size;

    /* set to true if the BlockDriver is a block filter. Block filters pass
     * certain callbacks that refer to data (see block.c) to their bs->file if
     * the driver doesn't implement them. Drivers that do not wish to forward
     * must implement them and return -ENOTSUP.
     */
    bool is_filter;
    /* for snapshots block filter like Quorum can implement the
     * following recursive callback.
     * It's purpose is to recurse on the filter children while calling
     * bdrv_recurse_is_first_non_filter on them.
     * For a sample implementation look in the future Quorum block filter.
     */
    bool (*bdrv_recurse_is_first_non_filter)(BlockDriverState *bs,
                                             BlockDriverState *candidate);

    int (*bdrv_probe)(const uint8_t *buf, int buf_size, const char *filename);
    int (*bdrv_probe_device)(const char *filename);

    /* Any driver implementing this callback is expected to be able to handle
     * NULL file names in its .bdrv_open() implementation */
    void (*bdrv_parse_filename)(const char *filename, QDict *options, Error **errp);
    /* Drivers not implementing bdrv_parse_filename nor bdrv_open should have
     * this field set to true, except ones that are defined only by their
     * child's bs.
     * An example of the last type will be the quorum block driver.
     */
    bool bdrv_needs_filename;

    /* Set if a driver can support backing files */
    bool supports_backing;

    /* For handling image reopen for split or non-split files */
    int (*bdrv_reopen_prepare)(BDRVReopenState *reopen_state,
                               BlockReopenQueue *queue, Error **errp);
    void (*bdrv_reopen_commit)(BDRVReopenState *reopen_state);
    void (*bdrv_reopen_abort)(BDRVReopenState *reopen_state);
    void (*bdrv_join_options)(QDict *options, QDict *old_options);

    int (*bdrv_open)(BlockDriverState *bs, QDict *options, int flags,
                     Error **errp);
    int (*bdrv_file_open)(BlockDriverState *bs, QDict *options, int flags,
                          Error **errp);
    void (*bdrv_close)(BlockDriverState *bs);
    int coroutine_fn (*bdrv_co_create)(BlockdevCreateOptions *opts,
                                       Error **errp);
    int coroutine_fn (*bdrv_co_create_opts)(const char *filename,
                                            QemuOpts *opts,
                                            Error **errp);
    int (*bdrv_make_empty)(BlockDriverState *bs);

    void (*bdrv_refresh_filename)(BlockDriverState *bs, QDict *options);

    /* aio */
    BlockAIOCB *(*bdrv_aio_readv)(BlockDriverState *bs,
        int64_t sector_num, QEMUIOVector *qiov, int nb_sectors,
        BlockCompletionFunc *cb, void *opaque);
    BlockAIOCB *(*bdrv_aio_writev)(BlockDriverState *bs,
        int64_t sector_num, QEMUIOVector *qiov, int nb_sectors,
        BlockCompletionFunc *cb, void *opaque);
    BlockAIOCB *(*bdrv_aio_flush)(BlockDriverState *bs,
        BlockCompletionFunc *cb, void *opaque);
    BlockAIOCB *(*bdrv_aio_pdiscard)(BlockDriverState *bs,
        int64_t offset, int bytes,
        BlockCompletionFunc *cb, void *opaque);

    int coroutine_fn (*bdrv_co_readv)(BlockDriverState *bs,
        int64_t sector_num, int nb_sectors, QEMUIOVector *qiov);

    /**
     * @offset: position in bytes to read at
     * @bytes: number of bytes to read
     * @qiov: the buffers to fill with read data
     * @flags: currently unused, always 0
     *
     * @offset and @bytes will be a multiple of 'request_alignment',
     * but the length of individual @qiov elements does not have to
     * be a multiple.
     *
     * @bytes will always equal the total size of @qiov, and will be
     * no larger than 'max_transfer'.
     *
     * The buffer in @qiov may point directly to guest memory.
     */
    int coroutine_fn (*bdrv_co_preadv)(BlockDriverState *bs,
        uint64_t offset, uint64_t bytes, QEMUIOVector *qiov, int flags);
    int coroutine_fn (*bdrv_co_writev)(BlockDriverState *bs,
        int64_t sector_num, int nb_sectors, QEMUIOVector *qiov);
    int coroutine_fn (*bdrv_co_writev_flags)(BlockDriverState *bs,
        int64_t sector_num, int nb_sectors, QEMUIOVector *qiov, int flags);
    /**
     * @offset: position in bytes to write at
     * @bytes: number of bytes to write
     * @qiov: the buffers containing data to write
     * @flags: zero or more bits allowed by 'supported_write_flags'
     *
     * @offset and @bytes will be a multiple of 'request_alignment',
     * but the length of individual @qiov elements does not have to
     * be a multiple.
     *
     * @bytes will always equal the total size of @qiov, and will be
     * no larger than 'max_transfer'.
     *
     * The buffer in @qiov may point directly to guest memory.
     */
    int coroutine_fn (*bdrv_co_pwritev)(BlockDriverState *bs,
        uint64_t offset, uint64_t bytes, QEMUIOVector *qiov, int flags);

    /*
     * Efficiently zero a region of the disk image.  Typically an image format
     * would use a compact metadata representation to implement this.  This
     * function pointer may be NULL or return -ENOSUP and .bdrv_co_writev()
     * will be called instead.
     */
    int coroutine_fn (*bdrv_co_pwrite_zeroes)(BlockDriverState *bs,
        int64_t offset, int bytes, BdrvRequestFlags flags);
    int coroutine_fn (*bdrv_co_pdiscard)(BlockDriverState *bs,
        int64_t offset, int bytes);

    /*
     * Building block for bdrv_block_status[_above] and
     * bdrv_is_allocated[_above].  The driver should answer only
     * according to the current layer, and should only need to set
     * BDRV_BLOCK_DATA, BDRV_BLOCK_ZERO, BDRV_BLOCK_OFFSET_VALID,
     * and/or BDRV_BLOCK_RAW; if the current layer defers to a backing
     * layer, the result should be 0 (and not BDRV_BLOCK_ZERO).  See
     * block.h for the overall meaning of the bits.  As a hint, the
     * flag want_zero is true if the caller cares more about precise
     * mappings (favor accurate _OFFSET_VALID/_ZERO) or false for
     * overall allocation (favor larger *pnum, perhaps by reporting
     * _DATA instead of _ZERO).  The block layer guarantees input
     * clamped to bdrv_getlength() and aligned to request_alignment,
     * as well as non-NULL pnum, map, and file; in turn, the driver
     * must return an error or set pnum to an aligned non-zero value.
     */
    int coroutine_fn (*bdrv_co_block_status)(BlockDriverState *bs,
        bool want_zero, int64_t offset, int64_t bytes, int64_t *pnum,
        int64_t *map, BlockDriverState **file);

    /*
     * Invalidate any cached meta-data.
     */
    void coroutine_fn (*bdrv_co_invalidate_cache)(BlockDriverState *bs,
                                                  Error **errp);
    int (*bdrv_inactivate)(BlockDriverState *bs);

    /*
     * Flushes all data for all layers by calling bdrv_co_flush for underlying
     * layers, if needed. This function is needed for deterministic
     * synchronization of the flush finishing callback.
     */
    int coroutine_fn (*bdrv_co_flush)(BlockDriverState *bs);

    /*
     * Flushes all data that was already written to the OS all the way down to
     * the disk (for example file-posix.c calls fsync()).
     */
    int coroutine_fn (*bdrv_co_flush_to_disk)(BlockDriverState *bs);

    /*
     * Flushes all internal caches to the OS. The data may still sit in a
     * writeback cache of the host OS, but it will survive a crash of the qemu
     * process.
     */
    int coroutine_fn (*bdrv_co_flush_to_os)(BlockDriverState *bs);

    const char *protocol_name;
    int (*bdrv_truncate)(BlockDriverState *bs, int64_t offset,
                         PreallocMode prealloc, Error **errp);

    int64_t (*bdrv_getlength)(BlockDriverState *bs);
    bool has_variable_length;
    int64_t (*bdrv_get_allocated_file_size)(BlockDriverState *bs);
    BlockMeasureInfo *(*bdrv_measure)(QemuOpts *opts, BlockDriverState *in_bs,
                                      Error **errp);

    int coroutine_fn (*bdrv_co_pwritev_compressed)(BlockDriverState *bs,
        uint64_t offset, uint64_t bytes, QEMUIOVector *qiov);

    int (*bdrv_snapshot_create)(BlockDriverState *bs,
                                QEMUSnapshotInfo *sn_info);
    int (*bdrv_snapshot_goto)(BlockDriverState *bs,
                              const char *snapshot_id);
    int (*bdrv_snapshot_delete)(BlockDriverState *bs,
                                const char *snapshot_id,
                                const char *name,
                                Error **errp);
    int (*bdrv_snapshot_list)(BlockDriverState *bs,
                              QEMUSnapshotInfo **psn_info);
    int (*bdrv_snapshot_load_tmp)(BlockDriverState *bs,
                                  const char *snapshot_id,
                                  const char *name,
                                  Error **errp);
    int (*bdrv_get_info)(BlockDriverState *bs, BlockDriverInfo *bdi);
    ImageInfoSpecific *(*bdrv_get_specific_info)(BlockDriverState *bs);

    int coroutine_fn (*bdrv_save_vmstate)(BlockDriverState *bs,
                                          QEMUIOVector *qiov,
                                          int64_t pos);
    int coroutine_fn (*bdrv_load_vmstate)(BlockDriverState *bs,
                                          QEMUIOVector *qiov,
                                          int64_t pos);

    int (*bdrv_change_backing_file)(BlockDriverState *bs,
        const char *backing_file, const char *backing_fmt);

    /* removable device specific */
    bool (*bdrv_is_inserted)(BlockDriverState *bs);
    void (*bdrv_eject)(BlockDriverState *bs, bool eject_flag);
    void (*bdrv_lock_medium)(BlockDriverState *bs, bool locked);

    /* to control generic scsi devices */
    BlockAIOCB *(*bdrv_aio_ioctl)(BlockDriverState *bs,
        unsigned long int req, void *buf,
        BlockCompletionFunc *cb, void *opaque);
    int coroutine_fn (*bdrv_co_ioctl)(BlockDriverState *bs,
                                      unsigned long int req, void *buf);

    /* List of options for creating images, terminated by name == NULL */
    QemuOptsList *create_opts;

    /*
     * Returns 0 for completed check, -errno for internal errors.
     * The check results are stored in result.
     */
    int coroutine_fn (*bdrv_co_check)(BlockDriverState *bs,
                                      BdrvCheckResult *result,
                                      BdrvCheckMode fix);

    int (*bdrv_amend_options)(BlockDriverState *bs, QemuOpts *opts,
                              BlockDriverAmendStatusCB *status_cb,
                              void *cb_opaque);

    void (*bdrv_debug_event)(BlockDriverState *bs, BlkdebugEvent event);

    /* TODO Better pass a option string/QDict/QemuOpts to add any rule? */
    int (*bdrv_debug_breakpoint)(BlockDriverState *bs, const char *event,
        const char *tag);
    int (*bdrv_debug_remove_breakpoint)(BlockDriverState *bs,
        const char *tag);
    int (*bdrv_debug_resume)(BlockDriverState *bs, const char *tag);
    bool (*bdrv_debug_is_suspended)(BlockDriverState *bs, const char *tag);

    void (*bdrv_refresh_limits)(BlockDriverState *bs, Error **errp);

    /*
     * Returns 1 if newly created images are guaranteed to contain only
     * zeros, 0 otherwise.
     */
    int (*bdrv_has_zero_init)(BlockDriverState *bs);

    /* Remove fd handlers, timers, and other event loop callbacks so the event
     * loop is no longer in use.  Called with no in-flight requests and in
     * depth-first traversal order with parents before child nodes.
     */
    void (*bdrv_detach_aio_context)(BlockDriverState *bs);

    /* Add fd handlers, timers, and other event loop callbacks so I/O requests
     * can be processed again.  Called with no in-flight requests and in
     * depth-first traversal order with child nodes before parent nodes.
     */
    void (*bdrv_attach_aio_context)(BlockDriverState *bs,
                                    AioContext *new_context);

    /* io queue for linux-aio */
    void (*bdrv_io_plug)(BlockDriverState *bs);
    void (*bdrv_io_unplug)(BlockDriverState *bs);

    /**
     * Try to get @bs's logical and physical block size.
     * On success, store them in @bsz and return zero.
     * On failure, return negative errno.
     */
    int (*bdrv_probe_blocksizes)(BlockDriverState *bs, BlockSizes *bsz);
    /**
     * Try to get @bs's geometry (cyls, heads, sectors)
     * On success, store them in @geo and return 0.
     * On failure return -errno.
     * Only drivers that want to override guest geometry implement this
     * callback; see hd_geometry_guess().
     */
    int (*bdrv_probe_geometry)(BlockDriverState *bs, HDGeometry *geo);

    /**
     * bdrv_co_drain_begin is called if implemented in the beginning of a
     * drain operation to drain and stop any internal sources of requests in
     * the driver.
     * bdrv_co_drain_end is called if implemented at the end of the drain.
     *
     * They should be used by the driver to e.g. manage scheduled I/O
     * requests, or toggle an internal state. After the end of the drain new
     * requests will continue normally.
     */
    void coroutine_fn (*bdrv_co_drain_begin)(BlockDriverState *bs);
    void coroutine_fn (*bdrv_co_drain_end)(BlockDriverState *bs);

    void (*bdrv_add_child)(BlockDriverState *parent, BlockDriverState *child,
                           Error **errp);
    void (*bdrv_del_child)(BlockDriverState *parent, BdrvChild *child,
                           Error **errp);

    /**
     * Informs the block driver that a permission change is intended. The
     * driver checks whether the change is permissible and may take other
     * preparations for the change (e.g. get file system locks). This operation
     * is always followed either by a call to either .bdrv_set_perm or
     * .bdrv_abort_perm_update.
     *
     * Checks whether the requested set of cumulative permissions in @perm
     * can be granted for accessing @bs and whether no other users are using
     * permissions other than those given in @shared (both arguments take
     * BLK_PERM_* bitmasks).
     *
     * If both conditions are met, 0 is returned. Otherwise, -errno is returned
     * and errp is set to an error describing the conflict.
     */
    int (*bdrv_check_perm)(BlockDriverState *bs, uint64_t perm,
                           uint64_t shared, Error **errp);

    /**
     * Called to inform the driver that the set of cumulative set of used
     * permissions for @bs has changed to @perm, and the set of sharable
     * permission to @shared. The driver can use this to propagate changes to
     * its children (i.e. request permissions only if a parent actually needs
     * them).
     *
     * This function is only invoked after bdrv_check_perm(), so block drivers
     * may rely on preparations made in their .bdrv_check_perm implementation.
     */
    void (*bdrv_set_perm)(BlockDriverState *bs, uint64_t perm, uint64_t shared);

    /*
     * Called to inform the driver that after a previous bdrv_check_perm()
     * call, the permission update is not performed and any preparations made
     * for it (e.g. taken file locks) need to be undone.
     *
     * This function can be called even for nodes that never saw a
     * bdrv_check_perm() call. It is a no-op then.
     */
    void (*bdrv_abort_perm_update)(BlockDriverState *bs);

    /**
     * Returns in @nperm and @nshared the permissions that the driver for @bs
     * needs on its child @c, based on the cumulative permissions requested by
     * the parents in @parent_perm and @parent_shared.
     *
     * If @c is NULL, return the permissions for attaching a new child for the
     * given @role.
     *
     * If @reopen_queue is non-NULL, don't return the currently needed
     * permissions, but those that will be needed after applying the
     * @reopen_queue.
     */
     void (*bdrv_child_perm)(BlockDriverState *bs, BdrvChild *c,
                             const BdrvChildRole *role,
                             BlockReopenQueue *reopen_queue,
                             uint64_t parent_perm, uint64_t parent_shared,
                             uint64_t *nperm, uint64_t *nshared);

    /**
     * Bitmaps should be marked as 'IN_USE' in the image on reopening image
     * as rw. This handler should realize it. It also should unset readonly
     * field of BlockDirtyBitmap's in case of success.
     */
    int (*bdrv_reopen_bitmaps_rw)(BlockDriverState *bs, Error **errp);
    bool (*bdrv_can_store_new_dirty_bitmap)(BlockDriverState *bs,
                                            const char *name,
                                            uint32_t granularity,
                                            Error **errp);
    void (*bdrv_remove_persistent_dirty_bitmap)(BlockDriverState *bs,
                                                const char *name,
                                                Error **errp);

<<<<<<< HEAD
    QLIST_ENTRY(BlockDriver) list;//用于挂接在driver链上
=======
    /**
     * Register/unregister a buffer for I/O. For example, when the driver is
     * interested to know the memory areas that will later be used in iovs, so
     * that it can do IOMMU mapping with VFIO etc., in order to get better
     * performance. In the case of VFIO drivers, this callback is used to do
     * DMA mapping for hot buffers.
     */
    void (*bdrv_register_buf)(BlockDriverState *bs, void *host, size_t size);
    void (*bdrv_unregister_buf)(BlockDriverState *bs, void *host);
    QLIST_ENTRY(BlockDriver) list;
>>>>>>> fb5fff15
};

typedef struct BlockLimits {
    /* Alignment requirement, in bytes, for offset/length of I/O
     * requests. Must be a power of 2 less than INT_MAX; defaults to
     * 1 for drivers with modern byte interfaces, and to 512
     * otherwise. */
    uint32_t request_alignment;

    /* Maximum number of bytes that can be discarded at once (since it
     * is signed, it must be < 2G, if set). Must be multiple of
     * pdiscard_alignment, but need not be power of 2. May be 0 if no
     * inherent 32-bit limit */
    int32_t max_pdiscard;

    /* Optimal alignment for discard requests in bytes. A power of 2
     * is best but not mandatory.  Must be a multiple of
     * bl.request_alignment, and must be less than max_pdiscard if
     * that is set. May be 0 if bl.request_alignment is good enough */
    uint32_t pdiscard_alignment;

    /* Maximum number of bytes that can zeroized at once (since it is
     * signed, it must be < 2G, if set). Must be multiple of
     * pwrite_zeroes_alignment. May be 0 if no inherent 32-bit limit */
    int32_t max_pwrite_zeroes;

    /* Optimal alignment for write zeroes requests in bytes. A power
     * of 2 is best but not mandatory.  Must be a multiple of
     * bl.request_alignment, and must be less than max_pwrite_zeroes
     * if that is set. May be 0 if bl.request_alignment is good
     * enough */
    uint32_t pwrite_zeroes_alignment;

    /* Optimal transfer length in bytes.  A power of 2 is best but not
     * mandatory.  Must be a multiple of bl.request_alignment, or 0 if
     * no preferred size */
    uint32_t opt_transfer;

    /* Maximal transfer length in bytes.  Need not be power of 2, but
     * must be multiple of opt_transfer and bl.request_alignment, or 0
     * for no 32-bit limit.  For now, anything larger than INT_MAX is
     * clamped down. */
    uint32_t max_transfer;

    /* memory alignment, in bytes so that no bounce buffer is needed */
    size_t min_mem_alignment;

    /* memory alignment, in bytes, for bounce buffer */
    size_t opt_mem_alignment;

    /* maximum number of iovec elements */
    int max_iov;
} BlockLimits;

typedef struct BdrvOpBlocker BdrvOpBlocker;

typedef struct BdrvAioNotifier {
    void (*attached_aio_context)(AioContext *new_context, void *opaque);
    void (*detach_aio_context)(void *opaque);

    void *opaque;
    bool deleted;

    QLIST_ENTRY(BdrvAioNotifier) list;
} BdrvAioNotifier;

struct BdrvChildRole {
    /* If true, bdrv_replace_node() doesn't change the node this BdrvChild
     * points to. */
    bool stay_at_node;

    void (*inherit_options)(int *child_flags, QDict *child_options,
                            int parent_flags, QDict *parent_options);

    void (*change_media)(BdrvChild *child, bool load);
    void (*resize)(BdrvChild *child);

    /* Returns a name that is supposedly more useful for human users than the
     * node name for identifying the node in question (in particular, a BB
     * name), or NULL if the parent can't provide a better name. */
    const char *(*get_name)(BdrvChild *child);

    /* Returns a malloced string that describes the parent of the child for a
     * human reader. This could be a node-name, BlockBackend name, qdev ID or
     * QOM path of the device owning the BlockBackend, job type and ID etc. The
     * caller is responsible for freeing the memory. */
    char *(*get_parent_desc)(BdrvChild *child);

    /*
     * If this pair of functions is implemented, the parent doesn't issue new
     * requests after returning from .drained_begin() until .drained_end() is
     * called.
     *
     * Note that this can be nested. If drained_begin() was called twice, new
     * I/O is allowed only after drained_end() was called twice, too.
     */
    void (*drained_begin)(BdrvChild *child);
    void (*drained_end)(BdrvChild *child);

    /* Notifies the parent that the child has been activated/inactivated (e.g.
     * when migration is completing) and it can start/stop requesting
     * permissions and doing I/O on it. */
    void (*activate)(BdrvChild *child, Error **errp);
    int (*inactivate)(BdrvChild *child);

    void (*attach)(BdrvChild *child);
    void (*detach)(BdrvChild *child);

    /* Notifies the parent that the filename of its child has changed (e.g.
     * because the direct child was removed from the backing chain), so that it
     * can update its reference. */
    int (*update_filename)(BdrvChild *child, BlockDriverState *new_base,
                           const char *filename, Error **errp);
};

extern const BdrvChildRole child_file;
extern const BdrvChildRole child_format;
extern const BdrvChildRole child_backing;

struct BdrvChild {
    BlockDriverState *bs;
    char *name;
    const BdrvChildRole *role;
    void *opaque;

    /**
     * Granted permissions for operating on this BdrvChild (BLK_PERM_* bitmask)
     */
    uint64_t perm;

    /**
     * Permissions that can still be granted to other users of @bs while this
     * BdrvChild is still attached to it. (BLK_PERM_* bitmask)
     */
    uint64_t shared_perm;

    QLIST_ENTRY(BdrvChild) next;
    QLIST_ENTRY(BdrvChild) next_parent;
};

/*
 * Note: the function bdrv_append() copies and swaps contents of
 * BlockDriverStates, so if you add new fields to this struct, please
 * inspect bdrv_append() to determine if the new fields need to be
 * copied as well.
 */
struct BlockDriverState {
    /* Protected by big QEMU lock or read-only after opening.  No special
     * locking needed during I/O...
     */
    int open_flags; /* flags used to open the file, re-used for re-open */
    bool read_only; /* if true, the media is read only */
    bool encrypted; /* if true, the media is encrypted */
    bool sg;        /* if true, the device is a /dev/sg* */
    bool probed;    /* if true, format was probed rather than specified */
    bool force_share; /* if true, always allow all shared permissions */
    bool implicit;  /* if true, this filter node was automatically inserted */

    BlockDriver *drv; /* NULL means no media */
    void *opaque;

    AioContext *aio_context; /* event loop used for fd handlers, timers, etc */
    /* long-running tasks intended to always use the same AioContext as this
     * BDS may register themselves in this list to be notified of changes
     * regarding this BDS's context */
    QLIST_HEAD(, BdrvAioNotifier) aio_notifiers;
    bool walking_aio_notifiers; /* to make removal during iteration safe */

    char filename[PATH_MAX];
    char backing_file[PATH_MAX]; /* if non zero, the image is a diff of
                                    this file image */
    char backing_format[16]; /* if non-zero and backing_file exists */

    QDict *full_open_options;
    char exact_filename[PATH_MAX];

    BdrvChild *backing;
    BdrvChild *file;

    /* I/O Limits */
    BlockLimits bl;

    /* Flags honored during pwrite (so far: BDRV_REQ_FUA) */
    unsigned int supported_write_flags;
    /* Flags honored during pwrite_zeroes (so far: BDRV_REQ_FUA,
     * BDRV_REQ_MAY_UNMAP) */
    unsigned int supported_zero_flags;

    /* the following member gives a name to every node on the bs graph. */
    char node_name[32];
    /* element of the list of named nodes building the graph */
    QTAILQ_ENTRY(BlockDriverState) node_list;
    /* element of the list of all BlockDriverStates (all_bdrv_states) */
    QTAILQ_ENTRY(BlockDriverState) bs_list;
    /* element of the list of monitor-owned BDS */
    QTAILQ_ENTRY(BlockDriverState) monitor_list;
    int refcnt;

    /* operation blockers */
    QLIST_HEAD(, BdrvOpBlocker) op_blockers[BLOCK_OP_TYPE_MAX];

    /* long-running background operation */
    BlockJob *job;

    /* The node that this node inherited default options from (and a reopen on
     * which can affect this node by changing these defaults). This is always a
     * parent node of this node. */
    BlockDriverState *inherits_from;
    QLIST_HEAD(, BdrvChild) children;
    QLIST_HEAD(, BdrvChild) parents;

    QDict *options;
    QDict *explicit_options;
    BlockdevDetectZeroesOptions detect_zeroes;

    /* The error object in use for blocking operations on backing_hd */
    Error *backing_blocker;

    /* Protected by AioContext lock */

    /* If we are reading a disk image, give its size in sectors.
     * Generally read-only; it is written to by load_snapshot and
     * save_snaphost, but the block layer is quiescent during those.
     */
    int64_t total_sectors;

    /* Callback before write request is processed */
    NotifierWithReturnList before_write_notifiers;

    /* threshold limit for writes, in bytes. "High water mark". */
    uint64_t write_threshold_offset;
    NotifierWithReturn write_threshold_notifier;

    /* Writing to the list requires the BQL _and_ the dirty_bitmap_mutex.
     * Reading from the list can be done with either the BQL or the
     * dirty_bitmap_mutex.  Modifying a bitmap only requires
     * dirty_bitmap_mutex.  */
    QemuMutex dirty_bitmap_mutex;
    QLIST_HEAD(, BdrvDirtyBitmap) dirty_bitmaps;

    /* Offset after the highest byte written to */
    Stat64 wr_highest_offset;

    /* If true, copy read backing sectors into image.  Can be >1 if more
     * than one client has requested copy-on-read.  Accessed with atomic
     * ops.
     */
    int copy_on_read;

    /* number of in-flight requests; overall and serialising.
     * Accessed with atomic ops.
     */
    unsigned int in_flight;
    unsigned int serialising_in_flight;

    /* Kicked to signal main loop when a request completes. */
    AioWait wait;

    /* counter for nested bdrv_io_plug.
     * Accessed with atomic ops.
    */
    unsigned io_plugged;

    /* do we need to tell the quest if we have a volatile write cache? */
    int enable_write_cache;

    /* Accessed with atomic ops.  */
    int quiesce_counter;
    int recursive_quiesce_counter;

    unsigned int write_gen;               /* Current data generation */

    /* Protected by reqs_lock.  */
    CoMutex reqs_lock;
    QLIST_HEAD(, BdrvTrackedRequest) tracked_requests;
    CoQueue flush_queue;                  /* Serializing flush queue */
    bool active_flush_req;                /* Flush request in flight? */

    /* Only read/written by whoever has set active_flush_req to true.  */
    unsigned int flushed_gen;             /* Flushed write generation */
};

struct BlockBackendRootState {
    int open_flags;
    bool read_only;
    BlockdevDetectZeroesOptions detect_zeroes;
};

typedef enum BlockMirrorBackingMode {
    /* Reuse the existing backing chain from the source for the target.
     * - sync=full: Set backing BDS to NULL.
     * - sync=top:  Use source's backing BDS.
     * - sync=none: Use source as the backing BDS. */
    MIRROR_SOURCE_BACKING_CHAIN,

    /* Open the target's backing chain completely anew */
    MIRROR_OPEN_BACKING_CHAIN,

    /* Do not change the target's backing BDS after job completion */
    MIRROR_LEAVE_BACKING_CHAIN,
} BlockMirrorBackingMode;

static inline BlockDriverState *backing_bs(BlockDriverState *bs)
{
    return bs->backing ? bs->backing->bs : NULL;
}


/* Essential block drivers which must always be statically linked into qemu, and
 * which therefore can be accessed without using bdrv_find_format() */
extern BlockDriver bdrv_file;
extern BlockDriver bdrv_raw;
extern BlockDriver bdrv_qcow2;

int coroutine_fn bdrv_co_preadv(BdrvChild *child,
    int64_t offset, unsigned int bytes, QEMUIOVector *qiov,
    BdrvRequestFlags flags);
int coroutine_fn bdrv_co_pwritev(BdrvChild *child,
    int64_t offset, unsigned int bytes, QEMUIOVector *qiov,
    BdrvRequestFlags flags);

void bdrv_apply_subtree_drain(BdrvChild *child, BlockDriverState *new_parent);
void bdrv_unapply_subtree_drain(BdrvChild *child, BlockDriverState *old_parent);

int get_tmp_filename(char *filename, int size);
BlockDriver *bdrv_probe_all(const uint8_t *buf, int buf_size,
                            const char *filename);

void bdrv_parse_filename_strip_prefix(const char *filename, const char *prefix,
                                      QDict *options);


/**
 * bdrv_add_before_write_notifier:
 *
 * Register a callback that is invoked before write requests are processed but
 * after any throttling or waiting for overlapping requests.
 */
void bdrv_add_before_write_notifier(BlockDriverState *bs,
                                    NotifierWithReturn *notifier);

/**
 * bdrv_detach_aio_context:
 *
 * May be called from .bdrv_detach_aio_context() to detach children from the
 * current #AioContext.  This is only needed by block drivers that manage their
 * own children.  Both ->file and ->backing are automatically handled and
 * block drivers should not call this function on them explicitly.
 */
void bdrv_detach_aio_context(BlockDriverState *bs);

/**
 * bdrv_attach_aio_context:
 *
 * May be called from .bdrv_attach_aio_context() to attach children to the new
 * #AioContext.  This is only needed by block drivers that manage their own
 * children.  Both ->file and ->backing are automatically handled and block
 * drivers should not call this function on them explicitly.
 */
void bdrv_attach_aio_context(BlockDriverState *bs,
                             AioContext *new_context);

/**
 * bdrv_add_aio_context_notifier:
 *
 * If a long-running job intends to be always run in the same AioContext as a
 * certain BDS, it may use this function to be notified of changes regarding the
 * association of the BDS to an AioContext.
 *
 * attached_aio_context() is called after the target BDS has been attached to a
 * new AioContext; detach_aio_context() is called before the target BDS is being
 * detached from its old AioContext.
 */
void bdrv_add_aio_context_notifier(BlockDriverState *bs,
        void (*attached_aio_context)(AioContext *new_context, void *opaque),
        void (*detach_aio_context)(void *opaque), void *opaque);

/**
 * bdrv_remove_aio_context_notifier:
 *
 * Unsubscribe of change notifications regarding the BDS's AioContext. The
 * parameters given here have to be the same as those given to
 * bdrv_add_aio_context_notifier().
 */
void bdrv_remove_aio_context_notifier(BlockDriverState *bs,
                                      void (*aio_context_attached)(AioContext *,
                                                                   void *),
                                      void (*aio_context_detached)(void *),
                                      void *opaque);

/**
 * bdrv_wakeup:
 * @bs: The BlockDriverState for which an I/O operation has been completed.
 *
 * Wake up the main thread if it is waiting on BDRV_POLL_WHILE.  During
 * synchronous I/O on a BlockDriverState that is attached to another
 * I/O thread, the main thread lets the I/O thread's event loop run,
 * waiting for the I/O operation to complete.  A bdrv_wakeup will wake
 * up the main thread if necessary.
 *
 * Manual calls to bdrv_wakeup are rarely necessary, because
 * bdrv_dec_in_flight already calls it.
 */
void bdrv_wakeup(BlockDriverState *bs);

#ifdef _WIN32
int is_windows_drive(const char *filename);
#endif

/**
 * stream_start:
 * @job_id: The id of the newly-created job, or %NULL to use the
 * device name of @bs.
 * @bs: Block device to operate on.
 * @base: Block device that will become the new base, or %NULL to
 * flatten the whole backing file chain onto @bs.
 * @backing_file_str: The file name that will be written to @bs as the
 * the new backing file if the job completes. Ignored if @base is %NULL.
 * @speed: The maximum speed, in bytes per second, or 0 for unlimited.
 * @on_error: The action to take upon error.
 * @errp: Error object.
 *
 * Start a streaming operation on @bs.  Clusters that are unallocated
 * in @bs, but allocated in any image between @base and @bs (both
 * exclusive) will be written to @bs.  At the end of a successful
 * streaming job, the backing file of @bs will be changed to
 * @backing_file_str in the written image and to @base in the live
 * BlockDriverState.
 */
void stream_start(const char *job_id, BlockDriverState *bs,
                  BlockDriverState *base, const char *backing_file_str,
                  int64_t speed, BlockdevOnError on_error, Error **errp);

/**
 * commit_start:
 * @job_id: The id of the newly-created job, or %NULL to use the
 * device name of @bs.
 * @bs: Active block device.
 * @top: Top block device to be committed.
 * @base: Block device that will be written into, and become the new top.
 * @speed: The maximum speed, in bytes per second, or 0 for unlimited.
 * @on_error: The action to take upon error.
 * @backing_file_str: String to use as the backing file in @top's overlay
 * @filter_node_name: The node name that should be assigned to the filter
 * driver that the commit job inserts into the graph above @top. NULL means
 * that a node name should be autogenerated.
 * @errp: Error object.
 *
 */
void commit_start(const char *job_id, BlockDriverState *bs,
                  BlockDriverState *base, BlockDriverState *top, int64_t speed,
                  BlockdevOnError on_error, const char *backing_file_str,
                  const char *filter_node_name, Error **errp);
/**
 * commit_active_start:
 * @job_id: The id of the newly-created job, or %NULL to use the
 * device name of @bs.
 * @bs: Active block device to be committed.
 * @base: Block device that will be written into, and become the new top.
 * @creation_flags: Flags that control the behavior of the Job lifetime.
 *                  See @BlockJobCreateFlags
 * @speed: The maximum speed, in bytes per second, or 0 for unlimited.
 * @on_error: The action to take upon error.
 * @filter_node_name: The node name that should be assigned to the filter
 * driver that the commit job inserts into the graph above @bs. NULL means that
 * a node name should be autogenerated.
 * @cb: Completion function for the job.
 * @opaque: Opaque pointer value passed to @cb.
 * @auto_complete: Auto complete the job.
 * @errp: Error object.
 *
 */
void commit_active_start(const char *job_id, BlockDriverState *bs,
                         BlockDriverState *base, int creation_flags,
                         int64_t speed, BlockdevOnError on_error,
                         const char *filter_node_name,
                         BlockCompletionFunc *cb, void *opaque,
                         bool auto_complete, Error **errp);
/*
 * mirror_start:
 * @job_id: The id of the newly-created job, or %NULL to use the
 * device name of @bs.
 * @bs: Block device to operate on.
 * @target: Block device to write to.
 * @replaces: Block graph node name to replace once the mirror is done. Can
 *            only be used when full mirroring is selected.
 * @speed: The maximum speed, in bytes per second, or 0 for unlimited.
 * @granularity: The chosen granularity for the dirty bitmap.
 * @buf_size: The amount of data that can be in flight at one time.
 * @mode: Whether to collapse all images in the chain to the target.
 * @backing_mode: How to establish the target's backing chain after completion.
 * @on_source_error: The action to take upon error reading from the source.
 * @on_target_error: The action to take upon error writing to the target.
 * @unmap: Whether to unmap target where source sectors only contain zeroes.
 * @filter_node_name: The node name that should be assigned to the filter
 * driver that the mirror job inserts into the graph above @bs. NULL means that
 * a node name should be autogenerated.
 * @errp: Error object.
 *
 * Start a mirroring operation on @bs.  Clusters that are allocated
 * in @bs will be written to @target until the job is cancelled or
 * manually completed.  At the end of a successful mirroring job,
 * @bs will be switched to read from @target.
 */
void mirror_start(const char *job_id, BlockDriverState *bs,
                  BlockDriverState *target, const char *replaces,
                  int64_t speed, uint32_t granularity, int64_t buf_size,
                  MirrorSyncMode mode, BlockMirrorBackingMode backing_mode,
                  BlockdevOnError on_source_error,
                  BlockdevOnError on_target_error,
                  bool unmap, const char *filter_node_name, Error **errp);

/*
 * backup_job_create:
 * @job_id: The id of the newly-created job, or %NULL to use the
 * device name of @bs.
 * @bs: Block device to operate on.
 * @target: Block device to write to.
 * @speed: The maximum speed, in bytes per second, or 0 for unlimited.
 * @sync_mode: What parts of the disk image should be copied to the destination.
 * @sync_bitmap: The dirty bitmap if sync_mode is MIRROR_SYNC_MODE_INCREMENTAL.
 * @on_source_error: The action to take upon error reading from the source.
 * @on_target_error: The action to take upon error writing to the target.
 * @creation_flags: Flags that control the behavior of the Job lifetime.
 *                  See @BlockJobCreateFlags
 * @cb: Completion function for the job.
 * @opaque: Opaque pointer value passed to @cb.
 * @txn: Transaction that this job is part of (may be NULL).
 *
 * Create a backup operation on @bs.  Clusters in @bs are written to @target
 * until the job is cancelled or manually completed.
 */
BlockJob *backup_job_create(const char *job_id, BlockDriverState *bs,
                            BlockDriverState *target, int64_t speed,
                            MirrorSyncMode sync_mode,
                            BdrvDirtyBitmap *sync_bitmap,
                            bool compress,
                            BlockdevOnError on_source_error,
                            BlockdevOnError on_target_error,
                            int creation_flags,
                            BlockCompletionFunc *cb, void *opaque,
                            BlockJobTxn *txn, Error **errp);

void hmp_drive_add_node(Monitor *mon, const char *optstr);

BdrvChild *bdrv_root_attach_child(BlockDriverState *child_bs,
                                  const char *child_name,
                                  const BdrvChildRole *child_role,
                                  uint64_t perm, uint64_t shared_perm,
                                  void *opaque, Error **errp);
void bdrv_root_unref_child(BdrvChild *child);

int bdrv_child_try_set_perm(BdrvChild *c, uint64_t perm, uint64_t shared,
                            Error **errp);

/* Default implementation for BlockDriver.bdrv_child_perm() that can be used by
 * block filters: Forward CONSISTENT_READ, WRITE, WRITE_UNCHANGED and RESIZE to
 * all children */
void bdrv_filter_default_perms(BlockDriverState *bs, BdrvChild *c,
                               const BdrvChildRole *role,
                               BlockReopenQueue *reopen_queue,
                               uint64_t perm, uint64_t shared,
                               uint64_t *nperm, uint64_t *nshared);

/* Default implementation for BlockDriver.bdrv_child_perm() that can be used by
 * (non-raw) image formats: Like above for bs->backing, but for bs->file it
 * requires WRITE | RESIZE for read-write images, always requires
 * CONSISTENT_READ and doesn't share WRITE. */
void bdrv_format_default_perms(BlockDriverState *bs, BdrvChild *c,
                               const BdrvChildRole *role,
                               BlockReopenQueue *reopen_queue,
                               uint64_t perm, uint64_t shared,
                               uint64_t *nperm, uint64_t *nshared);

/*
 * Default implementation for drivers to pass bdrv_co_block_status() to
 * their file.
 */
int coroutine_fn bdrv_co_block_status_from_file(BlockDriverState *bs,
                                                bool want_zero,
                                                int64_t offset,
                                                int64_t bytes,
                                                int64_t *pnum,
                                                int64_t *map,
                                                BlockDriverState **file);
/*
 * Default implementation for drivers to pass bdrv_co_block_status() to
 * their backing file.
 */
int coroutine_fn bdrv_co_block_status_from_backing(BlockDriverState *bs,
                                                   bool want_zero,
                                                   int64_t offset,
                                                   int64_t bytes,
                                                   int64_t *pnum,
                                                   int64_t *map,
                                                   BlockDriverState **file);
const char *bdrv_get_parent_name(const BlockDriverState *bs);
void blk_dev_change_media_cb(BlockBackend *blk, bool load, Error **errp);
bool blk_dev_has_removable_media(BlockBackend *blk);
bool blk_dev_has_tray(BlockBackend *blk);
void blk_dev_eject_request(BlockBackend *blk, bool force);
bool blk_dev_is_tray_open(BlockBackend *blk);
bool blk_dev_is_medium_locked(BlockBackend *blk);

void bdrv_set_dirty(BlockDriverState *bs, int64_t offset, int64_t bytes);

void bdrv_clear_dirty_bitmap(BdrvDirtyBitmap *bitmap, HBitmap **out);
void bdrv_undo_clear_dirty_bitmap(BdrvDirtyBitmap *bitmap, HBitmap *in);

void bdrv_inc_in_flight(BlockDriverState *bs);
void bdrv_dec_in_flight(BlockDriverState *bs);

void blockdev_close_all_bdrv_states(void);

#endif /* BLOCK_INT_H */<|MERGE_RESOLUTION|>--- conflicted
+++ resolved
@@ -458,9 +458,6 @@
                                                 const char *name,
                                                 Error **errp);
 
-<<<<<<< HEAD
-    QLIST_ENTRY(BlockDriver) list;//用于挂接在driver链上
-=======
     /**
      * Register/unregister a buffer for I/O. For example, when the driver is
      * interested to know the memory areas that will later be used in iovs, so
@@ -470,8 +467,7 @@
      */
     void (*bdrv_register_buf)(BlockDriverState *bs, void *host, size_t size);
     void (*bdrv_unregister_buf)(BlockDriverState *bs, void *host);
-    QLIST_ENTRY(BlockDriver) list;
->>>>>>> fb5fff15
+    QLIST_ENTRY(BlockDriver) list;//用于挂接在driver链上
 };
 
 typedef struct BlockLimits {
