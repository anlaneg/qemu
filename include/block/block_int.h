/*
 * QEMU System Emulator block driver
 *
 * Copyright (c) 2003 Fabrice Bellard
 *
 * Permission is hereby granted, free of charge, to any person obtaining a copy
 * of this software and associated documentation files (the "Software"), to deal
 * in the Software without restriction, including without limitation the rights
 * to use, copy, modify, merge, publish, distribute, sublicense, and/or sell
 * copies of the Software, and to permit persons to whom the Software is
 * furnished to do so, subject to the following conditions:
 *
 * The above copyright notice and this permission notice shall be included in
 * all copies or substantial portions of the Software.
 *
 * THE SOFTWARE IS PROVIDED "AS IS", WITHOUT WARRANTY OF ANY KIND, EXPRESS OR
 * IMPLIED, INCLUDING BUT NOT LIMITED TO THE WARRANTIES OF MERCHANTABILITY,
 * FITNESS FOR A PARTICULAR PURPOSE AND NONINFRINGEMENT. IN NO EVENT SHALL
 * THE AUTHORS OR COPYRIGHT HOLDERS BE LIABLE FOR ANY CLAIM, DAMAGES OR OTHER
 * LIABILITY, WHETHER IN AN ACTION OF CONTRACT, TORT OR OTHERWISE, ARISING FROM,
 * OUT OF OR IN CONNECTION WITH THE SOFTWARE OR THE USE OR OTHER DEALINGS IN
 * THE SOFTWARE.
 */
#ifndef BLOCK_INT_H
#define BLOCK_INT_H

#include "block/accounting.h"
#include "block/block.h"
#include "qemu/option.h"
#include "qemu/queue.h"
#include "qemu/coroutine.h"
#include "qemu/timer.h"
#include "qapi-types.h"
#include "qemu/hbitmap.h"
#include "block/snapshot.h"
#include "qemu/main-loop.h"
#include "qemu/throttle.h"

#define BLOCK_FLAG_ENCRYPT          1
#define BLOCK_FLAG_LAZY_REFCOUNTS   8

#define BLOCK_OPT_SIZE              "size"
#define BLOCK_OPT_ENCRYPT           "encryption"
#define BLOCK_OPT_COMPAT6           "compat6"
#define BLOCK_OPT_HWVERSION         "hwversion"
#define BLOCK_OPT_BACKING_FILE      "backing_file"
#define BLOCK_OPT_BACKING_FMT       "backing_fmt"
#define BLOCK_OPT_CLUSTER_SIZE      "cluster_size"
#define BLOCK_OPT_TABLE_SIZE        "table_size"
#define BLOCK_OPT_PREALLOC          "preallocation"
#define BLOCK_OPT_SUBFMT            "subformat"
#define BLOCK_OPT_COMPAT_LEVEL      "compat"
#define BLOCK_OPT_LAZY_REFCOUNTS    "lazy_refcounts"
#define BLOCK_OPT_ADAPTER_TYPE      "adapter_type"
#define BLOCK_OPT_REDUNDANCY        "redundancy"
#define BLOCK_OPT_NOCOW             "nocow"
#define BLOCK_OPT_OBJECT_SIZE       "object_size"
#define BLOCK_OPT_REFCOUNT_BITS     "refcount_bits"

#define BLOCK_PROBE_BUF_SIZE        512

enum BdrvTrackedRequestType {
    BDRV_TRACKED_READ,
    BDRV_TRACKED_WRITE,
    BDRV_TRACKED_DISCARD,
};

typedef struct BdrvTrackedRequest {
    BlockDriverState *bs;
    int64_t offset;
    unsigned int bytes;
    enum BdrvTrackedRequestType type;

    bool serialising;
    int64_t overlap_offset;
    unsigned int overlap_bytes;

    QLIST_ENTRY(BdrvTrackedRequest) list;
    Coroutine *co; /* owner, used for deadlock detection */
    CoQueue wait_queue; /* coroutines blocked on this request */

    struct BdrvTrackedRequest *waiting_for;
} BdrvTrackedRequest;

struct BlockDriver {
    const char *format_name;//支持的格式名称
    int instance_size;

    /* set to true if the BlockDriver is a block filter */
    bool is_filter;
    /* for snapshots block filter like Quorum can implement the
     * following recursive callback.
     * It's purpose is to recurse on the filter children while calling
     * bdrv_recurse_is_first_non_filter on them.
     * For a sample implementation look in the future Quorum block filter.
     */
    bool (*bdrv_recurse_is_first_non_filter)(BlockDriverState *bs,
                                             BlockDriverState *candidate);

    int (*bdrv_probe)(const uint8_t *buf, int buf_size, const char *filename);
    int (*bdrv_probe_device)(const char *filename);

    /* Any driver implementing this callback is expected to be able to handle
     * NULL file names in its .bdrv_open() implementation */
    void (*bdrv_parse_filename)(const char *filename, QDict *options, Error **errp);
    /* Drivers not implementing bdrv_parse_filename nor bdrv_open should have
     * this field set to true, except ones that are defined only by their
     * child's bs.
     * An example of the last type will be the quorum block driver.
     */
    bool bdrv_needs_filename;

    /* Set if a driver can support backing files */
    bool supports_backing;

    /* For handling image reopen for split or non-split files */
    int (*bdrv_reopen_prepare)(BDRVReopenState *reopen_state,
                               BlockReopenQueue *queue, Error **errp);
    void (*bdrv_reopen_commit)(BDRVReopenState *reopen_state);
    void (*bdrv_reopen_abort)(BDRVReopenState *reopen_state);
    void (*bdrv_join_options)(QDict *options, QDict *old_options);

    int (*bdrv_open)(BlockDriverState *bs, QDict *options, int flags,
                     Error **errp);
    int (*bdrv_file_open)(BlockDriverState *bs, QDict *options, int flags,
                          Error **errp);
    void (*bdrv_close)(BlockDriverState *bs);
    int (*bdrv_create)(const char *filename, QemuOpts *opts, Error **errp);
    int (*bdrv_set_key)(BlockDriverState *bs, const char *key);
    int (*bdrv_make_empty)(BlockDriverState *bs);

    void (*bdrv_refresh_filename)(BlockDriverState *bs, QDict *options);

    /* aio */
    BlockAIOCB *(*bdrv_aio_readv)(BlockDriverState *bs,
        int64_t sector_num, QEMUIOVector *qiov, int nb_sectors,
        BlockCompletionFunc *cb, void *opaque);
    BlockAIOCB *(*bdrv_aio_writev)(BlockDriverState *bs,
        int64_t sector_num, QEMUIOVector *qiov, int nb_sectors,
        BlockCompletionFunc *cb, void *opaque);
    BlockAIOCB *(*bdrv_aio_flush)(BlockDriverState *bs,
        BlockCompletionFunc *cb, void *opaque);
    BlockAIOCB *(*bdrv_aio_pdiscard)(BlockDriverState *bs,
        int64_t offset, int count,
        BlockCompletionFunc *cb, void *opaque);

    int coroutine_fn (*bdrv_co_readv)(BlockDriverState *bs,
        int64_t sector_num, int nb_sectors, QEMUIOVector *qiov);
    int coroutine_fn (*bdrv_co_preadv)(BlockDriverState *bs,
        uint64_t offset, uint64_t bytes, QEMUIOVector *qiov, int flags);
    int coroutine_fn (*bdrv_co_writev)(BlockDriverState *bs,
        int64_t sector_num, int nb_sectors, QEMUIOVector *qiov);
    int coroutine_fn (*bdrv_co_writev_flags)(BlockDriverState *bs,
        int64_t sector_num, int nb_sectors, QEMUIOVector *qiov, int flags);
    int coroutine_fn (*bdrv_co_pwritev)(BlockDriverState *bs,
        uint64_t offset, uint64_t bytes, QEMUIOVector *qiov, int flags);

    /*
     * Efficiently zero a region of the disk image.  Typically an image format
     * would use a compact metadata representation to implement this.  This
     * function pointer may be NULL or return -ENOSUP and .bdrv_co_writev()
     * will be called instead.
     */
    int coroutine_fn (*bdrv_co_pwrite_zeroes)(BlockDriverState *bs,
        int64_t offset, int count, BdrvRequestFlags flags);
    int coroutine_fn (*bdrv_co_pdiscard)(BlockDriverState *bs,
        int64_t offset, int count);

    /*
     * Building block for bdrv_block_status[_above]. The driver should
     * answer only according to the current layer, and should not
     * set BDRV_BLOCK_ALLOCATED, but may set BDRV_BLOCK_RAW.  See block.h
     * for the meaning of _DATA, _ZERO, and _OFFSET_VALID.
     */
    int64_t coroutine_fn (*bdrv_co_get_block_status)(BlockDriverState *bs,
        int64_t sector_num, int nb_sectors, int *pnum,
        BlockDriverState **file);

    /*
     * Invalidate any cached meta-data.
     */
    void (*bdrv_invalidate_cache)(BlockDriverState *bs, Error **errp);
    int (*bdrv_inactivate)(BlockDriverState *bs);

    /*
     * Flushes all data for all layers by calling bdrv_co_flush for underlying
     * layers, if needed. This function is needed for deterministic
     * synchronization of the flush finishing callback.
     */
    int coroutine_fn (*bdrv_co_flush)(BlockDriverState *bs);

    /*
     * Flushes all data that was already written to the OS all the way down to
     * the disk (for example file-posix.c calls fsync()).
     */
    int coroutine_fn (*bdrv_co_flush_to_disk)(BlockDriverState *bs);

    /*
     * Flushes all internal caches to the OS. The data may still sit in a
     * writeback cache of the host OS, but it will survive a crash of the qemu
     * process.
     */
    int coroutine_fn (*bdrv_co_flush_to_os)(BlockDriverState *bs);

    const char *protocol_name;
    int (*bdrv_truncate)(BlockDriverState *bs, int64_t offset, Error **errp);

    int64_t (*bdrv_getlength)(BlockDriverState *bs);
    bool has_variable_length;
    int64_t (*bdrv_get_allocated_file_size)(BlockDriverState *bs);

    int coroutine_fn (*bdrv_co_pwritev_compressed)(BlockDriverState *bs,
        uint64_t offset, uint64_t bytes, QEMUIOVector *qiov);

    int (*bdrv_snapshot_create)(BlockDriverState *bs,
                                QEMUSnapshotInfo *sn_info);
    int (*bdrv_snapshot_goto)(BlockDriverState *bs,
                              const char *snapshot_id);
    int (*bdrv_snapshot_delete)(BlockDriverState *bs,
                                const char *snapshot_id,
                                const char *name,
                                Error **errp);
    int (*bdrv_snapshot_list)(BlockDriverState *bs,
                              QEMUSnapshotInfo **psn_info);
    int (*bdrv_snapshot_load_tmp)(BlockDriverState *bs,
                                  const char *snapshot_id,
                                  const char *name,
                                  Error **errp);
    int (*bdrv_get_info)(BlockDriverState *bs, BlockDriverInfo *bdi);
    ImageInfoSpecific *(*bdrv_get_specific_info)(BlockDriverState *bs);

    int coroutine_fn (*bdrv_save_vmstate)(BlockDriverState *bs,
                                          QEMUIOVector *qiov,
                                          int64_t pos);
    int coroutine_fn (*bdrv_load_vmstate)(BlockDriverState *bs,
                                          QEMUIOVector *qiov,
                                          int64_t pos);

    int (*bdrv_change_backing_file)(BlockDriverState *bs,
        const char *backing_file, const char *backing_fmt);

    /* removable device specific */
    bool (*bdrv_is_inserted)(BlockDriverState *bs);
    int (*bdrv_media_changed)(BlockDriverState *bs);
    void (*bdrv_eject)(BlockDriverState *bs, bool eject_flag);
    void (*bdrv_lock_medium)(BlockDriverState *bs, bool locked);

    /* to control generic scsi devices */
    BlockAIOCB *(*bdrv_aio_ioctl)(BlockDriverState *bs,
        unsigned long int req, void *buf,
        BlockCompletionFunc *cb, void *opaque);
    int coroutine_fn (*bdrv_co_ioctl)(BlockDriverState *bs,
                                      unsigned long int req, void *buf);

    /* List of options for creating images, terminated by name == NULL */
    QemuOptsList *create_opts;

    /*
     * Returns 0 for completed check, -errno for internal errors.
     * The check results are stored in result.
     */
    int (*bdrv_check)(BlockDriverState *bs, BdrvCheckResult *result,
        BdrvCheckMode fix);

    int (*bdrv_amend_options)(BlockDriverState *bs, QemuOpts *opts,
                              BlockDriverAmendStatusCB *status_cb,
                              void *cb_opaque);

    void (*bdrv_debug_event)(BlockDriverState *bs, BlkdebugEvent event);

    /* TODO Better pass a option string/QDict/QemuOpts to add any rule? */
    int (*bdrv_debug_breakpoint)(BlockDriverState *bs, const char *event,
        const char *tag);
    int (*bdrv_debug_remove_breakpoint)(BlockDriverState *bs,
        const char *tag);
    int (*bdrv_debug_resume)(BlockDriverState *bs, const char *tag);
    bool (*bdrv_debug_is_suspended)(BlockDriverState *bs, const char *tag);

    void (*bdrv_refresh_limits)(BlockDriverState *bs, Error **errp);

    /*
     * Returns 1 if newly created images are guaranteed to contain only
     * zeros, 0 otherwise.
     */
    int (*bdrv_has_zero_init)(BlockDriverState *bs);

    /* Remove fd handlers, timers, and other event loop callbacks so the event
     * loop is no longer in use.  Called with no in-flight requests and in
     * depth-first traversal order with parents before child nodes.
     */
    void (*bdrv_detach_aio_context)(BlockDriverState *bs);

    /* Add fd handlers, timers, and other event loop callbacks so I/O requests
     * can be processed again.  Called with no in-flight requests and in
     * depth-first traversal order with child nodes before parent nodes.
     */
    void (*bdrv_attach_aio_context)(BlockDriverState *bs,
                                    AioContext *new_context);

    /* io queue for linux-aio */
    void (*bdrv_io_plug)(BlockDriverState *bs);
    void (*bdrv_io_unplug)(BlockDriverState *bs);

    /**
     * Try to get @bs's logical and physical block size.
     * On success, store them in @bsz and return zero.
     * On failure, return negative errno.
     */
    int (*bdrv_probe_blocksizes)(BlockDriverState *bs, BlockSizes *bsz);
    /**
     * Try to get @bs's geometry (cyls, heads, sectors)
     * On success, store them in @geo and return 0.
     * On failure return -errno.
     * Only drivers that want to override guest geometry implement this
     * callback; see hd_geometry_guess().
     */
    int (*bdrv_probe_geometry)(BlockDriverState *bs, HDGeometry *geo);

    /**
     * Drain and stop any internal sources of requests in the driver, and
     * remain so until next I/O callback (e.g. bdrv_co_writev) is called.
     */
    void (*bdrv_drain)(BlockDriverState *bs);

    void (*bdrv_add_child)(BlockDriverState *parent, BlockDriverState *child,
                           Error **errp);
    void (*bdrv_del_child)(BlockDriverState *parent, BdrvChild *child,
                           Error **errp);

<<<<<<< HEAD
    QLIST_ENTRY(BlockDriver) list;//用于挂接在driver链上
=======
    /**
     * Informs the block driver that a permission change is intended. The
     * driver checks whether the change is permissible and may take other
     * preparations for the change (e.g. get file system locks). This operation
     * is always followed either by a call to either .bdrv_set_perm or
     * .bdrv_abort_perm_update.
     *
     * Checks whether the requested set of cumulative permissions in @perm
     * can be granted for accessing @bs and whether no other users are using
     * permissions other than those given in @shared (both arguments take
     * BLK_PERM_* bitmasks).
     *
     * If both conditions are met, 0 is returned. Otherwise, -errno is returned
     * and errp is set to an error describing the conflict.
     */
    int (*bdrv_check_perm)(BlockDriverState *bs, uint64_t perm,
                           uint64_t shared, Error **errp);

    /**
     * Called to inform the driver that the set of cumulative set of used
     * permissions for @bs has changed to @perm, and the set of sharable
     * permission to @shared. The driver can use this to propagate changes to
     * its children (i.e. request permissions only if a parent actually needs
     * them).
     *
     * This function is only invoked after bdrv_check_perm(), so block drivers
     * may rely on preparations made in their .bdrv_check_perm implementation.
     */
    void (*bdrv_set_perm)(BlockDriverState *bs, uint64_t perm, uint64_t shared);

    /*
     * Called to inform the driver that after a previous bdrv_check_perm()
     * call, the permission update is not performed and any preparations made
     * for it (e.g. taken file locks) need to be undone.
     *
     * This function can be called even for nodes that never saw a
     * bdrv_check_perm() call. It is a no-op then.
     */
    void (*bdrv_abort_perm_update)(BlockDriverState *bs);

    /**
     * Returns in @nperm and @nshared the permissions that the driver for @bs
     * needs on its child @c, based on the cumulative permissions requested by
     * the parents in @parent_perm and @parent_shared.
     *
     * If @c is NULL, return the permissions for attaching a new child for the
     * given @role.
     */
     void (*bdrv_child_perm)(BlockDriverState *bs, BdrvChild *c,
                             const BdrvChildRole *role,
                             uint64_t parent_perm, uint64_t parent_shared,
                             uint64_t *nperm, uint64_t *nshared);

    QLIST_ENTRY(BlockDriver) list;
>>>>>>> 9964e96d
};

typedef struct BlockLimits {
    /* Alignment requirement, in bytes, for offset/length of I/O
     * requests. Must be a power of 2 less than INT_MAX; defaults to
     * 1 for drivers with modern byte interfaces, and to 512
     * otherwise. */
    uint32_t request_alignment;

    /* Maximum number of bytes that can be discarded at once (since it
     * is signed, it must be < 2G, if set). Must be multiple of
     * pdiscard_alignment, but need not be power of 2. May be 0 if no
     * inherent 32-bit limit */
    int32_t max_pdiscard;

    /* Optimal alignment for discard requests in bytes. A power of 2
     * is best but not mandatory.  Must be a multiple of
     * bl.request_alignment, and must be less than max_pdiscard if
     * that is set. May be 0 if bl.request_alignment is good enough */
    uint32_t pdiscard_alignment;

    /* Maximum number of bytes that can zeroized at once (since it is
     * signed, it must be < 2G, if set). Must be multiple of
     * pwrite_zeroes_alignment. May be 0 if no inherent 32-bit limit */
    int32_t max_pwrite_zeroes;

    /* Optimal alignment for write zeroes requests in bytes. A power
     * of 2 is best but not mandatory.  Must be a multiple of
     * bl.request_alignment, and must be less than max_pwrite_zeroes
     * if that is set. May be 0 if bl.request_alignment is good
     * enough */
    uint32_t pwrite_zeroes_alignment;

    /* Optimal transfer length in bytes.  A power of 2 is best but not
     * mandatory.  Must be a multiple of bl.request_alignment, or 0 if
     * no preferred size */
    uint32_t opt_transfer;

    /* Maximal transfer length in bytes.  Need not be power of 2, but
     * must be multiple of opt_transfer and bl.request_alignment, or 0
     * for no 32-bit limit.  For now, anything larger than INT_MAX is
     * clamped down. */
    uint32_t max_transfer;

    /* memory alignment, in bytes so that no bounce buffer is needed */
    size_t min_mem_alignment;

    /* memory alignment, in bytes, for bounce buffer */
    size_t opt_mem_alignment;

    /* maximum number of iovec elements */
    int max_iov;
} BlockLimits;

typedef struct BdrvOpBlocker BdrvOpBlocker;

typedef struct BdrvAioNotifier {
    void (*attached_aio_context)(AioContext *new_context, void *opaque);
    void (*detach_aio_context)(void *opaque);

    void *opaque;
    bool deleted;

    QLIST_ENTRY(BdrvAioNotifier) list;
} BdrvAioNotifier;

struct BdrvChildRole {
    /* If true, bdrv_replace_node() doesn't change the node this BdrvChild
     * points to. */
    bool stay_at_node;

    void (*inherit_options)(int *child_flags, QDict *child_options,
                            int parent_flags, QDict *parent_options);

    void (*change_media)(BdrvChild *child, bool load);
    void (*resize)(BdrvChild *child);

    /* Returns a name that is supposedly more useful for human users than the
     * node name for identifying the node in question (in particular, a BB
     * name), or NULL if the parent can't provide a better name. */
    const char *(*get_name)(BdrvChild *child);

    /* Returns a malloced string that describes the parent of the child for a
     * human reader. This could be a node-name, BlockBackend name, qdev ID or
     * QOM path of the device owning the BlockBackend, job type and ID etc. The
     * caller is responsible for freeing the memory. */
    char *(*get_parent_desc)(BdrvChild *child);

    /*
     * If this pair of functions is implemented, the parent doesn't issue new
     * requests after returning from .drained_begin() until .drained_end() is
     * called.
     *
     * Note that this can be nested. If drained_begin() was called twice, new
     * I/O is allowed only after drained_end() was called twice, too.
     */
    void (*drained_begin)(BdrvChild *child);
    void (*drained_end)(BdrvChild *child);

    /* Notifies the parent that the child has been activated/inactivated (e.g.
     * when migration is completing) and it can start/stop requesting
     * permissions and doing I/O on it. */
    void (*activate)(BdrvChild *child, Error **errp);
    int (*inactivate)(BdrvChild *child);

    void (*attach)(BdrvChild *child);
    void (*detach)(BdrvChild *child);
};

extern const BdrvChildRole child_file;
extern const BdrvChildRole child_format;
extern const BdrvChildRole child_backing;

struct BdrvChild {
    BlockDriverState *bs;
    char *name;
    const BdrvChildRole *role;
    void *opaque;

    /**
     * Granted permissions for operating on this BdrvChild (BLK_PERM_* bitmask)
     */
    uint64_t perm;

    /**
     * Permissions that can still be granted to other users of @bs while this
     * BdrvChild is still attached to it. (BLK_PERM_* bitmask)
     */
    uint64_t shared_perm;

    QLIST_ENTRY(BdrvChild) next;
    QLIST_ENTRY(BdrvChild) next_parent;
};

/*
 * Note: the function bdrv_append() copies and swaps contents of
 * BlockDriverStates, so if you add new fields to this struct, please
 * inspect bdrv_append() to determine if the new fields need to be
 * copied as well.
 */
struct BlockDriverState {
    /* Protected by big QEMU lock or read-only after opening.  No special
     * locking needed during I/O...
     */
    int open_flags; /* flags used to open the file, re-used for re-open */
    bool read_only; /* if true, the media is read only */
    bool encrypted; /* if true, the media is encrypted */
    bool valid_key; /* if true, a valid encryption key has been set */
    bool sg;        /* if true, the device is a /dev/sg* */
    bool probed;    /* if true, format was probed rather than specified */
    bool force_share; /* if true, always allow all shared permissions */

    BlockDriver *drv; /* NULL means no media */
    void *opaque;

    AioContext *aio_context; /* event loop used for fd handlers, timers, etc */
    /* long-running tasks intended to always use the same AioContext as this
     * BDS may register themselves in this list to be notified of changes
     * regarding this BDS's context */
    QLIST_HEAD(, BdrvAioNotifier) aio_notifiers;
    bool walking_aio_notifiers; /* to make removal during iteration safe */

    char filename[PATH_MAX];
    char backing_file[PATH_MAX]; /* if non zero, the image is a diff of
                                    this file image */
    char backing_format[16]; /* if non-zero and backing_file exists */

    QDict *full_open_options;
    char exact_filename[PATH_MAX];

    BdrvChild *backing;
    BdrvChild *file;

    /* I/O Limits */
    BlockLimits bl;

    /* Flags honored during pwrite (so far: BDRV_REQ_FUA) */
    unsigned int supported_write_flags;
    /* Flags honored during pwrite_zeroes (so far: BDRV_REQ_FUA,
     * BDRV_REQ_MAY_UNMAP) */
    unsigned int supported_zero_flags;

    /* the following member gives a name to every node on the bs graph. */
    char node_name[32];
    /* element of the list of named nodes building the graph */
    QTAILQ_ENTRY(BlockDriverState) node_list;
    /* element of the list of all BlockDriverStates (all_bdrv_states) */
    QTAILQ_ENTRY(BlockDriverState) bs_list;
    /* element of the list of monitor-owned BDS */
    QTAILQ_ENTRY(BlockDriverState) monitor_list;
    int refcnt;

    /* operation blockers */
    QLIST_HEAD(, BdrvOpBlocker) op_blockers[BLOCK_OP_TYPE_MAX];

    /* long-running background operation */
    BlockJob *job;

    /* The node that this node inherited default options from (and a reopen on
     * which can affect this node by changing these defaults). This is always a
     * parent node of this node. */
    BlockDriverState *inherits_from;
    QLIST_HEAD(, BdrvChild) children;
    QLIST_HEAD(, BdrvChild) parents;

    QDict *options;
    QDict *explicit_options;
    BlockdevDetectZeroesOptions detect_zeroes;

    /* The error object in use for blocking operations on backing_hd */
    Error *backing_blocker;

    /* Protected by AioContext lock */

    /* If true, copy read backing sectors into image.  Can be >1 if more
     * than one client has requested copy-on-read.
     */
    int copy_on_read;

    /* If we are reading a disk image, give its size in sectors.
     * Generally read-only; it is written to by load_vmstate and save_vmstate,
     * but the block layer is quiescent during those.
     */
    int64_t total_sectors;

    /* Callback before write request is processed */
    NotifierWithReturnList before_write_notifiers;

    /* number of in-flight requests; overall and serialising */
    unsigned int in_flight;
    unsigned int serialising_in_flight;

    bool wakeup;

    /* Offset after the highest byte written to */
    uint64_t wr_highest_offset;

    /* threshold limit for writes, in bytes. "High water mark". */
    uint64_t write_threshold_offset;
    NotifierWithReturn write_threshold_notifier;

    /* counter for nested bdrv_io_plug */
    unsigned io_plugged;

    QLIST_HEAD(, BdrvTrackedRequest) tracked_requests;
    CoQueue flush_queue;                  /* Serializing flush queue */
    bool active_flush_req;                /* Flush request in flight? */
    unsigned int write_gen;               /* Current data generation */
    unsigned int flushed_gen;             /* Flushed write generation */

    QLIST_HEAD(, BdrvDirtyBitmap) dirty_bitmaps;

    /* do we need to tell the quest if we have a volatile write cache? */
    int enable_write_cache;

    int quiesce_counter;
};

struct BlockBackendRootState {
    int open_flags;
    bool read_only;
    BlockdevDetectZeroesOptions detect_zeroes;
};

typedef enum BlockMirrorBackingMode {
    /* Reuse the existing backing chain from the source for the target.
     * - sync=full: Set backing BDS to NULL.
     * - sync=top:  Use source's backing BDS.
     * - sync=none: Use source as the backing BDS. */
    MIRROR_SOURCE_BACKING_CHAIN,

    /* Open the target's backing chain completely anew */
    MIRROR_OPEN_BACKING_CHAIN,

    /* Do not change the target's backing BDS after job completion */
    MIRROR_LEAVE_BACKING_CHAIN,
} BlockMirrorBackingMode;

static inline BlockDriverState *backing_bs(BlockDriverState *bs)
{
    return bs->backing ? bs->backing->bs : NULL;
}


/* Essential block drivers which must always be statically linked into qemu, and
 * which therefore can be accessed without using bdrv_find_format() */
extern BlockDriver bdrv_file;
extern BlockDriver bdrv_raw;
extern BlockDriver bdrv_qcow2;

int coroutine_fn bdrv_co_preadv(BdrvChild *child,
    int64_t offset, unsigned int bytes, QEMUIOVector *qiov,
    BdrvRequestFlags flags);
int coroutine_fn bdrv_co_pwritev(BdrvChild *child,
    int64_t offset, unsigned int bytes, QEMUIOVector *qiov,
    BdrvRequestFlags flags);

int get_tmp_filename(char *filename, int size);
BlockDriver *bdrv_probe_all(const uint8_t *buf, int buf_size,
                            const char *filename);


/**
 * bdrv_add_before_write_notifier:
 *
 * Register a callback that is invoked before write requests are processed but
 * after any throttling or waiting for overlapping requests.
 */
void bdrv_add_before_write_notifier(BlockDriverState *bs,
                                    NotifierWithReturn *notifier);

/**
 * bdrv_detach_aio_context:
 *
 * May be called from .bdrv_detach_aio_context() to detach children from the
 * current #AioContext.  This is only needed by block drivers that manage their
 * own children.  Both ->file and ->backing are automatically handled and
 * block drivers should not call this function on them explicitly.
 */
void bdrv_detach_aio_context(BlockDriverState *bs);

/**
 * bdrv_attach_aio_context:
 *
 * May be called from .bdrv_attach_aio_context() to attach children to the new
 * #AioContext.  This is only needed by block drivers that manage their own
 * children.  Both ->file and ->backing are automatically handled and block
 * drivers should not call this function on them explicitly.
 */
void bdrv_attach_aio_context(BlockDriverState *bs,
                             AioContext *new_context);

/**
 * bdrv_add_aio_context_notifier:
 *
 * If a long-running job intends to be always run in the same AioContext as a
 * certain BDS, it may use this function to be notified of changes regarding the
 * association of the BDS to an AioContext.
 *
 * attached_aio_context() is called after the target BDS has been attached to a
 * new AioContext; detach_aio_context() is called before the target BDS is being
 * detached from its old AioContext.
 */
void bdrv_add_aio_context_notifier(BlockDriverState *bs,
        void (*attached_aio_context)(AioContext *new_context, void *opaque),
        void (*detach_aio_context)(void *opaque), void *opaque);

/**
 * bdrv_remove_aio_context_notifier:
 *
 * Unsubscribe of change notifications regarding the BDS's AioContext. The
 * parameters given here have to be the same as those given to
 * bdrv_add_aio_context_notifier().
 */
void bdrv_remove_aio_context_notifier(BlockDriverState *bs,
                                      void (*aio_context_attached)(AioContext *,
                                                                   void *),
                                      void (*aio_context_detached)(void *),
                                      void *opaque);

/**
 * bdrv_wakeup:
 * @bs: The BlockDriverState for which an I/O operation has been completed.
 *
 * Wake up the main thread if it is waiting on BDRV_POLL_WHILE.  During
 * synchronous I/O on a BlockDriverState that is attached to another
 * I/O thread, the main thread lets the I/O thread's event loop run,
 * waiting for the I/O operation to complete.  A bdrv_wakeup will wake
 * up the main thread if necessary.
 *
 * Manual calls to bdrv_wakeup are rarely necessary, because
 * bdrv_dec_in_flight already calls it.
 */
void bdrv_wakeup(BlockDriverState *bs);

#ifdef _WIN32
int is_windows_drive(const char *filename);
#endif

/**
 * stream_start:
 * @job_id: The id of the newly-created job, or %NULL to use the
 * device name of @bs.
 * @bs: Block device to operate on.
 * @base: Block device that will become the new base, or %NULL to
 * flatten the whole backing file chain onto @bs.
 * @backing_file_str: The file name that will be written to @bs as the
 * the new backing file if the job completes. Ignored if @base is %NULL.
 * @speed: The maximum speed, in bytes per second, or 0 for unlimited.
 * @on_error: The action to take upon error.
 * @errp: Error object.
 *
 * Start a streaming operation on @bs.  Clusters that are unallocated
 * in @bs, but allocated in any image between @base and @bs (both
 * exclusive) will be written to @bs.  At the end of a successful
 * streaming job, the backing file of @bs will be changed to
 * @backing_file_str in the written image and to @base in the live
 * BlockDriverState.
 */
void stream_start(const char *job_id, BlockDriverState *bs,
                  BlockDriverState *base, const char *backing_file_str,
                  int64_t speed, BlockdevOnError on_error, Error **errp);

/**
 * commit_start:
 * @job_id: The id of the newly-created job, or %NULL to use the
 * device name of @bs.
 * @bs: Active block device.
 * @top: Top block device to be committed.
 * @base: Block device that will be written into, and become the new top.
 * @speed: The maximum speed, in bytes per second, or 0 for unlimited.
 * @on_error: The action to take upon error.
 * @backing_file_str: String to use as the backing file in @top's overlay
 * @filter_node_name: The node name that should be assigned to the filter
 * driver that the commit job inserts into the graph above @top. NULL means
 * that a node name should be autogenerated.
 * @errp: Error object.
 *
 */
void commit_start(const char *job_id, BlockDriverState *bs,
                  BlockDriverState *base, BlockDriverState *top, int64_t speed,
                  BlockdevOnError on_error, const char *backing_file_str,
                  const char *filter_node_name, Error **errp);
/**
 * commit_active_start:
 * @job_id: The id of the newly-created job, or %NULL to use the
 * device name of @bs.
 * @bs: Active block device to be committed.
 * @base: Block device that will be written into, and become the new top.
 * @creation_flags: Flags that control the behavior of the Job lifetime.
 *                  See @BlockJobCreateFlags
 * @speed: The maximum speed, in bytes per second, or 0 for unlimited.
 * @on_error: The action to take upon error.
 * @filter_node_name: The node name that should be assigned to the filter
 * driver that the commit job inserts into the graph above @bs. NULL means that
 * a node name should be autogenerated.
 * @cb: Completion function for the job.
 * @opaque: Opaque pointer value passed to @cb.
 * @auto_complete: Auto complete the job.
 * @errp: Error object.
 *
 */
void commit_active_start(const char *job_id, BlockDriverState *bs,
                         BlockDriverState *base, int creation_flags,
                         int64_t speed, BlockdevOnError on_error,
                         const char *filter_node_name,
                         BlockCompletionFunc *cb, void *opaque,
                         bool auto_complete, Error **errp);
/*
 * mirror_start:
 * @job_id: The id of the newly-created job, or %NULL to use the
 * device name of @bs.
 * @bs: Block device to operate on.
 * @target: Block device to write to.
 * @replaces: Block graph node name to replace once the mirror is done. Can
 *            only be used when full mirroring is selected.
 * @speed: The maximum speed, in bytes per second, or 0 for unlimited.
 * @granularity: The chosen granularity for the dirty bitmap.
 * @buf_size: The amount of data that can be in flight at one time.
 * @mode: Whether to collapse all images in the chain to the target.
 * @backing_mode: How to establish the target's backing chain after completion.
 * @on_source_error: The action to take upon error reading from the source.
 * @on_target_error: The action to take upon error writing to the target.
 * @unmap: Whether to unmap target where source sectors only contain zeroes.
 * @filter_node_name: The node name that should be assigned to the filter
 * driver that the mirror job inserts into the graph above @bs. NULL means that
 * a node name should be autogenerated.
 * @errp: Error object.
 *
 * Start a mirroring operation on @bs.  Clusters that are allocated
 * in @bs will be written to @target until the job is cancelled or
 * manually completed.  At the end of a successful mirroring job,
 * @bs will be switched to read from @target.
 */
void mirror_start(const char *job_id, BlockDriverState *bs,
                  BlockDriverState *target, const char *replaces,
                  int64_t speed, uint32_t granularity, int64_t buf_size,
                  MirrorSyncMode mode, BlockMirrorBackingMode backing_mode,
                  BlockdevOnError on_source_error,
                  BlockdevOnError on_target_error,
                  bool unmap, const char *filter_node_name, Error **errp);

/*
 * backup_job_create:
 * @job_id: The id of the newly-created job, or %NULL to use the
 * device name of @bs.
 * @bs: Block device to operate on.
 * @target: Block device to write to.
 * @speed: The maximum speed, in bytes per second, or 0 for unlimited.
 * @sync_mode: What parts of the disk image should be copied to the destination.
 * @sync_bitmap: The dirty bitmap if sync_mode is MIRROR_SYNC_MODE_INCREMENTAL.
 * @on_source_error: The action to take upon error reading from the source.
 * @on_target_error: The action to take upon error writing to the target.
 * @creation_flags: Flags that control the behavior of the Job lifetime.
 *                  See @BlockJobCreateFlags
 * @cb: Completion function for the job.
 * @opaque: Opaque pointer value passed to @cb.
 * @txn: Transaction that this job is part of (may be NULL).
 *
 * Create a backup operation on @bs.  Clusters in @bs are written to @target
 * until the job is cancelled or manually completed.
 */
BlockJob *backup_job_create(const char *job_id, BlockDriverState *bs,
                            BlockDriverState *target, int64_t speed,
                            MirrorSyncMode sync_mode,
                            BdrvDirtyBitmap *sync_bitmap,
                            bool compress,
                            BlockdevOnError on_source_error,
                            BlockdevOnError on_target_error,
                            int creation_flags,
                            BlockCompletionFunc *cb, void *opaque,
                            BlockJobTxn *txn, Error **errp);

void hmp_drive_add_node(Monitor *mon, const char *optstr);

BdrvChild *bdrv_root_attach_child(BlockDriverState *child_bs,
                                  const char *child_name,
                                  const BdrvChildRole *child_role,
                                  uint64_t perm, uint64_t shared_perm,
                                  void *opaque, Error **errp);
void bdrv_root_unref_child(BdrvChild *child);

int bdrv_child_try_set_perm(BdrvChild *c, uint64_t perm, uint64_t shared,
                            Error **errp);

/* Default implementation for BlockDriver.bdrv_child_perm() that can be used by
 * block filters: Forward CONSISTENT_READ, WRITE, WRITE_UNCHANGED and RESIZE to
 * all children */
void bdrv_filter_default_perms(BlockDriverState *bs, BdrvChild *c,
                               const BdrvChildRole *role,
                               uint64_t perm, uint64_t shared,
                               uint64_t *nperm, uint64_t *nshared);

/* Default implementation for BlockDriver.bdrv_child_perm() that can be used by
 * (non-raw) image formats: Like above for bs->backing, but for bs->file it
 * requires WRITE | RESIZE for read-write images, always requires
 * CONSISTENT_READ and doesn't share WRITE. */
void bdrv_format_default_perms(BlockDriverState *bs, BdrvChild *c,
                               const BdrvChildRole *role,
                               uint64_t perm, uint64_t shared,
                               uint64_t *nperm, uint64_t *nshared);

const char *bdrv_get_parent_name(const BlockDriverState *bs);
void blk_dev_change_media_cb(BlockBackend *blk, bool load, Error **errp);
bool blk_dev_has_removable_media(BlockBackend *blk);
bool blk_dev_has_tray(BlockBackend *blk);
void blk_dev_eject_request(BlockBackend *blk, bool force);
bool blk_dev_is_tray_open(BlockBackend *blk);
bool blk_dev_is_medium_locked(BlockBackend *blk);

void bdrv_set_dirty(BlockDriverState *bs, int64_t cur_sector, int64_t nr_sect);
bool bdrv_requests_pending(BlockDriverState *bs);

void bdrv_clear_dirty_bitmap(BdrvDirtyBitmap *bitmap, HBitmap **out);
void bdrv_undo_clear_dirty_bitmap(BdrvDirtyBitmap *bitmap, HBitmap *in);

void bdrv_inc_in_flight(BlockDriverState *bs);
void bdrv_dec_in_flight(BlockDriverState *bs);

void blockdev_close_all_bdrv_states(void);

#endif /* BLOCK_INT_H */<|MERGE_RESOLUTION|>--- conflicted
+++ resolved
@@ -327,9 +327,6 @@
     void (*bdrv_del_child)(BlockDriverState *parent, BdrvChild *child,
                            Error **errp);
 
-<<<<<<< HEAD
-    QLIST_ENTRY(BlockDriver) list;//用于挂接在driver链上
-=======
     /**
      * Informs the block driver that a permission change is intended. The
      * driver checks whether the change is permissible and may take other
@@ -383,8 +380,7 @@
                              uint64_t parent_perm, uint64_t parent_shared,
                              uint64_t *nperm, uint64_t *nshared);
 
-    QLIST_ENTRY(BlockDriver) list;
->>>>>>> 9964e96d
+    QLIST_ENTRY(BlockDriver) list;//用于挂接在driver链上
 };
 
 typedef struct BlockLimits {
