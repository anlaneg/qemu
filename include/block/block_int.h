/*
 * QEMU System Emulator block driver
 *
 * Copyright (c) 2003 Fabrice Bellard
 *
 * Permission is hereby granted, free of charge, to any person obtaining a copy
 * of this software and associated documentation files (the "Software"), to deal
 * in the Software without restriction, including without limitation the rights
 * to use, copy, modify, merge, publish, distribute, sublicense, and/or sell
 * copies of the Software, and to permit persons to whom the Software is
 * furnished to do so, subject to the following conditions:
 *
 * The above copyright notice and this permission notice shall be included in
 * all copies or substantial portions of the Software.
 *
 * THE SOFTWARE IS PROVIDED "AS IS", WITHOUT WARRANTY OF ANY KIND, EXPRESS OR
 * IMPLIED, INCLUDING BUT NOT LIMITED TO THE WARRANTIES OF MERCHANTABILITY,
 * FITNESS FOR A PARTICULAR PURPOSE AND NONINFRINGEMENT. IN NO EVENT SHALL
 * THE AUTHORS OR COPYRIGHT HOLDERS BE LIABLE FOR ANY CLAIM, DAMAGES OR OTHER
 * LIABILITY, WHETHER IN AN ACTION OF CONTRACT, TORT OR OTHERWISE, ARISING FROM,
 * OUT OF OR IN CONNECTION WITH THE SOFTWARE OR THE USE OR OTHER DEALINGS IN
 * THE SOFTWARE.
 */
#ifndef BLOCK_INT_H
#define BLOCK_INT_H

#include "block/block_int-global-state.h"
#include "block/block_int-io.h"
#include "block/graph-lock.h"

<<<<<<< HEAD
#define BLOCK_FLAG_LAZY_REFCOUNTS   8

#define BLOCK_OPT_SIZE              "size"
#define BLOCK_OPT_ENCRYPT           "encryption"
#define BLOCK_OPT_ENCRYPT_FORMAT    "encrypt.format"
#define BLOCK_OPT_COMPAT6           "compat6"
#define BLOCK_OPT_HWVERSION         "hwversion"
#define BLOCK_OPT_BACKING_FILE      "backing_file"
#define BLOCK_OPT_BACKING_FMT       "backing_fmt"
#define BLOCK_OPT_CLUSTER_SIZE      "cluster_size"
#define BLOCK_OPT_TABLE_SIZE        "table_size"
#define BLOCK_OPT_PREALLOC          "preallocation"
#define BLOCK_OPT_SUBFMT            "subformat"
#define BLOCK_OPT_COMPAT_LEVEL      "compat"
#define BLOCK_OPT_LAZY_REFCOUNTS    "lazy_refcounts"
#define BLOCK_OPT_ADAPTER_TYPE      "adapter_type"
#define BLOCK_OPT_REDUNDANCY        "redundancy"
#define BLOCK_OPT_NOCOW             "nocow"
#define BLOCK_OPT_EXTENT_SIZE_HINT  "extent_size_hint"
#define BLOCK_OPT_OBJECT_SIZE       "object_size"
#define BLOCK_OPT_REFCOUNT_BITS     "refcount_bits"
#define BLOCK_OPT_DATA_FILE         "data_file"
#define BLOCK_OPT_DATA_FILE_RAW     "data_file_raw"
#define BLOCK_OPT_COMPRESSION_TYPE  "compression_type"
#define BLOCK_OPT_EXTL2             "extended_l2"

#define BLOCK_PROBE_BUF_SIZE        512

enum BdrvTrackedRequestType {
    BDRV_TRACKED_READ,
    BDRV_TRACKED_WRITE,
    BDRV_TRACKED_DISCARD,
    BDRV_TRACKED_TRUNCATE,
};

/*
 * That is not quite good that BdrvTrackedRequest structure is public,
 * as block/io.c is very careful about incoming offset/bytes being
 * correct. Be sure to assert bdrv_check_request() succeeded after any
 * modification of BdrvTrackedRequest object out of block/io.c
 */
typedef struct BdrvTrackedRequest {
    BlockDriverState *bs;
    int64_t offset;
    uint64_t bytes;
    enum BdrvTrackedRequestType type;

    bool serialising;
    int64_t overlap_offset;
    uint64_t overlap_bytes;

    QLIST_ENTRY(BdrvTrackedRequest) list;
    Coroutine *co; /* owner, used for deadlock detection */
    CoQueue wait_queue; /* coroutines blocked on this request */

    struct BdrvTrackedRequest *waiting_for;
} BdrvTrackedRequest;

int bdrv_check_request(int64_t offset, int64_t bytes);

struct BlockDriver {
    const char *format_name;//支持的格式名称
    int instance_size;

    /* set to true if the BlockDriver is a block filter. Block filters pass
     * certain callbacks that refer to data (see block.c) to their bs->file
     * or bs->backing (whichever one exists) if the driver doesn't implement
     * them. Drivers that do not wish to forward must implement them and return
     * -ENOTSUP.
     * Note that filters are not allowed to modify data.
     *
     * Filters generally cannot have more than a single filtered child,
     * because the data they present must at all times be the same as
     * that on their filtered child.  That would be impossible to
     * achieve for multiple filtered children.
     * (And this filtered child must then be bs->file or bs->backing.)
     */
    bool is_filter;
    /*
     * Set to true if the BlockDriver is a format driver.  Format nodes
     * generally do not expect their children to be other format nodes
     * (except for backing files), and so format probing is disabled
     * on those children.
     */
    bool is_format;
    /*
     * Return true if @to_replace can be replaced by a BDS with the
     * same data as @bs without it affecting @bs's behavior (that is,
     * without it being visible to @bs's parents).
     */
    bool (*bdrv_recurse_can_replace)(BlockDriverState *bs,
                                     BlockDriverState *to_replace);

    int (*bdrv_probe)(const uint8_t *buf, int buf_size, const char *filename);
    int (*bdrv_probe_device)(const char *filename);

    /* Any driver implementing this callback is expected to be able to handle
     * NULL file names in its .bdrv_open() implementation */
    void (*bdrv_parse_filename)(const char *filename, QDict *options, Error **errp);
    /* Drivers not implementing bdrv_parse_filename nor bdrv_open should have
     * this field set to true, except ones that are defined only by their
     * child's bs.
     * An example of the last type will be the quorum block driver.
     */
    bool bdrv_needs_filename;

    /*
     * Set if a driver can support backing files. This also implies the
     * following semantics:
     *
     *  - Return status 0 of .bdrv_co_block_status means that corresponding
     *    blocks are not allocated in this layer of backing-chain
     *  - For such (unallocated) blocks, read will:
     *    - fill buffer with zeros if there is no backing file
     *    - read from the backing file otherwise, where the block layer
     *      takes care of reading zeros beyond EOF if backing file is short
     */
    bool supports_backing;

    /* For handling image reopen for split or non-split files */
    int (*bdrv_reopen_prepare)(BDRVReopenState *reopen_state,
                               BlockReopenQueue *queue, Error **errp);
    void (*bdrv_reopen_commit)(BDRVReopenState *reopen_state);
    void (*bdrv_reopen_commit_post)(BDRVReopenState *reopen_state);
    void (*bdrv_reopen_abort)(BDRVReopenState *reopen_state);
    void (*bdrv_join_options)(QDict *options, QDict *old_options);

    int (*bdrv_open)(BlockDriverState *bs, QDict *options, int flags,
                     Error **errp);

    /* Protocol drivers should implement this instead of bdrv_open */
    int (*bdrv_file_open)(BlockDriverState *bs, QDict *options, int flags,
                          Error **errp);
    void (*bdrv_close)(BlockDriverState *bs);


    int coroutine_fn (*bdrv_co_create)(BlockdevCreateOptions *opts,
                                       Error **errp);
    int coroutine_fn (*bdrv_co_create_opts)(BlockDriver *drv,
                                            const char *filename,
                                            QemuOpts *opts,
                                            Error **errp);

    int coroutine_fn (*bdrv_co_amend)(BlockDriverState *bs,
                                      BlockdevAmendOptions *opts,
                                      bool force,
                                      Error **errp);

    int (*bdrv_amend_options)(BlockDriverState *bs,
                              QemuOpts *opts,
                              BlockDriverAmendStatusCB *status_cb,
                              void *cb_opaque,
                              bool force,
                              Error **errp);

    int (*bdrv_make_empty)(BlockDriverState *bs);

    /*
     * Refreshes the bs->exact_filename field. If that is impossible,
     * bs->exact_filename has to be left empty.
     */
    void (*bdrv_refresh_filename)(BlockDriverState *bs);

    /*
     * Gathers the open options for all children into @target.
     * A simple format driver (without backing file support) might
     * implement this function like this:
     *
     *     QINCREF(bs->file->bs->full_open_options);
     *     qdict_put(target, "file", bs->file->bs->full_open_options);
     *
     * If not specified, the generic implementation will simply put
     * all children's options under their respective name.
     *
     * @backing_overridden is true when bs->backing seems not to be
     * the child that would result from opening bs->backing_file.
     * Therefore, if it is true, the backing child's options should be
     * gathered; otherwise, there is no need since the backing child
     * is the one implied by the image header.
     *
     * Note that ideally this function would not be needed.  Every
     * block driver which implements it is probably doing something
     * shady regarding its runtime option structure.
     */
    void (*bdrv_gather_child_options)(BlockDriverState *bs, QDict *target,
                                      bool backing_overridden);

    /*
     * Returns an allocated string which is the directory name of this BDS: It
     * will be used to make relative filenames absolute by prepending this
     * function's return value to them.
     */
    char *(*bdrv_dirname)(BlockDriverState *bs, Error **errp);

    /* aio */
    BlockAIOCB *(*bdrv_aio_preadv)(BlockDriverState *bs,
        uint64_t offset, uint64_t bytes, QEMUIOVector *qiov, int flags,
        BlockCompletionFunc *cb, void *opaque);
    BlockAIOCB *(*bdrv_aio_pwritev)(BlockDriverState *bs,
        uint64_t offset, uint64_t bytes, QEMUIOVector *qiov, int flags,
        BlockCompletionFunc *cb, void *opaque);
    BlockAIOCB *(*bdrv_aio_flush)(BlockDriverState *bs,
        BlockCompletionFunc *cb, void *opaque);
    BlockAIOCB *(*bdrv_aio_pdiscard)(BlockDriverState *bs,
        int64_t offset, int bytes,
        BlockCompletionFunc *cb, void *opaque);

    int coroutine_fn (*bdrv_co_readv)(BlockDriverState *bs,
        int64_t sector_num, int nb_sectors, QEMUIOVector *qiov);

    /**
     * @offset: position in bytes to read at
     * @bytes: number of bytes to read
     * @qiov: the buffers to fill with read data
     * @flags: currently unused, always 0
     *
     * @offset and @bytes will be a multiple of 'request_alignment',
     * but the length of individual @qiov elements does not have to
     * be a multiple.
     *
     * @bytes will always equal the total size of @qiov, and will be
     * no larger than 'max_transfer'.
     *
     * The buffer in @qiov may point directly to guest memory.
     */
    int coroutine_fn (*bdrv_co_preadv)(BlockDriverState *bs,
        uint64_t offset, uint64_t bytes, QEMUIOVector *qiov, int flags);
    int coroutine_fn (*bdrv_co_preadv_part)(BlockDriverState *bs,
        uint64_t offset, uint64_t bytes,
        QEMUIOVector *qiov, size_t qiov_offset, int flags);
    int coroutine_fn (*bdrv_co_writev)(BlockDriverState *bs,
        int64_t sector_num, int nb_sectors, QEMUIOVector *qiov, int flags);
    /**
     * @offset: position in bytes to write at
     * @bytes: number of bytes to write
     * @qiov: the buffers containing data to write
     * @flags: zero or more bits allowed by 'supported_write_flags'
     *
     * @offset and @bytes will be a multiple of 'request_alignment',
     * but the length of individual @qiov elements does not have to
     * be a multiple.
     *
     * @bytes will always equal the total size of @qiov, and will be
     * no larger than 'max_transfer'.
     *
     * The buffer in @qiov may point directly to guest memory.
     */
    int coroutine_fn (*bdrv_co_pwritev)(BlockDriverState *bs,
        uint64_t offset, uint64_t bytes, QEMUIOVector *qiov, int flags);
    int coroutine_fn (*bdrv_co_pwritev_part)(BlockDriverState *bs,
        uint64_t offset, uint64_t bytes,
        QEMUIOVector *qiov, size_t qiov_offset, int flags);

    /*
     * Efficiently zero a region of the disk image.  Typically an image format
     * would use a compact metadata representation to implement this.  This
     * function pointer may be NULL or return -ENOSUP and .bdrv_co_writev()
     * will be called instead.
     */
    int coroutine_fn (*bdrv_co_pwrite_zeroes)(BlockDriverState *bs,
        int64_t offset, int bytes, BdrvRequestFlags flags);
    int coroutine_fn (*bdrv_co_pdiscard)(BlockDriverState *bs,
        int64_t offset, int bytes);

    /* Map [offset, offset + nbytes) range onto a child of @bs to copy from,
     * and invoke bdrv_co_copy_range_from(child, ...), or invoke
     * bdrv_co_copy_range_to() if @bs is the leaf child to copy data from.
     *
     * See the comment of bdrv_co_copy_range for the parameter and return value
     * semantics.
     */
    int coroutine_fn (*bdrv_co_copy_range_from)(BlockDriverState *bs,
                                                BdrvChild *src,
                                                uint64_t offset,
                                                BdrvChild *dst,
                                                uint64_t dst_offset,
                                                uint64_t bytes,
                                                BdrvRequestFlags read_flags,
                                                BdrvRequestFlags write_flags);

    /* Map [offset, offset + nbytes) range onto a child of bs to copy data to,
     * and invoke bdrv_co_copy_range_to(child, src, ...), or perform the copy
     * operation if @bs is the leaf and @src has the same BlockDriver.  Return
     * -ENOTSUP if @bs is the leaf but @src has a different BlockDriver.
     *
     * See the comment of bdrv_co_copy_range for the parameter and return value
     * semantics.
     */
    int coroutine_fn (*bdrv_co_copy_range_to)(BlockDriverState *bs,
                                              BdrvChild *src,
                                              uint64_t src_offset,
                                              BdrvChild *dst,
                                              uint64_t dst_offset,
                                              uint64_t bytes,
                                              BdrvRequestFlags read_flags,
                                              BdrvRequestFlags write_flags);

    /*
     * Building block for bdrv_block_status[_above] and
     * bdrv_is_allocated[_above].  The driver should answer only
     * according to the current layer, and should only need to set
     * BDRV_BLOCK_DATA, BDRV_BLOCK_ZERO, BDRV_BLOCK_OFFSET_VALID,
     * and/or BDRV_BLOCK_RAW; if the current layer defers to a backing
     * layer, the result should be 0 (and not BDRV_BLOCK_ZERO).  See
     * block.h for the overall meaning of the bits.  As a hint, the
     * flag want_zero is true if the caller cares more about precise
     * mappings (favor accurate _OFFSET_VALID/_ZERO) or false for
     * overall allocation (favor larger *pnum, perhaps by reporting
     * _DATA instead of _ZERO).  The block layer guarantees input
     * clamped to bdrv_getlength() and aligned to request_alignment,
     * as well as non-NULL pnum, map, and file; in turn, the driver
     * must return an error or set pnum to an aligned non-zero value.
     */
    int coroutine_fn (*bdrv_co_block_status)(BlockDriverState *bs,
        bool want_zero, int64_t offset, int64_t bytes, int64_t *pnum,
        int64_t *map, BlockDriverState **file);

    /*
     * Invalidate any cached meta-data.
     */
    void coroutine_fn (*bdrv_co_invalidate_cache)(BlockDriverState *bs,
                                                  Error **errp);
    int (*bdrv_inactivate)(BlockDriverState *bs);

    /*
     * Flushes all data for all layers by calling bdrv_co_flush for underlying
     * layers, if needed. This function is needed for deterministic
     * synchronization of the flush finishing callback.
     */
    int coroutine_fn (*bdrv_co_flush)(BlockDriverState *bs);

    /* Delete a created file. */
    int coroutine_fn (*bdrv_co_delete_file)(BlockDriverState *bs,
                                            Error **errp);

    /*
     * Flushes all data that was already written to the OS all the way down to
     * the disk (for example file-posix.c calls fsync()).
     */
    int coroutine_fn (*bdrv_co_flush_to_disk)(BlockDriverState *bs);

    /*
     * Flushes all internal caches to the OS. The data may still sit in a
     * writeback cache of the host OS, but it will survive a crash of the qemu
     * process.
     */
    int coroutine_fn (*bdrv_co_flush_to_os)(BlockDriverState *bs);

    /*
     * Drivers setting this field must be able to work with just a plain
     * filename with '<protocol_name>:' as a prefix, and no other options.
     * Options may be extracted from the filename by implementing
     * bdrv_parse_filename.
     */
    const char *protocol_name;

    /*
     * Truncate @bs to @offset bytes using the given @prealloc mode
     * when growing.  Modes other than PREALLOC_MODE_OFF should be
     * rejected when shrinking @bs.
     *
     * If @exact is true, @bs must be resized to exactly @offset.
     * Otherwise, it is sufficient for @bs (if it is a host block
     * device and thus there is no way to resize it) to be at least
     * @offset bytes in length.
     *
     * If @exact is true and this function fails but would succeed
     * with @exact = false, it should return -ENOTSUP.
     */
    int coroutine_fn (*bdrv_co_truncate)(BlockDriverState *bs, int64_t offset,
                                         bool exact, PreallocMode prealloc,
                                         BdrvRequestFlags flags, Error **errp);

    int64_t (*bdrv_getlength)(BlockDriverState *bs);
    bool has_variable_length;
    int64_t (*bdrv_get_allocated_file_size)(BlockDriverState *bs);
    BlockMeasureInfo *(*bdrv_measure)(QemuOpts *opts, BlockDriverState *in_bs,
                                      Error **errp);

    int coroutine_fn (*bdrv_co_pwritev_compressed)(BlockDriverState *bs,
        uint64_t offset, uint64_t bytes, QEMUIOVector *qiov);
    int coroutine_fn (*bdrv_co_pwritev_compressed_part)(BlockDriverState *bs,
        uint64_t offset, uint64_t bytes, QEMUIOVector *qiov,
        size_t qiov_offset);

    int (*bdrv_snapshot_create)(BlockDriverState *bs,
                                QEMUSnapshotInfo *sn_info);
    int (*bdrv_snapshot_goto)(BlockDriverState *bs,
                              const char *snapshot_id);
    int (*bdrv_snapshot_delete)(BlockDriverState *bs,
                                const char *snapshot_id,
                                const char *name,
                                Error **errp);
    int (*bdrv_snapshot_list)(BlockDriverState *bs,
                              QEMUSnapshotInfo **psn_info);
    int (*bdrv_snapshot_load_tmp)(BlockDriverState *bs,
                                  const char *snapshot_id,
                                  const char *name,
                                  Error **errp);
    int (*bdrv_get_info)(BlockDriverState *bs, BlockDriverInfo *bdi);
    ImageInfoSpecific *(*bdrv_get_specific_info)(BlockDriverState *bs,
                                                 Error **errp);
    BlockStatsSpecific *(*bdrv_get_specific_stats)(BlockDriverState *bs);

    int coroutine_fn (*bdrv_save_vmstate)(BlockDriverState *bs,
                                          QEMUIOVector *qiov,
                                          int64_t pos);
    int coroutine_fn (*bdrv_load_vmstate)(BlockDriverState *bs,
                                          QEMUIOVector *qiov,
                                          int64_t pos);

    int (*bdrv_change_backing_file)(BlockDriverState *bs,
        const char *backing_file, const char *backing_fmt);

    /* removable device specific */
    bool (*bdrv_is_inserted)(BlockDriverState *bs);
    void (*bdrv_eject)(BlockDriverState *bs, bool eject_flag);
    void (*bdrv_lock_medium)(BlockDriverState *bs, bool locked);

    /* to control generic scsi devices */
    BlockAIOCB *(*bdrv_aio_ioctl)(BlockDriverState *bs,
        unsigned long int req, void *buf,
        BlockCompletionFunc *cb, void *opaque);
    int coroutine_fn (*bdrv_co_ioctl)(BlockDriverState *bs,
                                      unsigned long int req, void *buf);

    /* List of options for creating images, terminated by name == NULL */
    QemuOptsList *create_opts;

    /* List of options for image amend */
    QemuOptsList *amend_opts;

    /*
     * If this driver supports reopening images this contains a
     * NULL-terminated list of the runtime options that can be
     * modified. If an option in this list is unspecified during
     * reopen then it _must_ be reset to its default value or return
     * an error.
     */
    const char *const *mutable_opts;

    /*
     * Returns 0 for completed check, -errno for internal errors.
     * The check results are stored in result.
     */
    int coroutine_fn (*bdrv_co_check)(BlockDriverState *bs,
                                      BdrvCheckResult *result,
                                      BdrvCheckMode fix);

    void (*bdrv_debug_event)(BlockDriverState *bs, BlkdebugEvent event);

    /* TODO Better pass a option string/QDict/QemuOpts to add any rule? */
    int (*bdrv_debug_breakpoint)(BlockDriverState *bs, const char *event,
        const char *tag);
    int (*bdrv_debug_remove_breakpoint)(BlockDriverState *bs,
        const char *tag);
    int (*bdrv_debug_resume)(BlockDriverState *bs, const char *tag);
    bool (*bdrv_debug_is_suspended)(BlockDriverState *bs, const char *tag);

    void (*bdrv_refresh_limits)(BlockDriverState *bs, Error **errp);

    /*
     * Returns 1 if newly created images are guaranteed to contain only
     * zeros, 0 otherwise.
     */
    int (*bdrv_has_zero_init)(BlockDriverState *bs);

    /* Remove fd handlers, timers, and other event loop callbacks so the event
     * loop is no longer in use.  Called with no in-flight requests and in
     * depth-first traversal order with parents before child nodes.
     */
    void (*bdrv_detach_aio_context)(BlockDriverState *bs);

    /* Add fd handlers, timers, and other event loop callbacks so I/O requests
     * can be processed again.  Called with no in-flight requests and in
     * depth-first traversal order with child nodes before parent nodes.
     */
    void (*bdrv_attach_aio_context)(BlockDriverState *bs,
                                    AioContext *new_context);

    /* io queue for linux-aio */
    void (*bdrv_io_plug)(BlockDriverState *bs);
    void (*bdrv_io_unplug)(BlockDriverState *bs);

    /**
     * Try to get @bs's logical and physical block size.
     * On success, store them in @bsz and return zero.
     * On failure, return negative errno.
     */
    int (*bdrv_probe_blocksizes)(BlockDriverState *bs, BlockSizes *bsz);
    /**
     * Try to get @bs's geometry (cyls, heads, sectors)
     * On success, store them in @geo and return 0.
     * On failure return -errno.
     * Only drivers that want to override guest geometry implement this
     * callback; see hd_geometry_guess().
     */
    int (*bdrv_probe_geometry)(BlockDriverState *bs, HDGeometry *geo);

    /**
     * bdrv_co_drain_begin is called if implemented in the beginning of a
     * drain operation to drain and stop any internal sources of requests in
     * the driver.
     * bdrv_co_drain_end is called if implemented at the end of the drain.
     *
     * They should be used by the driver to e.g. manage scheduled I/O
     * requests, or toggle an internal state. After the end of the drain new
     * requests will continue normally.
     */
    void coroutine_fn (*bdrv_co_drain_begin)(BlockDriverState *bs);
    void coroutine_fn (*bdrv_co_drain_end)(BlockDriverState *bs);

    void (*bdrv_add_child)(BlockDriverState *parent, BlockDriverState *child,
                           Error **errp);
    void (*bdrv_del_child)(BlockDriverState *parent, BdrvChild *child,
                           Error **errp);

    /**
     * Informs the block driver that a permission change is intended. The
     * driver checks whether the change is permissible and may take other
     * preparations for the change (e.g. get file system locks). This operation
     * is always followed either by a call to either .bdrv_set_perm or
     * .bdrv_abort_perm_update.
     *
     * Checks whether the requested set of cumulative permissions in @perm
     * can be granted for accessing @bs and whether no other users are using
     * permissions other than those given in @shared (both arguments take
     * BLK_PERM_* bitmasks).
     *
     * If both conditions are met, 0 is returned. Otherwise, -errno is returned
     * and errp is set to an error describing the conflict.
     */
    int (*bdrv_check_perm)(BlockDriverState *bs, uint64_t perm,
                           uint64_t shared, Error **errp);

    /**
     * Called to inform the driver that the set of cumulative set of used
     * permissions for @bs has changed to @perm, and the set of sharable
     * permission to @shared. The driver can use this to propagate changes to
     * its children (i.e. request permissions only if a parent actually needs
     * them).
     *
     * This function is only invoked after bdrv_check_perm(), so block drivers
     * may rely on preparations made in their .bdrv_check_perm implementation.
     */
    void (*bdrv_set_perm)(BlockDriverState *bs, uint64_t perm, uint64_t shared);

    /*
     * Called to inform the driver that after a previous bdrv_check_perm()
     * call, the permission update is not performed and any preparations made
     * for it (e.g. taken file locks) need to be undone.
     *
     * This function can be called even for nodes that never saw a
     * bdrv_check_perm() call. It is a no-op then.
     */
    void (*bdrv_abort_perm_update)(BlockDriverState *bs);

    /**
     * Returns in @nperm and @nshared the permissions that the driver for @bs
     * needs on its child @c, based on the cumulative permissions requested by
     * the parents in @parent_perm and @parent_shared.
     *
     * If @c is NULL, return the permissions for attaching a new child for the
     * given @child_class and @role.
     *
     * If @reopen_queue is non-NULL, don't return the currently needed
     * permissions, but those that will be needed after applying the
     * @reopen_queue.
     */
     void (*bdrv_child_perm)(BlockDriverState *bs, BdrvChild *c,
                             BdrvChildRole role,
                             BlockReopenQueue *reopen_queue,
                             uint64_t parent_perm, uint64_t parent_shared,
                             uint64_t *nperm, uint64_t *nshared);

    bool (*bdrv_supports_persistent_dirty_bitmap)(BlockDriverState *bs);
    bool (*bdrv_co_can_store_new_dirty_bitmap)(BlockDriverState *bs,
                                               const char *name,
                                               uint32_t granularity,
                                               Error **errp);
    int (*bdrv_co_remove_persistent_dirty_bitmap)(BlockDriverState *bs,
                                                  const char *name,
                                                  Error **errp);

    /**
     * Register/unregister a buffer for I/O. For example, when the driver is
     * interested to know the memory areas that will later be used in iovs, so
     * that it can do IOMMU mapping with VFIO etc., in order to get better
     * performance. In the case of VFIO drivers, this callback is used to do
     * DMA mapping for hot buffers.
     */
    void (*bdrv_register_buf)(BlockDriverState *bs, void *host, size_t size);
    void (*bdrv_unregister_buf)(BlockDriverState *bs, void *host);
    QLIST_ENTRY(BlockDriver) list;//用于挂接在driver链上

    /* Pointer to a NULL-terminated array of names of strong options
     * that can be specified for bdrv_open(). A strong option is one
     * that changes the data of a BDS.
     * If this pointer is NULL, the array is considered empty.
     * "filename" and "driver" are always considered strong. */
    const char *const *strong_runtime_opts;
};

static inline bool block_driver_can_compress(BlockDriver *drv)
{
    return drv->bdrv_co_pwritev_compressed ||
           drv->bdrv_co_pwritev_compressed_part;
}

typedef struct BlockLimits {
    /* Alignment requirement, in bytes, for offset/length of I/O
     * requests. Must be a power of 2 less than INT_MAX; defaults to
     * 1 for drivers with modern byte interfaces, and to 512
     * otherwise. */
    uint32_t request_alignment;

    /* Maximum number of bytes that can be discarded at once (since it
     * is signed, it must be < 2G, if set). Must be multiple of
     * pdiscard_alignment, but need not be power of 2. May be 0 if no
     * inherent 32-bit limit */
    int32_t max_pdiscard;

    /* Optimal alignment for discard requests in bytes. A power of 2
     * is best but not mandatory.  Must be a multiple of
     * bl.request_alignment, and must be less than max_pdiscard if
     * that is set. May be 0 if bl.request_alignment is good enough */
    uint32_t pdiscard_alignment;

    /* Maximum number of bytes that can zeroized at once (since it is
     * signed, it must be < 2G, if set). Must be multiple of
     * pwrite_zeroes_alignment. May be 0 if no inherent 32-bit limit */
    int32_t max_pwrite_zeroes;

    /* Optimal alignment for write zeroes requests in bytes. A power
     * of 2 is best but not mandatory.  Must be a multiple of
     * bl.request_alignment, and must be less than max_pwrite_zeroes
     * if that is set. May be 0 if bl.request_alignment is good
     * enough */
    uint32_t pwrite_zeroes_alignment;

    /* Optimal transfer length in bytes.  A power of 2 is best but not
     * mandatory.  Must be a multiple of bl.request_alignment, or 0 if
     * no preferred size */
    uint32_t opt_transfer;

    /* Maximal transfer length in bytes.  Need not be power of 2, but
     * must be multiple of opt_transfer and bl.request_alignment, or 0
     * for no 32-bit limit.  For now, anything larger than INT_MAX is
     * clamped down. */
    uint32_t max_transfer;

    /* memory alignment, in bytes so that no bounce buffer is needed */
    size_t min_mem_alignment;

    /* memory alignment, in bytes, for bounce buffer */
    size_t opt_mem_alignment;

    /* maximum number of iovec elements */
    int max_iov;
} BlockLimits;

typedef struct BdrvOpBlocker BdrvOpBlocker;

typedef struct BdrvAioNotifier {
    void (*attached_aio_context)(AioContext *new_context, void *opaque);
    void (*detach_aio_context)(void *opaque);

    void *opaque;
    bool deleted;

    QLIST_ENTRY(BdrvAioNotifier) list;
} BdrvAioNotifier;

struct BdrvChildClass {
    /* If true, bdrv_replace_node() doesn't change the node this BdrvChild
     * points to. */
    bool stay_at_node;

    /* If true, the parent is a BlockDriverState and bdrv_next_all_states()
     * will return it. This information is used for drain_all, where every node
     * will be drained separately, so the drain only needs to be propagated to
     * non-BDS parents. */
    bool parent_is_bds;

    void (*inherit_options)(BdrvChildRole role, bool parent_is_format,
                            int *child_flags, QDict *child_options,
                            int parent_flags, QDict *parent_options);

    void (*change_media)(BdrvChild *child, bool load);
    void (*resize)(BdrvChild *child);

    /* Returns a name that is supposedly more useful for human users than the
     * node name for identifying the node in question (in particular, a BB
     * name), or NULL if the parent can't provide a better name. */
    const char *(*get_name)(BdrvChild *child);

    /* Returns a malloced string that describes the parent of the child for a
     * human reader. This could be a node-name, BlockBackend name, qdev ID or
     * QOM path of the device owning the BlockBackend, job type and ID etc. The
     * caller is responsible for freeing the memory. */
    char *(*get_parent_desc)(BdrvChild *child);

    /*
     * If this pair of functions is implemented, the parent doesn't issue new
     * requests after returning from .drained_begin() until .drained_end() is
     * called.
     *
     * These functions must not change the graph (and therefore also must not
     * call aio_poll(), which could change the graph indirectly).
     *
     * If drained_end() schedules background operations, it must atomically
     * increment *drained_end_counter for each such operation and atomically
     * decrement it once the operation has settled.
     *
     * Note that this can be nested. If drained_begin() was called twice, new
     * I/O is allowed only after drained_end() was called twice, too.
     */
    void (*drained_begin)(BdrvChild *child);
    void (*drained_end)(BdrvChild *child, int *drained_end_counter);

    /*
     * Returns whether the parent has pending requests for the child. This
     * callback is polled after .drained_begin() has been called until all
     * activity on the child has stopped.
     */
    bool (*drained_poll)(BdrvChild *child);

    /* Notifies the parent that the child has been activated/inactivated (e.g.
     * when migration is completing) and it can start/stop requesting
     * permissions and doing I/O on it. */
    void (*activate)(BdrvChild *child, Error **errp);
    int (*inactivate)(BdrvChild *child);

    void (*attach)(BdrvChild *child);
    void (*detach)(BdrvChild *child);

    /* Notifies the parent that the filename of its child has changed (e.g.
     * because the direct child was removed from the backing chain), so that it
     * can update its reference. */
    int (*update_filename)(BdrvChild *child, BlockDriverState *new_base,
                           const char *filename, Error **errp);

    bool (*can_set_aio_ctx)(BdrvChild *child, AioContext *ctx,
                            GSList **ignore, Error **errp);
    void (*set_aio_ctx)(BdrvChild *child, AioContext *ctx, GSList **ignore);
};

extern const BdrvChildClass child_of_bds;

struct BdrvChild {
    BlockDriverState *bs;
    char *name;
    const BdrvChildClass *klass;
    BdrvChildRole role;
    void *opaque;

    /**
     * Granted permissions for operating on this BdrvChild (BLK_PERM_* bitmask)
     */
    uint64_t perm;

    /**
     * Permissions that can still be granted to other users of @bs while this
     * BdrvChild is still attached to it. (BLK_PERM_* bitmask)
     */
    uint64_t shared_perm;

    /* backup of permissions during permission update procedure */
    bool has_backup_perm;
    uint64_t backup_perm;
    uint64_t backup_shared_perm;

    /*
     * This link is frozen: the child can neither be replaced nor
     * detached from the parent.
     */
    bool frozen;

    /*
     * How many times the parent of this child has been drained
     * (through klass->drained_*).
     * Usually, this is equal to bs->quiesce_counter (potentially
     * reduced by bdrv_drain_all_count).  It may differ while the
     * child is entering or leaving a drained section.
     */
    int parent_quiesce_counter;

    QLIST_ENTRY(BdrvChild) next;
    QLIST_ENTRY(BdrvChild) next_parent;
};

/*
 * Note: the function bdrv_append() copies and swaps contents of
 * BlockDriverStates, so if you add new fields to this struct, please
 * inspect bdrv_append() to determine if the new fields need to be
 * copied as well.
 */
struct BlockDriverState {
    /* Protected by big QEMU lock or read-only after opening.  No special
     * locking needed during I/O...
     */
    int open_flags; /* flags used to open the file, re-used for re-open */
    bool read_only; /* if true, the media is read only */
    bool encrypted; /* if true, the media is encrypted */
    bool sg;        /* if true, the device is a /dev/sg* */
    bool probed;    /* if true, format was probed rather than specified */
    bool force_share; /* if true, always allow all shared permissions */
    bool implicit;  /* if true, this filter node was automatically inserted */

    BlockDriver *drv; /* NULL means no media */
    void *opaque;

    AioContext *aio_context; /* event loop used for fd handlers, timers, etc */
    /* long-running tasks intended to always use the same AioContext as this
     * BDS may register themselves in this list to be notified of changes
     * regarding this BDS's context */
    QLIST_HEAD(, BdrvAioNotifier) aio_notifiers;
    bool walking_aio_notifiers; /* to make removal during iteration safe */

    char filename[PATH_MAX];
    /*
     * If not empty, this image is a diff in relation to backing_file.
     * Note that this is the name given in the image header and
     * therefore may or may not be equal to .backing->bs->filename.
     * If this field contains a relative path, it is to be resolved
     * relatively to the overlay's location.
     */
    char backing_file[PATH_MAX];
    /*
     * The backing filename indicated by the image header.  Contrary
     * to backing_file, if we ever open this file, auto_backing_file
     * is replaced by the resulting BDS's filename (i.e. after a
     * bdrv_refresh_filename() run).
     */
    char auto_backing_file[PATH_MAX];
    char backing_format[16]; /* if non-zero and backing_file exists */

    QDict *full_open_options;
    char exact_filename[PATH_MAX];

    BdrvChild *backing;
    BdrvChild *file;

    /* I/O Limits */
    BlockLimits bl;

    /* Flags honored during pwrite (so far: BDRV_REQ_FUA,
     * BDRV_REQ_WRITE_UNCHANGED).
     * If a driver does not support BDRV_REQ_WRITE_UNCHANGED, those
     * writes will be issued as normal writes without the flag set.
     * This is important to note for drivers that do not explicitly
     * request a WRITE permission for their children and instead take
     * the same permissions as their parent did (this is commonly what
     * block filters do).  Such drivers have to be aware that the
     * parent may have taken a WRITE_UNCHANGED permission only and is
     * issuing such requests.  Drivers either must make sure that
     * these requests do not result in plain WRITE accesses (usually
     * by supporting BDRV_REQ_WRITE_UNCHANGED, and then forwarding
     * every incoming write request as-is, including potentially that
     * flag), or they have to explicitly take the WRITE permission for
     * their children. */
    unsigned int supported_write_flags;
    /* Flags honored during pwrite_zeroes (so far: BDRV_REQ_FUA,
     * BDRV_REQ_MAY_UNMAP, BDRV_REQ_WRITE_UNCHANGED) */
    unsigned int supported_zero_flags;
    /*
     * Flags honoured during truncate (so far: BDRV_REQ_ZERO_WRITE).
     *
     * If BDRV_REQ_ZERO_WRITE is given, the truncate operation must make sure
     * that any added space reads as all zeros. If this can't be guaranteed,
     * the operation must fail.
     */
    unsigned int supported_truncate_flags;

    /* the following member gives a name to every node on the bs graph. */
    char node_name[32];
    /* element of the list of named nodes building the graph */
    QTAILQ_ENTRY(BlockDriverState) node_list;
    /* element of the list of all BlockDriverStates (all_bdrv_states) */
    QTAILQ_ENTRY(BlockDriverState) bs_list;
    /* element of the list of monitor-owned BDS */
    QTAILQ_ENTRY(BlockDriverState) monitor_list;
    int refcnt;

    /* operation blockers */
    QLIST_HEAD(, BdrvOpBlocker) op_blockers[BLOCK_OP_TYPE_MAX];

    /* The node that this node inherited default options from (and a reopen on
     * which can affect this node by changing these defaults). This is always a
     * parent node of this node. */
    BlockDriverState *inherits_from;
    QLIST_HEAD(, BdrvChild) children;
    QLIST_HEAD(, BdrvChild) parents;

    QDict *options;
    QDict *explicit_options;
    BlockdevDetectZeroesOptions detect_zeroes;

    /* The error object in use for blocking operations on backing_hd */
    Error *backing_blocker;

    /* Protected by AioContext lock */

    /* If we are reading a disk image, give its size in sectors.
     * Generally read-only; it is written to by load_snapshot and
     * save_snaphost, but the block layer is quiescent during those.
     */
    int64_t total_sectors;

    /* Callback before write request is processed */
    NotifierWithReturnList before_write_notifiers;

    /* threshold limit for writes, in bytes. "High water mark". */
    uint64_t write_threshold_offset;
    NotifierWithReturn write_threshold_notifier;

    /* Writing to the list requires the BQL _and_ the dirty_bitmap_mutex.
     * Reading from the list can be done with either the BQL or the
     * dirty_bitmap_mutex.  Modifying a bitmap only requires
     * dirty_bitmap_mutex.  */
    QemuMutex dirty_bitmap_mutex;
    QLIST_HEAD(, BdrvDirtyBitmap) dirty_bitmaps;

    /* Offset after the highest byte written to */
    Stat64 wr_highest_offset;

    /* If true, copy read backing sectors into image.  Can be >1 if more
     * than one client has requested copy-on-read.  Accessed with atomic
     * ops.
     */
    int copy_on_read;

    /* number of in-flight requests; overall and serialising.
     * Accessed with atomic ops.
     */
    unsigned int in_flight;
    unsigned int serialising_in_flight;

    /* counter for nested bdrv_io_plug.
     * Accessed with atomic ops.
    */
    unsigned io_plugged;

    /* do we need to tell the quest if we have a volatile write cache? */
    int enable_write_cache;

    /* Accessed with atomic ops.  */
    int quiesce_counter;
    int recursive_quiesce_counter;

    unsigned int write_gen;               /* Current data generation */

    /* Protected by reqs_lock.  */
    CoMutex reqs_lock;
    QLIST_HEAD(, BdrvTrackedRequest) tracked_requests;
    CoQueue flush_queue;                  /* Serializing flush queue */
    bool active_flush_req;                /* Flush request in flight? */

    /* Only read/written by whoever has set active_flush_req to true.  */
    unsigned int flushed_gen;             /* Flushed write generation */

    /* BdrvChild links to this node may never be frozen */
    bool never_freeze;
};

struct BlockBackendRootState {
    int open_flags;
    bool read_only;
    BlockdevDetectZeroesOptions detect_zeroes;
};

typedef enum BlockMirrorBackingMode {
    /* Reuse the existing backing chain from the source for the target.
     * - sync=full: Set backing BDS to NULL.
     * - sync=top:  Use source's backing BDS.
     * - sync=none: Use source as the backing BDS. */
    MIRROR_SOURCE_BACKING_CHAIN,

    /* Open the target's backing chain completely anew */
    MIRROR_OPEN_BACKING_CHAIN,

    /* Do not change the target's backing BDS after job completion */
    MIRROR_LEAVE_BACKING_CHAIN,
} BlockMirrorBackingMode;


/* Essential block drivers which must always be statically linked into qemu, and
 * which therefore can be accessed without using bdrv_find_format() */
extern BlockDriver bdrv_file;
extern BlockDriver bdrv_raw;
extern BlockDriver bdrv_qcow2;

int coroutine_fn bdrv_co_preadv(BdrvChild *child,
    int64_t offset, unsigned int bytes, QEMUIOVector *qiov,
    BdrvRequestFlags flags);
int coroutine_fn bdrv_co_preadv_part(BdrvChild *child,
    int64_t offset, unsigned int bytes,
    QEMUIOVector *qiov, size_t qiov_offset, BdrvRequestFlags flags);
int coroutine_fn bdrv_co_pwritev(BdrvChild *child,
    int64_t offset, unsigned int bytes, QEMUIOVector *qiov,
    BdrvRequestFlags flags);
int coroutine_fn bdrv_co_pwritev_part(BdrvChild *child,
    int64_t offset, unsigned int bytes,
    QEMUIOVector *qiov, size_t qiov_offset, BdrvRequestFlags flags);

static inline int coroutine_fn bdrv_co_pread(BdrvChild *child,
    int64_t offset, unsigned int bytes, void *buf, BdrvRequestFlags flags)
{
    QEMUIOVector qiov = QEMU_IOVEC_INIT_BUF(qiov, buf, bytes);

    return bdrv_co_preadv(child, offset, bytes, &qiov, flags);
}

static inline int coroutine_fn bdrv_co_pwrite(BdrvChild *child,
    int64_t offset, unsigned int bytes, void *buf, BdrvRequestFlags flags)
{
    QEMUIOVector qiov = QEMU_IOVEC_INIT_BUF(qiov, buf, bytes);

    return bdrv_co_pwritev(child, offset, bytes, &qiov, flags);
}

extern unsigned int bdrv_drain_all_count;
void bdrv_apply_subtree_drain(BdrvChild *child, BlockDriverState *new_parent);
void bdrv_unapply_subtree_drain(BdrvChild *child, BlockDriverState *old_parent);

bool coroutine_fn bdrv_make_request_serialising(BdrvTrackedRequest *req,
                                                uint64_t align);
BdrvTrackedRequest *coroutine_fn bdrv_co_get_self_request(BlockDriverState *bs);

int get_tmp_filename(char *filename, int size);
BlockDriver *bdrv_probe_all(const uint8_t *buf, int buf_size,
                            const char *filename);

void bdrv_parse_filename_strip_prefix(const char *filename, const char *prefix,
                                      QDict *options);

bool bdrv_backing_overridden(BlockDriverState *bs);


/**
 * bdrv_add_before_write_notifier:
 *
 * Register a callback that is invoked before write requests are processed but
 * after any throttling or waiting for overlapping requests.
 */
void bdrv_add_before_write_notifier(BlockDriverState *bs,
                                    NotifierWithReturn *notifier);

/**
 * bdrv_add_aio_context_notifier:
 *
 * If a long-running job intends to be always run in the same AioContext as a
 * certain BDS, it may use this function to be notified of changes regarding the
 * association of the BDS to an AioContext.
 *
 * attached_aio_context() is called after the target BDS has been attached to a
 * new AioContext; detach_aio_context() is called before the target BDS is being
 * detached from its old AioContext.
 */
void bdrv_add_aio_context_notifier(BlockDriverState *bs,
        void (*attached_aio_context)(AioContext *new_context, void *opaque),
        void (*detach_aio_context)(void *opaque), void *opaque);

/**
 * bdrv_remove_aio_context_notifier:
 *
 * Unsubscribe of change notifications regarding the BDS's AioContext. The
 * parameters given here have to be the same as those given to
 * bdrv_add_aio_context_notifier().
 */
void bdrv_remove_aio_context_notifier(BlockDriverState *bs,
                                      void (*aio_context_attached)(AioContext *,
                                                                   void *),
                                      void (*aio_context_detached)(void *),
                                      void *opaque);

/**
 * bdrv_wakeup:
 * @bs: The BlockDriverState for which an I/O operation has been completed.
 *
 * Wake up the main thread if it is waiting on BDRV_POLL_WHILE.  During
 * synchronous I/O on a BlockDriverState that is attached to another
 * I/O thread, the main thread lets the I/O thread's event loop run,
 * waiting for the I/O operation to complete.  A bdrv_wakeup will wake
 * up the main thread if necessary.
 *
 * Manual calls to bdrv_wakeup are rarely necessary, because
 * bdrv_dec_in_flight already calls it.
 */
void bdrv_wakeup(BlockDriverState *bs);

#ifdef _WIN32
int is_windows_drive(const char *filename);
#endif

/**
 * stream_start:
 * @job_id: The id of the newly-created job, or %NULL to use the
 * device name of @bs.
 * @bs: Block device to operate on.
 * @base: Block device that will become the new base, or %NULL to
 * flatten the whole backing file chain onto @bs.
 * @backing_file_str: The file name that will be written to @bs as the
 * the new backing file if the job completes. Ignored if @base is %NULL.
 * @creation_flags: Flags that control the behavior of the Job lifetime.
 *                  See @BlockJobCreateFlags
 * @speed: The maximum speed, in bytes per second, or 0 for unlimited.
 * @on_error: The action to take upon error.
 * @errp: Error object.
 *
 * Start a streaming operation on @bs.  Clusters that are unallocated
 * in @bs, but allocated in any image between @base and @bs (both
 * exclusive) will be written to @bs.  At the end of a successful
 * streaming job, the backing file of @bs will be changed to
 * @backing_file_str in the written image and to @base in the live
 * BlockDriverState.
 */
void stream_start(const char *job_id, BlockDriverState *bs,
                  BlockDriverState *base, const char *backing_file_str,
                  int creation_flags, int64_t speed,
                  BlockdevOnError on_error, Error **errp);

/**
 * commit_start:
 * @job_id: The id of the newly-created job, or %NULL to use the
 * device name of @bs.
 * @bs: Active block device.
 * @top: Top block device to be committed.
 * @base: Block device that will be written into, and become the new top.
 * @creation_flags: Flags that control the behavior of the Job lifetime.
 *                  See @BlockJobCreateFlags
 * @speed: The maximum speed, in bytes per second, or 0 for unlimited.
 * @on_error: The action to take upon error.
 * @backing_file_str: String to use as the backing file in @top's overlay
 * @filter_node_name: The node name that should be assigned to the filter
 * driver that the commit job inserts into the graph above @top. NULL means
 * that a node name should be autogenerated.
 * @errp: Error object.
 *
 */
void commit_start(const char *job_id, BlockDriverState *bs,
                  BlockDriverState *base, BlockDriverState *top,
                  int creation_flags, int64_t speed,
                  BlockdevOnError on_error, const char *backing_file_str,
                  const char *filter_node_name, Error **errp);
/**
 * commit_active_start:
 * @job_id: The id of the newly-created job, or %NULL to use the
 * device name of @bs.
 * @bs: Active block device to be committed.
 * @base: Block device that will be written into, and become the new top.
 * @creation_flags: Flags that control the behavior of the Job lifetime.
 *                  See @BlockJobCreateFlags
 * @speed: The maximum speed, in bytes per second, or 0 for unlimited.
 * @on_error: The action to take upon error.
 * @filter_node_name: The node name that should be assigned to the filter
 * driver that the commit job inserts into the graph above @bs. NULL means that
 * a node name should be autogenerated.
 * @cb: Completion function for the job.
 * @opaque: Opaque pointer value passed to @cb.
 * @auto_complete: Auto complete the job.
 * @errp: Error object.
 *
 */
BlockJob *commit_active_start(const char *job_id, BlockDriverState *bs,
                              BlockDriverState *base, int creation_flags,
                              int64_t speed, BlockdevOnError on_error,
                              const char *filter_node_name,
                              BlockCompletionFunc *cb, void *opaque,
                              bool auto_complete, Error **errp);
/*
 * mirror_start:
 * @job_id: The id of the newly-created job, or %NULL to use the
 * device name of @bs.
 * @bs: Block device to operate on.
 * @target: Block device to write to.
 * @replaces: Block graph node name to replace once the mirror is done. Can
 *            only be used when full mirroring is selected.
 * @creation_flags: Flags that control the behavior of the Job lifetime.
 *                  See @BlockJobCreateFlags
 * @speed: The maximum speed, in bytes per second, or 0 for unlimited.
 * @granularity: The chosen granularity for the dirty bitmap.
 * @buf_size: The amount of data that can be in flight at one time.
 * @mode: Whether to collapse all images in the chain to the target.
 * @backing_mode: How to establish the target's backing chain after completion.
 * @zero_target: Whether the target should be explicitly zero-initialized
 * @on_source_error: The action to take upon error reading from the source.
 * @on_target_error: The action to take upon error writing to the target.
 * @unmap: Whether to unmap target where source sectors only contain zeroes.
 * @filter_node_name: The node name that should be assigned to the filter
 * driver that the mirror job inserts into the graph above @bs. NULL means that
 * a node name should be autogenerated.
 * @copy_mode: When to trigger writes to the target.
 * @errp: Error object.
 *
 * Start a mirroring operation on @bs.  Clusters that are allocated
 * in @bs will be written to @target until the job is cancelled or
 * manually completed.  At the end of a successful mirroring job,
 * @bs will be switched to read from @target.
 */
void mirror_start(const char *job_id, BlockDriverState *bs,
                  BlockDriverState *target, const char *replaces,
                  int creation_flags, int64_t speed,
                  uint32_t granularity, int64_t buf_size,
                  MirrorSyncMode mode, BlockMirrorBackingMode backing_mode,
                  bool zero_target,
                  BlockdevOnError on_source_error,
                  BlockdevOnError on_target_error,
                  bool unmap, const char *filter_node_name,
                  MirrorCopyMode copy_mode, Error **errp);

/*
 * backup_job_create:
 * @job_id: The id of the newly-created job, or %NULL to use the
 * device name of @bs.
 * @bs: Block device to operate on.
 * @target: Block device to write to.
 * @speed: The maximum speed, in bytes per second, or 0 for unlimited.
 * @sync_mode: What parts of the disk image should be copied to the destination.
 * @sync_bitmap: The dirty bitmap if sync_mode is 'bitmap' or 'incremental'
 * @bitmap_mode: The bitmap synchronization policy to use.
 * @on_source_error: The action to take upon error reading from the source.
 * @on_target_error: The action to take upon error writing to the target.
 * @creation_flags: Flags that control the behavior of the Job lifetime.
 *                  See @BlockJobCreateFlags
 * @cb: Completion function for the job.
 * @opaque: Opaque pointer value passed to @cb.
 * @txn: Transaction that this job is part of (may be NULL).
 *
 * Create a backup operation on @bs.  Clusters in @bs are written to @target
 * until the job is cancelled or manually completed.
 */
BlockJob *backup_job_create(const char *job_id, BlockDriverState *bs,
                            BlockDriverState *target, int64_t speed,
                            MirrorSyncMode sync_mode,
                            BdrvDirtyBitmap *sync_bitmap,
                            BitmapSyncMode bitmap_mode,
                            bool compress,
                            const char *filter_node_name,
                            BlockdevOnError on_source_error,
                            BlockdevOnError on_target_error,
                            int creation_flags,
                            BlockCompletionFunc *cb, void *opaque,
                            JobTxn *txn, Error **errp);

BdrvChild *bdrv_root_attach_child(BlockDriverState *child_bs,
                                  const char *child_name,
                                  const BdrvChildClass *child_class,
                                  BdrvChildRole child_role,
                                  AioContext *ctx,
                                  uint64_t perm, uint64_t shared_perm,
                                  void *opaque, Error **errp);
void bdrv_root_unref_child(BdrvChild *child);

void bdrv_get_cumulative_perm(BlockDriverState *bs, uint64_t *perm,
                              uint64_t *shared_perm);

/**
 * Sets a BdrvChild's permissions.  Avoid if the parent is a BDS; use
 * bdrv_child_refresh_perms() instead and make the parent's
 * .bdrv_child_perm() implementation return the correct values.
 */
int bdrv_child_try_set_perm(BdrvChild *c, uint64_t perm, uint64_t shared,
                            Error **errp);

/**
 * Calls bs->drv->bdrv_child_perm() and updates the child's permission
 * masks with the result.
 * Drivers should invoke this function whenever an event occurs that
 * makes their .bdrv_child_perm() implementation return different
 * values than before, but which will not result in the block layer
 * automatically refreshing the permissions.
 */
int bdrv_child_refresh_perms(BlockDriverState *bs, BdrvChild *c, Error **errp);

bool bdrv_recurse_can_replace(BlockDriverState *bs,
                              BlockDriverState *to_replace);

/*
 * Default implementation for BlockDriver.bdrv_child_perm() that can
 * be used by block filters and image formats, as long as they use the
 * child_of_bds child class and set an appropriate BdrvChildRole.
 */
void bdrv_default_perms(BlockDriverState *bs, BdrvChild *c,
                        BdrvChildRole role, BlockReopenQueue *reopen_queue,
                        uint64_t perm, uint64_t shared,
                        uint64_t *nperm, uint64_t *nshared);

const char *bdrv_get_parent_name(const BlockDriverState *bs);
void blk_dev_change_media_cb(BlockBackend *blk, bool load, Error **errp);
bool blk_dev_has_removable_media(BlockBackend *blk);
bool blk_dev_has_tray(BlockBackend *blk);
void blk_dev_eject_request(BlockBackend *blk, bool force);
bool blk_dev_is_tray_open(BlockBackend *blk);
bool blk_dev_is_medium_locked(BlockBackend *blk);

void bdrv_set_dirty(BlockDriverState *bs, int64_t offset, int64_t bytes);

void bdrv_clear_dirty_bitmap(BdrvDirtyBitmap *bitmap, HBitmap **out);
void bdrv_restore_dirty_bitmap(BdrvDirtyBitmap *bitmap, HBitmap *backup);
bool bdrv_dirty_bitmap_merge_internal(BdrvDirtyBitmap *dest,
                                      const BdrvDirtyBitmap *src,
                                      HBitmap **backup, bool lock);

void bdrv_inc_in_flight(BlockDriverState *bs);
void bdrv_dec_in_flight(BlockDriverState *bs);

void blockdev_close_all_bdrv_states(void);

int coroutine_fn bdrv_co_copy_range_from(BdrvChild *src, uint64_t src_offset,
                                         BdrvChild *dst, uint64_t dst_offset,
                                         uint64_t bytes,
                                         BdrvRequestFlags read_flags,
                                         BdrvRequestFlags write_flags);
int coroutine_fn bdrv_co_copy_range_to(BdrvChild *src, uint64_t src_offset,
                                       BdrvChild *dst, uint64_t dst_offset,
                                       uint64_t bytes,
                                       BdrvRequestFlags read_flags,
                                       BdrvRequestFlags write_flags);

int refresh_total_sectors(BlockDriverState *bs, int64_t hint);

void bdrv_set_monitor_owned(BlockDriverState *bs);
BlockDriverState *bds_tree_init(QDict *bs_opts, Error **errp);

/**
 * Simple implementation of bdrv_co_create_opts for protocol drivers
 * which only support creation via opening a file
 * (usually existing raw storage device)
 */
int coroutine_fn bdrv_co_create_opts_simple(BlockDriver *drv,
                                            const char *filename,
                                            QemuOpts *opts,
                                            Error **errp);
extern QemuOptsList bdrv_create_opts_simple;

BdrvDirtyBitmap *block_dirty_bitmap_lookup(const char *node,
                                           const char *name,
                                           BlockDriverState **pbs,
                                           Error **errp);
BdrvDirtyBitmap *block_dirty_bitmap_merge(const char *node, const char *target,
                                          BlockDirtyBitmapMergeSourceList *bms,
                                          HBitmap **backup, Error **errp);
BdrvDirtyBitmap *block_dirty_bitmap_remove(const char *node, const char *name,
                                           bool release,
                                           BlockDriverState **bitmap_bs,
                                           Error **errp);

BdrvChild *bdrv_cow_child(BlockDriverState *bs);
BdrvChild *bdrv_filter_child(BlockDriverState *bs);
BdrvChild *bdrv_filter_or_cow_child(BlockDriverState *bs);
BdrvChild *bdrv_primary_child(BlockDriverState *bs);
BlockDriverState *bdrv_skip_implicit_filters(BlockDriverState *bs);
BlockDriverState *bdrv_skip_filters(BlockDriverState *bs);
BlockDriverState *bdrv_backing_chain_next(BlockDriverState *bs);

static inline BlockDriverState *child_bs(BdrvChild *child)
{
    return child ? child->bs : NULL;
}

static inline BlockDriverState *bdrv_cow_bs(BlockDriverState *bs)
{
    return child_bs(bdrv_cow_child(bs));
}

static inline BlockDriverState *bdrv_filter_bs(BlockDriverState *bs)
{
    return child_bs(bdrv_filter_child(bs));
}

static inline BlockDriverState *bdrv_filter_or_cow_bs(BlockDriverState *bs)
{
    return child_bs(bdrv_filter_or_cow_child(bs));
}

static inline BlockDriverState *bdrv_primary_bs(BlockDriverState *bs)
{
    return child_bs(bdrv_primary_child(bs));
}

/**
 * End all quiescent sections started by bdrv_drain_all_begin(). This is
 * needed when deleting a BDS before bdrv_drain_all_end() is called.
 *
 * NOTE: this is an internal helper for bdrv_close() *only*. No one else
 * should call it.
 */
void bdrv_drain_all_end_quiesce(BlockDriverState *bs);
=======
/* DO NOT ADD ANYTHING IN HERE. USE ONE OF THE HEADERS INCLUDED ABOVE */
>>>>>>> 6c9ae1ce

#endif /* BLOCK_INT_H */<|MERGE_RESOLUTION|>--- conflicted
+++ resolved
@@ -28,1398 +28,6 @@
 #include "block/block_int-io.h"
 #include "block/graph-lock.h"
 
-<<<<<<< HEAD
-#define BLOCK_FLAG_LAZY_REFCOUNTS   8
-
-#define BLOCK_OPT_SIZE              "size"
-#define BLOCK_OPT_ENCRYPT           "encryption"
-#define BLOCK_OPT_ENCRYPT_FORMAT    "encrypt.format"
-#define BLOCK_OPT_COMPAT6           "compat6"
-#define BLOCK_OPT_HWVERSION         "hwversion"
-#define BLOCK_OPT_BACKING_FILE      "backing_file"
-#define BLOCK_OPT_BACKING_FMT       "backing_fmt"
-#define BLOCK_OPT_CLUSTER_SIZE      "cluster_size"
-#define BLOCK_OPT_TABLE_SIZE        "table_size"
-#define BLOCK_OPT_PREALLOC          "preallocation"
-#define BLOCK_OPT_SUBFMT            "subformat"
-#define BLOCK_OPT_COMPAT_LEVEL      "compat"
-#define BLOCK_OPT_LAZY_REFCOUNTS    "lazy_refcounts"
-#define BLOCK_OPT_ADAPTER_TYPE      "adapter_type"
-#define BLOCK_OPT_REDUNDANCY        "redundancy"
-#define BLOCK_OPT_NOCOW             "nocow"
-#define BLOCK_OPT_EXTENT_SIZE_HINT  "extent_size_hint"
-#define BLOCK_OPT_OBJECT_SIZE       "object_size"
-#define BLOCK_OPT_REFCOUNT_BITS     "refcount_bits"
-#define BLOCK_OPT_DATA_FILE         "data_file"
-#define BLOCK_OPT_DATA_FILE_RAW     "data_file_raw"
-#define BLOCK_OPT_COMPRESSION_TYPE  "compression_type"
-#define BLOCK_OPT_EXTL2             "extended_l2"
-
-#define BLOCK_PROBE_BUF_SIZE        512
-
-enum BdrvTrackedRequestType {
-    BDRV_TRACKED_READ,
-    BDRV_TRACKED_WRITE,
-    BDRV_TRACKED_DISCARD,
-    BDRV_TRACKED_TRUNCATE,
-};
-
-/*
- * That is not quite good that BdrvTrackedRequest structure is public,
- * as block/io.c is very careful about incoming offset/bytes being
- * correct. Be sure to assert bdrv_check_request() succeeded after any
- * modification of BdrvTrackedRequest object out of block/io.c
- */
-typedef struct BdrvTrackedRequest {
-    BlockDriverState *bs;
-    int64_t offset;
-    uint64_t bytes;
-    enum BdrvTrackedRequestType type;
-
-    bool serialising;
-    int64_t overlap_offset;
-    uint64_t overlap_bytes;
-
-    QLIST_ENTRY(BdrvTrackedRequest) list;
-    Coroutine *co; /* owner, used for deadlock detection */
-    CoQueue wait_queue; /* coroutines blocked on this request */
-
-    struct BdrvTrackedRequest *waiting_for;
-} BdrvTrackedRequest;
-
-int bdrv_check_request(int64_t offset, int64_t bytes);
-
-struct BlockDriver {
-    const char *format_name;//支持的格式名称
-    int instance_size;
-
-    /* set to true if the BlockDriver is a block filter. Block filters pass
-     * certain callbacks that refer to data (see block.c) to their bs->file
-     * or bs->backing (whichever one exists) if the driver doesn't implement
-     * them. Drivers that do not wish to forward must implement them and return
-     * -ENOTSUP.
-     * Note that filters are not allowed to modify data.
-     *
-     * Filters generally cannot have more than a single filtered child,
-     * because the data they present must at all times be the same as
-     * that on their filtered child.  That would be impossible to
-     * achieve for multiple filtered children.
-     * (And this filtered child must then be bs->file or bs->backing.)
-     */
-    bool is_filter;
-    /*
-     * Set to true if the BlockDriver is a format driver.  Format nodes
-     * generally do not expect their children to be other format nodes
-     * (except for backing files), and so format probing is disabled
-     * on those children.
-     */
-    bool is_format;
-    /*
-     * Return true if @to_replace can be replaced by a BDS with the
-     * same data as @bs without it affecting @bs's behavior (that is,
-     * without it being visible to @bs's parents).
-     */
-    bool (*bdrv_recurse_can_replace)(BlockDriverState *bs,
-                                     BlockDriverState *to_replace);
-
-    int (*bdrv_probe)(const uint8_t *buf, int buf_size, const char *filename);
-    int (*bdrv_probe_device)(const char *filename);
-
-    /* Any driver implementing this callback is expected to be able to handle
-     * NULL file names in its .bdrv_open() implementation */
-    void (*bdrv_parse_filename)(const char *filename, QDict *options, Error **errp);
-    /* Drivers not implementing bdrv_parse_filename nor bdrv_open should have
-     * this field set to true, except ones that are defined only by their
-     * child's bs.
-     * An example of the last type will be the quorum block driver.
-     */
-    bool bdrv_needs_filename;
-
-    /*
-     * Set if a driver can support backing files. This also implies the
-     * following semantics:
-     *
-     *  - Return status 0 of .bdrv_co_block_status means that corresponding
-     *    blocks are not allocated in this layer of backing-chain
-     *  - For such (unallocated) blocks, read will:
-     *    - fill buffer with zeros if there is no backing file
-     *    - read from the backing file otherwise, where the block layer
-     *      takes care of reading zeros beyond EOF if backing file is short
-     */
-    bool supports_backing;
-
-    /* For handling image reopen for split or non-split files */
-    int (*bdrv_reopen_prepare)(BDRVReopenState *reopen_state,
-                               BlockReopenQueue *queue, Error **errp);
-    void (*bdrv_reopen_commit)(BDRVReopenState *reopen_state);
-    void (*bdrv_reopen_commit_post)(BDRVReopenState *reopen_state);
-    void (*bdrv_reopen_abort)(BDRVReopenState *reopen_state);
-    void (*bdrv_join_options)(QDict *options, QDict *old_options);
-
-    int (*bdrv_open)(BlockDriverState *bs, QDict *options, int flags,
-                     Error **errp);
-
-    /* Protocol drivers should implement this instead of bdrv_open */
-    int (*bdrv_file_open)(BlockDriverState *bs, QDict *options, int flags,
-                          Error **errp);
-    void (*bdrv_close)(BlockDriverState *bs);
-
-
-    int coroutine_fn (*bdrv_co_create)(BlockdevCreateOptions *opts,
-                                       Error **errp);
-    int coroutine_fn (*bdrv_co_create_opts)(BlockDriver *drv,
-                                            const char *filename,
-                                            QemuOpts *opts,
-                                            Error **errp);
-
-    int coroutine_fn (*bdrv_co_amend)(BlockDriverState *bs,
-                                      BlockdevAmendOptions *opts,
-                                      bool force,
-                                      Error **errp);
-
-    int (*bdrv_amend_options)(BlockDriverState *bs,
-                              QemuOpts *opts,
-                              BlockDriverAmendStatusCB *status_cb,
-                              void *cb_opaque,
-                              bool force,
-                              Error **errp);
-
-    int (*bdrv_make_empty)(BlockDriverState *bs);
-
-    /*
-     * Refreshes the bs->exact_filename field. If that is impossible,
-     * bs->exact_filename has to be left empty.
-     */
-    void (*bdrv_refresh_filename)(BlockDriverState *bs);
-
-    /*
-     * Gathers the open options for all children into @target.
-     * A simple format driver (without backing file support) might
-     * implement this function like this:
-     *
-     *     QINCREF(bs->file->bs->full_open_options);
-     *     qdict_put(target, "file", bs->file->bs->full_open_options);
-     *
-     * If not specified, the generic implementation will simply put
-     * all children's options under their respective name.
-     *
-     * @backing_overridden is true when bs->backing seems not to be
-     * the child that would result from opening bs->backing_file.
-     * Therefore, if it is true, the backing child's options should be
-     * gathered; otherwise, there is no need since the backing child
-     * is the one implied by the image header.
-     *
-     * Note that ideally this function would not be needed.  Every
-     * block driver which implements it is probably doing something
-     * shady regarding its runtime option structure.
-     */
-    void (*bdrv_gather_child_options)(BlockDriverState *bs, QDict *target,
-                                      bool backing_overridden);
-
-    /*
-     * Returns an allocated string which is the directory name of this BDS: It
-     * will be used to make relative filenames absolute by prepending this
-     * function's return value to them.
-     */
-    char *(*bdrv_dirname)(BlockDriverState *bs, Error **errp);
-
-    /* aio */
-    BlockAIOCB *(*bdrv_aio_preadv)(BlockDriverState *bs,
-        uint64_t offset, uint64_t bytes, QEMUIOVector *qiov, int flags,
-        BlockCompletionFunc *cb, void *opaque);
-    BlockAIOCB *(*bdrv_aio_pwritev)(BlockDriverState *bs,
-        uint64_t offset, uint64_t bytes, QEMUIOVector *qiov, int flags,
-        BlockCompletionFunc *cb, void *opaque);
-    BlockAIOCB *(*bdrv_aio_flush)(BlockDriverState *bs,
-        BlockCompletionFunc *cb, void *opaque);
-    BlockAIOCB *(*bdrv_aio_pdiscard)(BlockDriverState *bs,
-        int64_t offset, int bytes,
-        BlockCompletionFunc *cb, void *opaque);
-
-    int coroutine_fn (*bdrv_co_readv)(BlockDriverState *bs,
-        int64_t sector_num, int nb_sectors, QEMUIOVector *qiov);
-
-    /**
-     * @offset: position in bytes to read at
-     * @bytes: number of bytes to read
-     * @qiov: the buffers to fill with read data
-     * @flags: currently unused, always 0
-     *
-     * @offset and @bytes will be a multiple of 'request_alignment',
-     * but the length of individual @qiov elements does not have to
-     * be a multiple.
-     *
-     * @bytes will always equal the total size of @qiov, and will be
-     * no larger than 'max_transfer'.
-     *
-     * The buffer in @qiov may point directly to guest memory.
-     */
-    int coroutine_fn (*bdrv_co_preadv)(BlockDriverState *bs,
-        uint64_t offset, uint64_t bytes, QEMUIOVector *qiov, int flags);
-    int coroutine_fn (*bdrv_co_preadv_part)(BlockDriverState *bs,
-        uint64_t offset, uint64_t bytes,
-        QEMUIOVector *qiov, size_t qiov_offset, int flags);
-    int coroutine_fn (*bdrv_co_writev)(BlockDriverState *bs,
-        int64_t sector_num, int nb_sectors, QEMUIOVector *qiov, int flags);
-    /**
-     * @offset: position in bytes to write at
-     * @bytes: number of bytes to write
-     * @qiov: the buffers containing data to write
-     * @flags: zero or more bits allowed by 'supported_write_flags'
-     *
-     * @offset and @bytes will be a multiple of 'request_alignment',
-     * but the length of individual @qiov elements does not have to
-     * be a multiple.
-     *
-     * @bytes will always equal the total size of @qiov, and will be
-     * no larger than 'max_transfer'.
-     *
-     * The buffer in @qiov may point directly to guest memory.
-     */
-    int coroutine_fn (*bdrv_co_pwritev)(BlockDriverState *bs,
-        uint64_t offset, uint64_t bytes, QEMUIOVector *qiov, int flags);
-    int coroutine_fn (*bdrv_co_pwritev_part)(BlockDriverState *bs,
-        uint64_t offset, uint64_t bytes,
-        QEMUIOVector *qiov, size_t qiov_offset, int flags);
-
-    /*
-     * Efficiently zero a region of the disk image.  Typically an image format
-     * would use a compact metadata representation to implement this.  This
-     * function pointer may be NULL or return -ENOSUP and .bdrv_co_writev()
-     * will be called instead.
-     */
-    int coroutine_fn (*bdrv_co_pwrite_zeroes)(BlockDriverState *bs,
-        int64_t offset, int bytes, BdrvRequestFlags flags);
-    int coroutine_fn (*bdrv_co_pdiscard)(BlockDriverState *bs,
-        int64_t offset, int bytes);
-
-    /* Map [offset, offset + nbytes) range onto a child of @bs to copy from,
-     * and invoke bdrv_co_copy_range_from(child, ...), or invoke
-     * bdrv_co_copy_range_to() if @bs is the leaf child to copy data from.
-     *
-     * See the comment of bdrv_co_copy_range for the parameter and return value
-     * semantics.
-     */
-    int coroutine_fn (*bdrv_co_copy_range_from)(BlockDriverState *bs,
-                                                BdrvChild *src,
-                                                uint64_t offset,
-                                                BdrvChild *dst,
-                                                uint64_t dst_offset,
-                                                uint64_t bytes,
-                                                BdrvRequestFlags read_flags,
-                                                BdrvRequestFlags write_flags);
-
-    /* Map [offset, offset + nbytes) range onto a child of bs to copy data to,
-     * and invoke bdrv_co_copy_range_to(child, src, ...), or perform the copy
-     * operation if @bs is the leaf and @src has the same BlockDriver.  Return
-     * -ENOTSUP if @bs is the leaf but @src has a different BlockDriver.
-     *
-     * See the comment of bdrv_co_copy_range for the parameter and return value
-     * semantics.
-     */
-    int coroutine_fn (*bdrv_co_copy_range_to)(BlockDriverState *bs,
-                                              BdrvChild *src,
-                                              uint64_t src_offset,
-                                              BdrvChild *dst,
-                                              uint64_t dst_offset,
-                                              uint64_t bytes,
-                                              BdrvRequestFlags read_flags,
-                                              BdrvRequestFlags write_flags);
-
-    /*
-     * Building block for bdrv_block_status[_above] and
-     * bdrv_is_allocated[_above].  The driver should answer only
-     * according to the current layer, and should only need to set
-     * BDRV_BLOCK_DATA, BDRV_BLOCK_ZERO, BDRV_BLOCK_OFFSET_VALID,
-     * and/or BDRV_BLOCK_RAW; if the current layer defers to a backing
-     * layer, the result should be 0 (and not BDRV_BLOCK_ZERO).  See
-     * block.h for the overall meaning of the bits.  As a hint, the
-     * flag want_zero is true if the caller cares more about precise
-     * mappings (favor accurate _OFFSET_VALID/_ZERO) or false for
-     * overall allocation (favor larger *pnum, perhaps by reporting
-     * _DATA instead of _ZERO).  The block layer guarantees input
-     * clamped to bdrv_getlength() and aligned to request_alignment,
-     * as well as non-NULL pnum, map, and file; in turn, the driver
-     * must return an error or set pnum to an aligned non-zero value.
-     */
-    int coroutine_fn (*bdrv_co_block_status)(BlockDriverState *bs,
-        bool want_zero, int64_t offset, int64_t bytes, int64_t *pnum,
-        int64_t *map, BlockDriverState **file);
-
-    /*
-     * Invalidate any cached meta-data.
-     */
-    void coroutine_fn (*bdrv_co_invalidate_cache)(BlockDriverState *bs,
-                                                  Error **errp);
-    int (*bdrv_inactivate)(BlockDriverState *bs);
-
-    /*
-     * Flushes all data for all layers by calling bdrv_co_flush for underlying
-     * layers, if needed. This function is needed for deterministic
-     * synchronization of the flush finishing callback.
-     */
-    int coroutine_fn (*bdrv_co_flush)(BlockDriverState *bs);
-
-    /* Delete a created file. */
-    int coroutine_fn (*bdrv_co_delete_file)(BlockDriverState *bs,
-                                            Error **errp);
-
-    /*
-     * Flushes all data that was already written to the OS all the way down to
-     * the disk (for example file-posix.c calls fsync()).
-     */
-    int coroutine_fn (*bdrv_co_flush_to_disk)(BlockDriverState *bs);
-
-    /*
-     * Flushes all internal caches to the OS. The data may still sit in a
-     * writeback cache of the host OS, but it will survive a crash of the qemu
-     * process.
-     */
-    int coroutine_fn (*bdrv_co_flush_to_os)(BlockDriverState *bs);
-
-    /*
-     * Drivers setting this field must be able to work with just a plain
-     * filename with '<protocol_name>:' as a prefix, and no other options.
-     * Options may be extracted from the filename by implementing
-     * bdrv_parse_filename.
-     */
-    const char *protocol_name;
-
-    /*
-     * Truncate @bs to @offset bytes using the given @prealloc mode
-     * when growing.  Modes other than PREALLOC_MODE_OFF should be
-     * rejected when shrinking @bs.
-     *
-     * If @exact is true, @bs must be resized to exactly @offset.
-     * Otherwise, it is sufficient for @bs (if it is a host block
-     * device and thus there is no way to resize it) to be at least
-     * @offset bytes in length.
-     *
-     * If @exact is true and this function fails but would succeed
-     * with @exact = false, it should return -ENOTSUP.
-     */
-    int coroutine_fn (*bdrv_co_truncate)(BlockDriverState *bs, int64_t offset,
-                                         bool exact, PreallocMode prealloc,
-                                         BdrvRequestFlags flags, Error **errp);
-
-    int64_t (*bdrv_getlength)(BlockDriverState *bs);
-    bool has_variable_length;
-    int64_t (*bdrv_get_allocated_file_size)(BlockDriverState *bs);
-    BlockMeasureInfo *(*bdrv_measure)(QemuOpts *opts, BlockDriverState *in_bs,
-                                      Error **errp);
-
-    int coroutine_fn (*bdrv_co_pwritev_compressed)(BlockDriverState *bs,
-        uint64_t offset, uint64_t bytes, QEMUIOVector *qiov);
-    int coroutine_fn (*bdrv_co_pwritev_compressed_part)(BlockDriverState *bs,
-        uint64_t offset, uint64_t bytes, QEMUIOVector *qiov,
-        size_t qiov_offset);
-
-    int (*bdrv_snapshot_create)(BlockDriverState *bs,
-                                QEMUSnapshotInfo *sn_info);
-    int (*bdrv_snapshot_goto)(BlockDriverState *bs,
-                              const char *snapshot_id);
-    int (*bdrv_snapshot_delete)(BlockDriverState *bs,
-                                const char *snapshot_id,
-                                const char *name,
-                                Error **errp);
-    int (*bdrv_snapshot_list)(BlockDriverState *bs,
-                              QEMUSnapshotInfo **psn_info);
-    int (*bdrv_snapshot_load_tmp)(BlockDriverState *bs,
-                                  const char *snapshot_id,
-                                  const char *name,
-                                  Error **errp);
-    int (*bdrv_get_info)(BlockDriverState *bs, BlockDriverInfo *bdi);
-    ImageInfoSpecific *(*bdrv_get_specific_info)(BlockDriverState *bs,
-                                                 Error **errp);
-    BlockStatsSpecific *(*bdrv_get_specific_stats)(BlockDriverState *bs);
-
-    int coroutine_fn (*bdrv_save_vmstate)(BlockDriverState *bs,
-                                          QEMUIOVector *qiov,
-                                          int64_t pos);
-    int coroutine_fn (*bdrv_load_vmstate)(BlockDriverState *bs,
-                                          QEMUIOVector *qiov,
-                                          int64_t pos);
-
-    int (*bdrv_change_backing_file)(BlockDriverState *bs,
-        const char *backing_file, const char *backing_fmt);
-
-    /* removable device specific */
-    bool (*bdrv_is_inserted)(BlockDriverState *bs);
-    void (*bdrv_eject)(BlockDriverState *bs, bool eject_flag);
-    void (*bdrv_lock_medium)(BlockDriverState *bs, bool locked);
-
-    /* to control generic scsi devices */
-    BlockAIOCB *(*bdrv_aio_ioctl)(BlockDriverState *bs,
-        unsigned long int req, void *buf,
-        BlockCompletionFunc *cb, void *opaque);
-    int coroutine_fn (*bdrv_co_ioctl)(BlockDriverState *bs,
-                                      unsigned long int req, void *buf);
-
-    /* List of options for creating images, terminated by name == NULL */
-    QemuOptsList *create_opts;
-
-    /* List of options for image amend */
-    QemuOptsList *amend_opts;
-
-    /*
-     * If this driver supports reopening images this contains a
-     * NULL-terminated list of the runtime options that can be
-     * modified. If an option in this list is unspecified during
-     * reopen then it _must_ be reset to its default value or return
-     * an error.
-     */
-    const char *const *mutable_opts;
-
-    /*
-     * Returns 0 for completed check, -errno for internal errors.
-     * The check results are stored in result.
-     */
-    int coroutine_fn (*bdrv_co_check)(BlockDriverState *bs,
-                                      BdrvCheckResult *result,
-                                      BdrvCheckMode fix);
-
-    void (*bdrv_debug_event)(BlockDriverState *bs, BlkdebugEvent event);
-
-    /* TODO Better pass a option string/QDict/QemuOpts to add any rule? */
-    int (*bdrv_debug_breakpoint)(BlockDriverState *bs, const char *event,
-        const char *tag);
-    int (*bdrv_debug_remove_breakpoint)(BlockDriverState *bs,
-        const char *tag);
-    int (*bdrv_debug_resume)(BlockDriverState *bs, const char *tag);
-    bool (*bdrv_debug_is_suspended)(BlockDriverState *bs, const char *tag);
-
-    void (*bdrv_refresh_limits)(BlockDriverState *bs, Error **errp);
-
-    /*
-     * Returns 1 if newly created images are guaranteed to contain only
-     * zeros, 0 otherwise.
-     */
-    int (*bdrv_has_zero_init)(BlockDriverState *bs);
-
-    /* Remove fd handlers, timers, and other event loop callbacks so the event
-     * loop is no longer in use.  Called with no in-flight requests and in
-     * depth-first traversal order with parents before child nodes.
-     */
-    void (*bdrv_detach_aio_context)(BlockDriverState *bs);
-
-    /* Add fd handlers, timers, and other event loop callbacks so I/O requests
-     * can be processed again.  Called with no in-flight requests and in
-     * depth-first traversal order with child nodes before parent nodes.
-     */
-    void (*bdrv_attach_aio_context)(BlockDriverState *bs,
-                                    AioContext *new_context);
-
-    /* io queue for linux-aio */
-    void (*bdrv_io_plug)(BlockDriverState *bs);
-    void (*bdrv_io_unplug)(BlockDriverState *bs);
-
-    /**
-     * Try to get @bs's logical and physical block size.
-     * On success, store them in @bsz and return zero.
-     * On failure, return negative errno.
-     */
-    int (*bdrv_probe_blocksizes)(BlockDriverState *bs, BlockSizes *bsz);
-    /**
-     * Try to get @bs's geometry (cyls, heads, sectors)
-     * On success, store them in @geo and return 0.
-     * On failure return -errno.
-     * Only drivers that want to override guest geometry implement this
-     * callback; see hd_geometry_guess().
-     */
-    int (*bdrv_probe_geometry)(BlockDriverState *bs, HDGeometry *geo);
-
-    /**
-     * bdrv_co_drain_begin is called if implemented in the beginning of a
-     * drain operation to drain and stop any internal sources of requests in
-     * the driver.
-     * bdrv_co_drain_end is called if implemented at the end of the drain.
-     *
-     * They should be used by the driver to e.g. manage scheduled I/O
-     * requests, or toggle an internal state. After the end of the drain new
-     * requests will continue normally.
-     */
-    void coroutine_fn (*bdrv_co_drain_begin)(BlockDriverState *bs);
-    void coroutine_fn (*bdrv_co_drain_end)(BlockDriverState *bs);
-
-    void (*bdrv_add_child)(BlockDriverState *parent, BlockDriverState *child,
-                           Error **errp);
-    void (*bdrv_del_child)(BlockDriverState *parent, BdrvChild *child,
-                           Error **errp);
-
-    /**
-     * Informs the block driver that a permission change is intended. The
-     * driver checks whether the change is permissible and may take other
-     * preparations for the change (e.g. get file system locks). This operation
-     * is always followed either by a call to either .bdrv_set_perm or
-     * .bdrv_abort_perm_update.
-     *
-     * Checks whether the requested set of cumulative permissions in @perm
-     * can be granted for accessing @bs and whether no other users are using
-     * permissions other than those given in @shared (both arguments take
-     * BLK_PERM_* bitmasks).
-     *
-     * If both conditions are met, 0 is returned. Otherwise, -errno is returned
-     * and errp is set to an error describing the conflict.
-     */
-    int (*bdrv_check_perm)(BlockDriverState *bs, uint64_t perm,
-                           uint64_t shared, Error **errp);
-
-    /**
-     * Called to inform the driver that the set of cumulative set of used
-     * permissions for @bs has changed to @perm, and the set of sharable
-     * permission to @shared. The driver can use this to propagate changes to
-     * its children (i.e. request permissions only if a parent actually needs
-     * them).
-     *
-     * This function is only invoked after bdrv_check_perm(), so block drivers
-     * may rely on preparations made in their .bdrv_check_perm implementation.
-     */
-    void (*bdrv_set_perm)(BlockDriverState *bs, uint64_t perm, uint64_t shared);
-
-    /*
-     * Called to inform the driver that after a previous bdrv_check_perm()
-     * call, the permission update is not performed and any preparations made
-     * for it (e.g. taken file locks) need to be undone.
-     *
-     * This function can be called even for nodes that never saw a
-     * bdrv_check_perm() call. It is a no-op then.
-     */
-    void (*bdrv_abort_perm_update)(BlockDriverState *bs);
-
-    /**
-     * Returns in @nperm and @nshared the permissions that the driver for @bs
-     * needs on its child @c, based on the cumulative permissions requested by
-     * the parents in @parent_perm and @parent_shared.
-     *
-     * If @c is NULL, return the permissions for attaching a new child for the
-     * given @child_class and @role.
-     *
-     * If @reopen_queue is non-NULL, don't return the currently needed
-     * permissions, but those that will be needed after applying the
-     * @reopen_queue.
-     */
-     void (*bdrv_child_perm)(BlockDriverState *bs, BdrvChild *c,
-                             BdrvChildRole role,
-                             BlockReopenQueue *reopen_queue,
-                             uint64_t parent_perm, uint64_t parent_shared,
-                             uint64_t *nperm, uint64_t *nshared);
-
-    bool (*bdrv_supports_persistent_dirty_bitmap)(BlockDriverState *bs);
-    bool (*bdrv_co_can_store_new_dirty_bitmap)(BlockDriverState *bs,
-                                               const char *name,
-                                               uint32_t granularity,
-                                               Error **errp);
-    int (*bdrv_co_remove_persistent_dirty_bitmap)(BlockDriverState *bs,
-                                                  const char *name,
-                                                  Error **errp);
-
-    /**
-     * Register/unregister a buffer for I/O. For example, when the driver is
-     * interested to know the memory areas that will later be used in iovs, so
-     * that it can do IOMMU mapping with VFIO etc., in order to get better
-     * performance. In the case of VFIO drivers, this callback is used to do
-     * DMA mapping for hot buffers.
-     */
-    void (*bdrv_register_buf)(BlockDriverState *bs, void *host, size_t size);
-    void (*bdrv_unregister_buf)(BlockDriverState *bs, void *host);
-    QLIST_ENTRY(BlockDriver) list;//用于挂接在driver链上
-
-    /* Pointer to a NULL-terminated array of names of strong options
-     * that can be specified for bdrv_open(). A strong option is one
-     * that changes the data of a BDS.
-     * If this pointer is NULL, the array is considered empty.
-     * "filename" and "driver" are always considered strong. */
-    const char *const *strong_runtime_opts;
-};
-
-static inline bool block_driver_can_compress(BlockDriver *drv)
-{
-    return drv->bdrv_co_pwritev_compressed ||
-           drv->bdrv_co_pwritev_compressed_part;
-}
-
-typedef struct BlockLimits {
-    /* Alignment requirement, in bytes, for offset/length of I/O
-     * requests. Must be a power of 2 less than INT_MAX; defaults to
-     * 1 for drivers with modern byte interfaces, and to 512
-     * otherwise. */
-    uint32_t request_alignment;
-
-    /* Maximum number of bytes that can be discarded at once (since it
-     * is signed, it must be < 2G, if set). Must be multiple of
-     * pdiscard_alignment, but need not be power of 2. May be 0 if no
-     * inherent 32-bit limit */
-    int32_t max_pdiscard;
-
-    /* Optimal alignment for discard requests in bytes. A power of 2
-     * is best but not mandatory.  Must be a multiple of
-     * bl.request_alignment, and must be less than max_pdiscard if
-     * that is set. May be 0 if bl.request_alignment is good enough */
-    uint32_t pdiscard_alignment;
-
-    /* Maximum number of bytes that can zeroized at once (since it is
-     * signed, it must be < 2G, if set). Must be multiple of
-     * pwrite_zeroes_alignment. May be 0 if no inherent 32-bit limit */
-    int32_t max_pwrite_zeroes;
-
-    /* Optimal alignment for write zeroes requests in bytes. A power
-     * of 2 is best but not mandatory.  Must be a multiple of
-     * bl.request_alignment, and must be less than max_pwrite_zeroes
-     * if that is set. May be 0 if bl.request_alignment is good
-     * enough */
-    uint32_t pwrite_zeroes_alignment;
-
-    /* Optimal transfer length in bytes.  A power of 2 is best but not
-     * mandatory.  Must be a multiple of bl.request_alignment, or 0 if
-     * no preferred size */
-    uint32_t opt_transfer;
-
-    /* Maximal transfer length in bytes.  Need not be power of 2, but
-     * must be multiple of opt_transfer and bl.request_alignment, or 0
-     * for no 32-bit limit.  For now, anything larger than INT_MAX is
-     * clamped down. */
-    uint32_t max_transfer;
-
-    /* memory alignment, in bytes so that no bounce buffer is needed */
-    size_t min_mem_alignment;
-
-    /* memory alignment, in bytes, for bounce buffer */
-    size_t opt_mem_alignment;
-
-    /* maximum number of iovec elements */
-    int max_iov;
-} BlockLimits;
-
-typedef struct BdrvOpBlocker BdrvOpBlocker;
-
-typedef struct BdrvAioNotifier {
-    void (*attached_aio_context)(AioContext *new_context, void *opaque);
-    void (*detach_aio_context)(void *opaque);
-
-    void *opaque;
-    bool deleted;
-
-    QLIST_ENTRY(BdrvAioNotifier) list;
-} BdrvAioNotifier;
-
-struct BdrvChildClass {
-    /* If true, bdrv_replace_node() doesn't change the node this BdrvChild
-     * points to. */
-    bool stay_at_node;
-
-    /* If true, the parent is a BlockDriverState and bdrv_next_all_states()
-     * will return it. This information is used for drain_all, where every node
-     * will be drained separately, so the drain only needs to be propagated to
-     * non-BDS parents. */
-    bool parent_is_bds;
-
-    void (*inherit_options)(BdrvChildRole role, bool parent_is_format,
-                            int *child_flags, QDict *child_options,
-                            int parent_flags, QDict *parent_options);
-
-    void (*change_media)(BdrvChild *child, bool load);
-    void (*resize)(BdrvChild *child);
-
-    /* Returns a name that is supposedly more useful for human users than the
-     * node name for identifying the node in question (in particular, a BB
-     * name), or NULL if the parent can't provide a better name. */
-    const char *(*get_name)(BdrvChild *child);
-
-    /* Returns a malloced string that describes the parent of the child for a
-     * human reader. This could be a node-name, BlockBackend name, qdev ID or
-     * QOM path of the device owning the BlockBackend, job type and ID etc. The
-     * caller is responsible for freeing the memory. */
-    char *(*get_parent_desc)(BdrvChild *child);
-
-    /*
-     * If this pair of functions is implemented, the parent doesn't issue new
-     * requests after returning from .drained_begin() until .drained_end() is
-     * called.
-     *
-     * These functions must not change the graph (and therefore also must not
-     * call aio_poll(), which could change the graph indirectly).
-     *
-     * If drained_end() schedules background operations, it must atomically
-     * increment *drained_end_counter for each such operation and atomically
-     * decrement it once the operation has settled.
-     *
-     * Note that this can be nested. If drained_begin() was called twice, new
-     * I/O is allowed only after drained_end() was called twice, too.
-     */
-    void (*drained_begin)(BdrvChild *child);
-    void (*drained_end)(BdrvChild *child, int *drained_end_counter);
-
-    /*
-     * Returns whether the parent has pending requests for the child. This
-     * callback is polled after .drained_begin() has been called until all
-     * activity on the child has stopped.
-     */
-    bool (*drained_poll)(BdrvChild *child);
-
-    /* Notifies the parent that the child has been activated/inactivated (e.g.
-     * when migration is completing) and it can start/stop requesting
-     * permissions and doing I/O on it. */
-    void (*activate)(BdrvChild *child, Error **errp);
-    int (*inactivate)(BdrvChild *child);
-
-    void (*attach)(BdrvChild *child);
-    void (*detach)(BdrvChild *child);
-
-    /* Notifies the parent that the filename of its child has changed (e.g.
-     * because the direct child was removed from the backing chain), so that it
-     * can update its reference. */
-    int (*update_filename)(BdrvChild *child, BlockDriverState *new_base,
-                           const char *filename, Error **errp);
-
-    bool (*can_set_aio_ctx)(BdrvChild *child, AioContext *ctx,
-                            GSList **ignore, Error **errp);
-    void (*set_aio_ctx)(BdrvChild *child, AioContext *ctx, GSList **ignore);
-};
-
-extern const BdrvChildClass child_of_bds;
-
-struct BdrvChild {
-    BlockDriverState *bs;
-    char *name;
-    const BdrvChildClass *klass;
-    BdrvChildRole role;
-    void *opaque;
-
-    /**
-     * Granted permissions for operating on this BdrvChild (BLK_PERM_* bitmask)
-     */
-    uint64_t perm;
-
-    /**
-     * Permissions that can still be granted to other users of @bs while this
-     * BdrvChild is still attached to it. (BLK_PERM_* bitmask)
-     */
-    uint64_t shared_perm;
-
-    /* backup of permissions during permission update procedure */
-    bool has_backup_perm;
-    uint64_t backup_perm;
-    uint64_t backup_shared_perm;
-
-    /*
-     * This link is frozen: the child can neither be replaced nor
-     * detached from the parent.
-     */
-    bool frozen;
-
-    /*
-     * How many times the parent of this child has been drained
-     * (through klass->drained_*).
-     * Usually, this is equal to bs->quiesce_counter (potentially
-     * reduced by bdrv_drain_all_count).  It may differ while the
-     * child is entering or leaving a drained section.
-     */
-    int parent_quiesce_counter;
-
-    QLIST_ENTRY(BdrvChild) next;
-    QLIST_ENTRY(BdrvChild) next_parent;
-};
-
-/*
- * Note: the function bdrv_append() copies and swaps contents of
- * BlockDriverStates, so if you add new fields to this struct, please
- * inspect bdrv_append() to determine if the new fields need to be
- * copied as well.
- */
-struct BlockDriverState {
-    /* Protected by big QEMU lock or read-only after opening.  No special
-     * locking needed during I/O...
-     */
-    int open_flags; /* flags used to open the file, re-used for re-open */
-    bool read_only; /* if true, the media is read only */
-    bool encrypted; /* if true, the media is encrypted */
-    bool sg;        /* if true, the device is a /dev/sg* */
-    bool probed;    /* if true, format was probed rather than specified */
-    bool force_share; /* if true, always allow all shared permissions */
-    bool implicit;  /* if true, this filter node was automatically inserted */
-
-    BlockDriver *drv; /* NULL means no media */
-    void *opaque;
-
-    AioContext *aio_context; /* event loop used for fd handlers, timers, etc */
-    /* long-running tasks intended to always use the same AioContext as this
-     * BDS may register themselves in this list to be notified of changes
-     * regarding this BDS's context */
-    QLIST_HEAD(, BdrvAioNotifier) aio_notifiers;
-    bool walking_aio_notifiers; /* to make removal during iteration safe */
-
-    char filename[PATH_MAX];
-    /*
-     * If not empty, this image is a diff in relation to backing_file.
-     * Note that this is the name given in the image header and
-     * therefore may or may not be equal to .backing->bs->filename.
-     * If this field contains a relative path, it is to be resolved
-     * relatively to the overlay's location.
-     */
-    char backing_file[PATH_MAX];
-    /*
-     * The backing filename indicated by the image header.  Contrary
-     * to backing_file, if we ever open this file, auto_backing_file
-     * is replaced by the resulting BDS's filename (i.e. after a
-     * bdrv_refresh_filename() run).
-     */
-    char auto_backing_file[PATH_MAX];
-    char backing_format[16]; /* if non-zero and backing_file exists */
-
-    QDict *full_open_options;
-    char exact_filename[PATH_MAX];
-
-    BdrvChild *backing;
-    BdrvChild *file;
-
-    /* I/O Limits */
-    BlockLimits bl;
-
-    /* Flags honored during pwrite (so far: BDRV_REQ_FUA,
-     * BDRV_REQ_WRITE_UNCHANGED).
-     * If a driver does not support BDRV_REQ_WRITE_UNCHANGED, those
-     * writes will be issued as normal writes without the flag set.
-     * This is important to note for drivers that do not explicitly
-     * request a WRITE permission for their children and instead take
-     * the same permissions as their parent did (this is commonly what
-     * block filters do).  Such drivers have to be aware that the
-     * parent may have taken a WRITE_UNCHANGED permission only and is
-     * issuing such requests.  Drivers either must make sure that
-     * these requests do not result in plain WRITE accesses (usually
-     * by supporting BDRV_REQ_WRITE_UNCHANGED, and then forwarding
-     * every incoming write request as-is, including potentially that
-     * flag), or they have to explicitly take the WRITE permission for
-     * their children. */
-    unsigned int supported_write_flags;
-    /* Flags honored during pwrite_zeroes (so far: BDRV_REQ_FUA,
-     * BDRV_REQ_MAY_UNMAP, BDRV_REQ_WRITE_UNCHANGED) */
-    unsigned int supported_zero_flags;
-    /*
-     * Flags honoured during truncate (so far: BDRV_REQ_ZERO_WRITE).
-     *
-     * If BDRV_REQ_ZERO_WRITE is given, the truncate operation must make sure
-     * that any added space reads as all zeros. If this can't be guaranteed,
-     * the operation must fail.
-     */
-    unsigned int supported_truncate_flags;
-
-    /* the following member gives a name to every node on the bs graph. */
-    char node_name[32];
-    /* element of the list of named nodes building the graph */
-    QTAILQ_ENTRY(BlockDriverState) node_list;
-    /* element of the list of all BlockDriverStates (all_bdrv_states) */
-    QTAILQ_ENTRY(BlockDriverState) bs_list;
-    /* element of the list of monitor-owned BDS */
-    QTAILQ_ENTRY(BlockDriverState) monitor_list;
-    int refcnt;
-
-    /* operation blockers */
-    QLIST_HEAD(, BdrvOpBlocker) op_blockers[BLOCK_OP_TYPE_MAX];
-
-    /* The node that this node inherited default options from (and a reopen on
-     * which can affect this node by changing these defaults). This is always a
-     * parent node of this node. */
-    BlockDriverState *inherits_from;
-    QLIST_HEAD(, BdrvChild) children;
-    QLIST_HEAD(, BdrvChild) parents;
-
-    QDict *options;
-    QDict *explicit_options;
-    BlockdevDetectZeroesOptions detect_zeroes;
-
-    /* The error object in use for blocking operations on backing_hd */
-    Error *backing_blocker;
-
-    /* Protected by AioContext lock */
-
-    /* If we are reading a disk image, give its size in sectors.
-     * Generally read-only; it is written to by load_snapshot and
-     * save_snaphost, but the block layer is quiescent during those.
-     */
-    int64_t total_sectors;
-
-    /* Callback before write request is processed */
-    NotifierWithReturnList before_write_notifiers;
-
-    /* threshold limit for writes, in bytes. "High water mark". */
-    uint64_t write_threshold_offset;
-    NotifierWithReturn write_threshold_notifier;
-
-    /* Writing to the list requires the BQL _and_ the dirty_bitmap_mutex.
-     * Reading from the list can be done with either the BQL or the
-     * dirty_bitmap_mutex.  Modifying a bitmap only requires
-     * dirty_bitmap_mutex.  */
-    QemuMutex dirty_bitmap_mutex;
-    QLIST_HEAD(, BdrvDirtyBitmap) dirty_bitmaps;
-
-    /* Offset after the highest byte written to */
-    Stat64 wr_highest_offset;
-
-    /* If true, copy read backing sectors into image.  Can be >1 if more
-     * than one client has requested copy-on-read.  Accessed with atomic
-     * ops.
-     */
-    int copy_on_read;
-
-    /* number of in-flight requests; overall and serialising.
-     * Accessed with atomic ops.
-     */
-    unsigned int in_flight;
-    unsigned int serialising_in_flight;
-
-    /* counter for nested bdrv_io_plug.
-     * Accessed with atomic ops.
-    */
-    unsigned io_plugged;
-
-    /* do we need to tell the quest if we have a volatile write cache? */
-    int enable_write_cache;
-
-    /* Accessed with atomic ops.  */
-    int quiesce_counter;
-    int recursive_quiesce_counter;
-
-    unsigned int write_gen;               /* Current data generation */
-
-    /* Protected by reqs_lock.  */
-    CoMutex reqs_lock;
-    QLIST_HEAD(, BdrvTrackedRequest) tracked_requests;
-    CoQueue flush_queue;                  /* Serializing flush queue */
-    bool active_flush_req;                /* Flush request in flight? */
-
-    /* Only read/written by whoever has set active_flush_req to true.  */
-    unsigned int flushed_gen;             /* Flushed write generation */
-
-    /* BdrvChild links to this node may never be frozen */
-    bool never_freeze;
-};
-
-struct BlockBackendRootState {
-    int open_flags;
-    bool read_only;
-    BlockdevDetectZeroesOptions detect_zeroes;
-};
-
-typedef enum BlockMirrorBackingMode {
-    /* Reuse the existing backing chain from the source for the target.
-     * - sync=full: Set backing BDS to NULL.
-     * - sync=top:  Use source's backing BDS.
-     * - sync=none: Use source as the backing BDS. */
-    MIRROR_SOURCE_BACKING_CHAIN,
-
-    /* Open the target's backing chain completely anew */
-    MIRROR_OPEN_BACKING_CHAIN,
-
-    /* Do not change the target's backing BDS after job completion */
-    MIRROR_LEAVE_BACKING_CHAIN,
-} BlockMirrorBackingMode;
-
-
-/* Essential block drivers which must always be statically linked into qemu, and
- * which therefore can be accessed without using bdrv_find_format() */
-extern BlockDriver bdrv_file;
-extern BlockDriver bdrv_raw;
-extern BlockDriver bdrv_qcow2;
-
-int coroutine_fn bdrv_co_preadv(BdrvChild *child,
-    int64_t offset, unsigned int bytes, QEMUIOVector *qiov,
-    BdrvRequestFlags flags);
-int coroutine_fn bdrv_co_preadv_part(BdrvChild *child,
-    int64_t offset, unsigned int bytes,
-    QEMUIOVector *qiov, size_t qiov_offset, BdrvRequestFlags flags);
-int coroutine_fn bdrv_co_pwritev(BdrvChild *child,
-    int64_t offset, unsigned int bytes, QEMUIOVector *qiov,
-    BdrvRequestFlags flags);
-int coroutine_fn bdrv_co_pwritev_part(BdrvChild *child,
-    int64_t offset, unsigned int bytes,
-    QEMUIOVector *qiov, size_t qiov_offset, BdrvRequestFlags flags);
-
-static inline int coroutine_fn bdrv_co_pread(BdrvChild *child,
-    int64_t offset, unsigned int bytes, void *buf, BdrvRequestFlags flags)
-{
-    QEMUIOVector qiov = QEMU_IOVEC_INIT_BUF(qiov, buf, bytes);
-
-    return bdrv_co_preadv(child, offset, bytes, &qiov, flags);
-}
-
-static inline int coroutine_fn bdrv_co_pwrite(BdrvChild *child,
-    int64_t offset, unsigned int bytes, void *buf, BdrvRequestFlags flags)
-{
-    QEMUIOVector qiov = QEMU_IOVEC_INIT_BUF(qiov, buf, bytes);
-
-    return bdrv_co_pwritev(child, offset, bytes, &qiov, flags);
-}
-
-extern unsigned int bdrv_drain_all_count;
-void bdrv_apply_subtree_drain(BdrvChild *child, BlockDriverState *new_parent);
-void bdrv_unapply_subtree_drain(BdrvChild *child, BlockDriverState *old_parent);
-
-bool coroutine_fn bdrv_make_request_serialising(BdrvTrackedRequest *req,
-                                                uint64_t align);
-BdrvTrackedRequest *coroutine_fn bdrv_co_get_self_request(BlockDriverState *bs);
-
-int get_tmp_filename(char *filename, int size);
-BlockDriver *bdrv_probe_all(const uint8_t *buf, int buf_size,
-                            const char *filename);
-
-void bdrv_parse_filename_strip_prefix(const char *filename, const char *prefix,
-                                      QDict *options);
-
-bool bdrv_backing_overridden(BlockDriverState *bs);
-
-
-/**
- * bdrv_add_before_write_notifier:
- *
- * Register a callback that is invoked before write requests are processed but
- * after any throttling or waiting for overlapping requests.
- */
-void bdrv_add_before_write_notifier(BlockDriverState *bs,
-                                    NotifierWithReturn *notifier);
-
-/**
- * bdrv_add_aio_context_notifier:
- *
- * If a long-running job intends to be always run in the same AioContext as a
- * certain BDS, it may use this function to be notified of changes regarding the
- * association of the BDS to an AioContext.
- *
- * attached_aio_context() is called after the target BDS has been attached to a
- * new AioContext; detach_aio_context() is called before the target BDS is being
- * detached from its old AioContext.
- */
-void bdrv_add_aio_context_notifier(BlockDriverState *bs,
-        void (*attached_aio_context)(AioContext *new_context, void *opaque),
-        void (*detach_aio_context)(void *opaque), void *opaque);
-
-/**
- * bdrv_remove_aio_context_notifier:
- *
- * Unsubscribe of change notifications regarding the BDS's AioContext. The
- * parameters given here have to be the same as those given to
- * bdrv_add_aio_context_notifier().
- */
-void bdrv_remove_aio_context_notifier(BlockDriverState *bs,
-                                      void (*aio_context_attached)(AioContext *,
-                                                                   void *),
-                                      void (*aio_context_detached)(void *),
-                                      void *opaque);
-
-/**
- * bdrv_wakeup:
- * @bs: The BlockDriverState for which an I/O operation has been completed.
- *
- * Wake up the main thread if it is waiting on BDRV_POLL_WHILE.  During
- * synchronous I/O on a BlockDriverState that is attached to another
- * I/O thread, the main thread lets the I/O thread's event loop run,
- * waiting for the I/O operation to complete.  A bdrv_wakeup will wake
- * up the main thread if necessary.
- *
- * Manual calls to bdrv_wakeup are rarely necessary, because
- * bdrv_dec_in_flight already calls it.
- */
-void bdrv_wakeup(BlockDriverState *bs);
-
-#ifdef _WIN32
-int is_windows_drive(const char *filename);
-#endif
-
-/**
- * stream_start:
- * @job_id: The id of the newly-created job, or %NULL to use the
- * device name of @bs.
- * @bs: Block device to operate on.
- * @base: Block device that will become the new base, or %NULL to
- * flatten the whole backing file chain onto @bs.
- * @backing_file_str: The file name that will be written to @bs as the
- * the new backing file if the job completes. Ignored if @base is %NULL.
- * @creation_flags: Flags that control the behavior of the Job lifetime.
- *                  See @BlockJobCreateFlags
- * @speed: The maximum speed, in bytes per second, or 0 for unlimited.
- * @on_error: The action to take upon error.
- * @errp: Error object.
- *
- * Start a streaming operation on @bs.  Clusters that are unallocated
- * in @bs, but allocated in any image between @base and @bs (both
- * exclusive) will be written to @bs.  At the end of a successful
- * streaming job, the backing file of @bs will be changed to
- * @backing_file_str in the written image and to @base in the live
- * BlockDriverState.
- */
-void stream_start(const char *job_id, BlockDriverState *bs,
-                  BlockDriverState *base, const char *backing_file_str,
-                  int creation_flags, int64_t speed,
-                  BlockdevOnError on_error, Error **errp);
-
-/**
- * commit_start:
- * @job_id: The id of the newly-created job, or %NULL to use the
- * device name of @bs.
- * @bs: Active block device.
- * @top: Top block device to be committed.
- * @base: Block device that will be written into, and become the new top.
- * @creation_flags: Flags that control the behavior of the Job lifetime.
- *                  See @BlockJobCreateFlags
- * @speed: The maximum speed, in bytes per second, or 0 for unlimited.
- * @on_error: The action to take upon error.
- * @backing_file_str: String to use as the backing file in @top's overlay
- * @filter_node_name: The node name that should be assigned to the filter
- * driver that the commit job inserts into the graph above @top. NULL means
- * that a node name should be autogenerated.
- * @errp: Error object.
- *
- */
-void commit_start(const char *job_id, BlockDriverState *bs,
-                  BlockDriverState *base, BlockDriverState *top,
-                  int creation_flags, int64_t speed,
-                  BlockdevOnError on_error, const char *backing_file_str,
-                  const char *filter_node_name, Error **errp);
-/**
- * commit_active_start:
- * @job_id: The id of the newly-created job, or %NULL to use the
- * device name of @bs.
- * @bs: Active block device to be committed.
- * @base: Block device that will be written into, and become the new top.
- * @creation_flags: Flags that control the behavior of the Job lifetime.
- *                  See @BlockJobCreateFlags
- * @speed: The maximum speed, in bytes per second, or 0 for unlimited.
- * @on_error: The action to take upon error.
- * @filter_node_name: The node name that should be assigned to the filter
- * driver that the commit job inserts into the graph above @bs. NULL means that
- * a node name should be autogenerated.
- * @cb: Completion function for the job.
- * @opaque: Opaque pointer value passed to @cb.
- * @auto_complete: Auto complete the job.
- * @errp: Error object.
- *
- */
-BlockJob *commit_active_start(const char *job_id, BlockDriverState *bs,
-                              BlockDriverState *base, int creation_flags,
-                              int64_t speed, BlockdevOnError on_error,
-                              const char *filter_node_name,
-                              BlockCompletionFunc *cb, void *opaque,
-                              bool auto_complete, Error **errp);
-/*
- * mirror_start:
- * @job_id: The id of the newly-created job, or %NULL to use the
- * device name of @bs.
- * @bs: Block device to operate on.
- * @target: Block device to write to.
- * @replaces: Block graph node name to replace once the mirror is done. Can
- *            only be used when full mirroring is selected.
- * @creation_flags: Flags that control the behavior of the Job lifetime.
- *                  See @BlockJobCreateFlags
- * @speed: The maximum speed, in bytes per second, or 0 for unlimited.
- * @granularity: The chosen granularity for the dirty bitmap.
- * @buf_size: The amount of data that can be in flight at one time.
- * @mode: Whether to collapse all images in the chain to the target.
- * @backing_mode: How to establish the target's backing chain after completion.
- * @zero_target: Whether the target should be explicitly zero-initialized
- * @on_source_error: The action to take upon error reading from the source.
- * @on_target_error: The action to take upon error writing to the target.
- * @unmap: Whether to unmap target where source sectors only contain zeroes.
- * @filter_node_name: The node name that should be assigned to the filter
- * driver that the mirror job inserts into the graph above @bs. NULL means that
- * a node name should be autogenerated.
- * @copy_mode: When to trigger writes to the target.
- * @errp: Error object.
- *
- * Start a mirroring operation on @bs.  Clusters that are allocated
- * in @bs will be written to @target until the job is cancelled or
- * manually completed.  At the end of a successful mirroring job,
- * @bs will be switched to read from @target.
- */
-void mirror_start(const char *job_id, BlockDriverState *bs,
-                  BlockDriverState *target, const char *replaces,
-                  int creation_flags, int64_t speed,
-                  uint32_t granularity, int64_t buf_size,
-                  MirrorSyncMode mode, BlockMirrorBackingMode backing_mode,
-                  bool zero_target,
-                  BlockdevOnError on_source_error,
-                  BlockdevOnError on_target_error,
-                  bool unmap, const char *filter_node_name,
-                  MirrorCopyMode copy_mode, Error **errp);
-
-/*
- * backup_job_create:
- * @job_id: The id of the newly-created job, or %NULL to use the
- * device name of @bs.
- * @bs: Block device to operate on.
- * @target: Block device to write to.
- * @speed: The maximum speed, in bytes per second, or 0 for unlimited.
- * @sync_mode: What parts of the disk image should be copied to the destination.
- * @sync_bitmap: The dirty bitmap if sync_mode is 'bitmap' or 'incremental'
- * @bitmap_mode: The bitmap synchronization policy to use.
- * @on_source_error: The action to take upon error reading from the source.
- * @on_target_error: The action to take upon error writing to the target.
- * @creation_flags: Flags that control the behavior of the Job lifetime.
- *                  See @BlockJobCreateFlags
- * @cb: Completion function for the job.
- * @opaque: Opaque pointer value passed to @cb.
- * @txn: Transaction that this job is part of (may be NULL).
- *
- * Create a backup operation on @bs.  Clusters in @bs are written to @target
- * until the job is cancelled or manually completed.
- */
-BlockJob *backup_job_create(const char *job_id, BlockDriverState *bs,
-                            BlockDriverState *target, int64_t speed,
-                            MirrorSyncMode sync_mode,
-                            BdrvDirtyBitmap *sync_bitmap,
-                            BitmapSyncMode bitmap_mode,
-                            bool compress,
-                            const char *filter_node_name,
-                            BlockdevOnError on_source_error,
-                            BlockdevOnError on_target_error,
-                            int creation_flags,
-                            BlockCompletionFunc *cb, void *opaque,
-                            JobTxn *txn, Error **errp);
-
-BdrvChild *bdrv_root_attach_child(BlockDriverState *child_bs,
-                                  const char *child_name,
-                                  const BdrvChildClass *child_class,
-                                  BdrvChildRole child_role,
-                                  AioContext *ctx,
-                                  uint64_t perm, uint64_t shared_perm,
-                                  void *opaque, Error **errp);
-void bdrv_root_unref_child(BdrvChild *child);
-
-void bdrv_get_cumulative_perm(BlockDriverState *bs, uint64_t *perm,
-                              uint64_t *shared_perm);
-
-/**
- * Sets a BdrvChild's permissions.  Avoid if the parent is a BDS; use
- * bdrv_child_refresh_perms() instead and make the parent's
- * .bdrv_child_perm() implementation return the correct values.
- */
-int bdrv_child_try_set_perm(BdrvChild *c, uint64_t perm, uint64_t shared,
-                            Error **errp);
-
-/**
- * Calls bs->drv->bdrv_child_perm() and updates the child's permission
- * masks with the result.
- * Drivers should invoke this function whenever an event occurs that
- * makes their .bdrv_child_perm() implementation return different
- * values than before, but which will not result in the block layer
- * automatically refreshing the permissions.
- */
-int bdrv_child_refresh_perms(BlockDriverState *bs, BdrvChild *c, Error **errp);
-
-bool bdrv_recurse_can_replace(BlockDriverState *bs,
-                              BlockDriverState *to_replace);
-
-/*
- * Default implementation for BlockDriver.bdrv_child_perm() that can
- * be used by block filters and image formats, as long as they use the
- * child_of_bds child class and set an appropriate BdrvChildRole.
- */
-void bdrv_default_perms(BlockDriverState *bs, BdrvChild *c,
-                        BdrvChildRole role, BlockReopenQueue *reopen_queue,
-                        uint64_t perm, uint64_t shared,
-                        uint64_t *nperm, uint64_t *nshared);
-
-const char *bdrv_get_parent_name(const BlockDriverState *bs);
-void blk_dev_change_media_cb(BlockBackend *blk, bool load, Error **errp);
-bool blk_dev_has_removable_media(BlockBackend *blk);
-bool blk_dev_has_tray(BlockBackend *blk);
-void blk_dev_eject_request(BlockBackend *blk, bool force);
-bool blk_dev_is_tray_open(BlockBackend *blk);
-bool blk_dev_is_medium_locked(BlockBackend *blk);
-
-void bdrv_set_dirty(BlockDriverState *bs, int64_t offset, int64_t bytes);
-
-void bdrv_clear_dirty_bitmap(BdrvDirtyBitmap *bitmap, HBitmap **out);
-void bdrv_restore_dirty_bitmap(BdrvDirtyBitmap *bitmap, HBitmap *backup);
-bool bdrv_dirty_bitmap_merge_internal(BdrvDirtyBitmap *dest,
-                                      const BdrvDirtyBitmap *src,
-                                      HBitmap **backup, bool lock);
-
-void bdrv_inc_in_flight(BlockDriverState *bs);
-void bdrv_dec_in_flight(BlockDriverState *bs);
-
-void blockdev_close_all_bdrv_states(void);
-
-int coroutine_fn bdrv_co_copy_range_from(BdrvChild *src, uint64_t src_offset,
-                                         BdrvChild *dst, uint64_t dst_offset,
-                                         uint64_t bytes,
-                                         BdrvRequestFlags read_flags,
-                                         BdrvRequestFlags write_flags);
-int coroutine_fn bdrv_co_copy_range_to(BdrvChild *src, uint64_t src_offset,
-                                       BdrvChild *dst, uint64_t dst_offset,
-                                       uint64_t bytes,
-                                       BdrvRequestFlags read_flags,
-                                       BdrvRequestFlags write_flags);
-
-int refresh_total_sectors(BlockDriverState *bs, int64_t hint);
-
-void bdrv_set_monitor_owned(BlockDriverState *bs);
-BlockDriverState *bds_tree_init(QDict *bs_opts, Error **errp);
-
-/**
- * Simple implementation of bdrv_co_create_opts for protocol drivers
- * which only support creation via opening a file
- * (usually existing raw storage device)
- */
-int coroutine_fn bdrv_co_create_opts_simple(BlockDriver *drv,
-                                            const char *filename,
-                                            QemuOpts *opts,
-                                            Error **errp);
-extern QemuOptsList bdrv_create_opts_simple;
-
-BdrvDirtyBitmap *block_dirty_bitmap_lookup(const char *node,
-                                           const char *name,
-                                           BlockDriverState **pbs,
-                                           Error **errp);
-BdrvDirtyBitmap *block_dirty_bitmap_merge(const char *node, const char *target,
-                                          BlockDirtyBitmapMergeSourceList *bms,
-                                          HBitmap **backup, Error **errp);
-BdrvDirtyBitmap *block_dirty_bitmap_remove(const char *node, const char *name,
-                                           bool release,
-                                           BlockDriverState **bitmap_bs,
-                                           Error **errp);
-
-BdrvChild *bdrv_cow_child(BlockDriverState *bs);
-BdrvChild *bdrv_filter_child(BlockDriverState *bs);
-BdrvChild *bdrv_filter_or_cow_child(BlockDriverState *bs);
-BdrvChild *bdrv_primary_child(BlockDriverState *bs);
-BlockDriverState *bdrv_skip_implicit_filters(BlockDriverState *bs);
-BlockDriverState *bdrv_skip_filters(BlockDriverState *bs);
-BlockDriverState *bdrv_backing_chain_next(BlockDriverState *bs);
-
-static inline BlockDriverState *child_bs(BdrvChild *child)
-{
-    return child ? child->bs : NULL;
-}
-
-static inline BlockDriverState *bdrv_cow_bs(BlockDriverState *bs)
-{
-    return child_bs(bdrv_cow_child(bs));
-}
-
-static inline BlockDriverState *bdrv_filter_bs(BlockDriverState *bs)
-{
-    return child_bs(bdrv_filter_child(bs));
-}
-
-static inline BlockDriverState *bdrv_filter_or_cow_bs(BlockDriverState *bs)
-{
-    return child_bs(bdrv_filter_or_cow_child(bs));
-}
-
-static inline BlockDriverState *bdrv_primary_bs(BlockDriverState *bs)
-{
-    return child_bs(bdrv_primary_child(bs));
-}
-
-/**
- * End all quiescent sections started by bdrv_drain_all_begin(). This is
- * needed when deleting a BDS before bdrv_drain_all_end() is called.
- *
- * NOTE: this is an internal helper for bdrv_close() *only*. No one else
- * should call it.
- */
-void bdrv_drain_all_end_quiesce(BlockDriverState *bs);
-=======
 /* DO NOT ADD ANYTHING IN HERE. USE ONE OF THE HEADERS INCLUDED ABOVE */
->>>>>>> 6c9ae1ce
 
 #endif /* BLOCK_INT_H */