/*
 * QEMU System Emulator block driver
 *
 * Copyright (c) 2003 Fabrice Bellard
 *
 * Permission is hereby granted, free of charge, to any person obtaining a copy
 * of this software and associated documentation files (the "Software"), to deal
 * in the Software without restriction, including without limitation the rights
 * to use, copy, modify, merge, publish, distribute, sublicense, and/or sell
 * copies of the Software, and to permit persons to whom the Software is
 * furnished to do so, subject to the following conditions:
 *
 * The above copyright notice and this permission notice shall be included in
 * all copies or substantial portions of the Software.
 *
 * THE SOFTWARE IS PROVIDED "AS IS", WITHOUT WARRANTY OF ANY KIND, EXPRESS OR
 * IMPLIED, INCLUDING BUT NOT LIMITED TO THE WARRANTIES OF MERCHANTABILITY,
 * FITNESS FOR A PARTICULAR PURPOSE AND NONINFRINGEMENT. IN NO EVENT SHALL
 * THE AUTHORS OR COPYRIGHT HOLDERS BE LIABLE FOR ANY CLAIM, DAMAGES OR OTHER
 * LIABILITY, WHETHER IN AN ACTION OF CONTRACT, TORT OR OTHERWISE, ARISING FROM,
 * OUT OF OR IN CONNECTION WITH THE SOFTWARE OR THE USE OR OTHER DEALINGS IN
 * THE SOFTWARE.
 */
#ifndef BLOCK_INT_H
#define BLOCK_INT_H

#include "block/accounting.h"
#include "block/block.h"
#include "qemu/option.h"
#include "qemu/queue.h"
#include "qemu/coroutine.h"
#include "qemu/stats64.h"
#include "qemu/timer.h"
#include "qapi-types.h"
#include "qemu/hbitmap.h"
#include "block/snapshot.h"
#include "qemu/main-loop.h"
#include "qemu/throttle.h"

#define BLOCK_FLAG_LAZY_REFCOUNTS   8

#define BLOCK_OPT_SIZE              "size"
#define BLOCK_OPT_ENCRYPT           "encryption"
#define BLOCK_OPT_ENCRYPT_FORMAT    "encrypt.format"
#define BLOCK_OPT_COMPAT6           "compat6"
#define BLOCK_OPT_HWVERSION         "hwversion"
#define BLOCK_OPT_BACKING_FILE      "backing_file"
#define BLOCK_OPT_BACKING_FMT       "backing_fmt"
#define BLOCK_OPT_CLUSTER_SIZE      "cluster_size"
#define BLOCK_OPT_TABLE_SIZE        "table_size"
#define BLOCK_OPT_PREALLOC          "preallocation"
#define BLOCK_OPT_SUBFMT            "subformat"
#define BLOCK_OPT_COMPAT_LEVEL      "compat"
#define BLOCK_OPT_LAZY_REFCOUNTS    "lazy_refcounts"
#define BLOCK_OPT_ADAPTER_TYPE      "adapter_type"
#define BLOCK_OPT_REDUNDANCY        "redundancy"
#define BLOCK_OPT_NOCOW             "nocow"
#define BLOCK_OPT_OBJECT_SIZE       "object_size"
#define BLOCK_OPT_REFCOUNT_BITS     "refcount_bits"

#define BLOCK_PROBE_BUF_SIZE        512

enum BdrvTrackedRequestType {
    BDRV_TRACKED_READ,
    BDRV_TRACKED_WRITE,
    BDRV_TRACKED_DISCARD,
};

typedef struct BdrvTrackedRequest {
    BlockDriverState *bs;
    int64_t offset;
    unsigned int bytes;
    enum BdrvTrackedRequestType type;

    bool serialising;
    int64_t overlap_offset;
    unsigned int overlap_bytes;

    QLIST_ENTRY(BdrvTrackedRequest) list;
    Coroutine *co; /* owner, used for deadlock detection */
    CoQueue wait_queue; /* coroutines blocked on this request */

    struct BdrvTrackedRequest *waiting_for;
} BdrvTrackedRequest;

struct BlockDriver {
    const char *format_name;//支持的格式名称
    int instance_size;

    /* set to true if the BlockDriver is a block filter. Block filters pass
     * certain callbacks that refer to data (see block.c) to their bs->file if
     * the driver doesn't implement them. Drivers that do not wish to forward
     * must implement them and return -ENOTSUP.
     */
    bool is_filter;
    /* for snapshots block filter like Quorum can implement the
     * following recursive callback.
     * It's purpose is to recurse on the filter children while calling
     * bdrv_recurse_is_first_non_filter on them.
     * For a sample implementation look in the future Quorum block filter.
     */
    bool (*bdrv_recurse_is_first_non_filter)(BlockDriverState *bs,
                                             BlockDriverState *candidate);

    int (*bdrv_probe)(const uint8_t *buf, int buf_size, const char *filename);
    int (*bdrv_probe_device)(const char *filename);

    /* Any driver implementing this callback is expected to be able to handle
     * NULL file names in its .bdrv_open() implementation */
    void (*bdrv_parse_filename)(const char *filename, QDict *options, Error **errp);
    /* Drivers not implementing bdrv_parse_filename nor bdrv_open should have
     * this field set to true, except ones that are defined only by their
     * child's bs.
     * An example of the last type will be the quorum block driver.
     */
    bool bdrv_needs_filename;

    /* Set if a driver can support backing files */
    bool supports_backing;

    /* For handling image reopen for split or non-split files */
    int (*bdrv_reopen_prepare)(BDRVReopenState *reopen_state,
                               BlockReopenQueue *queue, Error **errp);
    void (*bdrv_reopen_commit)(BDRVReopenState *reopen_state);
    void (*bdrv_reopen_abort)(BDRVReopenState *reopen_state);
    void (*bdrv_join_options)(QDict *options, QDict *old_options);

    int (*bdrv_open)(BlockDriverState *bs, QDict *options, int flags,
                     Error **errp);
    int (*bdrv_file_open)(BlockDriverState *bs, QDict *options, int flags,
                          Error **errp);
    void (*bdrv_close)(BlockDriverState *bs);
    int (*bdrv_create)(const char *filename, QemuOpts *opts, Error **errp);
    int (*bdrv_make_empty)(BlockDriverState *bs);

    void (*bdrv_refresh_filename)(BlockDriverState *bs, QDict *options);

    /* aio */
    BlockAIOCB *(*bdrv_aio_readv)(BlockDriverState *bs,
        int64_t sector_num, QEMUIOVector *qiov, int nb_sectors,
        BlockCompletionFunc *cb, void *opaque);
    BlockAIOCB *(*bdrv_aio_writev)(BlockDriverState *bs,
        int64_t sector_num, QEMUIOVector *qiov, int nb_sectors,
        BlockCompletionFunc *cb, void *opaque);
    BlockAIOCB *(*bdrv_aio_flush)(BlockDriverState *bs,
        BlockCompletionFunc *cb, void *opaque);
    BlockAIOCB *(*bdrv_aio_pdiscard)(BlockDriverState *bs,
        int64_t offset, int bytes,
        BlockCompletionFunc *cb, void *opaque);

    int coroutine_fn (*bdrv_co_readv)(BlockDriverState *bs,
        int64_t sector_num, int nb_sectors, QEMUIOVector *qiov);

    /**
     * @offset: position in bytes to read at
     * @bytes: number of bytes to read
     * @qiov: the buffers to fill with read data
     * @flags: currently unused, always 0
     *
     * @offset and @bytes will be a multiple of 'request_alignment',
     * but the length of individual @qiov elements does not have to
     * be a multiple.
     *
     * @bytes will always equal the total size of @qiov, and will be
     * no larger than 'max_transfer'.
     *
     * The buffer in @qiov may point directly to guest memory.
     */
    int coroutine_fn (*bdrv_co_preadv)(BlockDriverState *bs,
        uint64_t offset, uint64_t bytes, QEMUIOVector *qiov, int flags);
    int coroutine_fn (*bdrv_co_writev)(BlockDriverState *bs,
        int64_t sector_num, int nb_sectors, QEMUIOVector *qiov);
    int coroutine_fn (*bdrv_co_writev_flags)(BlockDriverState *bs,
        int64_t sector_num, int nb_sectors, QEMUIOVector *qiov, int flags);
    /**
     * @offset: position in bytes to write at
     * @bytes: number of bytes to write
     * @qiov: the buffers containing data to write
     * @flags: zero or more bits allowed by 'supported_write_flags'
     *
     * @offset and @bytes will be a multiple of 'request_alignment',
     * but the length of individual @qiov elements does not have to
     * be a multiple.
     *
     * @bytes will always equal the total size of @qiov, and will be
     * no larger than 'max_transfer'.
     *
     * The buffer in @qiov may point directly to guest memory.
     */
    int coroutine_fn (*bdrv_co_pwritev)(BlockDriverState *bs,
        uint64_t offset, uint64_t bytes, QEMUIOVector *qiov, int flags);

    /*
     * Efficiently zero a region of the disk image.  Typically an image format
     * would use a compact metadata representation to implement this.  This
     * function pointer may be NULL or return -ENOSUP and .bdrv_co_writev()
     * will be called instead.
     */
    int coroutine_fn (*bdrv_co_pwrite_zeroes)(BlockDriverState *bs,
        int64_t offset, int bytes, BdrvRequestFlags flags);
    int coroutine_fn (*bdrv_co_pdiscard)(BlockDriverState *bs,
        int64_t offset, int bytes);

    /*
     * Building block for bdrv_block_status[_above] and
     * bdrv_is_allocated[_above].  The driver should answer only
     * according to the current layer, and should not set
     * BDRV_BLOCK_ALLOCATED, but may set BDRV_BLOCK_RAW.  See block.h
     * for the meaning of _DATA, _ZERO, and _OFFSET_VALID.  The block
     * layer guarantees input aligned to request_alignment, as well as
     * non-NULL pnum and file.
     */
    int64_t coroutine_fn (*bdrv_co_get_block_status)(BlockDriverState *bs,
        int64_t sector_num, int nb_sectors, int *pnum,
        BlockDriverState **file);

    /*
     * Invalidate any cached meta-data.
     */
    void (*bdrv_invalidate_cache)(BlockDriverState *bs, Error **errp);
    int (*bdrv_inactivate)(BlockDriverState *bs);

    /*
     * Flushes all data for all layers by calling bdrv_co_flush for underlying
     * layers, if needed. This function is needed for deterministic
     * synchronization of the flush finishing callback.
     */
    int coroutine_fn (*bdrv_co_flush)(BlockDriverState *bs);

    /*
     * Flushes all data that was already written to the OS all the way down to
     * the disk (for example file-posix.c calls fsync()).
     */
    int coroutine_fn (*bdrv_co_flush_to_disk)(BlockDriverState *bs);

    /*
     * Flushes all internal caches to the OS. The data may still sit in a
     * writeback cache of the host OS, but it will survive a crash of the qemu
     * process.
     */
    int coroutine_fn (*bdrv_co_flush_to_os)(BlockDriverState *bs);

<<<<<<< HEAD
    const char *protocol_name;//协议名称
    int (*bdrv_truncate)(BlockDriverState *bs, int64_t offset, Error **errp);
=======
    const char *protocol_name;
    int (*bdrv_truncate)(BlockDriverState *bs, int64_t offset,
                         PreallocMode prealloc, Error **errp);
>>>>>>> 47ba789c

    int64_t (*bdrv_getlength)(BlockDriverState *bs);
    bool has_variable_length;
    int64_t (*bdrv_get_allocated_file_size)(BlockDriverState *bs);
    BlockMeasureInfo *(*bdrv_measure)(QemuOpts *opts, BlockDriverState *in_bs,
                                      Error **errp);

    int coroutine_fn (*bdrv_co_pwritev_compressed)(BlockDriverState *bs,
        uint64_t offset, uint64_t bytes, QEMUIOVector *qiov);

    int (*bdrv_snapshot_create)(BlockDriverState *bs,
                                QEMUSnapshotInfo *sn_info);
    int (*bdrv_snapshot_goto)(BlockDriverState *bs,
                              const char *snapshot_id);
    int (*bdrv_snapshot_delete)(BlockDriverState *bs,
                                const char *snapshot_id,
                                const char *name,
                                Error **errp);
    int (*bdrv_snapshot_list)(BlockDriverState *bs,
                              QEMUSnapshotInfo **psn_info);
    int (*bdrv_snapshot_load_tmp)(BlockDriverState *bs,
                                  const char *snapshot_id,
                                  const char *name,
                                  Error **errp);
    int (*bdrv_get_info)(BlockDriverState *bs, BlockDriverInfo *bdi);
    ImageInfoSpecific *(*bdrv_get_specific_info)(BlockDriverState *bs);

    int coroutine_fn (*bdrv_save_vmstate)(BlockDriverState *bs,
                                          QEMUIOVector *qiov,
                                          int64_t pos);
    int coroutine_fn (*bdrv_load_vmstate)(BlockDriverState *bs,
                                          QEMUIOVector *qiov,
                                          int64_t pos);

    int (*bdrv_change_backing_file)(BlockDriverState *bs,
        const char *backing_file, const char *backing_fmt);

    /* removable device specific */
    bool (*bdrv_is_inserted)(BlockDriverState *bs);
    void (*bdrv_eject)(BlockDriverState *bs, bool eject_flag);
    void (*bdrv_lock_medium)(BlockDriverState *bs, bool locked);

    /* to control generic scsi devices */
    BlockAIOCB *(*bdrv_aio_ioctl)(BlockDriverState *bs,
        unsigned long int req, void *buf,
        BlockCompletionFunc *cb, void *opaque);
    int coroutine_fn (*bdrv_co_ioctl)(BlockDriverState *bs,
                                      unsigned long int req, void *buf);

    /* List of options for creating images, terminated by name == NULL */
    QemuOptsList *create_opts;

    /*
     * Returns 0 for completed check, -errno for internal errors.
     * The check results are stored in result.
     */
    int (*bdrv_check)(BlockDriverState *bs, BdrvCheckResult *result,
        BdrvCheckMode fix);

    int (*bdrv_amend_options)(BlockDriverState *bs, QemuOpts *opts,
                              BlockDriverAmendStatusCB *status_cb,
                              void *cb_opaque);

    void (*bdrv_debug_event)(BlockDriverState *bs, BlkdebugEvent event);

    /* TODO Better pass a option string/QDict/QemuOpts to add any rule? */
    int (*bdrv_debug_breakpoint)(BlockDriverState *bs, const char *event,
        const char *tag);
    int (*bdrv_debug_remove_breakpoint)(BlockDriverState *bs,
        const char *tag);
    int (*bdrv_debug_resume)(BlockDriverState *bs, const char *tag);
    bool (*bdrv_debug_is_suspended)(BlockDriverState *bs, const char *tag);

    void (*bdrv_refresh_limits)(BlockDriverState *bs, Error **errp);

    /*
     * Returns 1 if newly created images are guaranteed to contain only
     * zeros, 0 otherwise.
     */
    int (*bdrv_has_zero_init)(BlockDriverState *bs);

    /* Remove fd handlers, timers, and other event loop callbacks so the event
     * loop is no longer in use.  Called with no in-flight requests and in
     * depth-first traversal order with parents before child nodes.
     */
    void (*bdrv_detach_aio_context)(BlockDriverState *bs);

    /* Add fd handlers, timers, and other event loop callbacks so I/O requests
     * can be processed again.  Called with no in-flight requests and in
     * depth-first traversal order with child nodes before parent nodes.
     */
    void (*bdrv_attach_aio_context)(BlockDriverState *bs,
                                    AioContext *new_context);

    /* io queue for linux-aio */
    void (*bdrv_io_plug)(BlockDriverState *bs);
    void (*bdrv_io_unplug)(BlockDriverState *bs);

    /**
     * Try to get @bs's logical and physical block size.
     * On success, store them in @bsz and return zero.
     * On failure, return negative errno.
     */
    int (*bdrv_probe_blocksizes)(BlockDriverState *bs, BlockSizes *bsz);
    /**
     * Try to get @bs's geometry (cyls, heads, sectors)
     * On success, store them in @geo and return 0.
     * On failure return -errno.
     * Only drivers that want to override guest geometry implement this
     * callback; see hd_geometry_guess().
     */
    int (*bdrv_probe_geometry)(BlockDriverState *bs, HDGeometry *geo);

    /**
     * bdrv_co_drain_begin is called if implemented in the beginning of a
     * drain operation to drain and stop any internal sources of requests in
     * the driver.
     * bdrv_co_drain_end is called if implemented at the end of the drain.
     *
     * They should be used by the driver to e.g. manage scheduled I/O
     * requests, or toggle an internal state. After the end of the drain new
     * requests will continue normally.
     */
    void coroutine_fn (*bdrv_co_drain_begin)(BlockDriverState *bs);
    void coroutine_fn (*bdrv_co_drain_end)(BlockDriverState *bs);

    void (*bdrv_add_child)(BlockDriverState *parent, BlockDriverState *child,
                           Error **errp);
    void (*bdrv_del_child)(BlockDriverState *parent, BdrvChild *child,
                           Error **errp);

    /**
     * Informs the block driver that a permission change is intended. The
     * driver checks whether the change is permissible and may take other
     * preparations for the change (e.g. get file system locks). This operation
     * is always followed either by a call to either .bdrv_set_perm or
     * .bdrv_abort_perm_update.
     *
     * Checks whether the requested set of cumulative permissions in @perm
     * can be granted for accessing @bs and whether no other users are using
     * permissions other than those given in @shared (both arguments take
     * BLK_PERM_* bitmasks).
     *
     * If both conditions are met, 0 is returned. Otherwise, -errno is returned
     * and errp is set to an error describing the conflict.
     */
    int (*bdrv_check_perm)(BlockDriverState *bs, uint64_t perm,
                           uint64_t shared, Error **errp);

    /**
     * Called to inform the driver that the set of cumulative set of used
     * permissions for @bs has changed to @perm, and the set of sharable
     * permission to @shared. The driver can use this to propagate changes to
     * its children (i.e. request permissions only if a parent actually needs
     * them).
     *
     * This function is only invoked after bdrv_check_perm(), so block drivers
     * may rely on preparations made in their .bdrv_check_perm implementation.
     */
    void (*bdrv_set_perm)(BlockDriverState *bs, uint64_t perm, uint64_t shared);

    /*
     * Called to inform the driver that after a previous bdrv_check_perm()
     * call, the permission update is not performed and any preparations made
     * for it (e.g. taken file locks) need to be undone.
     *
     * This function can be called even for nodes that never saw a
     * bdrv_check_perm() call. It is a no-op then.
     */
    void (*bdrv_abort_perm_update)(BlockDriverState *bs);

    /**
     * Returns in @nperm and @nshared the permissions that the driver for @bs
     * needs on its child @c, based on the cumulative permissions requested by
     * the parents in @parent_perm and @parent_shared.
     *
     * If @c is NULL, return the permissions for attaching a new child for the
     * given @role.
     *
     * If @reopen_queue is non-NULL, don't return the currently needed
     * permissions, but those that will be needed after applying the
     * @reopen_queue.
     */
     void (*bdrv_child_perm)(BlockDriverState *bs, BdrvChild *c,
                             const BdrvChildRole *role,
                             BlockReopenQueue *reopen_queue,
                             uint64_t parent_perm, uint64_t parent_shared,
                             uint64_t *nperm, uint64_t *nshared);

<<<<<<< HEAD
    QLIST_ENTRY(BlockDriver) list;//用于挂接在driver链上
=======
    /**
     * Bitmaps should be marked as 'IN_USE' in the image on reopening image
     * as rw. This handler should realize it. It also should unset readonly
     * field of BlockDirtyBitmap's in case of success.
     */
    int (*bdrv_reopen_bitmaps_rw)(BlockDriverState *bs, Error **errp);
    bool (*bdrv_can_store_new_dirty_bitmap)(BlockDriverState *bs,
                                            const char *name,
                                            uint32_t granularity,
                                            Error **errp);
    void (*bdrv_remove_persistent_dirty_bitmap)(BlockDriverState *bs,
                                                const char *name,
                                                Error **errp);

    QLIST_ENTRY(BlockDriver) list;
>>>>>>> 47ba789c
};

typedef struct BlockLimits {
    /* Alignment requirement, in bytes, for offset/length of I/O
     * requests. Must be a power of 2 less than INT_MAX; defaults to
     * 1 for drivers with modern byte interfaces, and to 512
     * otherwise. */
    uint32_t request_alignment;

    /* Maximum number of bytes that can be discarded at once (since it
     * is signed, it must be < 2G, if set). Must be multiple of
     * pdiscard_alignment, but need not be power of 2. May be 0 if no
     * inherent 32-bit limit */
    int32_t max_pdiscard;

    /* Optimal alignment for discard requests in bytes. A power of 2
     * is best but not mandatory.  Must be a multiple of
     * bl.request_alignment, and must be less than max_pdiscard if
     * that is set. May be 0 if bl.request_alignment is good enough */
    uint32_t pdiscard_alignment;

    /* Maximum number of bytes that can zeroized at once (since it is
     * signed, it must be < 2G, if set). Must be multiple of
     * pwrite_zeroes_alignment. May be 0 if no inherent 32-bit limit */
    int32_t max_pwrite_zeroes;

    /* Optimal alignment for write zeroes requests in bytes. A power
     * of 2 is best but not mandatory.  Must be a multiple of
     * bl.request_alignment, and must be less than max_pwrite_zeroes
     * if that is set. May be 0 if bl.request_alignment is good
     * enough */
    uint32_t pwrite_zeroes_alignment;

    /* Optimal transfer length in bytes.  A power of 2 is best but not
     * mandatory.  Must be a multiple of bl.request_alignment, or 0 if
     * no preferred size */
    uint32_t opt_transfer;

    /* Maximal transfer length in bytes.  Need not be power of 2, but
     * must be multiple of opt_transfer and bl.request_alignment, or 0
     * for no 32-bit limit.  For now, anything larger than INT_MAX is
     * clamped down. */
    uint32_t max_transfer;

    /* memory alignment, in bytes so that no bounce buffer is needed */
    size_t min_mem_alignment;

    /* memory alignment, in bytes, for bounce buffer */
    size_t opt_mem_alignment;

    /* maximum number of iovec elements */
    int max_iov;
} BlockLimits;

typedef struct BdrvOpBlocker BdrvOpBlocker;

typedef struct BdrvAioNotifier {
    void (*attached_aio_context)(AioContext *new_context, void *opaque);
    void (*detach_aio_context)(void *opaque);

    void *opaque;
    bool deleted;

    QLIST_ENTRY(BdrvAioNotifier) list;
} BdrvAioNotifier;

struct BdrvChildRole {
    /* If true, bdrv_replace_node() doesn't change the node this BdrvChild
     * points to. */
    bool stay_at_node;

    void (*inherit_options)(int *child_flags, QDict *child_options,
                            int parent_flags, QDict *parent_options);

    void (*change_media)(BdrvChild *child, bool load);
    void (*resize)(BdrvChild *child);

    /* Returns a name that is supposedly more useful for human users than the
     * node name for identifying the node in question (in particular, a BB
     * name), or NULL if the parent can't provide a better name. */
    const char *(*get_name)(BdrvChild *child);

    /* Returns a malloced string that describes the parent of the child for a
     * human reader. This could be a node-name, BlockBackend name, qdev ID or
     * QOM path of the device owning the BlockBackend, job type and ID etc. The
     * caller is responsible for freeing the memory. */
    char *(*get_parent_desc)(BdrvChild *child);

    /*
     * If this pair of functions is implemented, the parent doesn't issue new
     * requests after returning from .drained_begin() until .drained_end() is
     * called.
     *
     * Note that this can be nested. If drained_begin() was called twice, new
     * I/O is allowed only after drained_end() was called twice, too.
     */
    void (*drained_begin)(BdrvChild *child);
    void (*drained_end)(BdrvChild *child);

    /* Notifies the parent that the child has been activated/inactivated (e.g.
     * when migration is completing) and it can start/stop requesting
     * permissions and doing I/O on it. */
    void (*activate)(BdrvChild *child, Error **errp);
    int (*inactivate)(BdrvChild *child);

    void (*attach)(BdrvChild *child);
    void (*detach)(BdrvChild *child);

    /* Notifies the parent that the filename of its child has changed (e.g.
     * because the direct child was removed from the backing chain), so that it
     * can update its reference. */
    int (*update_filename)(BdrvChild *child, BlockDriverState *new_base,
                           const char *filename, Error **errp);
};

extern const BdrvChildRole child_file;
extern const BdrvChildRole child_format;
extern const BdrvChildRole child_backing;

struct BdrvChild {
    BlockDriverState *bs;
    char *name;
    const BdrvChildRole *role;
    void *opaque;

    /**
     * Granted permissions for operating on this BdrvChild (BLK_PERM_* bitmask)
     */
    uint64_t perm;

    /**
     * Permissions that can still be granted to other users of @bs while this
     * BdrvChild is still attached to it. (BLK_PERM_* bitmask)
     */
    uint64_t shared_perm;

    QLIST_ENTRY(BdrvChild) next;
    QLIST_ENTRY(BdrvChild) next_parent;
};

/*
 * Note: the function bdrv_append() copies and swaps contents of
 * BlockDriverStates, so if you add new fields to this struct, please
 * inspect bdrv_append() to determine if the new fields need to be
 * copied as well.
 */
struct BlockDriverState {
    /* Protected by big QEMU lock or read-only after opening.  No special
     * locking needed during I/O...
     */
    int open_flags; /* flags used to open the file, re-used for re-open */
    bool read_only; /* if true, the media is read only */
    bool encrypted; /* if true, the media is encrypted */
    bool sg;        /* if true, the device is a /dev/sg* */
    bool probed;    /* if true, format was probed rather than specified */
    bool force_share; /* if true, always allow all shared permissions */
    bool implicit;  /* if true, this filter node was automatically inserted */

    BlockDriver *drv; /* NULL means no media */
    void *opaque;

    AioContext *aio_context; /* event loop used for fd handlers, timers, etc */
    /* long-running tasks intended to always use the same AioContext as this
     * BDS may register themselves in this list to be notified of changes
     * regarding this BDS's context */
    QLIST_HEAD(, BdrvAioNotifier) aio_notifiers;
    bool walking_aio_notifiers; /* to make removal during iteration safe */

    char filename[PATH_MAX];
    char backing_file[PATH_MAX]; /* if non zero, the image is a diff of
                                    this file image */
    char backing_format[16]; /* if non-zero and backing_file exists */

    QDict *full_open_options;
    char exact_filename[PATH_MAX];

    BdrvChild *backing;
    BdrvChild *file;

    /* I/O Limits */
    BlockLimits bl;

    /* Flags honored during pwrite (so far: BDRV_REQ_FUA) */
    unsigned int supported_write_flags;
    /* Flags honored during pwrite_zeroes (so far: BDRV_REQ_FUA,
     * BDRV_REQ_MAY_UNMAP) */
    unsigned int supported_zero_flags;

    /* the following member gives a name to every node on the bs graph. */
    char node_name[32];
    /* element of the list of named nodes building the graph */
    QTAILQ_ENTRY(BlockDriverState) node_list;
    /* element of the list of all BlockDriverStates (all_bdrv_states) */
    QTAILQ_ENTRY(BlockDriverState) bs_list;
    /* element of the list of monitor-owned BDS */
    QTAILQ_ENTRY(BlockDriverState) monitor_list;
    int refcnt;

    /* operation blockers */
    QLIST_HEAD(, BdrvOpBlocker) op_blockers[BLOCK_OP_TYPE_MAX];

    /* long-running background operation */
    BlockJob *job;

    /* The node that this node inherited default options from (and a reopen on
     * which can affect this node by changing these defaults). This is always a
     * parent node of this node. */
    BlockDriverState *inherits_from;
    QLIST_HEAD(, BdrvChild) children;
    QLIST_HEAD(, BdrvChild) parents;

    QDict *options;
    QDict *explicit_options;
    BlockdevDetectZeroesOptions detect_zeroes;

    /* The error object in use for blocking operations on backing_hd */
    Error *backing_blocker;

    /* Protected by AioContext lock */

    /* If we are reading a disk image, give its size in sectors.
     * Generally read-only; it is written to by load_snapshot and
     * save_snaphost, but the block layer is quiescent during those.
     */
    int64_t total_sectors;

    /* Callback before write request is processed */
    NotifierWithReturnList before_write_notifiers;

    /* threshold limit for writes, in bytes. "High water mark". */
    uint64_t write_threshold_offset;
    NotifierWithReturn write_threshold_notifier;

    /* Writing to the list requires the BQL _and_ the dirty_bitmap_mutex.
     * Reading from the list can be done with either the BQL or the
     * dirty_bitmap_mutex.  Modifying a bitmap only requires
     * dirty_bitmap_mutex.  */
    QemuMutex dirty_bitmap_mutex;
    QLIST_HEAD(, BdrvDirtyBitmap) dirty_bitmaps;

    /* Offset after the highest byte written to */
    Stat64 wr_highest_offset;

    /* If true, copy read backing sectors into image.  Can be >1 if more
     * than one client has requested copy-on-read.  Accessed with atomic
     * ops.
     */
    int copy_on_read;

    /* number of in-flight requests; overall and serialising.
     * Accessed with atomic ops.
     */
    unsigned int in_flight;
    unsigned int serialising_in_flight;

    /* Internal to BDRV_POLL_WHILE and bdrv_wakeup.  Accessed with atomic
     * ops.
     */
    bool wakeup;

    /* counter for nested bdrv_io_plug.
     * Accessed with atomic ops.
    */
    unsigned io_plugged;

    /* do we need to tell the quest if we have a volatile write cache? */
    int enable_write_cache;

    /* Accessed with atomic ops.  */
    int quiesce_counter;
    unsigned int write_gen;               /* Current data generation */

    /* Protected by reqs_lock.  */
    CoMutex reqs_lock;
    QLIST_HEAD(, BdrvTrackedRequest) tracked_requests;
    CoQueue flush_queue;                  /* Serializing flush queue */
    bool active_flush_req;                /* Flush request in flight? */

    /* Only read/written by whoever has set active_flush_req to true.  */
    unsigned int flushed_gen;             /* Flushed write generation */
};

struct BlockBackendRootState {
    int open_flags;
    bool read_only;
    BlockdevDetectZeroesOptions detect_zeroes;
};

typedef enum BlockMirrorBackingMode {
    /* Reuse the existing backing chain from the source for the target.
     * - sync=full: Set backing BDS to NULL.
     * - sync=top:  Use source's backing BDS.
     * - sync=none: Use source as the backing BDS. */
    MIRROR_SOURCE_BACKING_CHAIN,

    /* Open the target's backing chain completely anew */
    MIRROR_OPEN_BACKING_CHAIN,

    /* Do not change the target's backing BDS after job completion */
    MIRROR_LEAVE_BACKING_CHAIN,
} BlockMirrorBackingMode;

static inline BlockDriverState *backing_bs(BlockDriverState *bs)
{
    return bs->backing ? bs->backing->bs : NULL;
}


/* Essential block drivers which must always be statically linked into qemu, and
 * which therefore can be accessed without using bdrv_find_format() */
extern BlockDriver bdrv_file;
extern BlockDriver bdrv_raw;
extern BlockDriver bdrv_qcow2;

int coroutine_fn bdrv_co_preadv(BdrvChild *child,
    int64_t offset, unsigned int bytes, QEMUIOVector *qiov,
    BdrvRequestFlags flags);
int coroutine_fn bdrv_co_pwritev(BdrvChild *child,
    int64_t offset, unsigned int bytes, QEMUIOVector *qiov,
    BdrvRequestFlags flags);

int get_tmp_filename(char *filename, int size);
BlockDriver *bdrv_probe_all(const uint8_t *buf, int buf_size,
                            const char *filename);

void bdrv_parse_filename_strip_prefix(const char *filename, const char *prefix,
                                      QDict *options);


/**
 * bdrv_add_before_write_notifier:
 *
 * Register a callback that is invoked before write requests are processed but
 * after any throttling or waiting for overlapping requests.
 */
void bdrv_add_before_write_notifier(BlockDriverState *bs,
                                    NotifierWithReturn *notifier);

/**
 * bdrv_detach_aio_context:
 *
 * May be called from .bdrv_detach_aio_context() to detach children from the
 * current #AioContext.  This is only needed by block drivers that manage their
 * own children.  Both ->file and ->backing are automatically handled and
 * block drivers should not call this function on them explicitly.
 */
void bdrv_detach_aio_context(BlockDriverState *bs);

/**
 * bdrv_attach_aio_context:
 *
 * May be called from .bdrv_attach_aio_context() to attach children to the new
 * #AioContext.  This is only needed by block drivers that manage their own
 * children.  Both ->file and ->backing are automatically handled and block
 * drivers should not call this function on them explicitly.
 */
void bdrv_attach_aio_context(BlockDriverState *bs,
                             AioContext *new_context);

/**
 * bdrv_add_aio_context_notifier:
 *
 * If a long-running job intends to be always run in the same AioContext as a
 * certain BDS, it may use this function to be notified of changes regarding the
 * association of the BDS to an AioContext.
 *
 * attached_aio_context() is called after the target BDS has been attached to a
 * new AioContext; detach_aio_context() is called before the target BDS is being
 * detached from its old AioContext.
 */
void bdrv_add_aio_context_notifier(BlockDriverState *bs,
        void (*attached_aio_context)(AioContext *new_context, void *opaque),
        void (*detach_aio_context)(void *opaque), void *opaque);

/**
 * bdrv_remove_aio_context_notifier:
 *
 * Unsubscribe of change notifications regarding the BDS's AioContext. The
 * parameters given here have to be the same as those given to
 * bdrv_add_aio_context_notifier().
 */
void bdrv_remove_aio_context_notifier(BlockDriverState *bs,
                                      void (*aio_context_attached)(AioContext *,
                                                                   void *),
                                      void (*aio_context_detached)(void *),
                                      void *opaque);

/**
 * bdrv_wakeup:
 * @bs: The BlockDriverState for which an I/O operation has been completed.
 *
 * Wake up the main thread if it is waiting on BDRV_POLL_WHILE.  During
 * synchronous I/O on a BlockDriverState that is attached to another
 * I/O thread, the main thread lets the I/O thread's event loop run,
 * waiting for the I/O operation to complete.  A bdrv_wakeup will wake
 * up the main thread if necessary.
 *
 * Manual calls to bdrv_wakeup are rarely necessary, because
 * bdrv_dec_in_flight already calls it.
 */
void bdrv_wakeup(BlockDriverState *bs);

#ifdef _WIN32
int is_windows_drive(const char *filename);
#endif

/**
 * stream_start:
 * @job_id: The id of the newly-created job, or %NULL to use the
 * device name of @bs.
 * @bs: Block device to operate on.
 * @base: Block device that will become the new base, or %NULL to
 * flatten the whole backing file chain onto @bs.
 * @backing_file_str: The file name that will be written to @bs as the
 * the new backing file if the job completes. Ignored if @base is %NULL.
 * @speed: The maximum speed, in bytes per second, or 0 for unlimited.
 * @on_error: The action to take upon error.
 * @errp: Error object.
 *
 * Start a streaming operation on @bs.  Clusters that are unallocated
 * in @bs, but allocated in any image between @base and @bs (both
 * exclusive) will be written to @bs.  At the end of a successful
 * streaming job, the backing file of @bs will be changed to
 * @backing_file_str in the written image and to @base in the live
 * BlockDriverState.
 */
void stream_start(const char *job_id, BlockDriverState *bs,
                  BlockDriverState *base, const char *backing_file_str,
                  int64_t speed, BlockdevOnError on_error, Error **errp);

/**
 * commit_start:
 * @job_id: The id of the newly-created job, or %NULL to use the
 * device name of @bs.
 * @bs: Active block device.
 * @top: Top block device to be committed.
 * @base: Block device that will be written into, and become the new top.
 * @speed: The maximum speed, in bytes per second, or 0 for unlimited.
 * @on_error: The action to take upon error.
 * @backing_file_str: String to use as the backing file in @top's overlay
 * @filter_node_name: The node name that should be assigned to the filter
 * driver that the commit job inserts into the graph above @top. NULL means
 * that a node name should be autogenerated.
 * @errp: Error object.
 *
 */
void commit_start(const char *job_id, BlockDriverState *bs,
                  BlockDriverState *base, BlockDriverState *top, int64_t speed,
                  BlockdevOnError on_error, const char *backing_file_str,
                  const char *filter_node_name, Error **errp);
/**
 * commit_active_start:
 * @job_id: The id of the newly-created job, or %NULL to use the
 * device name of @bs.
 * @bs: Active block device to be committed.
 * @base: Block device that will be written into, and become the new top.
 * @creation_flags: Flags that control the behavior of the Job lifetime.
 *                  See @BlockJobCreateFlags
 * @speed: The maximum speed, in bytes per second, or 0 for unlimited.
 * @on_error: The action to take upon error.
 * @filter_node_name: The node name that should be assigned to the filter
 * driver that the commit job inserts into the graph above @bs. NULL means that
 * a node name should be autogenerated.
 * @cb: Completion function for the job.
 * @opaque: Opaque pointer value passed to @cb.
 * @auto_complete: Auto complete the job.
 * @errp: Error object.
 *
 */
void commit_active_start(const char *job_id, BlockDriverState *bs,
                         BlockDriverState *base, int creation_flags,
                         int64_t speed, BlockdevOnError on_error,
                         const char *filter_node_name,
                         BlockCompletionFunc *cb, void *opaque,
                         bool auto_complete, Error **errp);
/*
 * mirror_start:
 * @job_id: The id of the newly-created job, or %NULL to use the
 * device name of @bs.
 * @bs: Block device to operate on.
 * @target: Block device to write to.
 * @replaces: Block graph node name to replace once the mirror is done. Can
 *            only be used when full mirroring is selected.
 * @speed: The maximum speed, in bytes per second, or 0 for unlimited.
 * @granularity: The chosen granularity for the dirty bitmap.
 * @buf_size: The amount of data that can be in flight at one time.
 * @mode: Whether to collapse all images in the chain to the target.
 * @backing_mode: How to establish the target's backing chain after completion.
 * @on_source_error: The action to take upon error reading from the source.
 * @on_target_error: The action to take upon error writing to the target.
 * @unmap: Whether to unmap target where source sectors only contain zeroes.
 * @filter_node_name: The node name that should be assigned to the filter
 * driver that the mirror job inserts into the graph above @bs. NULL means that
 * a node name should be autogenerated.
 * @errp: Error object.
 *
 * Start a mirroring operation on @bs.  Clusters that are allocated
 * in @bs will be written to @target until the job is cancelled or
 * manually completed.  At the end of a successful mirroring job,
 * @bs will be switched to read from @target.
 */
void mirror_start(const char *job_id, BlockDriverState *bs,
                  BlockDriverState *target, const char *replaces,
                  int64_t speed, uint32_t granularity, int64_t buf_size,
                  MirrorSyncMode mode, BlockMirrorBackingMode backing_mode,
                  BlockdevOnError on_source_error,
                  BlockdevOnError on_target_error,
                  bool unmap, const char *filter_node_name, Error **errp);

/*
 * backup_job_create:
 * @job_id: The id of the newly-created job, or %NULL to use the
 * device name of @bs.
 * @bs: Block device to operate on.
 * @target: Block device to write to.
 * @speed: The maximum speed, in bytes per second, or 0 for unlimited.
 * @sync_mode: What parts of the disk image should be copied to the destination.
 * @sync_bitmap: The dirty bitmap if sync_mode is MIRROR_SYNC_MODE_INCREMENTAL.
 * @on_source_error: The action to take upon error reading from the source.
 * @on_target_error: The action to take upon error writing to the target.
 * @creation_flags: Flags that control the behavior of the Job lifetime.
 *                  See @BlockJobCreateFlags
 * @cb: Completion function for the job.
 * @opaque: Opaque pointer value passed to @cb.
 * @txn: Transaction that this job is part of (may be NULL).
 *
 * Create a backup operation on @bs.  Clusters in @bs are written to @target
 * until the job is cancelled or manually completed.
 */
BlockJob *backup_job_create(const char *job_id, BlockDriverState *bs,
                            BlockDriverState *target, int64_t speed,
                            MirrorSyncMode sync_mode,
                            BdrvDirtyBitmap *sync_bitmap,
                            bool compress,
                            BlockdevOnError on_source_error,
                            BlockdevOnError on_target_error,
                            int creation_flags,
                            BlockCompletionFunc *cb, void *opaque,
                            BlockJobTxn *txn, Error **errp);

void hmp_drive_add_node(Monitor *mon, const char *optstr);

BdrvChild *bdrv_root_attach_child(BlockDriverState *child_bs,
                                  const char *child_name,
                                  const BdrvChildRole *child_role,
                                  uint64_t perm, uint64_t shared_perm,
                                  void *opaque, Error **errp);
void bdrv_root_unref_child(BdrvChild *child);

int bdrv_child_try_set_perm(BdrvChild *c, uint64_t perm, uint64_t shared,
                            Error **errp);

/* Default implementation for BlockDriver.bdrv_child_perm() that can be used by
 * block filters: Forward CONSISTENT_READ, WRITE, WRITE_UNCHANGED and RESIZE to
 * all children */
void bdrv_filter_default_perms(BlockDriverState *bs, BdrvChild *c,
                               const BdrvChildRole *role,
                               BlockReopenQueue *reopen_queue,
                               uint64_t perm, uint64_t shared,
                               uint64_t *nperm, uint64_t *nshared);

/* Default implementation for BlockDriver.bdrv_child_perm() that can be used by
 * (non-raw) image formats: Like above for bs->backing, but for bs->file it
 * requires WRITE | RESIZE for read-write images, always requires
 * CONSISTENT_READ and doesn't share WRITE. */
void bdrv_format_default_perms(BlockDriverState *bs, BdrvChild *c,
                               const BdrvChildRole *role,
                               BlockReopenQueue *reopen_queue,
                               uint64_t perm, uint64_t shared,
                               uint64_t *nperm, uint64_t *nshared);

/*
 * Default implementation for drivers to pass bdrv_co_get_block_status() to
 * their file.
 */
int64_t coroutine_fn bdrv_co_get_block_status_from_file(BlockDriverState *bs,
                                                        int64_t sector_num,
                                                        int nb_sectors,
                                                        int *pnum,
                                                        BlockDriverState **file);
/*
 * Default implementation for drivers to pass bdrv_co_get_block_status() to
 * their backing file.
 */
int64_t coroutine_fn bdrv_co_get_block_status_from_backing(BlockDriverState *bs,
                                                           int64_t sector_num,
                                                           int nb_sectors,
                                                           int *pnum,
                                                           BlockDriverState **file);
const char *bdrv_get_parent_name(const BlockDriverState *bs);
void blk_dev_change_media_cb(BlockBackend *blk, bool load, Error **errp);
bool blk_dev_has_removable_media(BlockBackend *blk);
bool blk_dev_has_tray(BlockBackend *blk);
void blk_dev_eject_request(BlockBackend *blk, bool force);
bool blk_dev_is_tray_open(BlockBackend *blk);
bool blk_dev_is_medium_locked(BlockBackend *blk);

void bdrv_set_dirty(BlockDriverState *bs, int64_t offset, int64_t bytes);
bool bdrv_requests_pending(BlockDriverState *bs);

void bdrv_clear_dirty_bitmap(BdrvDirtyBitmap *bitmap, HBitmap **out);
void bdrv_undo_clear_dirty_bitmap(BdrvDirtyBitmap *bitmap, HBitmap *in);

void bdrv_inc_in_flight(BlockDriverState *bs);
void bdrv_dec_in_flight(BlockDriverState *bs);

void blockdev_close_all_bdrv_states(void);

#endif /* BLOCK_INT_H */<|MERGE_RESOLUTION|>--- conflicted
+++ resolved
@@ -240,14 +240,9 @@
      */
     int coroutine_fn (*bdrv_co_flush_to_os)(BlockDriverState *bs);
 
-<<<<<<< HEAD
-    const char *protocol_name;//协议名称
-    int (*bdrv_truncate)(BlockDriverState *bs, int64_t offset, Error **errp);
-=======
     const char *protocol_name;
     int (*bdrv_truncate)(BlockDriverState *bs, int64_t offset,
                          PreallocMode prealloc, Error **errp);
->>>>>>> 47ba789c
 
     int64_t (*bdrv_getlength)(BlockDriverState *bs);
     bool has_variable_length;
@@ -437,9 +432,6 @@
                              uint64_t parent_perm, uint64_t parent_shared,
                              uint64_t *nperm, uint64_t *nshared);
 
-<<<<<<< HEAD
-    QLIST_ENTRY(BlockDriver) list;//用于挂接在driver链上
-=======
     /**
      * Bitmaps should be marked as 'IN_USE' in the image on reopening image
      * as rw. This handler should realize it. It also should unset readonly
@@ -454,8 +446,7 @@
                                                 const char *name,
                                                 Error **errp);
 
-    QLIST_ENTRY(BlockDriver) list;
->>>>>>> 47ba789c
+    QLIST_ENTRY(BlockDriver) list;//用于挂接在driver链上
 };
 
 typedef struct BlockLimits {
