/*
 * Physical memory management API
 *
 * Copyright 2011 Red Hat, Inc. and/or its affiliates
 *
 * Authors:
 *  Avi Kivity <avi@redhat.com>
 *
 * This work is licensed under the terms of the GNU GPL, version 2.  See
 * the COPYING file in the top-level directory.
 *
 */

#ifndef MEMORY_H
#define MEMORY_H

#ifndef CONFIG_USER_ONLY

#include "exec/cpu-common.h"
#include "exec/hwaddr.h"
#include "exec/memattrs.h"
#include "exec/memop.h"
#include "exec/ramlist.h"
#include "qemu/bswap.h"
#include "qemu/queue.h"
#include "qemu/int128.h"
#include "qemu/notify.h"
#include "qom/object.h"
#include "qemu/rcu.h"

#define RAM_ADDR_INVALID (~(ram_addr_t)0)

#define MAX_PHYS_ADDR_SPACE_BITS 62
#define MAX_PHYS_ADDR            (((hwaddr)1 << MAX_PHYS_ADDR_SPACE_BITS) - 1)

#define TYPE_MEMORY_REGION "memory-region"
DECLARE_INSTANCE_CHECKER(MemoryRegion, MEMORY_REGION,
                         TYPE_MEMORY_REGION)

#define TYPE_IOMMU_MEMORY_REGION "iommu-memory-region"
typedef struct IOMMUMemoryRegionClass IOMMUMemoryRegionClass;
DECLARE_OBJ_CHECKERS(IOMMUMemoryRegion, IOMMUMemoryRegionClass,
                     IOMMU_MEMORY_REGION, TYPE_IOMMU_MEMORY_REGION)

#define TYPE_RAM_DISCARD_MANAGER "qemu:ram-discard-manager"
typedef struct RamDiscardManagerClass RamDiscardManagerClass;
typedef struct RamDiscardManager RamDiscardManager;
DECLARE_OBJ_CHECKERS(RamDiscardManager, RamDiscardManagerClass,
                     RAM_DISCARD_MANAGER, TYPE_RAM_DISCARD_MANAGER);

#ifdef CONFIG_FUZZ
void fuzz_dma_read_cb(size_t addr,
                      size_t len,
                      MemoryRegion *mr);
#else
static inline void fuzz_dma_read_cb(size_t addr,
                                    size_t len,
                                    MemoryRegion *mr)
{
    /* Do Nothing */
}
#endif

/* Possible bits for global_dirty_log_{start|stop} */

/* Dirty tracking enabled because migration is running */
#define GLOBAL_DIRTY_MIGRATION  (1U << 0)

/* Dirty tracking enabled because measuring dirty rate */
#define GLOBAL_DIRTY_DIRTY_RATE (1U << 1)

/* Dirty tracking enabled because dirty limit */
#define GLOBAL_DIRTY_LIMIT      (1U << 2)

#define GLOBAL_DIRTY_MASK  (0x7)

extern unsigned int global_dirty_tracking;

typedef struct MemoryRegionOps MemoryRegionOps;

struct ReservedRegion {
    hwaddr low;
    hwaddr high;
    unsigned type;
};

/**
 * struct MemoryRegionSection: describes a fragment of a #MemoryRegion
 *
 * @mr: the region, or %NULL if empty
 * @fv: the flat view of the address space the region is mapped in
 * @offset_within_region: the beginning of the section, relative to @mr's start
 * @size: the size of the section; will not exceed @mr's boundaries
 * @offset_within_address_space: the address of the first byte of the section
 *     relative to the region's address space
 * @readonly: writes to this section are ignored
 * @nonvolatile: this section is non-volatile
 * @unmergeable: this section should not get merged with adjacent sections
 */
struct MemoryRegionSection {
    Int128 size;
    MemoryRegion *mr;
    FlatView *fv;
    hwaddr offset_within_region;
    hwaddr offset_within_address_space;
    bool readonly;
    bool nonvolatile;
    bool unmergeable;
};

typedef struct IOMMUTLBEntry IOMMUTLBEntry;

/* See address_space_translate: bit 0 is read, bit 1 is write.  */
typedef enum {
    IOMMU_NONE = 0,
    IOMMU_RO   = 1,
    IOMMU_WO   = 2,
    IOMMU_RW   = 3,
} IOMMUAccessFlags;

#define IOMMU_ACCESS_FLAG(r, w) (((r) ? IOMMU_RO : 0) | ((w) ? IOMMU_WO : 0))

struct IOMMUTLBEntry {
    AddressSpace    *target_as;
    hwaddr           iova;
    hwaddr           translated_addr;
    hwaddr           addr_mask;  /* 0xfff = 4k translation */
    IOMMUAccessFlags perm;
};

/*
 * Bitmap for different IOMMUNotifier capabilities. Each notifier can
 * register with one or multiple IOMMU Notifier capability bit(s).
 *
 * Normally there're two use cases for the notifiers:
 *
 *   (1) When the device needs accurate synchronizations of the vIOMMU page
 *       tables, it needs to register with both MAP|UNMAP notifies (which
 *       is defined as IOMMU_NOTIFIER_IOTLB_EVENTS below).
 *
 *       Regarding to accurate synchronization, it's when the notified
 *       device maintains a shadow page table and must be notified on each
 *       guest MAP (page table entry creation) and UNMAP (invalidation)
 *       events (e.g. VFIO). Both notifications must be accurate so that
 *       the shadow page table is fully in sync with the guest view.
 *
 *   (2) When the device doesn't need accurate synchronizations of the
 *       vIOMMU page tables, it needs to register only with UNMAP or
 *       DEVIOTLB_UNMAP notifies.
 *
 *       It's when the device maintains a cache of IOMMU translations
 *       (IOTLB) and is able to fill that cache by requesting translations
 *       from the vIOMMU through a protocol similar to ATS (Address
 *       Translation Service).
 *
 *       Note that in this mode the vIOMMU will not maintain a shadowed
 *       page table for the address space, and the UNMAP messages can cover
 *       more than the pages that used to get mapped.  The IOMMU notifiee
 *       should be able to take care of over-sized invalidations.
 */
typedef enum {
    IOMMU_NOTIFIER_NONE = 0,
    /* Notify cache invalidations */
    IOMMU_NOTIFIER_UNMAP = 0x1,
    /* Notify entry changes (newly created entries) */
    IOMMU_NOTIFIER_MAP = 0x2,
    /* Notify changes on device IOTLB entries */
    IOMMU_NOTIFIER_DEVIOTLB_UNMAP = 0x04,
} IOMMUNotifierFlag;

#define IOMMU_NOTIFIER_IOTLB_EVENTS (IOMMU_NOTIFIER_MAP | IOMMU_NOTIFIER_UNMAP)
#define IOMMU_NOTIFIER_DEVIOTLB_EVENTS IOMMU_NOTIFIER_DEVIOTLB_UNMAP
#define IOMMU_NOTIFIER_ALL (IOMMU_NOTIFIER_IOTLB_EVENTS | \
                            IOMMU_NOTIFIER_DEVIOTLB_EVENTS)

struct IOMMUNotifier;
typedef void (*IOMMUNotify)(struct IOMMUNotifier *notifier,
                            IOMMUTLBEntry *data);

struct IOMMUNotifier {
    IOMMUNotify notify;
    IOMMUNotifierFlag notifier_flags;
    /* Notify for address space range start <= addr <= end */
    hwaddr start;
    hwaddr end;
    int iommu_idx;
    QLIST_ENTRY(IOMMUNotifier) node;
};
typedef struct IOMMUNotifier IOMMUNotifier;

typedef struct IOMMUTLBEvent {
    IOMMUNotifierFlag type;
    IOMMUTLBEntry entry;
} IOMMUTLBEvent;

/* RAM is pre-allocated and passed into qemu_ram_alloc_from_ptr */
#define RAM_PREALLOC   (1 << 0)

/* RAM is mmap-ed with MAP_SHARED */
#define RAM_SHARED     (1 << 1)

/* Only a portion of RAM (used_length) is actually used, and migrated.
 * Resizing RAM while migrating can result in the migration being canceled.
 */
#define RAM_RESIZEABLE (1 << 2)

/* UFFDIO_ZEROPAGE is available on this RAMBlock to atomically
 * zero the page and wake waiting processes.
 * (Set during postcopy)
 */
#define RAM_UF_ZEROPAGE (1 << 3)

/* RAM can be migrated */
#define RAM_MIGRATABLE (1 << 4)

/* RAM is a persistent kind memory */
#define RAM_PMEM (1 << 5)


/*
 * UFFDIO_WRITEPROTECT is used on this RAMBlock to
 * support 'write-tracking' migration type.
 * Implies ram_state->ram_wt_enabled.
 */
#define RAM_UF_WRITEPROTECT (1 << 6)

/*
 * RAM is mmap-ed with MAP_NORESERVE. When set, reserving swap space (or huge
 * pages if applicable) is skipped: will bail out if not supported. When not
 * set, the OS will do the reservation, if supported for the memory type.
 */
#define RAM_NORESERVE (1 << 7)

/* RAM that isn't accessible through normal means. */
#define RAM_PROTECTED (1 << 8)

/* RAM is an mmap-ed named file */
#define RAM_NAMED_FILE (1 << 9)

/* RAM is mmap-ed read-only */
#define RAM_READONLY (1 << 10)

/* RAM FD is opened read-only */
#define RAM_READONLY_FD (1 << 11)

static inline void iommu_notifier_init(IOMMUNotifier *n, IOMMUNotify fn,
                                       IOMMUNotifierFlag flags,
                                       hwaddr start, hwaddr end,
                                       int iommu_idx)
{
    n->notify = fn;
    n->notifier_flags = flags;
    n->start = start;
    n->end = end;
    n->iommu_idx = iommu_idx;
}

/*
 * Memory region callbacks
 */
struct MemoryRegionOps {
    /* Read from the memory region. @addr is relative to @mr; @size is
     * in bytes. */
    //读此内存region时回调
    uint64_t (*read)(void *opaque,
                     hwaddr addr,
                     unsigned size);
    /* Write to the memory region. @addr is relative to @mr; @size is
     * in bytes. */
    //写此内存region时回调
    void (*write)(void *opaque,
                  hwaddr addr,
                  uint64_t data,
                  unsigned size);

    MemTxResult (*read_with_attrs)(void *opaque,
                                   hwaddr addr,
                                   uint64_t *data,
                                   unsigned size,
                                   MemTxAttrs attrs);
    MemTxResult (*write_with_attrs)(void *opaque,
                                    hwaddr addr,
                                    uint64_t data,
                                    unsigned size,
                                    MemTxAttrs attrs);

    enum device_endian endianness;
    /* Guest-visible constraints: */
    struct {
        /* If nonzero, specify bounds on access sizes beyond which a machine
         * check is thrown.
         */
        unsigned min_access_size;//最小访问字节数
        unsigned max_access_size;
        /* If true, unaligned accesses are supported.  Otherwise unaligned
         * accesses throw machine checks.
         */
         bool unaligned;//是否支持不对齐访问
        /*
         * If present, and returns #false, the transaction is not accepted
         * by the device (and results in machine dependent behaviour such
         * as a machine check exception).
         */
        bool (*accepts)(void *opaque, hwaddr addr,
                        unsigned size, bool is_write,
                        MemTxAttrs attrs);
    } valid;
    /* Internal implementation constraints: */
    struct {
        /* If nonzero, specifies the minimum size implemented.  Smaller sizes
         * will be rounded upwards and a partial result will be returned.
         */
        unsigned min_access_size;//一次读取的最小字节数
        /* If nonzero, specifies the maximum size implemented.  Larger sizes
         * will be done as a series of accesses with smaller sizes.
         */
        unsigned max_access_size;//一次读取的最大字节数
        /* If true, unaligned accesses are supported.  Otherwise all accesses
         * are converted to (possibly multiple) naturally aligned accesses.
         */
        bool unaligned;
    } impl;
};

typedef struct MemoryRegionClass {
    /* private */
    ObjectClass parent_class;
} MemoryRegionClass;


enum IOMMUMemoryRegionAttr {
    IOMMU_ATTR_SPAPR_TCE_FD
};

/*
 * IOMMUMemoryRegionClass:
 *
 * All IOMMU implementations need to subclass TYPE_IOMMU_MEMORY_REGION
 * and provide an implementation of at least the @translate method here
 * to handle requests to the memory region. Other methods are optional.
 *
 * The IOMMU implementation must use the IOMMU notifier infrastructure
 * to report whenever mappings are changed, by calling
 * memory_region_notify_iommu() (or, if necessary, by calling
 * memory_region_notify_iommu_one() for each registered notifier).
 *
 * Conceptually an IOMMU provides a mapping from input address
 * to an output TLB entry. If the IOMMU is aware of memory transaction
 * attributes and the output TLB entry depends on the transaction
 * attributes, we represent this using IOMMU indexes. Each index
 * selects a particular translation table that the IOMMU has:
 *
 *   @attrs_to_index returns the IOMMU index for a set of transaction attributes
 *
 *   @translate takes an input address and an IOMMU index
 *
 * and the mapping returned can only depend on the input address and the
 * IOMMU index.
 *
 * Most IOMMUs don't care about the transaction attributes and support
 * only a single IOMMU index. A more complex IOMMU might have one index
 * for secure transactions and one for non-secure transactions.
 */
struct IOMMUMemoryRegionClass {
    /* private: */
    MemoryRegionClass parent_class;

    /* public: */
    /**
     * @translate:
     *
     * Return a TLB entry that contains a given address.
     *
     * The IOMMUAccessFlags indicated via @flag are optional and may
     * be specified as IOMMU_NONE to indicate that the caller needs
     * the full translation information for both reads and writes. If
     * the access flags are specified then the IOMMU implementation
     * may use this as an optimization, to stop doing a page table
     * walk as soon as it knows that the requested permissions are not
     * allowed. If IOMMU_NONE is passed then the IOMMU must do the
     * full page table walk and report the permissions in the returned
     * IOMMUTLBEntry. (Note that this implies that an IOMMU may not
     * return different mappings for reads and writes.)
     *
     * The returned information remains valid while the caller is
     * holding the big QEMU lock or is inside an RCU critical section;
     * if the caller wishes to cache the mapping beyond that it must
     * register an IOMMU notifier so it can invalidate its cached
     * information when the IOMMU mapping changes.
     *
     * @iommu: the IOMMUMemoryRegion
     *
     * @hwaddr: address to be translated within the memory region
     *
     * @flag: requested access permission
     *
     * @iommu_idx: IOMMU index for the translation
     */
    IOMMUTLBEntry (*translate)(IOMMUMemoryRegion *iommu, hwaddr addr,
                               IOMMUAccessFlags flag, int iommu_idx);
    /**
     * @get_min_page_size:
     *
     * Returns minimum supported page size in bytes.
     *
     * If this method is not provided then the minimum is assumed to
     * be TARGET_PAGE_SIZE.
     *
     * @iommu: the IOMMUMemoryRegion
     */
    uint64_t (*get_min_page_size)(IOMMUMemoryRegion *iommu);
    /**
     * @notify_flag_changed:
     *
     * Called when IOMMU Notifier flag changes (ie when the set of
     * events which IOMMU users are requesting notification for changes).
     * Optional method -- need not be provided if the IOMMU does not
     * need to know exactly which events must be notified.
     *
     * @iommu: the IOMMUMemoryRegion
     *
     * @old_flags: events which previously needed to be notified
     *
     * @new_flags: events which now need to be notified
     *
     * Returns 0 on success, or a negative errno; in particular
     * returns -EINVAL if the new flag bitmap is not supported by the
     * IOMMU memory region. In case of failure, the error object
     * must be created
     */
    int (*notify_flag_changed)(IOMMUMemoryRegion *iommu,
                               IOMMUNotifierFlag old_flags,
                               IOMMUNotifierFlag new_flags,
                               Error **errp);
    /**
     * @replay:
     *
     * Called to handle memory_region_iommu_replay().
     *
     * The default implementation of memory_region_iommu_replay() is to
     * call the IOMMU translate method for every page in the address space
     * with flag == IOMMU_NONE and then call the notifier if translate
     * returns a valid mapping. If this method is implemented then it
     * overrides the default behaviour, and must provide the full semantics
     * of memory_region_iommu_replay(), by calling @notifier for every
     * translation present in the IOMMU.
     *
     * Optional method -- an IOMMU only needs to provide this method
     * if the default is inefficient or produces undesirable side effects.
     *
     * Note: this is not related to record-and-replay functionality.
     */
    void (*replay)(IOMMUMemoryRegion *iommu, IOMMUNotifier *notifier);

    /**
     * @get_attr:
     *
     * Get IOMMU misc attributes. This is an optional method that
     * can be used to allow users of the IOMMU to get implementation-specific
     * information. The IOMMU implements this method to handle calls
     * by IOMMU users to memory_region_iommu_get_attr() by filling in
     * the arbitrary data pointer for any IOMMUMemoryRegionAttr values that
     * the IOMMU supports. If the method is unimplemented then
     * memory_region_iommu_get_attr() will always return -EINVAL.
     *
     * @iommu: the IOMMUMemoryRegion
     *
     * @attr: attribute being queried
     *
     * @data: memory to fill in with the attribute data
     *
     * Returns 0 on success, or a negative errno; in particular
     * returns -EINVAL for unrecognized or unimplemented attribute types.
     */
    int (*get_attr)(IOMMUMemoryRegion *iommu, enum IOMMUMemoryRegionAttr attr,
                    void *data);

    /**
     * @attrs_to_index:
     *
     * Return the IOMMU index to use for a given set of transaction attributes.
     *
     * Optional method: if an IOMMU only supports a single IOMMU index then
     * the default implementation of memory_region_iommu_attrs_to_index()
     * will return 0.
     *
     * The indexes supported by an IOMMU must be contiguous, starting at 0.
     *
     * @iommu: the IOMMUMemoryRegion
     * @attrs: memory transaction attributes
     */
    int (*attrs_to_index)(IOMMUMemoryRegion *iommu, MemTxAttrs attrs);

    /**
     * @num_indexes:
     *
     * Return the number of IOMMU indexes this IOMMU supports.
     *
     * Optional method: if this method is not provided, then
     * memory_region_iommu_num_indexes() will return 1, indicating that
     * only a single IOMMU index is supported.
     *
     * @iommu: the IOMMUMemoryRegion
     */
    int (*num_indexes)(IOMMUMemoryRegion *iommu);

    /**
     * @iommu_set_page_size_mask:
     *
     * Restrict the page size mask that can be supported with a given IOMMU
     * memory region. Used for example to propagate host physical IOMMU page
     * size mask limitations to the virtual IOMMU.
     *
     * Optional method: if this method is not provided, then the default global
     * page mask is used.
     *
     * @iommu: the IOMMUMemoryRegion
     *
     * @page_size_mask: a bitmask of supported page sizes. At least one bit,
     * representing the smallest page size, must be set. Additional set bits
     * represent supported block sizes. For example a host physical IOMMU that
     * uses page tables with a page size of 4kB, and supports 2MB and 4GB
     * blocks, will set mask 0x40201000. A granule of 4kB with indiscriminate
     * block sizes is specified with mask 0xfffffffffffff000.
     *
     * Returns 0 on success, or a negative error. In case of failure, the error
     * object must be created.
     */
     int (*iommu_set_page_size_mask)(IOMMUMemoryRegion *iommu,
                                     uint64_t page_size_mask,
                                     Error **errp);
};

typedef struct RamDiscardListener RamDiscardListener;
typedef int (*NotifyRamPopulate)(RamDiscardListener *rdl,
                                 MemoryRegionSection *section);
typedef void (*NotifyRamDiscard)(RamDiscardListener *rdl,
                                 MemoryRegionSection *section);

struct RamDiscardListener {
    /*
     * @notify_populate:
     *
     * Notification that previously discarded memory is about to get populated.
     * Listeners are able to object. If any listener objects, already
     * successfully notified listeners are notified about a discard again.
     *
     * @rdl: the #RamDiscardListener getting notified
     * @section: the #MemoryRegionSection to get populated. The section
     *           is aligned within the memory region to the minimum granularity
     *           unless it would exceed the registered section.
     *
     * Returns 0 on success. If the notification is rejected by the listener,
     * an error is returned.
     */
    NotifyRamPopulate notify_populate;

    /*
     * @notify_discard:
     *
     * Notification that previously populated memory was discarded successfully
     * and listeners should drop all references to such memory and prevent
     * new population (e.g., unmap).
     *
     * @rdl: the #RamDiscardListener getting notified
     * @section: the #MemoryRegionSection to get populated. The section
     *           is aligned within the memory region to the minimum granularity
     *           unless it would exceed the registered section.
     */
    NotifyRamDiscard notify_discard;

    /*
     * @double_discard_supported:
     *
     * The listener suppors getting @notify_discard notifications that span
     * already discarded parts.
     */
    bool double_discard_supported;

    MemoryRegionSection *section;
    QLIST_ENTRY(RamDiscardListener) next;
};

static inline void ram_discard_listener_init(RamDiscardListener *rdl,
                                             NotifyRamPopulate populate_fn,
                                             NotifyRamDiscard discard_fn,
                                             bool double_discard_supported)
{
    rdl->notify_populate = populate_fn;
    rdl->notify_discard = discard_fn;
    rdl->double_discard_supported = double_discard_supported;
}

typedef int (*ReplayRamPopulate)(MemoryRegionSection *section, void *opaque);
typedef void (*ReplayRamDiscard)(MemoryRegionSection *section, void *opaque);

/*
 * RamDiscardManagerClass:
 *
 * A #RamDiscardManager coordinates which parts of specific RAM #MemoryRegion
 * regions are currently populated to be used/accessed by the VM, notifying
 * after parts were discarded (freeing up memory) and before parts will be
 * populated (consuming memory), to be used/accessed by the VM.
 *
 * A #RamDiscardManager can only be set for a RAM #MemoryRegion while the
 * #MemoryRegion isn't mapped into an address space yet (either directly
 * or via an alias); it cannot change while the #MemoryRegion is
 * mapped into an address space.
 *
 * The #RamDiscardManager is intended to be used by technologies that are
 * incompatible with discarding of RAM (e.g., VFIO, which may pin all
 * memory inside a #MemoryRegion), and require proper coordination to only
 * map the currently populated parts, to hinder parts that are expected to
 * remain discarded from silently getting populated and consuming memory.
 * Technologies that support discarding of RAM don't have to bother and can
 * simply map the whole #MemoryRegion.
 *
 * An example #RamDiscardManager is virtio-mem, which logically (un)plugs
 * memory within an assigned RAM #MemoryRegion, coordinated with the VM.
 * Logically unplugging memory consists of discarding RAM. The VM agreed to not
 * access unplugged (discarded) memory - especially via DMA. virtio-mem will
 * properly coordinate with listeners before memory is plugged (populated),
 * and after memory is unplugged (discarded).
 *
 * Listeners are called in multiples of the minimum granularity (unless it
 * would exceed the registered range) and changes are aligned to the minimum
 * granularity within the #MemoryRegion. Listeners have to prepare for memory
 * becoming discarded in a different granularity than it was populated and the
 * other way around.
 */
struct RamDiscardManagerClass {
    /* private */
    InterfaceClass parent_class;

    /* public */

    /**
     * @get_min_granularity:
     *
     * Get the minimum granularity in which listeners will get notified
     * about changes within the #MemoryRegion via the #RamDiscardManager.
     *
     * @rdm: the #RamDiscardManager
     * @mr: the #MemoryRegion
     *
     * Returns the minimum granularity.
     */
    uint64_t (*get_min_granularity)(const RamDiscardManager *rdm,
                                    const MemoryRegion *mr);

    /**
     * @is_populated:
     *
     * Check whether the given #MemoryRegionSection is completely populated
     * (i.e., no parts are currently discarded) via the #RamDiscardManager.
     * There are no alignment requirements.
     *
     * @rdm: the #RamDiscardManager
     * @section: the #MemoryRegionSection
     *
     * Returns whether the given range is completely populated.
     */
    bool (*is_populated)(const RamDiscardManager *rdm,
                         const MemoryRegionSection *section);

    /**
     * @replay_populated:
     *
     * Call the #ReplayRamPopulate callback for all populated parts within the
     * #MemoryRegionSection via the #RamDiscardManager.
     *
     * In case any call fails, no further calls are made.
     *
     * @rdm: the #RamDiscardManager
     * @section: the #MemoryRegionSection
     * @replay_fn: the #ReplayRamPopulate callback
     * @opaque: pointer to forward to the callback
     *
     * Returns 0 on success, or a negative error if any notification failed.
     */
    int (*replay_populated)(const RamDiscardManager *rdm,
                            MemoryRegionSection *section,
                            ReplayRamPopulate replay_fn, void *opaque);

    /**
     * @replay_discarded:
     *
     * Call the #ReplayRamDiscard callback for all discarded parts within the
     * #MemoryRegionSection via the #RamDiscardManager.
     *
     * @rdm: the #RamDiscardManager
     * @section: the #MemoryRegionSection
     * @replay_fn: the #ReplayRamDiscard callback
     * @opaque: pointer to forward to the callback
     */
    void (*replay_discarded)(const RamDiscardManager *rdm,
                             MemoryRegionSection *section,
                             ReplayRamDiscard replay_fn, void *opaque);

    /**
     * @register_listener:
     *
     * Register a #RamDiscardListener for the given #MemoryRegionSection and
     * immediately notify the #RamDiscardListener about all populated parts
     * within the #MemoryRegionSection via the #RamDiscardManager.
     *
     * In case any notification fails, no further notifications are triggered
     * and an error is logged.
     *
     * @rdm: the #RamDiscardManager
     * @rdl: the #RamDiscardListener
     * @section: the #MemoryRegionSection
     */
    void (*register_listener)(RamDiscardManager *rdm,
                              RamDiscardListener *rdl,
                              MemoryRegionSection *section);

    /**
     * @unregister_listener:
     *
     * Unregister a previously registered #RamDiscardListener via the
     * #RamDiscardManager after notifying the #RamDiscardListener about all
     * populated parts becoming unpopulated within the registered
     * #MemoryRegionSection.
     *
     * @rdm: the #RamDiscardManager
     * @rdl: the #RamDiscardListener
     */
    void (*unregister_listener)(RamDiscardManager *rdm,
                                RamDiscardListener *rdl);
};

uint64_t ram_discard_manager_get_min_granularity(const RamDiscardManager *rdm,
                                                 const MemoryRegion *mr);

bool ram_discard_manager_is_populated(const RamDiscardManager *rdm,
                                      const MemoryRegionSection *section);

int ram_discard_manager_replay_populated(const RamDiscardManager *rdm,
                                         MemoryRegionSection *section,
                                         ReplayRamPopulate replay_fn,
                                         void *opaque);

void ram_discard_manager_replay_discarded(const RamDiscardManager *rdm,
                                          MemoryRegionSection *section,
                                          ReplayRamDiscard replay_fn,
                                          void *opaque);

void ram_discard_manager_register_listener(RamDiscardManager *rdm,
                                           RamDiscardListener *rdl,
                                           MemoryRegionSection *section);

void ram_discard_manager_unregister_listener(RamDiscardManager *rdm,
                                             RamDiscardListener *rdl);

bool memory_get_xlat_addr(IOMMUTLBEntry *iotlb, void **vaddr,
                          ram_addr_t *ram_addr, bool *read_only,
                          bool *mr_has_discard_manager);

typedef struct CoalescedMemoryRange CoalescedMemoryRange;
typedef struct MemoryRegionIoeventfd MemoryRegionIoeventfd;

/** MemoryRegion:
 *
 * A struct representing a memory region.
 */
struct MemoryRegion {
    Object parent_obj;

    /* private: */

    /* The following fields should fit in a cache line */
    bool romd_mode;
    //是否可随机访问,如果未真正做内存申请，则ram为false
    bool ram;
    bool subpage;
    /*是否只读*/
    bool readonly; /* For RAM regions */
    bool nonvolatile;
    bool rom_device;
    bool flush_coalesced_mmio;
    bool unmergeable;
    uint8_t dirty_log_mask;
    bool is_iommu;
    RAMBlock *ram_block;
    Object *owner;
    /* owner as TYPE_DEVICE. Used for re-entrancy checks in MR access hotpath */
    DeviceState *dev;

    //内存region对应的ops
    const MemoryRegionOps *ops;
    void *opaque;
    //所属的上一层memory region
    MemoryRegion *container;
<<<<<<< HEAD
    Int128 size;//mr大小
    hwaddr addr;//mr起始地址
=======
    int mapped_via_alias; /* Mapped via an alias, container might be NULL */
    Int128 size;
    hwaddr addr;
>>>>>>> 6c9ae1ce
    void (*destructor)(MemoryRegion *mr);
    uint64_t align;
    bool terminates;
    bool ram_device;
    bool enabled;//是否使能
    bool warning_printed; /* For reservations */
    uint8_t vga_logging_count;
    MemoryRegion *alias;
    hwaddr alias_offset;
    int32_t priority;//优先级，mr在subregions链上按优先级排序（越大优先级越高，越靠前）
    //从属于当前mr的所有sub mr
    QTAILQ_HEAD(, MemoryRegion) subregions;
    //通过此指针，将从属于同一个container(父region)的mr串连在subregions链上
    QTAILQ_ENTRY(MemoryRegion) subregions_link;
    QTAILQ_HEAD(, CoalescedMemoryRange) coalesced;
    const char *name;
    unsigned ioeventfd_nb;
    MemoryRegionIoeventfd *ioeventfds;
    RamDiscardManager *rdm; /* Only for RAM */

    /* For devices designed to perform re-entrant IO into their own IO MRs */
    bool disable_reentrancy_guard;
};

struct IOMMUMemoryRegion {
    MemoryRegion parent_obj;

    QLIST_HEAD(, IOMMUNotifier) iommu_notify;
    IOMMUNotifierFlag iommu_notify_flags;
};

#define IOMMU_NOTIFIER_FOREACH(n, mr) \
    QLIST_FOREACH((n), &(mr)->iommu_notify, node)

#define MEMORY_LISTENER_PRIORITY_MIN            0
#define MEMORY_LISTENER_PRIORITY_ACCEL          10
#define MEMORY_LISTENER_PRIORITY_DEV_BACKEND    10

/**
 * struct MemoryListener: callbacks structure for updates to the physical memory map
 *
 * Allows a component to adjust to changes in the guest-visible memory map.
 * Use with memory_listener_register() and memory_listener_unregister().
 */
struct MemoryListener {
    /**
     * @begin:
     *
     * Called at the beginning of an address space update transaction.
     * Followed by calls to #MemoryListener.region_add(),
     * #MemoryListener.region_del(), #MemoryListener.region_nop(),
     * #MemoryListener.log_start() and #MemoryListener.log_stop() in
     * increasing address order.
     *
     * @listener: The #MemoryListener.
     */
    void (*begin)(MemoryListener *listener);//开启as更新事务

    /**
     * @commit:
     *
     * Called at the end of an address space update transaction,
     * after the last call to #MemoryListener.region_add(),
     * #MemoryListener.region_del() or #MemoryListener.region_nop(),
     * #MemoryListener.log_start() and #MemoryListener.log_stop().
     *
     * @listener: The #MemoryListener.
     */
    void (*commit)(MemoryListener *listener);//提交as更新事务

    /**
     * @region_add:
     *
     * Called during an address space update transaction,
     * for a section of the address space that is new in this address space
     * space since the last transaction.
     *
     * @listener: The #MemoryListener.
     * @section: The new #MemoryRegionSection.
     */
    void (*region_add)(MemoryListener *listener, MemoryRegionSection *section);

    /**
     * @region_del:
     *
     * Called during an address space update transaction,
     * for a section of the address space that has disappeared in the address
     * space since the last transaction.
     *
     * @listener: The #MemoryListener.
     * @section: The old #MemoryRegionSection.
     */
    void (*region_del)(MemoryListener *listener, MemoryRegionSection *section);

    /**
     * @region_nop:
     *
     * Called during an address space update transaction,
     * for a section of the address space that is in the same place in the address
     * space as in the last transaction.
     *
     * @listener: The #MemoryListener.
     * @section: The #MemoryRegionSection.
     */
    void (*region_nop)(MemoryListener *listener, MemoryRegionSection *section);

    /**
     * @log_start:
     *
     * Called during an address space update transaction, after
     * one of #MemoryListener.region_add(), #MemoryListener.region_del() or
     * #MemoryListener.region_nop(), if dirty memory logging clients have
     * become active since the last transaction.
     *
     * @listener: The #MemoryListener.
     * @section: The #MemoryRegionSection.
     * @old: A bitmap of dirty memory logging clients that were active in
     * the previous transaction.
     * @new: A bitmap of dirty memory logging clients that are active in
     * the current transaction.
     */
    void (*log_start)(MemoryListener *listener, MemoryRegionSection *section,
                      int old, int new);

    /**
     * @log_stop:
     *
     * Called during an address space update transaction, after
     * one of #MemoryListener.region_add(), #MemoryListener.region_del() or
     * #MemoryListener.region_nop() and possibly after
     * #MemoryListener.log_start(), if dirty memory logging clients have
     * become inactive since the last transaction.
     *
     * @listener: The #MemoryListener.
     * @section: The #MemoryRegionSection.
     * @old: A bitmap of dirty memory logging clients that were active in
     * the previous transaction.
     * @new: A bitmap of dirty memory logging clients that are active in
     * the current transaction.
     */
    void (*log_stop)(MemoryListener *listener, MemoryRegionSection *section,
                     int old, int new);

    /**
     * @log_sync:
     *
     * Called by memory_region_snapshot_and_clear_dirty() and
     * memory_global_dirty_log_sync(), before accessing QEMU's "official"
     * copy of the dirty memory bitmap for a #MemoryRegionSection.
     *
     * @listener: The #MemoryListener.
     * @section: The #MemoryRegionSection.
     */
    void (*log_sync)(MemoryListener *listener, MemoryRegionSection *section);

    /**
     * @log_sync_global:
     *
     * This is the global version of @log_sync when the listener does
     * not have a way to synchronize the log with finer granularity.
     * When the listener registers with @log_sync_global defined, then
     * its @log_sync must be NULL.  Vice versa.
     *
     * @listener: The #MemoryListener.
     * @last_stage: The last stage to synchronize the log during migration.
     * The caller should guarantee that the synchronization with true for
     * @last_stage is triggered for once after all VCPUs have been stopped.
     */
    void (*log_sync_global)(MemoryListener *listener, bool last_stage);

    /**
     * @log_clear:
     *
     * Called before reading the dirty memory bitmap for a
     * #MemoryRegionSection.
     *
     * @listener: The #MemoryListener.
     * @section: The #MemoryRegionSection.
     */
    void (*log_clear)(MemoryListener *listener, MemoryRegionSection *section);

    /**
     * @log_global_start:
     *
     * Called by memory_global_dirty_log_start(), which
     * enables the %DIRTY_LOG_MIGRATION client on all memory regions in
     * the address space.  #MemoryListener.log_global_start() is also
     * called when a #MemoryListener is added, if global dirty logging is
     * active at that time.
     *
     * @listener: The #MemoryListener.
     */
    void (*log_global_start)(MemoryListener *listener);

    /**
     * @log_global_stop:
     *
     * Called by memory_global_dirty_log_stop(), which
     * disables the %DIRTY_LOG_MIGRATION client on all memory regions in
     * the address space.
     *
     * @listener: The #MemoryListener.
     */
    void (*log_global_stop)(MemoryListener *listener);

    /**
     * @log_global_after_sync:
     *
     * Called after reading the dirty memory bitmap
     * for any #MemoryRegionSection.
     *
     * @listener: The #MemoryListener.
     */
    void (*log_global_after_sync)(MemoryListener *listener);

    /**
     * @eventfd_add:
     *
     * Called during an address space update transaction,
     * for a section of the address space that has had a new ioeventfd
     * registration since the last transaction.
     *
     * @listener: The #MemoryListener.
     * @section: The new #MemoryRegionSection.
     * @match_data: The @match_data parameter for the new ioeventfd.
     * @data: The @data parameter for the new ioeventfd.
     * @e: The #EventNotifier parameter for the new ioeventfd.
     */
    void (*eventfd_add)(MemoryListener *listener, MemoryRegionSection *section,
                        bool match_data, uint64_t data, EventNotifier *e);

    /**
     * @eventfd_del:
     *
     * Called during an address space update transaction,
     * for a section of the address space that has dropped an ioeventfd
     * registration since the last transaction.
     *
     * @listener: The #MemoryListener.
     * @section: The new #MemoryRegionSection.
     * @match_data: The @match_data parameter for the dropped ioeventfd.
     * @data: The @data parameter for the dropped ioeventfd.
     * @e: The #EventNotifier parameter for the dropped ioeventfd.
     */
    void (*eventfd_del)(MemoryListener *listener, MemoryRegionSection *section,
                        bool match_data, uint64_t data, EventNotifier *e);

    /**
     * @coalesced_io_add:
     *
     * Called during an address space update transaction,
     * for a section of the address space that has had a new coalesced
     * MMIO range registration since the last transaction.
     *
     * @listener: The #MemoryListener.
     * @section: The new #MemoryRegionSection.
     * @addr: The starting address for the coalesced MMIO range.
     * @len: The length of the coalesced MMIO range.
     */
    void (*coalesced_io_add)(MemoryListener *listener, MemoryRegionSection *section,
                               hwaddr addr, hwaddr len);

    /**
     * @coalesced_io_del:
     *
     * Called during an address space update transaction,
     * for a section of the address space that has dropped a coalesced
     * MMIO range since the last transaction.
     *
     * @listener: The #MemoryListener.
     * @section: The new #MemoryRegionSection.
     * @addr: The starting address for the coalesced MMIO range.
     * @len: The length of the coalesced MMIO range.
     */
    void (*coalesced_io_del)(MemoryListener *listener, MemoryRegionSection *section,
                               hwaddr addr, hwaddr len);
    /**
     * @priority:
     *
     * Govern the order in which memory listeners are invoked. Lower priorities
     * are invoked earlier for "add" or "start" callbacks, and later for "delete"
     * or "stop" callbacks.
     */
    unsigned priority;//优先级

    /**
     * @name:
     *
     * Name of the listener.  It can be used in contexts where we'd like to
     * identify one memory listener with the rest.
     */
    const char *name;

    /* private: */
    AddressSpace *address_space;//所对应的as
    QTAILQ_ENTRY(MemoryListener) link;//用于串连listener在memory_listeners链表上（优先级升序）
    QTAILQ_ENTRY(MemoryListener) link_as;//用于串listener在self->as->listeners链表上（优先级升序）
};

/**
 * struct AddressSpace: describes a mapping of addresses to #MemoryRegion objects
 */
struct AddressSpace {
    /* private: */
    struct rcu_head rcu;
    char *name;
    MemoryRegion *root;

    /* Accessed via RCU.  */
    struct FlatView *current_map;

    int ioeventfd_nb;
    int ioeventfd_notifiers;
    struct MemoryRegionIoeventfd *ioeventfds;
    QTAILQ_HEAD(, MemoryListener) listeners;//所有从属于此as的listener
    QTAILQ_ENTRY(AddressSpace) address_spaces_link;
};

typedef struct AddressSpaceDispatch AddressSpaceDispatch;
typedef struct FlatRange FlatRange;

/* Flattened global view of current active memory hierarchy.  Kept in sorted
 * order.
 */
struct FlatView {
    struct rcu_head rcu;
    unsigned ref;//引用计数
    FlatRange *ranges;//存放range
    unsigned nr;//当前ranges数组大小
    unsigned nr_allocated;//申请的可用ranges数组大小
    struct AddressSpaceDispatch *dispatch;
    MemoryRegion *root;
};

static inline FlatView *address_space_to_flatview(AddressSpace *as)
{
    return qatomic_rcu_read(&as->current_map);
}

/**
 * typedef flatview_cb: callback for flatview_for_each_range()
 *
 * @start: start address of the range within the FlatView
 * @len: length of the range in bytes
 * @mr: MemoryRegion covering this range
 * @offset_in_region: offset of the first byte of the range within @mr
 * @opaque: data pointer passed to flatview_for_each_range()
 *
 * Returns: true to stop the iteration, false to keep going.
 */
typedef bool (*flatview_cb)(Int128 start,
                            Int128 len,
                            const MemoryRegion *mr,
                            hwaddr offset_in_region,
                            void *opaque);

/**
 * flatview_for_each_range: Iterate through a FlatView
 * @fv: the FlatView to iterate through
 * @cb: function to call for each range
 * @opaque: opaque data pointer to pass to @cb
 *
 * A FlatView is made up of a list of non-overlapping ranges, each of
 * which is a slice of a MemoryRegion. This function iterates through
 * each range in @fv, calling @cb. The callback function can terminate
 * iteration early by returning 'true'.
 */
void flatview_for_each_range(FlatView *fv, flatview_cb cb, void *opaque);

static inline bool MemoryRegionSection_eq(MemoryRegionSection *a,
                                          MemoryRegionSection *b)
{
    return a->mr == b->mr &&
           a->fv == b->fv &&
           a->offset_within_region == b->offset_within_region &&
           a->offset_within_address_space == b->offset_within_address_space &&
           int128_eq(a->size, b->size) &&
           a->readonly == b->readonly &&
           a->nonvolatile == b->nonvolatile;
}

/**
 * memory_region_section_new_copy: Copy a memory region section
 *
 * Allocate memory for a new copy, copy the memory region section, and
 * properly take a reference on all relevant members.
 *
 * @s: the #MemoryRegionSection to copy
 */
MemoryRegionSection *memory_region_section_new_copy(MemoryRegionSection *s);

/**
 * memory_region_section_new_copy: Free a copied memory region section
 *
 * Free a copy of a memory section created via memory_region_section_new_copy().
 * properly dropping references on all relevant members.
 *
 * @s: the #MemoryRegionSection to copy
 */
void memory_region_section_free_copy(MemoryRegionSection *s);

/**
 * memory_region_init: Initialize a memory region
 *
 * The region typically acts as a container for other memory regions.  Use
 * memory_region_add_subregion() to add subregions.
 *
 * @mr: the #MemoryRegion to be initialized
 * @owner: the object that tracks the region's reference count
 * @name: used for debugging; not visible to the user or ABI
 * @size: size of the region; any subregions beyond this size will be clipped
 */
void memory_region_init(MemoryRegion *mr,
                        Object *owner,
                        const char *name,
                        uint64_t size);

/**
 * memory_region_ref: Add 1 to a memory region's reference count
 *
 * Whenever memory regions are accessed outside the BQL, they need to be
 * preserved against hot-unplug.  MemoryRegions actually do not have their
 * own reference count; they piggyback on a QOM object, their "owner".
 * This function adds a reference to the owner.
 *
 * All MemoryRegions must have an owner if they can disappear, even if the
 * device they belong to operates exclusively under the BQL.  This is because
 * the region could be returned at any time by memory_region_find, and this
 * is usually under guest control.
 *
 * @mr: the #MemoryRegion
 */
void memory_region_ref(MemoryRegion *mr);

/**
 * memory_region_unref: Remove 1 to a memory region's reference count
 *
 * Whenever memory regions are accessed outside the BQL, they need to be
 * preserved against hot-unplug.  MemoryRegions actually do not have their
 * own reference count; they piggyback on a QOM object, their "owner".
 * This function removes a reference to the owner and possibly destroys it.
 *
 * @mr: the #MemoryRegion
 */
void memory_region_unref(MemoryRegion *mr);

/**
 * memory_region_init_io: Initialize an I/O memory region.
 *
 * Accesses into the region will cause the callbacks in @ops to be called.
 * if @size is nonzero, subregions will be clipped to @size.
 *
 * @mr: the #MemoryRegion to be initialized.
 * @owner: the object that tracks the region's reference count
 * @ops: a structure containing read and write callbacks to be used when
 *       I/O is performed on the region.
 * @opaque: passed to the read and write callbacks of the @ops structure.
 * @name: used for debugging; not visible to the user or ABI
 * @size: size of the region.
 */
void memory_region_init_io(MemoryRegion *mr,
                           Object *owner,
                           const MemoryRegionOps *ops,
                           void *opaque,
                           const char *name,
                           uint64_t size);

/**
 * memory_region_init_ram_nomigrate:  Initialize RAM memory region.  Accesses
 *                                    into the region will modify memory
 *                                    directly.
 *
 * @mr: the #MemoryRegion to be initialized.
 * @owner: the object that tracks the region's reference count
 * @name: Region name, becomes part of RAMBlock name used in migration stream
 *        must be unique within any device
 * @size: size of the region.
 * @errp: pointer to Error*, to store an error if it happens.
 *
 * Note that this function does not do anything to cause the data in the
 * RAM memory region to be migrated; that is the responsibility of the caller.
 */
void memory_region_init_ram_nomigrate(MemoryRegion *mr,
                                      Object *owner,
                                      const char *name,
                                      uint64_t size,
                                      Error **errp);

/**
 * memory_region_init_ram_flags_nomigrate:  Initialize RAM memory region.
 *                                          Accesses into the region will
 *                                          modify memory directly.
 *
 * @mr: the #MemoryRegion to be initialized.
 * @owner: the object that tracks the region's reference count
 * @name: Region name, becomes part of RAMBlock name used in migration stream
 *        must be unique within any device
 * @size: size of the region.
 * @ram_flags: RamBlock flags. Supported flags: RAM_SHARED, RAM_NORESERVE.
 * @errp: pointer to Error*, to store an error if it happens.
 *
 * Note that this function does not do anything to cause the data in the
 * RAM memory region to be migrated; that is the responsibility of the caller.
 */
void memory_region_init_ram_flags_nomigrate(MemoryRegion *mr,
                                            Object *owner,
                                            const char *name,
                                            uint64_t size,
                                            uint32_t ram_flags,
                                            Error **errp);

/**
 * memory_region_init_resizeable_ram:  Initialize memory region with resizable
 *                                     RAM.  Accesses into the region will
 *                                     modify memory directly.  Only an initial
 *                                     portion of this RAM is actually used.
 *                                     Changing the size while migrating
 *                                     can result in the migration being
 *                                     canceled.
 *
 * @mr: the #MemoryRegion to be initialized.
 * @owner: the object that tracks the region's reference count
 * @name: Region name, becomes part of RAMBlock name used in migration stream
 *        must be unique within any device
 * @size: used size of the region.
 * @max_size: max size of the region.
 * @resized: callback to notify owner about used size change.
 * @errp: pointer to Error*, to store an error if it happens.
 *
 * Note that this function does not do anything to cause the data in the
 * RAM memory region to be migrated; that is the responsibility of the caller.
 */
void memory_region_init_resizeable_ram(MemoryRegion *mr,
                                       Object *owner,
                                       const char *name,
                                       uint64_t size,
                                       uint64_t max_size,
                                       void (*resized)(const char*,
                                                       uint64_t length,
                                                       void *host),
                                       Error **errp);
#ifdef CONFIG_POSIX

/**
 * memory_region_init_ram_from_file:  Initialize RAM memory region with a
 *                                    mmap-ed backend.
 *
 * @mr: the #MemoryRegion to be initialized.
 * @owner: the object that tracks the region's reference count
 * @name: Region name, becomes part of RAMBlock name used in migration stream
 *        must be unique within any device
 * @size: size of the region.
 * @align: alignment of the region base address; if 0, the default alignment
 *         (getpagesize()) will be used.
 * @ram_flags: RamBlock flags. Supported flags: RAM_SHARED, RAM_PMEM,
 *             RAM_NORESERVE, RAM_PROTECTED, RAM_NAMED_FILE, RAM_READONLY,
 *             RAM_READONLY_FD
 * @path: the path in which to allocate the RAM.
 * @offset: offset within the file referenced by path
 * @errp: pointer to Error*, to store an error if it happens.
 *
 * Note that this function does not do anything to cause the data in the
 * RAM memory region to be migrated; that is the responsibility of the caller.
 */
void memory_region_init_ram_from_file(MemoryRegion *mr,
                                      Object *owner,
                                      const char *name,
                                      uint64_t size,
                                      uint64_t align,
                                      uint32_t ram_flags,
                                      const char *path,
                                      ram_addr_t offset,
                                      Error **errp);

/**
 * memory_region_init_ram_from_fd:  Initialize RAM memory region with a
 *                                  mmap-ed backend.
 *
 * @mr: the #MemoryRegion to be initialized.
 * @owner: the object that tracks the region's reference count
 * @name: the name of the region.
 * @size: size of the region.
 * @ram_flags: RamBlock flags. Supported flags: RAM_SHARED, RAM_PMEM,
 *             RAM_NORESERVE, RAM_PROTECTED, RAM_NAMED_FILE, RAM_READONLY,
 *             RAM_READONLY_FD
 * @fd: the fd to mmap.
 * @offset: offset within the file referenced by fd
 * @errp: pointer to Error*, to store an error if it happens.
 *
 * Note that this function does not do anything to cause the data in the
 * RAM memory region to be migrated; that is the responsibility of the caller.
 */
void memory_region_init_ram_from_fd(MemoryRegion *mr,
                                    Object *owner,
                                    const char *name,
                                    uint64_t size,
                                    uint32_t ram_flags,
                                    int fd,
                                    ram_addr_t offset,
                                    Error **errp);
#endif

/**
 * memory_region_init_ram_ptr:  Initialize RAM memory region from a
 *                              user-provided pointer.  Accesses into the
 *                              region will modify memory directly.
 *
 * @mr: the #MemoryRegion to be initialized.
 * @owner: the object that tracks the region's reference count
 * @name: Region name, becomes part of RAMBlock name used in migration stream
 *        must be unique within any device
 * @size: size of the region.
 * @ptr: memory to be mapped; must contain at least @size bytes.
 *
 * Note that this function does not do anything to cause the data in the
 * RAM memory region to be migrated; that is the responsibility of the caller.
 */
void memory_region_init_ram_ptr(MemoryRegion *mr,
                                Object *owner,
                                const char *name,
                                uint64_t size,
                                void *ptr);

/**
 * memory_region_init_ram_device_ptr:  Initialize RAM device memory region from
 *                                     a user-provided pointer.
 *
 * A RAM device represents a mapping to a physical device, such as to a PCI
 * MMIO BAR of an vfio-pci assigned device.  The memory region may be mapped
 * into the VM address space and access to the region will modify memory
 * directly.  However, the memory region should not be included in a memory
 * dump (device may not be enabled/mapped at the time of the dump), and
 * operations incompatible with manipulating MMIO should be avoided.  Replaces
 * skip_dump flag.
 *
 * @mr: the #MemoryRegion to be initialized.
 * @owner: the object that tracks the region's reference count
 * @name: the name of the region.
 * @size: size of the region.
 * @ptr: memory to be mapped; must contain at least @size bytes.
 *
 * Note that this function does not do anything to cause the data in the
 * RAM memory region to be migrated; that is the responsibility of the caller.
 * (For RAM device memory regions, migrating the contents rarely makes sense.)
 */
void memory_region_init_ram_device_ptr(MemoryRegion *mr,
                                       Object *owner,
                                       const char *name,
                                       uint64_t size,
                                       void *ptr);

/**
 * memory_region_init_alias: Initialize a memory region that aliases all or a
 *                           part of another memory region.
 *
 * @mr: the #MemoryRegion to be initialized.
 * @owner: the object that tracks the region's reference count
 * @name: used for debugging; not visible to the user or ABI
 * @orig: the region to be referenced; @mr will be equivalent to
 *        @orig between @offset and @offset + @size - 1.
 * @offset: start of the section in @orig to be referenced.
 * @size: size of the region.
 */
void memory_region_init_alias(MemoryRegion *mr,
                              Object *owner,
                              const char *name,
                              MemoryRegion *orig,
                              hwaddr offset,
                              uint64_t size);

/**
 * memory_region_init_rom_nomigrate: Initialize a ROM memory region.
 *
 * This has the same effect as calling memory_region_init_ram_nomigrate()
 * and then marking the resulting region read-only with
 * memory_region_set_readonly().
 *
 * Note that this function does not do anything to cause the data in the
 * RAM side of the memory region to be migrated; that is the responsibility
 * of the caller.
 *
 * @mr: the #MemoryRegion to be initialized.
 * @owner: the object that tracks the region's reference count
 * @name: Region name, becomes part of RAMBlock name used in migration stream
 *        must be unique within any device
 * @size: size of the region.
 * @errp: pointer to Error*, to store an error if it happens.
 */
void memory_region_init_rom_nomigrate(MemoryRegion *mr,
                                      Object *owner,
                                      const char *name,
                                      uint64_t size,
                                      Error **errp);

/**
 * memory_region_init_rom_device_nomigrate:  Initialize a ROM memory region.
 *                                 Writes are handled via callbacks.
 *
 * Note that this function does not do anything to cause the data in the
 * RAM side of the memory region to be migrated; that is the responsibility
 * of the caller.
 *
 * @mr: the #MemoryRegion to be initialized.
 * @owner: the object that tracks the region's reference count
 * @ops: callbacks for write access handling (must not be NULL).
 * @opaque: passed to the read and write callbacks of the @ops structure.
 * @name: Region name, becomes part of RAMBlock name used in migration stream
 *        must be unique within any device
 * @size: size of the region.
 * @errp: pointer to Error*, to store an error if it happens.
 */
void memory_region_init_rom_device_nomigrate(MemoryRegion *mr,
                                             Object *owner,
                                             const MemoryRegionOps *ops,
                                             void *opaque,
                                             const char *name,
                                             uint64_t size,
                                             Error **errp);

/**
 * memory_region_init_iommu: Initialize a memory region of a custom type
 * that translates addresses
 *
 * An IOMMU region translates addresses and forwards accesses to a target
 * memory region.
 *
 * The IOMMU implementation must define a subclass of TYPE_IOMMU_MEMORY_REGION.
 * @_iommu_mr should be a pointer to enough memory for an instance of
 * that subclass, @instance_size is the size of that subclass, and
 * @mrtypename is its name. This function will initialize @_iommu_mr as an
 * instance of the subclass, and its methods will then be called to handle
 * accesses to the memory region. See the documentation of
 * #IOMMUMemoryRegionClass for further details.
 *
 * @_iommu_mr: the #IOMMUMemoryRegion to be initialized
 * @instance_size: the IOMMUMemoryRegion subclass instance size
 * @mrtypename: the type name of the #IOMMUMemoryRegion
 * @owner: the object that tracks the region's reference count
 * @name: used for debugging; not visible to the user or ABI
 * @size: size of the region.
 */
void memory_region_init_iommu(void *_iommu_mr,
                              size_t instance_size,
                              const char *mrtypename,
                              Object *owner,
                              const char *name,
                              uint64_t size);

/**
 * memory_region_init_ram - Initialize RAM memory region.  Accesses into the
 *                          region will modify memory directly.
 *
 * @mr: the #MemoryRegion to be initialized
 * @owner: the object that tracks the region's reference count (must be
 *         TYPE_DEVICE or a subclass of TYPE_DEVICE, or NULL)
 * @name: name of the memory region
 * @size: size of the region in bytes
 * @errp: pointer to Error*, to store an error if it happens.
 *
 * This function allocates RAM for a board model or device, and
 * arranges for it to be migrated (by calling vmstate_register_ram()
 * if @owner is a DeviceState, or vmstate_register_ram_global() if
 * @owner is NULL).
 *
 * TODO: Currently we restrict @owner to being either NULL (for
 * global RAM regions with no owner) or devices, so that we can
 * give the RAM block a unique name for migration purposes.
 * We should lift this restriction and allow arbitrary Objects.
 * If you pass a non-NULL non-device @owner then we will assert.
 */
void memory_region_init_ram(MemoryRegion *mr,
                            Object *owner,
                            const char *name,
                            uint64_t size,
                            Error **errp);

/**
 * memory_region_init_rom: Initialize a ROM memory region.
 *
 * This has the same effect as calling memory_region_init_ram()
 * and then marking the resulting region read-only with
 * memory_region_set_readonly(). This includes arranging for the
 * contents to be migrated.
 *
 * TODO: Currently we restrict @owner to being either NULL (for
 * global RAM regions with no owner) or devices, so that we can
 * give the RAM block a unique name for migration purposes.
 * We should lift this restriction and allow arbitrary Objects.
 * If you pass a non-NULL non-device @owner then we will assert.
 *
 * @mr: the #MemoryRegion to be initialized.
 * @owner: the object that tracks the region's reference count
 * @name: Region name, becomes part of RAMBlock name used in migration stream
 *        must be unique within any device
 * @size: size of the region.
 * @errp: pointer to Error*, to store an error if it happens.
 */
void memory_region_init_rom(MemoryRegion *mr,
                            Object *owner,
                            const char *name,
                            uint64_t size,
                            Error **errp);

/**
 * memory_region_init_rom_device:  Initialize a ROM memory region.
 *                                 Writes are handled via callbacks.
 *
 * This function initializes a memory region backed by RAM for reads
 * and callbacks for writes, and arranges for the RAM backing to
 * be migrated (by calling vmstate_register_ram()
 * if @owner is a DeviceState, or vmstate_register_ram_global() if
 * @owner is NULL).
 *
 * TODO: Currently we restrict @owner to being either NULL (for
 * global RAM regions with no owner) or devices, so that we can
 * give the RAM block a unique name for migration purposes.
 * We should lift this restriction and allow arbitrary Objects.
 * If you pass a non-NULL non-device @owner then we will assert.
 *
 * @mr: the #MemoryRegion to be initialized.
 * @owner: the object that tracks the region's reference count
 * @ops: callbacks for write access handling (must not be NULL).
 * @opaque: passed to the read and write callbacks of the @ops structure.
 * @name: Region name, becomes part of RAMBlock name used in migration stream
 *        must be unique within any device
 * @size: size of the region.
 * @errp: pointer to Error*, to store an error if it happens.
 */
void memory_region_init_rom_device(MemoryRegion *mr,
                                   Object *owner,
                                   const MemoryRegionOps *ops,
                                   void *opaque,
                                   const char *name,
                                   uint64_t size,
                                   Error **errp);


/**
 * memory_region_owner: get a memory region's owner.
 *
 * @mr: the memory region being queried.
 */
Object *memory_region_owner(MemoryRegion *mr);

/**
 * memory_region_size: get a memory region's size.
 *
 * @mr: the memory region being queried.
 */
uint64_t memory_region_size(MemoryRegion *mr);

/**
 * memory_region_is_ram: check whether a memory region is random access
 *
 * Returns %true if a memory region is random access.
 *
 * @mr: the memory region being queried
 */
static inline bool memory_region_is_ram(MemoryRegion *mr)
{
    //检查此mr是否可随机访问
    return mr->ram;
}

/**
 * memory_region_is_ram_device: check whether a memory region is a ram device
 *
 * Returns %true if a memory region is a device backed ram region
 *
 * @mr: the memory region being queried
 */
bool memory_region_is_ram_device(MemoryRegion *mr);

/**
 * memory_region_is_romd: check whether a memory region is in ROMD mode
 *
 * Returns %true if a memory region is a ROM device and currently set to allow
 * direct reads.
 *
 * @mr: the memory region being queried
 */
static inline bool memory_region_is_romd(MemoryRegion *mr)
{
    return mr->rom_device && mr->romd_mode;
}

/**
 * memory_region_is_protected: check whether a memory region is protected
 *
 * Returns %true if a memory region is protected RAM and cannot be accessed
 * via standard mechanisms, e.g. DMA.
 *
 * @mr: the memory region being queried
 */
bool memory_region_is_protected(MemoryRegion *mr);

/**
 * memory_region_get_iommu: check whether a memory region is an iommu
 *
 * Returns pointer to IOMMUMemoryRegion if a memory region is an iommu,
 * otherwise NULL.
 *
 * @mr: the memory region being queried
 */
static inline IOMMUMemoryRegion *memory_region_get_iommu(MemoryRegion *mr)
{
    if (mr->alias) {
        /*有别名，递归取别名对应的memory region*/
        return memory_region_get_iommu(mr->alias);
    }
    if (mr->is_iommu) {
        return (IOMMUMemoryRegion *) mr;
    }
    return NULL;
}

/**
 * memory_region_get_iommu_class_nocheck: returns iommu memory region class
 *   if an iommu or NULL if not
 *
 * Returns pointer to IOMMUMemoryRegionClass if a memory region is an iommu,
 * otherwise NULL. This is fast path avoiding QOM checking, use with caution.
 *
 * @iommu_mr: the memory region being queried
 */
static inline IOMMUMemoryRegionClass *memory_region_get_iommu_class_nocheck(
        IOMMUMemoryRegion *iommu_mr)
{
    return (IOMMUMemoryRegionClass *) (((Object *)iommu_mr)->class);
}

#define memory_region_is_iommu(mr) (memory_region_get_iommu(mr) != NULL)

/**
 * memory_region_iommu_get_min_page_size: get minimum supported page size
 * for an iommu
 *
 * Returns minimum supported page size for an iommu.
 *
 * @iommu_mr: the memory region being queried
 */
uint64_t memory_region_iommu_get_min_page_size(IOMMUMemoryRegion *iommu_mr);

/**
 * memory_region_notify_iommu: notify a change in an IOMMU translation entry.
 *
 * Note: for any IOMMU implementation, an in-place mapping change
 * should be notified with an UNMAP followed by a MAP.
 *
 * @iommu_mr: the memory region that was changed
 * @iommu_idx: the IOMMU index for the translation table which has changed
 * @event: TLB event with the new entry in the IOMMU translation table.
 *         The entry replaces all old entries for the same virtual I/O address
 *         range.
 */
void memory_region_notify_iommu(IOMMUMemoryRegion *iommu_mr,
                                int iommu_idx,
                                IOMMUTLBEvent event);

/**
 * memory_region_notify_iommu_one: notify a change in an IOMMU translation
 *                           entry to a single notifier
 *
 * This works just like memory_region_notify_iommu(), but it only
 * notifies a specific notifier, not all of them.
 *
 * @notifier: the notifier to be notified
 * @event: TLB event with the new entry in the IOMMU translation table.
 *         The entry replaces all old entries for the same virtual I/O address
 *         range.
 */
void memory_region_notify_iommu_one(IOMMUNotifier *notifier,
                                    IOMMUTLBEvent *event);

/**
 * memory_region_unmap_iommu_notifier_range: notify a unmap for an IOMMU
 *                                           translation that covers the
 *                                           range of a notifier
 *
 * @notifier: the notifier to be notified
 */
void memory_region_unmap_iommu_notifier_range(IOMMUNotifier *notifier);


/**
 * memory_region_register_iommu_notifier: register a notifier for changes to
 * IOMMU translation entries.
 *
 * Returns 0 on success, or a negative errno otherwise. In particular,
 * -EINVAL indicates that at least one of the attributes of the notifier
 * is not supported (flag/range) by the IOMMU memory region. In case of error
 * the error object must be created.
 *
 * @mr: the memory region to observe
 * @n: the IOMMUNotifier to be added; the notify callback receives a
 *     pointer to an #IOMMUTLBEntry as the opaque value; the pointer
 *     ceases to be valid on exit from the notifier.
 * @errp: pointer to Error*, to store an error if it happens.
 */
int memory_region_register_iommu_notifier(MemoryRegion *mr,
                                          IOMMUNotifier *n, Error **errp);

/**
 * memory_region_iommu_replay: replay existing IOMMU translations to
 * a notifier with the minimum page granularity returned by
 * mr->iommu_ops->get_page_size().
 *
 * Note: this is not related to record-and-replay functionality.
 *
 * @iommu_mr: the memory region to observe
 * @n: the notifier to which to replay iommu mappings
 */
void memory_region_iommu_replay(IOMMUMemoryRegion *iommu_mr, IOMMUNotifier *n);

/**
 * memory_region_unregister_iommu_notifier: unregister a notifier for
 * changes to IOMMU translation entries.
 *
 * @mr: the memory region which was observed and for which notity_stopped()
 *      needs to be called
 * @n: the notifier to be removed.
 */
void memory_region_unregister_iommu_notifier(MemoryRegion *mr,
                                             IOMMUNotifier *n);

/**
 * memory_region_iommu_get_attr: return an IOMMU attr if get_attr() is
 * defined on the IOMMU.
 *
 * Returns 0 on success, or a negative errno otherwise. In particular,
 * -EINVAL indicates that the IOMMU does not support the requested
 * attribute.
 *
 * @iommu_mr: the memory region
 * @attr: the requested attribute
 * @data: a pointer to the requested attribute data
 */
int memory_region_iommu_get_attr(IOMMUMemoryRegion *iommu_mr,
                                 enum IOMMUMemoryRegionAttr attr,
                                 void *data);

/**
 * memory_region_iommu_attrs_to_index: return the IOMMU index to
 * use for translations with the given memory transaction attributes.
 *
 * @iommu_mr: the memory region
 * @attrs: the memory transaction attributes
 */
int memory_region_iommu_attrs_to_index(IOMMUMemoryRegion *iommu_mr,
                                       MemTxAttrs attrs);

/**
 * memory_region_iommu_num_indexes: return the total number of IOMMU
 * indexes that this IOMMU supports.
 *
 * @iommu_mr: the memory region
 */
int memory_region_iommu_num_indexes(IOMMUMemoryRegion *iommu_mr);

/**
 * memory_region_iommu_set_page_size_mask: set the supported page
 * sizes for a given IOMMU memory region
 *
 * @iommu_mr: IOMMU memory region
 * @page_size_mask: supported page size mask
 * @errp: pointer to Error*, to store an error if it happens.
 */
int memory_region_iommu_set_page_size_mask(IOMMUMemoryRegion *iommu_mr,
                                           uint64_t page_size_mask,
                                           Error **errp);

/**
 * memory_region_name: get a memory region's name
 *
 * Returns the string that was used to initialize the memory region.
 *
 * @mr: the memory region being queried
 */
const char *memory_region_name(const MemoryRegion *mr);

/**
 * memory_region_is_logging: return whether a memory region is logging writes
 *
 * Returns %true if the memory region is logging writes for the given client
 *
 * @mr: the memory region being queried
 * @client: the client being queried
 */
bool memory_region_is_logging(MemoryRegion *mr, uint8_t client);

/**
 * memory_region_get_dirty_log_mask: return the clients for which a
 * memory region is logging writes.
 *
 * Returns a bitmap of clients, in which the DIRTY_MEMORY_* constants
 * are the bit indices.
 *
 * @mr: the memory region being queried
 */
uint8_t memory_region_get_dirty_log_mask(MemoryRegion *mr);

/**
 * memory_region_is_rom: check whether a memory region is ROM
 *
 * Returns %true if a memory region is read-only memory.
 *
 * @mr: the memory region being queried
 */
static inline bool memory_region_is_rom(MemoryRegion *mr)
{
    return mr->ram && mr->readonly;
}

/**
 * memory_region_is_nonvolatile: check whether a memory region is non-volatile
 *
 * Returns %true is a memory region is non-volatile memory.
 *
 * @mr: the memory region being queried
 */
static inline bool memory_region_is_nonvolatile(MemoryRegion *mr)
{
    return mr->nonvolatile;
}

/**
 * memory_region_get_fd: Get a file descriptor backing a RAM memory region.
 *
 * Returns a file descriptor backing a file-based RAM memory region,
 * or -1 if the region is not a file-based RAM memory region.
 *
 * @mr: the RAM or alias memory region being queried.
 */
int memory_region_get_fd(MemoryRegion *mr);

/**
 * memory_region_from_host: Convert a pointer into a RAM memory region
 * and an offset within it.
 *
 * Given a host pointer inside a RAM memory region (created with
 * memory_region_init_ram() or memory_region_init_ram_ptr()), return
 * the MemoryRegion and the offset within it.
 *
 * Use with care; by the time this function returns, the returned pointer is
 * not protected by RCU anymore.  If the caller is not within an RCU critical
 * section and does not hold the iothread lock, it must have other means of
 * protecting the pointer, such as a reference to the region that includes
 * the incoming ram_addr_t.
 *
 * @ptr: the host pointer to be converted
 * @offset: the offset within memory region
 */
MemoryRegion *memory_region_from_host(void *ptr, ram_addr_t *offset);

/**
 * memory_region_get_ram_ptr: Get a pointer into a RAM memory region.
 *
 * Returns a host pointer to a RAM memory region (created with
 * memory_region_init_ram() or memory_region_init_ram_ptr()).
 *
 * Use with care; by the time this function returns, the returned pointer is
 * not protected by RCU anymore.  If the caller is not within an RCU critical
 * section and does not hold the iothread lock, it must have other means of
 * protecting the pointer, such as a reference to the region that includes
 * the incoming ram_addr_t.
 *
 * @mr: the memory region being queried.
 */
void *memory_region_get_ram_ptr(MemoryRegion *mr);

/* memory_region_ram_resize: Resize a RAM region.
 *
 * Resizing RAM while migrating can result in the migration being canceled.
 * Care has to be taken if the guest might have already detected the memory.
 *
 * @mr: a memory region created with @memory_region_init_resizeable_ram.
 * @newsize: the new size the region
 * @errp: pointer to Error*, to store an error if it happens.
 */
void memory_region_ram_resize(MemoryRegion *mr, ram_addr_t newsize,
                              Error **errp);

/**
 * memory_region_msync: Synchronize selected address range of
 * a memory mapped region
 *
 * @mr: the memory region to be msync
 * @addr: the initial address of the range to be sync
 * @size: the size of the range to be sync
 */
void memory_region_msync(MemoryRegion *mr, hwaddr addr, hwaddr size);

/**
 * memory_region_writeback: Trigger cache writeback for
 * selected address range
 *
 * @mr: the memory region to be updated
 * @addr: the initial address of the range to be written back
 * @size: the size of the range to be written back
 */
void memory_region_writeback(MemoryRegion *mr, hwaddr addr, hwaddr size);

/**
 * memory_region_set_log: Turn dirty logging on or off for a region.
 *
 * Turns dirty logging on or off for a specified client (display, migration).
 * Only meaningful for RAM regions.
 *
 * @mr: the memory region being updated.
 * @log: whether dirty logging is to be enabled or disabled.
 * @client: the user of the logging information; %DIRTY_MEMORY_VGA only.
 */
void memory_region_set_log(MemoryRegion *mr, bool log, unsigned client);

/**
 * memory_region_set_dirty: Mark a range of bytes as dirty in a memory region.
 *
 * Marks a range of bytes as dirty, after it has been dirtied outside
 * guest code.
 *
 * @mr: the memory region being dirtied.
 * @addr: the address (relative to the start of the region) being dirtied.
 * @size: size of the range being dirtied.
 */
void memory_region_set_dirty(MemoryRegion *mr, hwaddr addr,
                             hwaddr size);

/**
 * memory_region_clear_dirty_bitmap - clear dirty bitmap for memory range
 *
 * This function is called when the caller wants to clear the remote
 * dirty bitmap of a memory range within the memory region.  This can
 * be used by e.g. KVM to manually clear dirty log when
 * KVM_CAP_MANUAL_DIRTY_LOG_PROTECT is declared support by the host
 * kernel.
 *
 * @mr:     the memory region to clear the dirty log upon
 * @start:  start address offset within the memory region
 * @len:    length of the memory region to clear dirty bitmap
 */
void memory_region_clear_dirty_bitmap(MemoryRegion *mr, hwaddr start,
                                      hwaddr len);

/**
 * memory_region_snapshot_and_clear_dirty: Get a snapshot of the dirty
 *                                         bitmap and clear it.
 *
 * Creates a snapshot of the dirty bitmap, clears the dirty bitmap and
 * returns the snapshot.  The snapshot can then be used to query dirty
 * status, using memory_region_snapshot_get_dirty.  Snapshotting allows
 * querying the same page multiple times, which is especially useful for
 * display updates where the scanlines often are not page aligned.
 *
 * The dirty bitmap region which gets copied into the snapshot (and
 * cleared afterwards) can be larger than requested.  The boundaries
 * are rounded up/down so complete bitmap longs (covering 64 pages on
 * 64bit hosts) can be copied over into the bitmap snapshot.  Which
 * isn't a problem for display updates as the extra pages are outside
 * the visible area, and in case the visible area changes a full
 * display redraw is due anyway.  Should other use cases for this
 * function emerge we might have to revisit this implementation
 * detail.
 *
 * Use g_free to release DirtyBitmapSnapshot.
 *
 * @mr: the memory region being queried.
 * @addr: the address (relative to the start of the region) being queried.
 * @size: the size of the range being queried.
 * @client: the user of the logging information; typically %DIRTY_MEMORY_VGA.
 */
DirtyBitmapSnapshot *memory_region_snapshot_and_clear_dirty(MemoryRegion *mr,
                                                            hwaddr addr,
                                                            hwaddr size,
                                                            unsigned client);

/**
 * memory_region_snapshot_get_dirty: Check whether a range of bytes is dirty
 *                                   in the specified dirty bitmap snapshot.
 *
 * @mr: the memory region being queried.
 * @snap: the dirty bitmap snapshot
 * @addr: the address (relative to the start of the region) being queried.
 * @size: the size of the range being queried.
 */
bool memory_region_snapshot_get_dirty(MemoryRegion *mr,
                                      DirtyBitmapSnapshot *snap,
                                      hwaddr addr, hwaddr size);

/**
 * memory_region_reset_dirty: Mark a range of pages as clean, for a specified
 *                            client.
 *
 * Marks a range of pages as no longer dirty.
 *
 * @mr: the region being updated.
 * @addr: the start of the subrange being cleaned.
 * @size: the size of the subrange being cleaned.
 * @client: the user of the logging information; %DIRTY_MEMORY_MIGRATION or
 *          %DIRTY_MEMORY_VGA.
 */
void memory_region_reset_dirty(MemoryRegion *mr, hwaddr addr,
                               hwaddr size, unsigned client);

/**
 * memory_region_flush_rom_device: Mark a range of pages dirty and invalidate
 *                                 TBs (for self-modifying code).
 *
 * The MemoryRegionOps->write() callback of a ROM device must use this function
 * to mark byte ranges that have been modified internally, such as by directly
 * accessing the memory returned by memory_region_get_ram_ptr().
 *
 * This function marks the range dirty and invalidates TBs so that TCG can
 * detect self-modifying code.
 *
 * @mr: the region being flushed.
 * @addr: the start, relative to the start of the region, of the range being
 *        flushed.
 * @size: the size, in bytes, of the range being flushed.
 */
void memory_region_flush_rom_device(MemoryRegion *mr, hwaddr addr, hwaddr size);

/**
 * memory_region_set_readonly: Turn a memory region read-only (or read-write)
 *
 * Allows a memory region to be marked as read-only (turning it into a ROM).
 * only useful on RAM regions.
 *
 * @mr: the region being updated.
 * @readonly: whether rhe region is to be ROM or RAM.
 */
void memory_region_set_readonly(MemoryRegion *mr, bool readonly);

/**
 * memory_region_set_nonvolatile: Turn a memory region non-volatile
 *
 * Allows a memory region to be marked as non-volatile.
 * only useful on RAM regions.
 *
 * @mr: the region being updated.
 * @nonvolatile: whether rhe region is to be non-volatile.
 */
void memory_region_set_nonvolatile(MemoryRegion *mr, bool nonvolatile);

/**
 * memory_region_rom_device_set_romd: enable/disable ROMD mode
 *
 * Allows a ROM device (initialized with memory_region_init_rom_device() to
 * set to ROMD mode (default) or MMIO mode.  When it is in ROMD mode, the
 * device is mapped to guest memory and satisfies read access directly.
 * When in MMIO mode, reads are forwarded to the #MemoryRegion.read function.
 * Writes are always handled by the #MemoryRegion.write function.
 *
 * @mr: the memory region to be updated
 * @romd_mode: %true to put the region into ROMD mode
 */
void memory_region_rom_device_set_romd(MemoryRegion *mr, bool romd_mode);

/**
 * memory_region_set_coalescing: Enable memory coalescing for the region.
 *
 * Enabled writes to a region to be queued for later processing. MMIO ->write
 * callbacks may be delayed until a non-coalesced MMIO is issued.
 * Only useful for IO regions.  Roughly similar to write-combining hardware.
 *
 * @mr: the memory region to be write coalesced
 */
void memory_region_set_coalescing(MemoryRegion *mr);

/**
 * memory_region_add_coalescing: Enable memory coalescing for a sub-range of
 *                               a region.
 *
 * Like memory_region_set_coalescing(), but works on a sub-range of a region.
 * Multiple calls can be issued coalesced disjoint ranges.
 *
 * @mr: the memory region to be updated.
 * @offset: the start of the range within the region to be coalesced.
 * @size: the size of the subrange to be coalesced.
 */
void memory_region_add_coalescing(MemoryRegion *mr,
                                  hwaddr offset,
                                  uint64_t size);

/**
 * memory_region_clear_coalescing: Disable MMIO coalescing for the region.
 *
 * Disables any coalescing caused by memory_region_set_coalescing() or
 * memory_region_add_coalescing().  Roughly equivalent to uncacheble memory
 * hardware.
 *
 * @mr: the memory region to be updated.
 */
void memory_region_clear_coalescing(MemoryRegion *mr);

/**
 * memory_region_set_flush_coalesced: Enforce memory coalescing flush before
 *                                    accesses.
 *
 * Ensure that pending coalesced MMIO request are flushed before the memory
 * region is accessed. This property is automatically enabled for all regions
 * passed to memory_region_set_coalescing() and memory_region_add_coalescing().
 *
 * @mr: the memory region to be updated.
 */
void memory_region_set_flush_coalesced(MemoryRegion *mr);

/**
 * memory_region_clear_flush_coalesced: Disable memory coalescing flush before
 *                                      accesses.
 *
 * Clear the automatic coalesced MMIO flushing enabled via
 * memory_region_set_flush_coalesced. Note that this service has no effect on
 * memory regions that have MMIO coalescing enabled for themselves. For them,
 * automatic flushing will stop once coalescing is disabled.
 *
 * @mr: the memory region to be updated.
 */
void memory_region_clear_flush_coalesced(MemoryRegion *mr);

/**
 * memory_region_add_eventfd: Request an eventfd to be triggered when a word
 *                            is written to a location.
 *
 * Marks a word in an IO region (initialized with memory_region_init_io())
 * as a trigger for an eventfd event.  The I/O callback will not be called.
 * The caller must be prepared to handle failure (that is, take the required
 * action if the callback _is_ called).
 *
 * @mr: the memory region being updated.
 * @addr: the address within @mr that is to be monitored
 * @size: the size of the access to trigger the eventfd
 * @match_data: whether to match against @data, instead of just @addr
 * @data: the data to match against the guest write
 * @e: event notifier to be triggered when @addr, @size, and @data all match.
 **/
void memory_region_add_eventfd(MemoryRegion *mr,
                               hwaddr addr,
                               unsigned size,
                               bool match_data,
                               uint64_t data,
                               EventNotifier *e);

/**
 * memory_region_del_eventfd: Cancel an eventfd.
 *
 * Cancels an eventfd trigger requested by a previous
 * memory_region_add_eventfd() call.
 *
 * @mr: the memory region being updated.
 * @addr: the address within @mr that is to be monitored
 * @size: the size of the access to trigger the eventfd
 * @match_data: whether to match against @data, instead of just @addr
 * @data: the data to match against the guest write
 * @e: event notifier to be triggered when @addr, @size, and @data all match.
 */
void memory_region_del_eventfd(MemoryRegion *mr,
                               hwaddr addr,
                               unsigned size,
                               bool match_data,
                               uint64_t data,
                               EventNotifier *e);

/**
 * memory_region_add_subregion: Add a subregion to a container.
 *
 * Adds a subregion at @offset.  The subregion may not overlap with other
 * subregions (except for those explicitly marked as overlapping).  A region
 * may only be added once as a subregion (unless removed with
 * memory_region_del_subregion()); use memory_region_init_alias() if you
 * want a region to be a subregion in multiple locations.
 *
 * @mr: the region to contain the new subregion; must be a container
 *      initialized with memory_region_init().
 * @offset: the offset relative to @mr where @subregion is added.
 * @subregion: the subregion to be added.
 */
void memory_region_add_subregion(MemoryRegion *mr,
                                 hwaddr offset,
                                 MemoryRegion *subregion);
/**
 * memory_region_add_subregion_overlap: Add a subregion to a container
 *                                      with overlap.
 *
 * Adds a subregion at @offset.  The subregion may overlap with other
 * subregions.  Conflicts are resolved by having a higher @priority hide a
 * lower @priority. Subregions without priority are taken as @priority 0.
 * A region may only be added once as a subregion (unless removed with
 * memory_region_del_subregion()); use memory_region_init_alias() if you
 * want a region to be a subregion in multiple locations.
 *
 * @mr: the region to contain the new subregion; must be a container
 *      initialized with memory_region_init().
 * @offset: the offset relative to @mr where @subregion is added.
 * @subregion: the subregion to be added.
 * @priority: used for resolving overlaps; highest priority wins.
 */
void memory_region_add_subregion_overlap(MemoryRegion *mr,
                                         hwaddr offset,
                                         MemoryRegion *subregion,
                                         int priority);

/**
 * memory_region_get_ram_addr: Get the ram address associated with a memory
 *                             region
 *
 * @mr: the region to be queried
 */
ram_addr_t memory_region_get_ram_addr(MemoryRegion *mr);

uint64_t memory_region_get_alignment(const MemoryRegion *mr);
/**
 * memory_region_del_subregion: Remove a subregion.
 *
 * Removes a subregion from its container.
 *
 * @mr: the container to be updated.
 * @subregion: the region being removed; must be a current subregion of @mr.
 */
void memory_region_del_subregion(MemoryRegion *mr,
                                 MemoryRegion *subregion);

/*
 * memory_region_set_enabled: dynamically enable or disable a region
 *
 * Enables or disables a memory region.  A disabled memory region
 * ignores all accesses to itself and its subregions.  It does not
 * obscure sibling subregions with lower priority - it simply behaves as
 * if it was removed from the hierarchy.
 *
 * Regions default to being enabled.
 *
 * @mr: the region to be updated
 * @enabled: whether to enable or disable the region
 */
void memory_region_set_enabled(MemoryRegion *mr, bool enabled);

/*
 * memory_region_set_address: dynamically update the address of a region
 *
 * Dynamically updates the address of a region, relative to its container.
 * May be used on regions are currently part of a memory hierarchy.
 *
 * @mr: the region to be updated
 * @addr: new address, relative to container region
 */
void memory_region_set_address(MemoryRegion *mr, hwaddr addr);

/*
 * memory_region_set_size: dynamically update the size of a region.
 *
 * Dynamically updates the size of a region.
 *
 * @mr: the region to be updated
 * @size: used size of the region.
 */
void memory_region_set_size(MemoryRegion *mr, uint64_t size);

/*
 * memory_region_set_alias_offset: dynamically update a memory alias's offset
 *
 * Dynamically updates the offset into the target region that an alias points
 * to, as if the fourth argument to memory_region_init_alias() has changed.
 *
 * @mr: the #MemoryRegion to be updated; should be an alias.
 * @offset: the new offset into the target memory region
 */
void memory_region_set_alias_offset(MemoryRegion *mr,
                                    hwaddr offset);

/*
 * memory_region_set_unmergeable: Set a memory region unmergeable
 *
 * Mark a memory region unmergeable, resulting in the memory region (or
 * everything contained in a memory region container) not getting merged when
 * simplifying the address space and notifying memory listeners. Consequently,
 * memory listeners will never get notified about ranges that are larger than
 * the original memory regions.
 *
 * This is primarily useful when multiple aliases to a RAM memory region are
 * mapped into a memory region container, and updates (e.g., enable/disable or
 * map/unmap) of individual memory region aliases are not supposed to affect
 * other memory regions in the same container.
 *
 * @mr: the #MemoryRegion to be updated
 * @unmergeable: whether to mark the #MemoryRegion unmergeable
 */
void memory_region_set_unmergeable(MemoryRegion *mr, bool unmergeable);

/**
 * memory_region_present: checks if an address relative to a @container
 * translates into #MemoryRegion within @container
 *
 * Answer whether a #MemoryRegion within @container covers the address
 * @addr.
 *
 * @container: a #MemoryRegion within which @addr is a relative address
 * @addr: the area within @container to be searched
 */
bool memory_region_present(MemoryRegion *container, hwaddr addr);

/**
 * memory_region_is_mapped: returns true if #MemoryRegion is mapped
 * into another memory region, which does not necessarily imply that it is
 * mapped into an address space.
 *
 * @mr: a #MemoryRegion which should be checked if it's mapped
 */
bool memory_region_is_mapped(MemoryRegion *mr);

/**
 * memory_region_get_ram_discard_manager: get the #RamDiscardManager for a
 * #MemoryRegion
 *
 * The #RamDiscardManager cannot change while a memory region is mapped.
 *
 * @mr: the #MemoryRegion
 */
RamDiscardManager *memory_region_get_ram_discard_manager(MemoryRegion *mr);

/**
 * memory_region_has_ram_discard_manager: check whether a #MemoryRegion has a
 * #RamDiscardManager assigned
 *
 * @mr: the #MemoryRegion
 */
static inline bool memory_region_has_ram_discard_manager(MemoryRegion *mr)
{
    return !!memory_region_get_ram_discard_manager(mr);
}

/**
 * memory_region_set_ram_discard_manager: set the #RamDiscardManager for a
 * #MemoryRegion
 *
 * This function must not be called for a mapped #MemoryRegion, a #MemoryRegion
 * that does not cover RAM, or a #MemoryRegion that already has a
 * #RamDiscardManager assigned.
 *
 * @mr: the #MemoryRegion
 * @rdm: #RamDiscardManager to set
 */
void memory_region_set_ram_discard_manager(MemoryRegion *mr,
                                           RamDiscardManager *rdm);

/**
 * memory_region_find: translate an address/size relative to a
 * MemoryRegion into a #MemoryRegionSection.
 *
 * Locates the first #MemoryRegion within @mr that overlaps the range
 * given by @addr and @size.
 *
 * Returns a #MemoryRegionSection that describes a contiguous overlap.
 * It will have the following characteristics:
 * - @size = 0 iff no overlap was found
 * - @mr is non-%NULL iff an overlap was found
 *
 * Remember that in the return value the @offset_within_region is
 * relative to the returned region (in the .@mr field), not to the
 * @mr argument.
 *
 * Similarly, the .@offset_within_address_space is relative to the
 * address space that contains both regions, the passed and the
 * returned one.  However, in the special case where the @mr argument
 * has no container (and thus is the root of the address space), the
 * following will hold:
 * - @offset_within_address_space >= @addr
 * - @offset_within_address_space + .@size <= @addr + @size
 *
 * @mr: a MemoryRegion within which @addr is a relative address
 * @addr: start of the area within @as to be searched
 * @size: size of the area to be searched
 */
MemoryRegionSection memory_region_find(MemoryRegion *mr,
                                       hwaddr addr, uint64_t size);

/**
 * memory_global_dirty_log_sync: synchronize the dirty log for all memory
 *
 * Synchronizes the dirty page log for all address spaces.
 *
 * @last_stage: whether this is the last stage of live migration
 */
void memory_global_dirty_log_sync(bool last_stage);

/**
 * memory_global_dirty_log_sync: synchronize the dirty log for all memory
 *
 * Synchronizes the vCPUs with a thread that is reading the dirty bitmap.
 * This function must be called after the dirty log bitmap is cleared, and
 * before dirty guest memory pages are read.  If you are using
 * #DirtyBitmapSnapshot, memory_region_snapshot_and_clear_dirty() takes
 * care of doing this.
 */
void memory_global_after_dirty_log_sync(void);

/**
 * memory_region_transaction_begin: Start a transaction.
 *
 * During a transaction, changes will be accumulated and made visible
 * only when the transaction ends (is committed).
 */
void memory_region_transaction_begin(void);

/**
 * memory_region_transaction_commit: Commit a transaction and make changes
 *                                   visible to the guest.
 */
void memory_region_transaction_commit(void);

/**
 * memory_listener_register: register callbacks to be called when memory
 *                           sections are mapped or unmapped into an address
 *                           space
 *
 * @listener: an object containing the callbacks to be called
 * @filter: if non-%NULL, only regions in this address space will be observed
 */
void memory_listener_register(MemoryListener *listener, AddressSpace *filter);

/**
 * memory_listener_unregister: undo the effect of memory_listener_register()
 *
 * @listener: an object containing the callbacks to be removed
 */
void memory_listener_unregister(MemoryListener *listener);

/**
 * memory_global_dirty_log_start: begin dirty logging for all regions
 *
 * @flags: purpose of starting dirty log, migration or dirty rate
 */
void memory_global_dirty_log_start(unsigned int flags);

/**
 * memory_global_dirty_log_stop: end dirty logging for all regions
 *
 * @flags: purpose of stopping dirty log, migration or dirty rate
 */
void memory_global_dirty_log_stop(unsigned int flags);

void mtree_info(bool flatview, bool dispatch_tree, bool owner, bool disabled);

bool memory_region_access_valid(MemoryRegion *mr, hwaddr addr,
                                unsigned size, bool is_write,
                                MemTxAttrs attrs);

/**
 * memory_region_dispatch_read: perform a read directly to the specified
 * MemoryRegion.
 *
 * @mr: #MemoryRegion to access
 * @addr: address within that region
 * @pval: pointer to uint64_t which the data is written to
 * @op: size, sign, and endianness of the memory operation
 * @attrs: memory transaction attributes to use for the access
 */
MemTxResult memory_region_dispatch_read(MemoryRegion *mr,
                                        hwaddr addr,
                                        uint64_t *pval,
                                        MemOp op,
                                        MemTxAttrs attrs);
/**
 * memory_region_dispatch_write: perform a write directly to the specified
 * MemoryRegion.
 *
 * @mr: #MemoryRegion to access
 * @addr: address within that region
 * @data: data to write
 * @op: size, sign, and endianness of the memory operation
 * @attrs: memory transaction attributes to use for the access
 */
MemTxResult memory_region_dispatch_write(MemoryRegion *mr,
                                         hwaddr addr,
                                         uint64_t data,
                                         MemOp op,
                                         MemTxAttrs attrs);

/**
 * address_space_init: initializes an address space
 *
 * @as: an uninitialized #AddressSpace
 * @root: a #MemoryRegion that routes addresses for the address space
 * @name: an address space name.  The name is only used for debugging
 *        output.
 */
void address_space_init(AddressSpace *as, MemoryRegion *root, const char *name);

/**
 * address_space_destroy: destroy an address space
 *
 * Releases all resources associated with an address space.  After an address space
 * is destroyed, its root memory region (given by address_space_init()) may be destroyed
 * as well.
 *
 * @as: address space to be destroyed
 */
void address_space_destroy(AddressSpace *as);

/**
 * address_space_remove_listeners: unregister all listeners of an address space
 *
 * Removes all callbacks previously registered with memory_listener_register()
 * for @as.
 *
 * @as: an initialized #AddressSpace
 */
void address_space_remove_listeners(AddressSpace *as);

/**
 * address_space_rw: read from or write to an address space.
 *
 * Return a MemTxResult indicating whether the operation succeeded
 * or failed (eg unassigned memory, device rejected the transaction,
 * IOMMU fault).
 *
 * @as: #AddressSpace to be accessed
 * @addr: address within that address space
 * @attrs: memory transaction attributes
 * @buf: buffer with the data transferred
 * @len: the number of bytes to read or write
 * @is_write: indicates the transfer direction
 */
MemTxResult address_space_rw(AddressSpace *as, hwaddr addr,
                             MemTxAttrs attrs, void *buf,
                             hwaddr len, bool is_write);

/**
 * address_space_write: write to address space.
 *
 * Return a MemTxResult indicating whether the operation succeeded
 * or failed (eg unassigned memory, device rejected the transaction,
 * IOMMU fault).
 *
 * @as: #AddressSpace to be accessed
 * @addr: address within that address space
 * @attrs: memory transaction attributes
 * @buf: buffer with the data transferred
 * @len: the number of bytes to write
 */
MemTxResult address_space_write(AddressSpace *as, hwaddr addr,
                                MemTxAttrs attrs,
                                const void *buf, hwaddr len);

/**
 * address_space_write_rom: write to address space, including ROM.
 *
 * This function writes to the specified address space, but will
 * write data to both ROM and RAM. This is used for non-guest
 * writes like writes from the gdb debug stub or initial loading
 * of ROM contents.
 *
 * Note that portions of the write which attempt to write data to
 * a device will be silently ignored -- only real RAM and ROM will
 * be written to.
 *
 * Return a MemTxResult indicating whether the operation succeeded
 * or failed (eg unassigned memory, device rejected the transaction,
 * IOMMU fault).
 *
 * @as: #AddressSpace to be accessed
 * @addr: address within that address space
 * @attrs: memory transaction attributes
 * @buf: buffer with the data transferred
 * @len: the number of bytes to write
 */
MemTxResult address_space_write_rom(AddressSpace *as, hwaddr addr,
                                    MemTxAttrs attrs,
                                    const void *buf, hwaddr len);

/* address_space_ld*: load from an address space
 * address_space_st*: store to an address space
 *
 * These functions perform a load or store of the byte, word,
 * longword or quad to the specified address within the AddressSpace.
 * The _le suffixed functions treat the data as little endian;
 * _be indicates big endian; no suffix indicates "same endianness
 * as guest CPU".
 *
 * The "guest CPU endianness" accessors are deprecated for use outside
 * target-* code; devices should be CPU-agnostic and use either the LE
 * or the BE accessors.
 *
 * @as #AddressSpace to be accessed
 * @addr: address within that address space
 * @val: data value, for stores
 * @attrs: memory transaction attributes
 * @result: location to write the success/failure of the transaction;
 *   if NULL, this information is discarded
 */

#define SUFFIX
#define ARG1         as
#define ARG1_DECL    AddressSpace *as
#include "exec/memory_ldst.h.inc"

#define SUFFIX
#define ARG1         as
#define ARG1_DECL    AddressSpace *as
#include "exec/memory_ldst_phys.h.inc"

struct MemoryRegionCache {
    void *ptr;//起始地址
    hwaddr xlat;
    hwaddr len;//终止地址
    FlatView *fv;
    MemoryRegionSection mrs;
    bool is_write;
};

/* address_space_ld*_cached: load from a cached #MemoryRegion
 * address_space_st*_cached: store into a cached #MemoryRegion
 *
 * These functions perform a load or store of the byte, word,
 * longword or quad to the specified address.  The address is
 * a physical address in the AddressSpace, but it must lie within
 * a #MemoryRegion that was mapped with address_space_cache_init.
 *
 * The _le suffixed functions treat the data as little endian;
 * _be indicates big endian; no suffix indicates "same endianness
 * as guest CPU".
 *
 * The "guest CPU endianness" accessors are deprecated for use outside
 * target-* code; devices should be CPU-agnostic and use either the LE
 * or the BE accessors.
 *
 * @cache: previously initialized #MemoryRegionCache to be accessed
 * @addr: address within the address space
 * @val: data value, for stores
 * @attrs: memory transaction attributes
 * @result: location to write the success/failure of the transaction;
 *   if NULL, this information is discarded
 */

#define SUFFIX       _cached_slow
#define ARG1         cache
#define ARG1_DECL    MemoryRegionCache *cache
#include "exec/memory_ldst.h.inc"

/* Inline fast path for direct RAM access.  */
static inline uint8_t address_space_ldub_cached(MemoryRegionCache *cache,
    hwaddr addr, MemTxAttrs attrs, MemTxResult *result)
{
    assert(addr < cache->len);
    if (likely(cache->ptr)) {
        return ldub_p(cache->ptr + addr);
    } else {
        return address_space_ldub_cached_slow(cache, addr, attrs, result);
    }
}

static inline void address_space_stb_cached(MemoryRegionCache *cache,
    hwaddr addr, uint8_t val, MemTxAttrs attrs, MemTxResult *result)
{
    assert(addr < cache->len);
    if (likely(cache->ptr)) {
        stb_p(cache->ptr + addr, val);
    } else {
        address_space_stb_cached_slow(cache, addr, val, attrs, result);
    }
}

#define ENDIANNESS   _le
#include "exec/memory_ldst_cached.h.inc"

#define ENDIANNESS   _be
#include "exec/memory_ldst_cached.h.inc"

#define SUFFIX       _cached
#define ARG1         cache
#define ARG1_DECL    MemoryRegionCache *cache
#include "exec/memory_ldst_phys.h.inc"

/* address_space_cache_init: prepare for repeated access to a physical
 * memory region
 *
 * @cache: #MemoryRegionCache to be filled
 * @as: #AddressSpace to be accessed
 * @addr: address within that address space
 * @len: length of buffer
 * @is_write: indicates the transfer direction
 *
 * Will only work with RAM, and may map a subset of the requested range by
 * returning a value that is less than @len.  On failure, return a negative
 * errno value.
 *
 * Because it only works with RAM, this function can be used for
 * read-modify-write operations.  In this case, is_write should be %true.
 *
 * Note that addresses passed to the address_space_*_cached functions
 * are relative to @addr.
 */
int64_t address_space_cache_init(MemoryRegionCache *cache,
                                 AddressSpace *as,
                                 hwaddr addr,
                                 hwaddr len,
                                 bool is_write);

/**
 * address_space_cache_init_empty: Initialize empty #MemoryRegionCache
 *
 * @cache: The #MemoryRegionCache to operate on.
 *
 * Initializes #MemoryRegionCache structure without memory region attached.
 * Cache initialized this way can only be safely destroyed, but not used.
 */
static inline void address_space_cache_init_empty(MemoryRegionCache *cache)
{
    cache->mrs.mr = NULL;
    /* There is no real need to initialize fv, but it makes Coverity happy. */
    cache->fv = NULL;
}

/**
 * address_space_cache_invalidate: complete a write to a #MemoryRegionCache
 *
 * @cache: The #MemoryRegionCache to operate on.
 * @addr: The first physical address that was written, relative to the
 * address that was passed to @address_space_cache_init.
 * @access_len: The number of bytes that were written starting at @addr.
 */
void address_space_cache_invalidate(MemoryRegionCache *cache,
                                    hwaddr addr,
                                    hwaddr access_len);

/**
 * address_space_cache_destroy: free a #MemoryRegionCache
 *
 * @cache: The #MemoryRegionCache whose memory should be released.
 */
void address_space_cache_destroy(MemoryRegionCache *cache);

/* address_space_get_iotlb_entry: translate an address into an IOTLB
 * entry. Should be called from an RCU critical section.
 */
IOMMUTLBEntry address_space_get_iotlb_entry(AddressSpace *as, hwaddr addr,
                                            bool is_write, MemTxAttrs attrs);

/* address_space_translate: translate an address range into an address space
 * into a MemoryRegion and an address range into that section.  Should be
 * called from an RCU critical section, to avoid that the last reference
 * to the returned region disappears after address_space_translate returns.
 *
 * @fv: #FlatView to be accessed
 * @addr: address within that address space
 * @xlat: pointer to address within the returned memory region section's
 * #MemoryRegion.
 * @len: pointer to length
 * @is_write: indicates the transfer direction
 * @attrs: memory attributes
 */
MemoryRegion *flatview_translate(FlatView *fv,
                                 hwaddr addr, hwaddr *xlat,
                                 hwaddr *len, bool is_write,
                                 MemTxAttrs attrs);

static inline MemoryRegion *address_space_translate(AddressSpace *as,
                                                    hwaddr addr, hwaddr *xlat,
                                                    hwaddr *len, bool is_write,
                                                    MemTxAttrs attrs)
{
    return flatview_translate(address_space_to_flatview(as),
                              addr, xlat, len, is_write, attrs);
}

/* address_space_access_valid: check for validity of accessing an address
 * space range
 *
 * Check whether memory is assigned to the given address space range, and
 * access is permitted by any IOMMU regions that are active for the address
 * space.
 *
 * For now, addr and len should be aligned to a page size.  This limitation
 * will be lifted in the future.
 *
 * @as: #AddressSpace to be accessed
 * @addr: address within that address space
 * @len: length of the area to be checked
 * @is_write: indicates the transfer direction
 * @attrs: memory attributes
 */
bool address_space_access_valid(AddressSpace *as, hwaddr addr, hwaddr len,
                                bool is_write, MemTxAttrs attrs);

/* address_space_map: map a physical memory region into a host virtual address
 *
 * May map a subset of the requested range, given by and returned in @plen.
 * May return %NULL and set *@plen to zero(0), if resources needed to perform
 * the mapping are exhausted.
 * Use only for reads OR writes - not for read-modify-write operations.
 * Use cpu_register_map_client() to know when retrying the map operation is
 * likely to succeed.
 *
 * @as: #AddressSpace to be accessed
 * @addr: address within that address space
 * @plen: pointer to length of buffer; updated on return
 * @is_write: indicates the transfer direction
 * @attrs: memory attributes
 */
void *address_space_map(AddressSpace *as, hwaddr addr,
                        hwaddr *plen, bool is_write, MemTxAttrs attrs);

/* address_space_unmap: Unmaps a memory region previously mapped by address_space_map()
 *
 * Will also mark the memory as dirty if @is_write == %true.  @access_len gives
 * the amount of memory that was actually read or written by the caller.
 *
 * @as: #AddressSpace used
 * @buffer: host pointer as returned by address_space_map()
 * @len: buffer length as returned by address_space_map()
 * @access_len: amount of data actually transferred
 * @is_write: indicates the transfer direction
 */
void address_space_unmap(AddressSpace *as, void *buffer, hwaddr len,
                         bool is_write, hwaddr access_len);


/* Internal functions, part of the implementation of address_space_read.  */
MemTxResult address_space_read_full(AddressSpace *as, hwaddr addr,
                                    MemTxAttrs attrs, void *buf, hwaddr len);
MemTxResult flatview_read_continue(FlatView *fv, hwaddr addr,
                                   MemTxAttrs attrs, void *buf,
                                   hwaddr len, hwaddr addr1, hwaddr l,
                                   MemoryRegion *mr);
void *qemu_map_ram_ptr(RAMBlock *ram_block, ram_addr_t addr);

/* Internal functions, part of the implementation of address_space_read_cached
 * and address_space_write_cached.  */
MemTxResult address_space_read_cached_slow(MemoryRegionCache *cache,
                                           hwaddr addr, void *buf, hwaddr len);
MemTxResult address_space_write_cached_slow(MemoryRegionCache *cache,
                                            hwaddr addr, const void *buf,
                                            hwaddr len);

int memory_access_size(MemoryRegion *mr, unsigned l, hwaddr addr);
bool prepare_mmio_access(MemoryRegion *mr);

static inline bool memory_access_is_direct(MemoryRegion *mr, bool is_write)
{
    if (is_write) {
        return memory_region_is_ram(mr) && !mr->readonly &&
               !mr->rom_device && !memory_region_is_ram_device(mr);
    } else {
        return (memory_region_is_ram(mr) && !memory_region_is_ram_device(mr)) ||
               memory_region_is_romd(mr);
    }
}

/**
 * address_space_read: read from an address space.
 *
 * Return a MemTxResult indicating whether the operation succeeded
 * or failed (eg unassigned memory, device rejected the transaction,
 * IOMMU fault).  Called within RCU critical section.
 *
 * @as: #AddressSpace to be accessed
 * @addr: address within that address space
 * @attrs: memory transaction attributes
 * @buf: buffer with the data transferred
 * @len: length of the data transferred
 */
static inline __attribute__((__always_inline__))
MemTxResult address_space_read(AddressSpace *as, hwaddr addr,
                               MemTxAttrs attrs, void *buf,
                               hwaddr len)
{
    MemTxResult result = MEMTX_OK;
    hwaddr l, addr1;
    void *ptr;
    MemoryRegion *mr;
    FlatView *fv;

    if (__builtin_constant_p(len)) {
        if (len) {
            RCU_READ_LOCK_GUARD();
            fv = address_space_to_flatview(as);
            l = len;
            mr = flatview_translate(fv, addr, &addr1, &l, false, attrs);
            if (len == l && memory_access_is_direct(mr, false)) {
                ptr = qemu_map_ram_ptr(mr->ram_block, addr1);
                memcpy(buf, ptr, len);
            } else {
                result = flatview_read_continue(fv, addr, attrs, buf, len,
                                                addr1, l, mr);
            }
        }
    } else {
        result = address_space_read_full(as, addr, attrs, buf, len);
    }
    return result;
}

/**
 * address_space_read_cached: read from a cached RAM region
 *
 * @cache: Cached region to be addressed
 * @addr: address relative to the base of the RAM region
 * @buf: buffer with the data transferred
 * @len: length of the data transferred
 */
static inline MemTxResult
address_space_read_cached(MemoryRegionCache *cache, hwaddr addr,
                          void *buf, hwaddr len)
{
    //(addr,addr+len)范围内的内存在cache中
    assert(addr < cache->len && len <= cache->len - addr);
    fuzz_dma_read_cb(cache->xlat + addr, len, cache->mrs.mr);
    if (likely(cache->ptr)) {
        //自cache中直接读取
        memcpy(buf, cache->ptr + addr, len);
        return MEMTX_OK;
    } else {
        return address_space_read_cached_slow(cache, addr, buf, len);
    }
}

/**
 * address_space_write_cached: write to a cached RAM region
 *
 * @cache: Cached region to be addressed
 * @addr: address relative to the base of the RAM region
 * @buf: buffer with the data transferred
 * @len: length of the data transferred
 */
static inline MemTxResult
address_space_write_cached(MemoryRegionCache *cache, hwaddr addr,
                           const void *buf, hwaddr len)
{
    assert(addr < cache->len && len <= cache->len - addr);
    if (likely(cache->ptr)) {
        memcpy(cache->ptr + addr, buf, len);
        return MEMTX_OK;
    } else {
        return address_space_write_cached_slow(cache, addr, buf, len);
    }
}

/**
 * address_space_set: Fill address space with a constant byte.
 *
 * Return a MemTxResult indicating whether the operation succeeded
 * or failed (eg unassigned memory, device rejected the transaction,
 * IOMMU fault).
 *
 * @as: #AddressSpace to be accessed
 * @addr: address within that address space
 * @c: constant byte to fill the memory
 * @len: the number of bytes to fill with the constant byte
 * @attrs: memory transaction attributes
 */
MemTxResult address_space_set(AddressSpace *as, hwaddr addr,
                              uint8_t c, hwaddr len, MemTxAttrs attrs);

#ifdef NEED_CPU_H
/* enum device_endian to MemOp.  */
static inline MemOp devend_memop(enum device_endian end)
{
    QEMU_BUILD_BUG_ON(DEVICE_HOST_ENDIAN != DEVICE_LITTLE_ENDIAN &&
                      DEVICE_HOST_ENDIAN != DEVICE_BIG_ENDIAN);

#if HOST_BIG_ENDIAN != TARGET_BIG_ENDIAN
    /* Swap if non-host endianness or native (target) endianness */
    return (end == DEVICE_HOST_ENDIAN) ? 0 : MO_BSWAP;
#else
    const int non_host_endianness =
        DEVICE_LITTLE_ENDIAN ^ DEVICE_BIG_ENDIAN ^ DEVICE_HOST_ENDIAN;

    /* In this case, native (target) endianness needs no swap.  */
    return (end == non_host_endianness) ? MO_BSWAP : 0;
#endif
}
#endif

/*
 * Inhibit technologies that require discarding of pages in RAM blocks, e.g.,
 * to manage the actual amount of memory consumed by the VM (then, the memory
 * provided by RAM blocks might be bigger than the desired memory consumption).
 * This *must* be set if:
 * - Discarding parts of a RAM blocks does not result in the change being
 *   reflected in the VM and the pages getting freed.
 * - All memory in RAM blocks is pinned or duplicated, invaldiating any previous
 *   discards blindly.
 * - Discarding parts of a RAM blocks will result in integrity issues (e.g.,
 *   encrypted VMs).
 * Technologies that only temporarily pin the current working set of a
 * driver are fine, because we don't expect such pages to be discarded
 * (esp. based on guest action like balloon inflation).
 *
 * This is *not* to be used to protect from concurrent discards (esp.,
 * postcopy).
 *
 * Returns 0 if successful. Returns -EBUSY if a technology that relies on
 * discards to work reliably is active.
 */
int ram_block_discard_disable(bool state);

/*
 * See ram_block_discard_disable(): only disable uncoordinated discards,
 * keeping coordinated discards (via the RamDiscardManager) enabled.
 */
int ram_block_uncoordinated_discard_disable(bool state);

/*
 * Inhibit technologies that disable discarding of pages in RAM blocks.
 *
 * Returns 0 if successful. Returns -EBUSY if discards are already set to
 * broken.
 */
int ram_block_discard_require(bool state);

/*
 * See ram_block_discard_require(): only inhibit technologies that disable
 * uncoordinated discarding of pages in RAM blocks, allowing co-existance with
 * technologies that only inhibit uncoordinated discards (via the
 * RamDiscardManager).
 */
int ram_block_coordinated_discard_require(bool state);

/*
 * Test if any discarding of memory in ram blocks is disabled.
 */
bool ram_block_discard_is_disabled(void);

/*
 * Test if any discarding of memory in ram blocks is required to work reliably.
 */
bool ram_block_discard_is_required(void);

#endif

#endif<|MERGE_RESOLUTION|>--- conflicted
+++ resolved
@@ -792,14 +792,9 @@
     void *opaque;
     //所属的上一层memory region
     MemoryRegion *container;
-<<<<<<< HEAD
+    int mapped_via_alias; /* Mapped via an alias, container might be NULL */
     Int128 size;//mr大小
     hwaddr addr;//mr起始地址
-=======
-    int mapped_via_alias; /* Mapped via an alias, container might be NULL */
-    Int128 size;
-    hwaddr addr;
->>>>>>> 6c9ae1ce
     void (*destructor)(MemoryRegion *mr);
     uint64_t align;
     bool terminates;
