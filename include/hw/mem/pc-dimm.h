/*
 * PC DIMM device
 *
 * Copyright ProfitBricks GmbH 2012
 * Copyright (C) 2013-2014 Red Hat Inc
 *
 * Authors:
 *  Vasilis Liaskovitis <vasilis.liaskovitis@profitbricks.com>
 *  Igor Mammedov <imammedo@redhat.com>
 *
 * This work is licensed under the terms of the GNU GPL, version 2 or later.
 * See the COPYING file in the top-level directory.
 *
 */

#ifndef QEMU_PC_DIMM_H
#define QEMU_PC_DIMM_H

#include "exec/memory.h"
#include "hw/qdev-core.h"
#include "qom/object.h"

#define TYPE_PC_DIMM "pc-dimm"
OBJECT_DECLARE_TYPE(PCDIMMDevice, PCDIMMDeviceClass,
                    PC_DIMM)

#define PC_DIMM_ADDR_PROP "addr"
#define PC_DIMM_SLOT_PROP "slot"
#define PC_DIMM_NODE_PROP "node"
#define PC_DIMM_SIZE_PROP "size"
#define PC_DIMM_MEMDEV_PROP "memdev"

#define PC_DIMM_UNASSIGNED_SLOT -1

/**
 * PCDIMMDevice:
 * @addr: starting guest physical address, where @PCDIMMDevice is mapped.
 *         Default value: 0, means that address is auto-allocated.
 * @node: numa node to which @PCDIMMDevice is attached.
 * @slot: slot number into which @PCDIMMDevice is plugged in.
 *        Default value: -1, means that slot is auto-allocated.
 * @hostmem: host memory backend providing memory for @PCDIMMDevice
 */
struct PCDIMMDevice {
    /* private */
    DeviceState parent_obj;

    /* public */
<<<<<<< HEAD
    uint64_t addr;//GPA起始位置
    uint32_t node;//pcdimm设备所属numa
    int32_t slot;//pcdimm设备所属插槽，默认为 -1，表示自动分配
    HostMemoryBackend *hostmem;//对应的后端设备
} PCDIMMDevice;
=======
    uint64_t addr;
    uint32_t node;
    int32_t slot;
    HostMemoryBackend *hostmem;
};
>>>>>>> 944fdc5e

/**
 * PCDIMMDeviceClass:
 * @realize: called after common dimm is realized so that the dimm based
 * devices get the chance to do specified operations.
 * @get_vmstate_memory_region: returns #MemoryRegion which indicates the
 * memory of @dimm should be kept during live migration. Will not fail
 * after the device was realized.
 */
struct PCDIMMDeviceClass {
    /* private */
    DeviceClass parent_class;

    /* public */
    void (*realize)(PCDIMMDevice *dimm, Error **errp);
    MemoryRegion *(*get_vmstate_memory_region)(PCDIMMDevice *dimm,
                                               Error **errp);
};

void pc_dimm_pre_plug(PCDIMMDevice *dimm, MachineState *machine,
                      const uint64_t *legacy_align, Error **errp);
void pc_dimm_plug(PCDIMMDevice *dimm, MachineState *machine);
void pc_dimm_unplug(PCDIMMDevice *dimm, MachineState *machine);
#endif<|MERGE_RESOLUTION|>--- conflicted
+++ resolved
@@ -46,19 +46,11 @@
     DeviceState parent_obj;
 
     /* public */
-<<<<<<< HEAD
     uint64_t addr;//GPA起始位置
     uint32_t node;//pcdimm设备所属numa
     int32_t slot;//pcdimm设备所属插槽，默认为 -1，表示自动分配
     HostMemoryBackend *hostmem;//对应的后端设备
-} PCDIMMDevice;
-=======
-    uint64_t addr;
-    uint32_t node;
-    int32_t slot;
-    HostMemoryBackend *hostmem;
 };
->>>>>>> 944fdc5e
 
 /**
  * PCDIMMDeviceClass:
