/*
 * QEMU simulated pvpanic device.
 *
 * Copyright Fujitsu, Corp. 2013
 *
 * Authors:
 *     Wen Congyang <wency@cn.fujitsu.com>
 *     Hu Tao <hutao@cn.fujitsu.com>
 *
 * This work is licensed under the terms of the GNU GPL, version 2 or later.
 * See the COPYING file in the top-level directory.
 *
 */

#ifndef HW_MISC_PVPANIC_H
#define HW_MISC_PVPANIC_H

#include "exec/memory.h"
#include "qom/object.h"

#define TYPE_PVPANIC_ISA_DEVICE "pvpanic"
#define TYPE_PVPANIC_PCI_DEVICE "pvpanic-pci"

#define PVPANIC_IOPORT_PROP "ioport"

<<<<<<< HEAD
//取inport属性
static inline uint16_t pvpanic_port(void)
{
    //通过path获取Object
    Object *o = object_resolve_path_type("", TYPE_PVPANIC, NULL);
    if (!o) {
        return 0;
    }
    //取Object中的'ioport'属性，其为一个无符号整数
    return object_property_get_uint(o, PVPANIC_IOPORT_PROP, NULL);
}
=======
/*
 * PVPanicState for any device type
 */
typedef struct PVPanicState PVPanicState;
struct PVPanicState {
    MemoryRegion mr;
    uint8_t events;
};

void pvpanic_setup_io(PVPanicState *s, DeviceState *dev, unsigned size);
>>>>>>> 6c9ae1ce

#endif<|MERGE_RESOLUTION|>--- conflicted
+++ resolved
@@ -23,19 +23,6 @@
 
 #define PVPANIC_IOPORT_PROP "ioport"
 
-<<<<<<< HEAD
-//取inport属性
-static inline uint16_t pvpanic_port(void)
-{
-    //通过path获取Object
-    Object *o = object_resolve_path_type("", TYPE_PVPANIC, NULL);
-    if (!o) {
-        return 0;
-    }
-    //取Object中的'ioport'属性，其为一个无符号整数
-    return object_property_get_uint(o, PVPANIC_IOPORT_PROP, NULL);
-}
-=======
 /*
  * PVPanicState for any device type
  */
@@ -46,6 +33,5 @@
 };
 
 void pvpanic_setup_io(PVPanicState *s, DeviceState *dev, unsigned size);
->>>>>>> 6c9ae1ce
 
 #endif