--- conflicted
+++ resolved
@@ -15,16 +15,7 @@
 
 //定义device类型
 #define TYPE_DEVICE "device"
-<<<<<<< HEAD
-//将obj转换为DeviceState类型
-#define DEVICE(obj) OBJECT_CHECK(DeviceState, (obj), TYPE_DEVICE)
-//将klass转换为DeviceClass
-#define DEVICE_CLASS(klass) OBJECT_CLASS_CHECK(DeviceClass, (klass), TYPE_DEVICE)
-//由obj获得其对应的DeviceClass
-#define DEVICE_GET_CLASS(obj) OBJECT_GET_CLASS(DeviceClass, (obj), TYPE_DEVICE)
-=======
 OBJECT_DECLARE_TYPE(DeviceState, DeviceClass, DEVICE)
->>>>>>> 944fdc5e
 
 typedef enum DeviceCategory {
     DEVICE_CATEGORY_BRIDGE,
@@ -103,12 +94,8 @@
  * until it was marked don't hide and qdev_device_add called again.
  *
  */
-<<<<<<< HEAD
 //定义Device类型对应的ObjectClass
-typedef struct DeviceClass {
-=======
 struct DeviceClass {
->>>>>>> 944fdc5e
     /*< private >*/
     ObjectClass parent_class;
     /*< public >*/
@@ -287,16 +274,13 @@
     int max_index;
     bool realized;
     int num_children;
-<<<<<<< HEAD
-    /*此总线上所有设备*/
-=======
 
     /*
      * children is a RCU QTAILQ, thus readers must use RCU to access it,
      * and writers must hold the big qemu lock
      */
 
->>>>>>> 944fdc5e
+    /*此总线上所有设备*/
     QTAILQ_HEAD(, BusChild) children;
     /**/
     QLIST_ENTRY(BusState) sibling;
@@ -335,13 +319,9 @@
     int (*print)(DeviceState *dev, Property *prop, char *dest, size_t len);
     //通过此回调为prop设置默认值
     void (*set_default_value)(ObjectProperty *op, const Property *prop);
-<<<<<<< HEAD
     //通过create函数，可在ObjectClass中添加属性prop
-    void (*create)(ObjectClass *oc, Property *prop, Error **errp);
+    void (*create)(ObjectClass *oc, Property *prop);
     //prop的get访问函数
-=======
-    void (*create)(ObjectClass *oc, Property *prop);
->>>>>>> 944fdc5e
     ObjectPropertyAccessor *get;
     //prop的set访问函数
     ObjectPropertyAccessor *set;
