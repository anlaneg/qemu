--- conflicted
+++ resolved
@@ -290,51 +290,6 @@
 };
 
 /**
-<<<<<<< HEAD
- * Property:
- * @set_default: true if the default value should be set from @defval,
- *    in which case @info->set_default_value must not be NULL
- *    (if false then no default value is set by the property system
- *     and the field retains whatever value it was given by instance_init).
- * @defval: default value for the property. This is used only if @set_default
- *     is true.
- */
-struct Property {
-    const char   *name;/*属性名称*/
-    const PropertyInfo *info;
-    ptrdiff_t    offset;//属性在结构体中起始的offset
-    uint8_t      bitnr;
-    bool         set_default;//是否需要设置默认值
-    union {
-        int64_t i;
-        uint64_t u;
-    } defval;
-    int          arrayoffset;
-    const PropertyInfo *arrayinfo;
-    int          arrayfieldsize;
-    const char   *link_type;
-};
-
-struct PropertyInfo {
-    const char *name;//属性名称
-    const char *description;//属性描述信息
-    const QEnumLookup *enum_table;
-    int (*print)(DeviceState *dev, Property *prop, char *dest, size_t len);
-    //通过此回调为prop设置默认值
-    void (*set_default_value)(ObjectProperty *op, const Property *prop);
-    //通过create函数，可在ObjectClass中添加属性prop
-    void (*create)(ObjectClass *oc, Property *prop);
-    //prop的get访问函数
-    ObjectPropertyAccessor *get;
-    //prop的set访问函数
-    ObjectPropertyAccessor *set;
-    //prop的释放函数
-    ObjectPropertyRelease *release;
-};
-
-/**
-=======
->>>>>>> fef80ea0
  * GlobalProperty:
  * @used: Set to true if property was used when initializing a device.
  * @optional: If set to true, GlobalProperty will be skipped without errors
