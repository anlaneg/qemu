#ifndef QDEV_CORE_H
#define QDEV_CORE_H

#include "qemu/atomic.h"
#include "qemu/queue.h"
#include "qemu/bitmap.h"
#include "qemu/rcu.h"
#include "qemu/rcu_queue.h"
#include "qom/object.h"
#include "hw/hotplug.h"
#include "hw/resettable.h"

/**
 * DOC: The QEMU Device API
 *
 * All modern devices should represented as a derived QOM class of
 * TYPE_DEVICE. The device API introduces the additional methods of
 * @realize and @unrealize to represent additional stages in a device
 * objects life cycle.
 *
 * Realization
 * -----------
 *
 * Devices are constructed in two stages:
 *
 * 1) object instantiation via object_initialize() and
 * 2) device realization via the #DeviceState.realized property
 *
 * The former may not fail (and must not abort or exit, since it is called
 * during device introspection already), and the latter may return error
 * information to the caller and must be re-entrant.
 * Trivial field initializations should go into #TypeInfo.instance_init.
 * Operations depending on @props static properties should go into @realize.
 * After successful realization, setting static properties will fail.
 *
 * As an interim step, the #DeviceState.realized property can also be
 * set with qdev_realize(). In the future, devices will propagate this
 * state change to their children and along busses they expose. The
 * point in time will be deferred to machine creation, so that values
 * set in @realize will not be introspectable beforehand. Therefore
 * devices must not create children during @realize; they should
 * initialize them via object_initialize() in their own
 * #TypeInfo.instance_init and forward the realization events
 * appropriately.
 *
 * Any type may override the @realize and/or @unrealize callbacks but needs
 * to call the parent type's implementation if keeping their functionality
 * is desired. Refer to QOM documentation for further discussion and examples.
 *
 * .. note::
 *   Since TYPE_DEVICE doesn't implement @realize and @unrealize, types
 *   derived directly from it need not call their parent's @realize and
 *   @unrealize. For other types consult the documentation and
 *   implementation of the respective parent types.
 *
 * Hiding a device
 * ---------------
 *
 * To hide a device, a DeviceListener function hide_device() needs to
 * be registered. It can be used to defer adding a device and
 * therefore hide it from the guest. The handler registering to this
 * DeviceListener can save the QOpts passed to it for re-using it
 * later. It must return if it wants the device to be hidden or
 * visible. When the handler function decides the device shall be
 * visible it will be added with qdev_device_add() and realized as any
 * other device. Otherwise qdev_device_add() will return early without
 * adding the device. The guest will not see a "hidden" device until
 * it was marked visible and qdev_device_add called again.
 *
 */

enum {
    DEV_NVECTORS_UNSPECIFIED = -1,
};

//定义device类型
#define TYPE_DEVICE "device"
OBJECT_DECLARE_TYPE(DeviceState, DeviceClass, DEVICE)

typedef enum DeviceCategory {
    DEVICE_CATEGORY_BRIDGE,
    DEVICE_CATEGORY_USB,
    DEVICE_CATEGORY_STORAGE,
    DEVICE_CATEGORY_NETWORK,
    DEVICE_CATEGORY_INPUT,
    DEVICE_CATEGORY_DISPLAY,
    DEVICE_CATEGORY_SOUND,
    DEVICE_CATEGORY_MISC,
    DEVICE_CATEGORY_CPU,
    DEVICE_CATEGORY_WATCHDOG,
    DEVICE_CATEGORY_MAX
} DeviceCategory;

typedef void (*DeviceRealize)(DeviceState *dev, Error **errp);
typedef void (*DeviceUnrealize)(DeviceState *dev);
typedef void (*DeviceReset)(DeviceState *dev);
typedef void (*BusRealize)(BusState *bus, Error **errp);
typedef void (*BusUnrealize)(BusState *bus);

/**
 * struct DeviceClass - The base class for all devices.
 * @props: Properties accessing state fields.
 * @realize: Callback function invoked when the #DeviceState:realized
 * property is changed to %true.
 * @unrealize: Callback function invoked when the #DeviceState:realized
 * property is changed to %false.
 * @hotpluggable: indicates if #DeviceClass is hotpluggable, available
 * as readonly "hotpluggable" property of #DeviceState instance
 *
 */
//定义Device类型对应的ObjectClass
struct DeviceClass {
    /* private: */
    ObjectClass parent_class;

    /* public: */

    /**
     * @categories: device categories device belongs to
     */
    DECLARE_BITMAP(categories, DEVICE_CATEGORY_MAX);
    /**
     * @fw_name: name used to identify device to firmware interfaces
     */
    const char *fw_name;
    /**
     * @desc: human readable description of device
     */
    const char *desc;

    /**
     * @props_: properties associated with device, should only be
     * assigned by using device_class_set_props(). The underscore
     * ensures a compile-time error if someone attempts to assign
     * dc->props directly.
     */
    Property *props_;//通过device_class_set_props设置的Property数组

    /**
     * @user_creatable: Can user instantiate with -device / device_add?
     *
     * All devices should support instantiation with device_add, and
     * this flag should not exist.  But we're not there, yet.  Some
     * devices fail to instantiate with cryptic error messages.
     * Others instantiate, but don't work.  Exposing users to such
     * behavior would be cruel; clearing this flag will protect them.
     * It should never be cleared without a comment explaining why it
     * is cleared.
     *
     * TODO remove once we're there
     */
    bool user_creatable;
    bool hotpluggable;

    /* callbacks */
    /**
     * @reset: deprecated device reset method pointer
     *
     * Modern code should use the ResettableClass interface to
     * implement a multi-phase reset.
     *
     * TODO: remove once every reset callback is unused
     */
    DeviceReset reset;
    DeviceRealize realize;//realize回调
    DeviceUnrealize unrealize;

    /**
     * @vmsd: device state serialisation description for
     * migration/save/restore
     */
    const VMStateDescription *vmsd;

    /**
     * @bus_type: bus type
     * private: to qdev / bus.
     */
    const char *bus_type;
};

typedef struct NamedGPIOList NamedGPIOList;

struct NamedGPIOList {
    char *name;
    qemu_irq *in;
    int num_in;
    int num_out;
    QLIST_ENTRY(NamedGPIOList) node;
};

typedef struct Clock Clock;
typedef struct NamedClockList NamedClockList;

struct NamedClockList {
    char *name;
    Clock *clock;
    bool output;
    bool alias;
    QLIST_ENTRY(NamedClockList) node;
};

typedef struct {
    bool engaged_in_io;
} MemReentrancyGuard;


typedef QLIST_HEAD(, NamedGPIOList) NamedGPIOListHead;
typedef QLIST_HEAD(, NamedClockList) NamedClockListHead;
typedef QLIST_HEAD(, BusState) BusStateHead;

/**
 * struct DeviceState - common device state, accessed with qdev helpers
 *
 * This structure should not be accessed directly.  We declare it here
 * so that it can be embedded in individual device state structures.
 */
struct DeviceState {
<<<<<<< HEAD
    //qemu的Device类型对象
    /*< private >*/
=======
    /* private: */
>>>>>>> 6c9ae1ce
    Object parent_obj;
    /* public: */

    /**
     * @id: global device id
     */
    char *id;
    /**
     * @canonical_path: canonical path of realized device in the QOM tree
     */
    char *canonical_path;
    /**
     * @realized: has device been realized?
     */
    bool realized;
    /**
     * @pending_deleted_event: track pending deletion events during unplug
     */
    bool pending_deleted_event;
    /**
     * @pending_deleted_expires_ms: optional timeout for deletion events
     */
    int64_t pending_deleted_expires_ms;
    /**
     * @opts: QDict of options for the device
     */
    QDict *opts;
    /**
     * @hotplugged: was device added after PHASE_MACHINE_READY?
     */
    int hotplugged;
    /**
     * @allow_unplug_during_migration: can device be unplugged during migration
     */
    bool allow_unplug_during_migration;
<<<<<<< HEAD
    /*设备从属的总线*/
=======
    /**
     * @parent_bus: bus this device belongs to
     */
>>>>>>> 6c9ae1ce
    BusState *parent_bus;
    /**
     * @gpios: QLIST of named GPIOs the device provides.
     */
    NamedGPIOListHead gpios;
    /**
     * @clocks: QLIST of named clocks the device provides.
     */
    NamedClockListHead clocks;
    /**
     * @child_bus: QLIST of child buses
     */
    BusStateHead child_bus;
    /**
     * @num_child_bus: number of @child_bus entries
     */
    int num_child_bus;
    /**
     * @instance_id_alias: device alias for handling legacy migration setups
     */
    int instance_id_alias;
    /**
     * @alias_required_for_version: indicates @instance_id_alias is
     * needed for migration
     */
    int alias_required_for_version;
    /**
     * @reset: ResettableState for the device; handled by Resettable interface.
     */
    ResettableState reset;
    /**
     * @unplug_blockers: list of reasons to block unplugging of device
     */
    GSList *unplug_blockers;
    /**
     * @mem_reentrancy_guard: Is the device currently in mmio/pio/dma?
     *
     * Used to prevent re-entrancy confusing things.
     */
    MemReentrancyGuard mem_reentrancy_guard;
};

struct DeviceListener {
    void (*realize)(DeviceListener *listener, DeviceState *dev);
    void (*unrealize)(DeviceListener *listener, DeviceState *dev);
    /*
     * This callback is called upon init of the DeviceState and
     * informs qdev if a device should be visible or hidden.  We can
     * hide a failover device depending for example on the device
     * opts.
     *
     * On errors, it returns false and errp is set. Device creation
     * should fail in this case.
     */
    bool (*hide_device)(DeviceListener *listener, const QDict *device_opts,
                        bool from_json, Error **errp);
    QTAILQ_ENTRY(DeviceListener) link;
};

#define TYPE_BUS "bus"
DECLARE_OBJ_CHECKERS(BusState, BusClass,
                     BUS, TYPE_BUS)

//总线对应的类
struct BusClass {
    ObjectClass parent_class;

    /* FIXME first arg should be BusState */
    /*显示dev信息到mon包含的buffer*/
    void (*print_dev)(Monitor *mon, DeviceState *dev, int indent);
    char *(*get_dev_path)(DeviceState *dev);

    /*
     * This callback is used to create Open Firmware device path in accordance
     * with OF spec http://forthworks.com/standards/of1275.pdf. Individual bus
     * bindings can be found at http://playground.sun.com/1275/bindings/.
     */
    char *(*get_fw_dev_path)(DeviceState *dev);

    void (*reset)(BusState *bus);

    /*
     * Return whether the device can be added to @bus,
     * based on the address that was set (via device properties)
     * before realize.  If not, on return @errp contains the
     * human-readable error message.
     */
    bool (*check_address)(BusState *bus, DeviceState *dev, Error **errp);

    BusRealize realize;
    BusUnrealize unrealize;

    /* maximum devices allowed on the bus, 0: no limit. */
    int max_dev;
    /* number of automatically allocated bus ids (e.g. ide.0) */
    int automatic_ids;
};

typedef struct BusChild {
    struct rcu_head rcu;
    DeviceState *child;
    int index;
    QTAILQ_ENTRY(BusChild) sibling;
} BusChild;

#define QDEV_HOTPLUG_HANDLER_PROPERTY "hotplug-handler"

typedef QTAILQ_HEAD(, BusChild) BusChildHead;
typedef QLIST_ENTRY(BusState) BusStateEntry;

/**
<<<<<<< HEAD
 * BusState:
 * bus对应的对象结构
=======
 * struct BusState:
 * @obj: parent object
 * @parent: parent Device
 * @name: name of bus
>>>>>>> 6c9ae1ce
 * @hotplug_handler: link to a hotplug handler associated with bus.
 * @max_index: max number of child buses
 * @realized: is the bus itself realized?
 * @full: is the bus full?
 * @num_children: current number of child buses
 */
struct BusState {
    /* private: */
    Object obj;
<<<<<<< HEAD
    /*总线所在的设备，总线不能独自产生，其必须依赖于一个设备，例如pci总线依赖于pci桥设备
     * usb总线依赖于usb控制器*/
=======
    /* public: */
>>>>>>> 6c9ae1ce
    DeviceState *parent;
    char *name;/*bus名称*/
    /*热插拔处理函数*/
    HotplugHandler *hotplug_handler;
    /*总线上设备总数*/
    int max_index;
    bool realized;
    bool full;
    int num_children;

    /**
     * @children: an RCU protected QTAILQ, thus readers must use RCU
     * to access it, and writers must hold the big qemu lock
     */
    BusChildHead children;
    /**
     * @sibling: next bus
     */
    BusStateEntry sibling;
    /**
     * @reset: ResettableState for the bus; handled by Resettable interface.
     */
<<<<<<< HEAD

    /*此总线上所有设备*/
    QTAILQ_HEAD(, BusChild) children;
    /**/
    QLIST_ENTRY(BusState) sibling;
=======
>>>>>>> 6c9ae1ce
    ResettableState reset;
};

/**
 * typedef GlobalProperty - a global property type
 *
 * @used: Set to true if property was used when initializing a device.
 * @optional: If set to true, GlobalProperty will be skipped without errors
 *            if the property doesn't exist.
 *
 * An error is fatal for non-hotplugged devices, when the global is applied.
 */
typedef struct GlobalProperty {
    const char *driver;
    const char *property;
    const char *value;
    bool used;
    bool optional;
} GlobalProperty;

static inline void
compat_props_add(GPtrArray *arr,
                 GlobalProperty props[], size_t nelem)
{
    int i;
    //将nelem个props[i]元素存放到arr中
    for (i = 0; i < nelem; i++) {
        g_ptr_array_add(arr, (void *)&props[i]);
    }
}

/*** Board API.  This should go away once we have a machine config file.  ***/

/**
 * qdev_new: Create a device on the heap
 * @name: device type to create (we assert() that this type exists)
 *
 * This only allocates the memory and initializes the device state
 * structure, ready for the caller to set properties if they wish.
 * The device still needs to be realized.
 *
 * Return: a derived DeviceState object with a reference count of 1.
 */
DeviceState *qdev_new(const char *name);

/**
 * qdev_try_new: Try to create a device on the heap
 * @name: device type to create
 *
 * This is like qdev_new(), except it returns %NULL when type @name
 * does not exist, rather than asserting.
 *
 * Return: a derived DeviceState object with a reference count of 1 or
 * NULL if type @name does not exist.
 */
DeviceState *qdev_try_new(const char *name);

/**
 * qdev_is_realized() - check if device is realized
 * @dev: The device to check.
 *
 * Context: May be called outside big qemu lock.
 * Return: true if the device has been fully constructed, false otherwise.
 */
static inline bool qdev_is_realized(DeviceState *dev)
{
    return qatomic_load_acquire(&dev->realized);
}

/**
 * qdev_realize: Realize @dev.
 * @dev: device to realize
 * @bus: bus to plug it into (may be NULL)
 * @errp: pointer to error object
 *
 * "Realize" the device, i.e. perform the second phase of device
 * initialization.
 * @dev must not be plugged into a bus already.
 * If @bus, plug @dev into @bus.  This takes a reference to @dev.
 * If @dev has no QOM parent, make one up, taking another reference.
 *
 * If you created @dev using qdev_new(), you probably want to use
 * qdev_realize_and_unref() instead.
 *
 * Return: true on success, else false setting @errp with error
 */
bool qdev_realize(DeviceState *dev, BusState *bus, Error **errp);

/**
 * qdev_realize_and_unref: Realize @dev and drop a reference
 * @dev: device to realize
 * @bus: bus to plug it into (may be NULL)
 * @errp: pointer to error object
 *
 * Realize @dev and drop a reference.
 * This is like qdev_realize(), except the caller must hold a
 * (private) reference, which is dropped on return regardless of
 * success or failure.  Intended use::
 *
 *     dev = qdev_new();
 *     [...]
 *     qdev_realize_and_unref(dev, bus, errp);
 *
 * Now @dev can go away without further ado.
 *
 * If you are embedding the device into some other QOM device and
 * initialized it via some variant on object_initialize_child() then
 * do not use this function, because that family of functions arrange
 * for the only reference to the child device to be held by the parent
 * via the child<> property, and so the reference-count-drop done here
 * would be incorrect. For that use case you want qdev_realize().
 *
 * Return: true on success, else false setting @errp with error
 */
bool qdev_realize_and_unref(DeviceState *dev, BusState *bus, Error **errp);

/**
 * qdev_unrealize: Unrealize a device
 * @dev: device to unrealize
 *
 * This function will "unrealize" a device, which is the first phase
 * of correctly destroying a device that has been realized. It will:
 *
 *  - unrealize any child buses by calling qbus_unrealize()
 *    (this will recursively unrealize any devices on those buses)
 *  - call the unrealize method of @dev
 *
 * The device can then be freed by causing its reference count to go
 * to zero.
 *
 * Warning: most devices in QEMU do not expect to be unrealized.  Only
 * devices which are hot-unpluggable should be unrealized (as part of
 * the unplugging process); all other devices are expected to last for
 * the life of the simulation and should not be unrealized and freed.
 */
void qdev_unrealize(DeviceState *dev);
void qdev_set_legacy_instance_id(DeviceState *dev, int alias_id,
                                 int required_for_version);
HotplugHandler *qdev_get_bus_hotplug_handler(DeviceState *dev);
HotplugHandler *qdev_get_machine_hotplug_handler(DeviceState *dev);
bool qdev_hotplug_allowed(DeviceState *dev, Error **errp);

/**
 * qdev_get_hotplug_handler() - Get handler responsible for device wiring
 * @dev: the device we want the HOTPLUG_HANDLER for.
 *
 * Note: in case @dev has a parent bus, it will be returned as handler unless
 * machine handler overrides it.
 *
 * Return: pointer to object that implements TYPE_HOTPLUG_HANDLER interface
 * or NULL if there aren't any.
 */
HotplugHandler *qdev_get_hotplug_handler(DeviceState *dev);
void qdev_unplug(DeviceState *dev, Error **errp);
void qdev_simple_device_unplug_cb(HotplugHandler *hotplug_dev,
                                  DeviceState *dev, Error **errp);
void qdev_machine_creation_done(void);
bool qdev_machine_modified(void);

/**
 * qdev_add_unplug_blocker: Add an unplug blocker to a device
 *
 * @dev: Device to be blocked from unplug
 * @reason: Reason for blocking
 */
void qdev_add_unplug_blocker(DeviceState *dev, Error *reason);

/**
 * qdev_del_unplug_blocker: Remove an unplug blocker from a device
 *
 * @dev: Device to be unblocked
 * @reason: Pointer to the Error used with qdev_add_unplug_blocker.
 *          Used as a handle to lookup the blocker for deletion.
 */
void qdev_del_unplug_blocker(DeviceState *dev, Error *reason);

/**
 * qdev_unplug_blocked: Confirm if a device is blocked from unplug
 *
 * @dev: Device to be tested
 * @errp: The reasons why the device is blocked, if any
 *
 * Returns: true (also setting @errp) if device is blocked from unplug,
 * false otherwise
 */
bool qdev_unplug_blocked(DeviceState *dev, Error **errp);

/**
 * typedef GpioPolarity - Polarity of a GPIO line
 *
 * GPIO lines use either positive (active-high) logic,
 * or negative (active-low) logic.
 *
 * In active-high logic (%GPIO_POLARITY_ACTIVE_HIGH), a pin is
 * active when the voltage on the pin is high (relative to ground);
 * whereas in active-low logic (%GPIO_POLARITY_ACTIVE_LOW), a pin
 * is active when the voltage on the pin is low (or grounded).
 */
typedef enum {
    GPIO_POLARITY_ACTIVE_LOW,
    GPIO_POLARITY_ACTIVE_HIGH
} GpioPolarity;

/**
 * qdev_get_gpio_in: Get one of a device's anonymous input GPIO lines
 * @dev: Device whose GPIO we want
 * @n: Number of the anonymous GPIO line (which must be in range)
 *
 * Returns the qemu_irq corresponding to an anonymous input GPIO line
 * (which the device has set up with qdev_init_gpio_in()). The index
 * @n of the GPIO line must be valid (i.e. be at least 0 and less than
 * the total number of anonymous input GPIOs the device has); this
 * function will assert() if passed an invalid index.
 *
 * This function is intended to be used by board code or SoC "container"
 * device models to wire up the GPIO lines; usually the return value
 * will be passed to qdev_connect_gpio_out() or a similar function to
 * connect another device's output GPIO line to this input.
 *
 * For named input GPIO lines, use qdev_get_gpio_in_named().
 *
 * Return: qemu_irq corresponding to anonymous input GPIO line
 */
qemu_irq qdev_get_gpio_in(DeviceState *dev, int n);

/**
 * qdev_get_gpio_in_named: Get one of a device's named input GPIO lines
 * @dev: Device whose GPIO we want
 * @name: Name of the input GPIO array
 * @n: Number of the GPIO line in that array (which must be in range)
 *
 * Returns the qemu_irq corresponding to a named input GPIO line
 * (which the device has set up with qdev_init_gpio_in_named()).
 * The @name string must correspond to an input GPIO array which exists on
 * the device, and the index @n of the GPIO line must be valid (i.e.
 * be at least 0 and less than the total number of input GPIOs in that
 * array); this function will assert() if passed an invalid name or index.
 *
 * For anonymous input GPIO lines, use qdev_get_gpio_in().
 *
 * Return: qemu_irq corresponding to named input GPIO line
 */
qemu_irq qdev_get_gpio_in_named(DeviceState *dev, const char *name, int n);

/**
 * qdev_connect_gpio_out: Connect one of a device's anonymous output GPIO lines
 * @dev: Device whose GPIO to connect
 * @n: Number of the anonymous output GPIO line (which must be in range)
 * @pin: qemu_irq to connect the output line to
 *
 * This function connects an anonymous output GPIO line on a device
 * up to an arbitrary qemu_irq, so that when the device asserts that
 * output GPIO line, the qemu_irq's callback is invoked.
 * The index @n of the GPIO line must be valid (i.e. be at least 0 and
 * less than the total number of anonymous output GPIOs the device has
 * created with qdev_init_gpio_out()); otherwise this function will assert().
 *
 * Outbound GPIO lines can be connected to any qemu_irq, but the common
 * case is connecting them to another device's inbound GPIO line, using
 * the qemu_irq returned by qdev_get_gpio_in() or qdev_get_gpio_in_named().
 *
 * It is not valid to try to connect one outbound GPIO to multiple
 * qemu_irqs at once, or to connect multiple outbound GPIOs to the
 * same qemu_irq. (Warning: there is no assertion or other guard to
 * catch this error: the model will just not do the right thing.)
 * Instead, for fan-out you can use the TYPE_SPLIT_IRQ device: connect
 * a device's outbound GPIO to the splitter's input, and connect each
 * of the splitter's outputs to a different device.  For fan-in you
 * can use the TYPE_OR_IRQ device, which is a model of a logical OR
 * gate with multiple inputs and one output.
 *
 * For named output GPIO lines, use qdev_connect_gpio_out_named().
 */
void qdev_connect_gpio_out(DeviceState *dev, int n, qemu_irq pin);

/**
 * qdev_connect_gpio_out_named: Connect one of a device's named output
 *                              GPIO lines
 * @dev: Device whose GPIO to connect
 * @name: Name of the output GPIO array
 * @n: Number of the anonymous output GPIO line (which must be in range)
 * @input_pin: qemu_irq to connect the output line to
 *
 * This function connects an anonymous output GPIO line on a device
 * up to an arbitrary qemu_irq, so that when the device asserts that
 * output GPIO line, the qemu_irq's callback is invoked.
 * The @name string must correspond to an output GPIO array which exists on
 * the device, and the index @n of the GPIO line must be valid (i.e.
 * be at least 0 and less than the total number of input GPIOs in that
 * array); this function will assert() if passed an invalid name or index.
 *
 * Outbound GPIO lines can be connected to any qemu_irq, but the common
 * case is connecting them to another device's inbound GPIO line, using
 * the qemu_irq returned by qdev_get_gpio_in() or qdev_get_gpio_in_named().
 *
 * It is not valid to try to connect one outbound GPIO to multiple
 * qemu_irqs at once, or to connect multiple outbound GPIOs to the
 * same qemu_irq; see qdev_connect_gpio_out() for details.
 *
 * For anonymous output GPIO lines, use qdev_connect_gpio_out().
 */
void qdev_connect_gpio_out_named(DeviceState *dev, const char *name, int n,
                                 qemu_irq input_pin);

/**
 * qdev_get_gpio_out_connector: Get the qemu_irq connected to an output GPIO
 * @dev: Device whose output GPIO we are interested in
 * @name: Name of the output GPIO array
 * @n: Number of the output GPIO line within that array
 *
 * Returns whatever qemu_irq is currently connected to the specified
 * output GPIO line of @dev. This will be NULL if the output GPIO line
 * has never been wired up to the anything.  Note that the qemu_irq
 * returned does not belong to @dev -- it will be the input GPIO or
 * IRQ of whichever device the board code has connected up to @dev's
 * output GPIO.
 *
 * You probably don't need to use this function -- it is used only
 * by the platform-bus subsystem.
 *
 * Return: qemu_irq associated with GPIO or NULL if un-wired.
 */
qemu_irq qdev_get_gpio_out_connector(DeviceState *dev, const char *name, int n);

/**
 * qdev_intercept_gpio_out: Intercept an existing GPIO connection
 * @dev: Device to intercept the outbound GPIO line from
 * @icpt: New qemu_irq to connect instead
 * @name: Name of the output GPIO array
 * @n: Number of the GPIO line in the array
 *
 * .. note::
 *   This function is provided only for use by the qtest testing framework
 *   and is not suitable for use in non-testing parts of QEMU.
 *
 * This function breaks an existing connection of an outbound GPIO
 * line from @dev, and replaces it with the new qemu_irq @icpt, as if
 * ``qdev_connect_gpio_out_named(dev, icpt, name, n)`` had been called.
 * The previously connected qemu_irq is returned, so it can be restored
 * by a second call to qdev_intercept_gpio_out() if desired.
 *
 * Return: old disconnected qemu_irq if one existed
 */
qemu_irq qdev_intercept_gpio_out(DeviceState *dev, qemu_irq icpt,
                                 const char *name, int n);

BusState *qdev_get_child_bus(DeviceState *dev, const char *name);

/*** Device API.  ***/

/**
 * qdev_init_gpio_in: create an array of anonymous input GPIO lines
 * @dev: Device to create input GPIOs for
 * @handler: Function to call when GPIO line value is set
 * @n: Number of GPIO lines to create
 *
 * Devices should use functions in the qdev_init_gpio_in* family in
 * their instance_init or realize methods to create any input GPIO
 * lines they need. There is no functional difference between
 * anonymous and named GPIO lines. Stylistically, named GPIOs are
 * preferable (easier to understand at callsites) unless a device
 * has exactly one uniform kind of GPIO input whose purpose is obvious.
 * Note that input GPIO lines can serve as 'sinks' for IRQ lines.
 *
 * See qdev_get_gpio_in() for how code that uses such a device can get
 * hold of an input GPIO line to manipulate it.
 */
void qdev_init_gpio_in(DeviceState *dev, qemu_irq_handler handler, int n);

/**
 * qdev_init_gpio_out: create an array of anonymous output GPIO lines
 * @dev: Device to create output GPIOs for
 * @pins: Pointer to qemu_irq or qemu_irq array for the GPIO lines
 * @n: Number of GPIO lines to create
 *
 * Devices should use functions in the qdev_init_gpio_out* family
 * in their instance_init or realize methods to create any output
 * GPIO lines they need. There is no functional difference between
 * anonymous and named GPIO lines. Stylistically, named GPIOs are
 * preferable (easier to understand at callsites) unless a device
 * has exactly one uniform kind of GPIO output whose purpose is obvious.
 *
 * The @pins argument should be a pointer to either a "qemu_irq"
 * (if @n == 1) or a "qemu_irq []" array (if @n > 1) in the device's
 * state structure. The device implementation can then raise and
 * lower the GPIO line by calling qemu_set_irq(). (If anything is
 * connected to the other end of the GPIO this will cause the handler
 * function for that input GPIO to be called.)
 *
 * See qdev_connect_gpio_out() for how code that uses such a device
 * can connect to one of its output GPIO lines.
 *
 * There is no need to release the @pins allocated array because it
 * will be automatically released when @dev calls its instance_finalize()
 * handler.
 */
void qdev_init_gpio_out(DeviceState *dev, qemu_irq *pins, int n);

/**
 * qdev_init_gpio_out_named: create an array of named output GPIO lines
 * @dev: Device to create output GPIOs for
 * @pins: Pointer to qemu_irq or qemu_irq array for the GPIO lines
 * @name: Name to give this array of GPIO lines
 * @n: Number of GPIO lines to create
 *
 * Like qdev_init_gpio_out(), but creates an array of GPIO output lines
 * with a name. Code using the device can then connect these GPIO lines
 * using qdev_connect_gpio_out_named().
 */
void qdev_init_gpio_out_named(DeviceState *dev, qemu_irq *pins,
                              const char *name, int n);

/**
 * qdev_init_gpio_in_named_with_opaque() - create an array of input GPIO lines
 * @dev: Device to create input GPIOs for
 * @handler: Function to call when GPIO line value is set
 * @opaque: Opaque data pointer to pass to @handler
 * @name: Name of the GPIO input (must be unique for this device)
 * @n: Number of GPIO lines in this input set
 */
void qdev_init_gpio_in_named_with_opaque(DeviceState *dev,
                                         qemu_irq_handler handler,
                                         void *opaque,
                                         const char *name, int n);

/**
 * qdev_init_gpio_in_named() - create an array of input GPIO lines
 * @dev: device to add array to
 * @handler: a &typedef qemu_irq_handler function to call when GPIO is set
 * @name: Name of the GPIO input (must be unique for this device)
 * @n: Number of GPIO lines in this input set
 *
 * Like qdev_init_gpio_in_named_with_opaque(), but the opaque pointer
 * passed to the handler is @dev (which is the most commonly desired behaviour).
 */
static inline void qdev_init_gpio_in_named(DeviceState *dev,
                                           qemu_irq_handler handler,
                                           const char *name, int n)
{
    qdev_init_gpio_in_named_with_opaque(dev, handler, dev, name, n);
}

/**
 * qdev_pass_gpios: create GPIO lines on container which pass through to device
 * @dev: Device which has GPIO lines
 * @container: Container device which needs to expose them
 * @name: Name of GPIO array to pass through (NULL for the anonymous GPIO array)
 *
 * In QEMU, complicated devices like SoCs are often modelled with a
 * "container" QOM device which itself contains other QOM devices and
 * which wires them up appropriately. This function allows the container
 * to create GPIO arrays on itself which simply pass through to a GPIO
 * array of one of its internal devices.
 *
 * If @dev has both input and output GPIOs named @name then both will
 * be passed through. It is not possible to pass a subset of the array
 * with this function.
 *
 * To users of the container device, the GPIO array created on @container
 * behaves exactly like any other.
 */
void qdev_pass_gpios(DeviceState *dev, DeviceState *container,
                     const char *name);

BusState *qdev_get_parent_bus(const DeviceState *dev);

/*** BUS API. ***/

DeviceState *qdev_find_recursive(BusState *bus, const char *id);

/* Returns 0 to walk children, > 0 to skip walk, < 0 to terminate walk. */
typedef int (qbus_walkerfn)(BusState *bus, void *opaque);
typedef int (qdev_walkerfn)(DeviceState *dev, void *opaque);

void qbus_init(void *bus, size_t size, const char *typename,
               DeviceState *parent, const char *name);
BusState *qbus_new(const char *typename, DeviceState *parent, const char *name);
bool qbus_realize(BusState *bus, Error **errp);
void qbus_unrealize(BusState *bus);

/* Returns > 0 if either devfn or busfn skip walk somewhere in cursion,
 *         < 0 if either devfn or busfn terminate walk somewhere in cursion,
 *           0 otherwise. */
int qbus_walk_children(BusState *bus,
                       qdev_walkerfn *pre_devfn, qbus_walkerfn *pre_busfn,
                       qdev_walkerfn *post_devfn, qbus_walkerfn *post_busfn,
                       void *opaque);
int qdev_walk_children(DeviceState *dev,
                       qdev_walkerfn *pre_devfn, qbus_walkerfn *pre_busfn,
                       qdev_walkerfn *post_devfn, qbus_walkerfn *post_busfn,
                       void *opaque);

/**
 * device_cold_reset() - perform a recursive cold reset on a device
 * @dev: device to reset.
 *
 * Reset device @dev and perform a recursive processing using the resettable
 * interface. It triggers a RESET_TYPE_COLD.
 */
void device_cold_reset(DeviceState *dev);

/**
 * bus_cold_reset() - perform a recursive cold reset on a bus
 * @bus: bus to reset
 *
 * Reset bus @bus and perform a recursive processing using the resettable
 * interface. It triggers a RESET_TYPE_COLD.
 */
void bus_cold_reset(BusState *bus);

/**
 * device_is_in_reset() - check device reset state
 * @dev: device to check
 *
 * Return: true if the device @dev is currently being reset.
 */
bool device_is_in_reset(DeviceState *dev);

/**
 * bus_is_in_reset() - check bus reset state
 * @bus: bus to check
 *
 * Return: true if the bus @bus is currently being reset.
 */
bool bus_is_in_reset(BusState *bus);

/* This should go away once we get rid of the NULL bus hack */
BusState *sysbus_get_default(void);

char *qdev_get_fw_dev_path(DeviceState *dev);
char *qdev_get_own_fw_dev_path_from_handler(BusState *bus, DeviceState *dev);

/**
 * device_class_set_props(): add a set of properties to an device
 * @dc: the parent DeviceClass all devices inherit
 * @props: an array of properties, terminate by DEFINE_PROP_END_OF_LIST()
 *
 * This will add a set of properties to the object. It will fault if
 * you attempt to add an existing property defined by a parent class.
 * To modify an inherited property you need to use????
 */
void device_class_set_props(DeviceClass *dc, Property *props);

/**
 * device_class_set_parent_reset() - legacy set device reset handlers
 * @dc: device class
 * @dev_reset: function pointer to reset handler
 * @parent_reset: function pointer to parents reset handler
 *
 * Modern code should use the ResettableClass interface to
 * implement a multi-phase reset instead.
 *
 * TODO: remove the function when DeviceClass's reset method
 * is not used anymore.
 */
void device_class_set_parent_reset(DeviceClass *dc,
                                   DeviceReset dev_reset,
                                   DeviceReset *parent_reset);

/**
 * device_class_set_parent_realize() - set up for chaining realize fns
 * @dc: The device class
 * @dev_realize: the device realize function
 * @parent_realize: somewhere to save the parents realize function
 *
 * This is intended to be used when the new realize function will
 * eventually call its parent realization function during creation.
 * This requires storing the function call somewhere (usually in the
 * instance structure) so you can eventually call
 * dc->parent_realize(dev, errp)
 */
void device_class_set_parent_realize(DeviceClass *dc,
                                     DeviceRealize dev_realize,
                                     DeviceRealize *parent_realize);


/**
 * device_class_set_parent_unrealize() - set up for chaining unrealize fns
 * @dc: The device class
 * @dev_unrealize: the device realize function
 * @parent_unrealize: somewhere to save the parents unrealize function
 *
 * This is intended to be used when the new unrealize function will
 * eventually call its parent unrealization function during the
 * unrealize phase. This requires storing the function call somewhere
 * (usually in the instance structure) so you can eventually call
 * dc->parent_unrealize(dev);
 */
void device_class_set_parent_unrealize(DeviceClass *dc,
                                       DeviceUnrealize dev_unrealize,
                                       DeviceUnrealize *parent_unrealize);

const VMStateDescription *qdev_get_vmsd(DeviceState *dev);

const char *qdev_fw_name(DeviceState *dev);

void qdev_assert_realized_properly(void);
Object *qdev_get_machine(void);

/* FIXME: make this a link<> */
bool qdev_set_parent_bus(DeviceState *dev, BusState *bus, Error **errp);

extern bool qdev_hot_removed;

char *qdev_get_dev_path(DeviceState *dev);

void qbus_set_hotplug_handler(BusState *bus, Object *handler);
void qbus_set_bus_hotplug_handler(BusState *bus);

static inline bool qbus_is_hotpluggable(BusState *bus)
{
    HotplugHandler *plug_handler = bus->hotplug_handler;
    bool ret = !!plug_handler;

    if (plug_handler) {
        HotplugHandlerClass *hdc;

        hdc = HOTPLUG_HANDLER_GET_CLASS(plug_handler);
        if (hdc->is_hotpluggable_bus) {
            ret = hdc->is_hotpluggable_bus(plug_handler, bus);
        }
    }
    return ret;
}

/**
 * qbus_mark_full: Mark this bus as full, so no more devices can be attached
 * @bus: Bus to mark as full
 *
 * By default, QEMU will allow devices to be plugged into a bus up
 * to the bus class's device count limit. Calling this function
 * marks a particular bus as full, so that no more devices can be
 * plugged into it. In particular this means that the bus will not
 * be considered as a candidate for plugging in devices created by
 * the user on the commandline or via the monitor.
 * If a machine has multiple buses of a given type, such as I2C,
 * where some of those buses in the real hardware are used only for
 * internal devices and some are exposed via expansion ports, you
 * can use this function to mark the internal-only buses as full
 * after you have created all their internal devices. Then user
 * created devices will appear on the expansion-port bus where
 * guest software expects them.
 */
static inline void qbus_mark_full(BusState *bus)
{
    bus->full = true;
}

void device_listener_register(DeviceListener *listener);
void device_listener_unregister(DeviceListener *listener);

/**
 * qdev_should_hide_device() - check if device should be hidden
 *
 * @opts: options QDict
 * @from_json: true if @opts entries are typed, false for all strings
 * @errp: pointer to error object
 *
 * When a device is added via qdev_device_add() this will be called.
 *
 * Return: if the device should be added now or not.
 */
bool qdev_should_hide_device(const QDict *opts, bool from_json, Error **errp);

typedef enum MachineInitPhase {
    /* current_machine is NULL.  */
    PHASE_NO_MACHINE,

    /* current_machine is not NULL, but current_machine->accel is NULL.  */
    PHASE_MACHINE_CREATED,

    /*
     * current_machine->accel is not NULL, but the machine properties have
     * not been validated and machine_class->init has not yet been called.
     */
    PHASE_ACCEL_CREATED,

    /*
     * machine_class->init has been called, thus creating any embedded
     * devices and validating machine properties.  Devices created at
     * this time are considered to be cold-plugged.
     */
    PHASE_MACHINE_INITIALIZED,

    /*
     * QEMU is ready to start CPUs and devices created at this time
     * are considered to be hot-plugged.  The monitor is not restricted
     * to "preconfig" commands.
     */
    PHASE_MACHINE_READY,
} MachineInitPhase;

bool phase_check(MachineInitPhase phase);
void phase_advance(MachineInitPhase phase);

#endif<|MERGE_RESOLUTION|>--- conflicted
+++ resolved
@@ -215,12 +215,8 @@
  * so that it can be embedded in individual device state structures.
  */
 struct DeviceState {
-<<<<<<< HEAD
+    /* private: */
     //qemu的Device类型对象
-    /*< private >*/
-=======
-    /* private: */
->>>>>>> 6c9ae1ce
     Object parent_obj;
     /* public: */
 
@@ -256,13 +252,10 @@
      * @allow_unplug_during_migration: can device be unplugged during migration
      */
     bool allow_unplug_during_migration;
-<<<<<<< HEAD
+    /**
+     * @parent_bus: bus this device belongs to
+     */
     /*设备从属的总线*/
-=======
-    /**
-     * @parent_bus: bus this device belongs to
-     */
->>>>>>> 6c9ae1ce
     BusState *parent_bus;
     /**
      * @gpios: QLIST of named GPIOs the device provides.
@@ -374,15 +367,11 @@
 typedef QLIST_ENTRY(BusState) BusStateEntry;
 
 /**
-<<<<<<< HEAD
- * BusState:
+ * struct BusState:
  * bus对应的对象结构
-=======
- * struct BusState:
  * @obj: parent object
  * @parent: parent Device
  * @name: name of bus
->>>>>>> 6c9ae1ce
  * @hotplug_handler: link to a hotplug handler associated with bus.
  * @max_index: max number of child buses
  * @realized: is the bus itself realized?
@@ -392,12 +381,9 @@
 struct BusState {
     /* private: */
     Object obj;
-<<<<<<< HEAD
-    /*总线所在的设备，总线不能独自产生，其必须依赖于一个设备，例如pci总线依赖于pci桥设备
+    /* public: */
+   /*总线所在的设备，总线不能独自产生，其必须依赖于一个设备，例如pci总线依赖于pci桥设备
      * usb总线依赖于usb控制器*/
-=======
-    /* public: */
->>>>>>> 6c9ae1ce
     DeviceState *parent;
     char *name;/*bus名称*/
     /*热插拔处理函数*/
@@ -420,14 +406,6 @@
     /**
      * @reset: ResettableState for the bus; handled by Resettable interface.
      */
-<<<<<<< HEAD
-
-    /*此总线上所有设备*/
-    QTAILQ_HEAD(, BusChild) children;
-    /**/
-    QLIST_ENTRY(BusState) sibling;
-=======
->>>>>>> 6c9ae1ce
     ResettableState reset;
 };
 
