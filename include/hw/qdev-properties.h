#ifndef QEMU_QDEV_PROPERTIES_H
#define QEMU_QDEV_PROPERTIES_H

#include "hw/qdev-core.h"

/**
 * Property:
 * @set_default: true if the default value should be set from @defval,
 *    in which case @info->set_default_value must not be NULL
 *    (if false then no default value is set by the property system
 *     and the field retains whatever value it was given by instance_init).
 * @defval: default value for the property. This is used only if @set_default
 *     is true.
 */
struct Property {
    const char   *name;/*属性名称*/
    const PropertyInfo *info;
    ptrdiff_t    offset;//属性在结构体中起始的offset
    uint8_t      bitnr;
<<<<<<< HEAD
    bool         set_default;//是否需要设置默认值
=======
    uint64_t     bitmask;
    bool         set_default;
>>>>>>> 6c9ae1ce
    union {
        int64_t i;
        uint64_t u;
    } defval;
    int          arrayoffset;
    const PropertyInfo *arrayinfo;
    int          arrayfieldsize;
    const char   *link_type;
};

struct PropertyInfo {
    const char *name;//属性名称
    const char *description;//属性描述信息
    const QEnumLookup *enum_table;
    bool realized_set_allowed; /* allow setting property on realized device */
    int (*print)(Object *obj, Property *prop, char *dest, size_t len);
    //通过此回调为prop设置默认值
    void (*set_default_value)(ObjectProperty *op, const Property *prop);
    //通过create函数，可在ObjectClass中添加属性prop
    ObjectProperty *(*create)(ObjectClass *oc, const char *name,
                              Property *prop);
    //prop的get访问函数
    ObjectPropertyAccessor *get;
    //prop的set访问函数
    ObjectPropertyAccessor *set;
    //prop的释放函数
    ObjectPropertyRelease *release;
};


/*** qdev-properties.c ***/

extern const PropertyInfo qdev_prop_bit;
extern const PropertyInfo qdev_prop_bit64;
extern const PropertyInfo qdev_prop_bool;
extern const PropertyInfo qdev_prop_enum;
extern const PropertyInfo qdev_prop_uint8;
extern const PropertyInfo qdev_prop_uint16;
extern const PropertyInfo qdev_prop_uint32;
extern const PropertyInfo qdev_prop_int32;
extern const PropertyInfo qdev_prop_uint64;
extern const PropertyInfo qdev_prop_uint64_checkmask;
extern const PropertyInfo qdev_prop_int64;
extern const PropertyInfo qdev_prop_size;
extern const PropertyInfo qdev_prop_string;
extern const PropertyInfo qdev_prop_on_off_auto;
extern const PropertyInfo qdev_prop_size32;
extern const PropertyInfo qdev_prop_arraylen;
extern const PropertyInfo qdev_prop_link;

#define DEFINE_PROP(_name, _state, _field, _prop, _type, ...) {  \
        .name      = (_name),                                    \
        .info      = &(_prop),                                   \
        .offset    = offsetof(_state, _field)                    \
            + type_check(_type, typeof_field(_state, _field)),   \
        __VA_ARGS__                                              \
        }

#define DEFINE_PROP_SIGNED(_name, _state, _field, _defval, _prop, _type) \
    DEFINE_PROP(_name, _state, _field, _prop, _type,                     \
                .set_default = true,                                     \
                .defval.i    = (_type)_defval)

#define DEFINE_PROP_SIGNED_NODEFAULT(_name, _state, _field, _prop, _type) \
    DEFINE_PROP(_name, _state, _field, _prop, _type)

#define DEFINE_PROP_BIT(_name, _state, _field, _bit, _defval)   \
    DEFINE_PROP(_name, _state, _field, qdev_prop_bit, uint32_t, \
                .bitnr       = (_bit),                          \
                .set_default = true,                            \
                .defval.u    = (bool)_defval)

//无符号属性
#define DEFINE_PROP_UNSIGNED(_name, _state, _field, _defval, _prop, _type) \
    DEFINE_PROP(_name, _state, _field, _prop, _type,                       \
                .set_default = true,                                       \
                .defval.u  = (_type)_defval)

#define DEFINE_PROP_UNSIGNED_NODEFAULT(_name, _state, _field, _prop, _type) \
    DEFINE_PROP(_name, _state, _field, _prop, _type)

#define DEFINE_PROP_BIT64(_name, _state, _field, _bit, _defval)   \
    DEFINE_PROP(_name, _state, _field, qdev_prop_bit64, uint64_t, \
                .bitnr    = (_bit),                               \
                .set_default = true,                              \
                .defval.u  = (bool)_defval)

#define DEFINE_PROP_BOOL(_name, _state, _field, _defval)     \
    DEFINE_PROP(_name, _state, _field, qdev_prop_bool, bool, \
                .set_default = true,                         \
                .defval.u    = (bool)_defval)

/**
 * The DEFINE_PROP_UINT64_CHECKMASK macro checks a user-supplied value
 * against corresponding bitmask, rejects the value if it violates.
 * The default value is set in instance_init().
 */
#define DEFINE_PROP_UINT64_CHECKMASK(_name, _state, _field, _bitmask)   \
    DEFINE_PROP(_name, _state, _field, qdev_prop_uint64_checkmask, uint64_t, \
                .bitmask    = (_bitmask),                     \
                .set_default = false)

#define PROP_ARRAY_LEN_PREFIX "len-"

/**
 * DEFINE_PROP_ARRAY:
 * @_name: name of the array
 * @_state: name of the device state structure type
 * @_field: uint32_t field in @_state to hold the array length
 * @_arrayfield: field in @_state (of type '@_arraytype *') which
 *               will point to the array
 * @_arrayprop: PropertyInfo defining what property the array elements have
 * @_arraytype: C type of the array elements
 *
 * Define device properties for a variable-length array _name.  A
 * static property "len-arrayname" is defined. When the device creator
 * sets this property to the desired length of array, further dynamic
 * properties "arrayname[0]", "arrayname[1]", ...  are defined so the
 * device creator can set the array element values. Setting the
 * "len-arrayname" property more than once is an error.
 *
 * When the array length is set, the @_field member of the device
 * struct is set to the array length, and @_arrayfield is set to point
 * to (zero-initialised) memory allocated for the array.  For a zero
 * length array, @_field will be set to 0 and @_arrayfield to NULL.
 * It is the responsibility of the device deinit code to free the
 * @_arrayfield memory.
 */
#define DEFINE_PROP_ARRAY(_name, _state, _field,               \
                          _arrayfield, _arrayprop, _arraytype) \
    DEFINE_PROP((PROP_ARRAY_LEN_PREFIX _name),                 \
                _state, _field, qdev_prop_arraylen, uint32_t,  \
                .set_default = true,                           \
                .defval.u = 0,                                 \
                .arrayinfo = &(_arrayprop),                    \
                .arrayfieldsize = sizeof(_arraytype),          \
                .arrayoffset = offsetof(_state, _arrayfield))

#define DEFINE_PROP_LINK(_name, _state, _field, _type, _ptr_type)     \
    DEFINE_PROP(_name, _state, _field, qdev_prop_link, _ptr_type,     \
                .link_type  = _type)

//设置uint8类型的property
#define DEFINE_PROP_UINT8(_n, _s, _f, _d)                       \
    DEFINE_PROP_UNSIGNED(_n, _s, _f, _d, qdev_prop_uint8, uint8_t)
//设置uint16类型的property
#define DEFINE_PROP_UINT16(_n/*属性名*/, _s/*所属数据结构的名称*/, _f/*对应字段*/, _d/*属性默认值*/)                      \
    DEFINE_PROP_UNSIGNED(_n, _s, _f, _d, qdev_prop_uint16, uint16_t)
//设置uint32类型的property
#define DEFINE_PROP_UINT32(_n, _s, _f, _d)                      \
    DEFINE_PROP_UNSIGNED(_n, _s, _f, _d, qdev_prop_uint32, uint32_t)
//设置int32类型的property
#define DEFINE_PROP_INT32(_n, _s, _f, _d)                      \
    DEFINE_PROP_SIGNED(_n, _s, _f, _d, qdev_prop_int32, int32_t)
//设置uint64类型的property
#define DEFINE_PROP_UINT64(_n, _s, _f, _d)                      \
    DEFINE_PROP_UNSIGNED(_n, _s, _f, _d, qdev_prop_uint64, uint64_t)
//设置int64类型的property
#define DEFINE_PROP_INT64(_n, _s, _f, _d)                      \
    DEFINE_PROP_SIGNED(_n, _s, _f, _d, qdev_prop_int64, int64_t)
//设置size(uint64_t类型的property)
#define DEFINE_PROP_SIZE(_n, _s, _f, _d)                       \
    DEFINE_PROP_UNSIGNED(_n, _s, _f, _d, qdev_prop_size, uint64_t)
#define DEFINE_PROP_STRING(_n, _s, _f)             \
    DEFINE_PROP(_n, _s, _f, qdev_prop_string, char*)
#define DEFINE_PROP_ON_OFF_AUTO(_n, _s, _f, _d) \
    DEFINE_PROP_SIGNED(_n, _s, _f, _d, qdev_prop_on_off_auto, OnOffAuto)
#define DEFINE_PROP_SIZE32(_n, _s, _f, _d)                       \
    DEFINE_PROP_UNSIGNED(_n, _s, _f, _d, qdev_prop_size32, uint32_t)

#define DEFINE_PROP_END_OF_LIST()               \
    {}

/*
 * Set properties between creation and realization.
 *
 * Returns: %true on success, %false on error.
 */
bool qdev_prop_set_drive_err(DeviceState *dev, const char *name,
                             BlockBackend *value, Error **errp);

/*
 * Set properties between creation and realization.
 * @value must be valid.  Each property may be set at most once.
 */
void qdev_prop_set_bit(DeviceState *dev, const char *name, bool value);
void qdev_prop_set_uint8(DeviceState *dev, const char *name, uint8_t value);
void qdev_prop_set_uint16(DeviceState *dev, const char *name, uint16_t value);
void qdev_prop_set_uint32(DeviceState *dev, const char *name, uint32_t value);
void qdev_prop_set_int32(DeviceState *dev, const char *name, int32_t value);
void qdev_prop_set_uint64(DeviceState *dev, const char *name, uint64_t value);
void qdev_prop_set_string(DeviceState *dev, const char *name, const char *value);
void qdev_prop_set_chr(DeviceState *dev, const char *name, Chardev *value);
void qdev_prop_set_netdev(DeviceState *dev, const char *name, NetClientState *value);
void qdev_prop_set_drive(DeviceState *dev, const char *name,
                         BlockBackend *value);
void qdev_prop_set_macaddr(DeviceState *dev, const char *name,
                           const uint8_t *value);
void qdev_prop_set_enum(DeviceState *dev, const char *name, int value);

void *object_field_prop_ptr(Object *obj, Property *prop);

void qdev_prop_register_global(GlobalProperty *prop);
const GlobalProperty *qdev_find_global_prop(Object *obj,
                                            const char *name);
int qdev_prop_check_globals(void);
void qdev_prop_set_globals(DeviceState *dev);
void error_set_from_qdev_prop_error(Error **errp, int ret, Object *obj,
                                    const char *name, const char *value);

/**
 * qdev_property_add_static:
 * @dev: Device to add the property to.
 * @prop: The qdev property definition.
 *
 * Add a static QOM property to @dev for qdev property @prop.
 * On error, store error in @errp.  Static properties access data in a struct.
 * The type of the QOM property is derived from prop->info.
 */
void qdev_property_add_static(DeviceState *dev, Property *prop);

/**
 * qdev_alias_all_properties: Create aliases on source for all target properties
 * @target: Device which has properties to be aliased
 * @source: Object to add alias properties to
 *
 * Add alias properties to the @source object for all qdev properties on
 * the @target DeviceState.
 *
 * This is useful when @target is an internal implementation object
 * owned by @source, and you want to expose all the properties of that
 * implementation object as properties on the @source object so that users
 * of @source can set them.
 */
void qdev_alias_all_properties(DeviceState *target, Object *source);

/**
 * @qdev_prop_set_after_realize:
 * @dev: device
 * @name: name of property
 * @errp: indirect pointer to Error to be set
 * Set the Error object to report that an attempt was made to set a property
 * on a device after it has already been realized. This is a utility function
 * which allows property-setter functions to easily report the error in
 * a friendly format identifying both the device and the property.
 */
void qdev_prop_set_after_realize(DeviceState *dev, const char *name,
                                 Error **errp);

/**
 * qdev_prop_allow_set_link_before_realize:
 *
 * Set the #Error object if an attempt is made to set the link after realize.
 * This function should be used as the check() argument to
 * object_property_add_link().
 */
void qdev_prop_allow_set_link_before_realize(const Object *obj,
                                             const char *name,
                                             Object *val, Error **errp);

#endif<|MERGE_RESOLUTION|>--- conflicted
+++ resolved
@@ -17,12 +17,8 @@
     const PropertyInfo *info;
     ptrdiff_t    offset;//属性在结构体中起始的offset
     uint8_t      bitnr;
-<<<<<<< HEAD
+    uint64_t     bitmask;
     bool         set_default;//是否需要设置默认值
-=======
-    uint64_t     bitmask;
-    bool         set_default;
->>>>>>> 6c9ae1ce
     union {
         int64_t i;
         uint64_t u;
