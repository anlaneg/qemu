#ifndef QEMU_QDEV_PROPERTIES_H
#define QEMU_QDEV_PROPERTIES_H

#include "hw/qdev-core.h"

/**
 * Property:
 * @set_default: true if the default value should be set from @defval,
 *    in which case @info->set_default_value must not be NULL
 *    (if false then no default value is set by the property system
 *     and the field retains whatever value it was given by instance_init).
 * @defval: default value for the property. This is used only if @set_default
 *     is true.
 */
struct Property {
    const char   *name;
    const PropertyInfo *info;
    ptrdiff_t    offset;
    uint8_t      bitnr;
    bool         set_default;
    union {
        int64_t i;
        uint64_t u;
    } defval;
    int          arrayoffset;
    const PropertyInfo *arrayinfo;
    int          arrayfieldsize;
    const char   *link_type;
};

struct PropertyInfo {
    const char *name;
    const char *description;
    const QEnumLookup *enum_table;
    int (*print)(Object *obj, Property *prop, char *dest, size_t len);
    void (*set_default_value)(ObjectProperty *op, const Property *prop);
    ObjectProperty *(*create)(ObjectClass *oc, const char *name,
                              Property *prop);
    ObjectPropertyAccessor *get;
    ObjectPropertyAccessor *set;
    ObjectPropertyRelease *release;
};


/*** qdev-properties.c ***/

extern const PropertyInfo qdev_prop_bit;
extern const PropertyInfo qdev_prop_bit64;
extern const PropertyInfo qdev_prop_bool;
extern const PropertyInfo qdev_prop_enum;
extern const PropertyInfo qdev_prop_uint8;
extern const PropertyInfo qdev_prop_uint16;
extern const PropertyInfo qdev_prop_uint32;
extern const PropertyInfo qdev_prop_int32;
extern const PropertyInfo qdev_prop_uint64;
extern const PropertyInfo qdev_prop_int64;
extern const PropertyInfo qdev_prop_size;
extern const PropertyInfo qdev_prop_string;
extern const PropertyInfo qdev_prop_on_off_auto;
extern const PropertyInfo qdev_prop_size32;
extern const PropertyInfo qdev_prop_arraylen;
extern const PropertyInfo qdev_prop_link;

#define DEFINE_PROP(_name, _state, _field, _prop, _type, ...) {  \
        .name      = (_name),                                    \
        .info      = &(_prop),                                   \
        .offset    = offsetof(_state, _field)                    \
            + type_check(_type, typeof_field(_state, _field)),   \
        __VA_ARGS__                                              \
        }

#define DEFINE_PROP_SIGNED(_name, _state, _field, _defval, _prop, _type) \
    DEFINE_PROP(_name, _state, _field, _prop, _type,                     \
                .set_default = true,                                     \
                .defval.i    = (_type)_defval)

#define DEFINE_PROP_SIGNED_NODEFAULT(_name, _state, _field, _prop, _type) \
    DEFINE_PROP(_name, _state, _field, _prop, _type)

#define DEFINE_PROP_BIT(_name, _state, _field, _bit, _defval)   \
    DEFINE_PROP(_name, _state, _field, qdev_prop_bit, uint32_t, \
                .bitnr       = (_bit),                          \
                .set_default = true,                            \
                .defval.u    = (bool)_defval)

<<<<<<< HEAD
//无符号属性
#define DEFINE_PROP_UNSIGNED(_name, _state/*属性所属结构体*/, \
                        _field/*属性字段名*/, _defval/*属性默认值*/,\
                        _prop/*属性类型info*/, _type/*属性类型*/) { \
        .name      = (_name),/*属性名称*/                                           \
        .info      = &(_prop),                                          \
        /*属性在结构体中的偏移量*/\
        .offset    = offsetof(_state, _field)                           \
            + type_check(_type, typeof_field(_state, _field)),          \
        .set_default = true,/*有设置默认值*/                                            \
        .defval.u  = (_type)_defval,                                    \
        }
=======
#define DEFINE_PROP_UNSIGNED(_name, _state, _field, _defval, _prop, _type) \
    DEFINE_PROP(_name, _state, _field, _prop, _type,                       \
                .set_default = true,                                       \
                .defval.u  = (_type)_defval)
>>>>>>> fef80ea0

#define DEFINE_PROP_UNSIGNED_NODEFAULT(_name, _state, _field, _prop, _type) \
    DEFINE_PROP(_name, _state, _field, _prop, _type)

#define DEFINE_PROP_BIT64(_name, _state, _field, _bit, _defval)   \
    DEFINE_PROP(_name, _state, _field, qdev_prop_bit64, uint64_t, \
                .bitnr    = (_bit),                               \
                .set_default = true,                              \
                .defval.u  = (bool)_defval)

#define DEFINE_PROP_BOOL(_name, _state, _field, _defval)     \
    DEFINE_PROP(_name, _state, _field, qdev_prop_bool, bool, \
                .set_default = true,                         \
                .defval.u    = (bool)_defval)

#define PROP_ARRAY_LEN_PREFIX "len-"

/**
 * DEFINE_PROP_ARRAY:
 * @_name: name of the array
 * @_state: name of the device state structure type
 * @_field: uint32_t field in @_state to hold the array length
 * @_arrayfield: field in @_state (of type '@_arraytype *') which
 *               will point to the array
 * @_arrayprop: PropertyInfo defining what property the array elements have
 * @_arraytype: C type of the array elements
 *
 * Define device properties for a variable-length array _name.  A
 * static property "len-arrayname" is defined. When the device creator
 * sets this property to the desired length of array, further dynamic
 * properties "arrayname[0]", "arrayname[1]", ...  are defined so the
 * device creator can set the array element values. Setting the
 * "len-arrayname" property more than once is an error.
 *
 * When the array length is set, the @_field member of the device
 * struct is set to the array length, and @_arrayfield is set to point
 * to (zero-initialised) memory allocated for the array.  For a zero
 * length array, @_field will be set to 0 and @_arrayfield to NULL.
 * It is the responsibility of the device deinit code to free the
 * @_arrayfield memory.
 */
#define DEFINE_PROP_ARRAY(_name, _state, _field,               \
                          _arrayfield, _arrayprop, _arraytype) \
    DEFINE_PROP((PROP_ARRAY_LEN_PREFIX _name),                 \
                _state, _field, qdev_prop_arraylen, uint32_t,  \
                .set_default = true,                           \
                .defval.u = 0,                                 \
                .arrayinfo = &(_arrayprop),                    \
                .arrayfieldsize = sizeof(_arraytype),          \
                .arrayoffset = offsetof(_state, _arrayfield))

#define DEFINE_PROP_LINK(_name, _state, _field, _type, _ptr_type)     \
    DEFINE_PROP(_name, _state, _field, qdev_prop_link, _ptr_type,     \
                .link_type  = _type)

//设置uint8类型的property
#define DEFINE_PROP_UINT8(_n, _s, _f, _d)                       \
    DEFINE_PROP_UNSIGNED(_n, _s, _f, _d, qdev_prop_uint8, uint8_t)
//设置uint16类型的property
#define DEFINE_PROP_UINT16(_n/*属性名*/, _s/*所属数据结构的名称*/, _f/*对应字段*/, _d/*属性默认值*/)                      \
    DEFINE_PROP_UNSIGNED(_n, _s, _f, _d, qdev_prop_uint16, uint16_t)
//设置uint32类型的property
#define DEFINE_PROP_UINT32(_n, _s, _f, _d)                      \
    DEFINE_PROP_UNSIGNED(_n, _s, _f, _d, qdev_prop_uint32, uint32_t)
//设置int32类型的property
#define DEFINE_PROP_INT32(_n, _s, _f, _d)                      \
    DEFINE_PROP_SIGNED(_n, _s, _f, _d, qdev_prop_int32, int32_t)
//设置uint64类型的property
#define DEFINE_PROP_UINT64(_n, _s, _f, _d)                      \
    DEFINE_PROP_UNSIGNED(_n, _s, _f, _d, qdev_prop_uint64, uint64_t)
//设置int64类型的property
#define DEFINE_PROP_INT64(_n, _s, _f, _d)                      \
    DEFINE_PROP_SIGNED(_n, _s, _f, _d, qdev_prop_int64, int64_t)
//设置size(uint64_t类型的property)
#define DEFINE_PROP_SIZE(_n, _s, _f, _d)                       \
    DEFINE_PROP_UNSIGNED(_n, _s, _f, _d, qdev_prop_size, uint64_t)
<<<<<<< HEAD
//设置pci_devfn(int32_t类型的property)
#define DEFINE_PROP_PCI_DEVFN(_n, _s, _f, _d)                   \
    DEFINE_PROP_SIGNED(_n, _s, _f, _d, qdev_prop_pci_devfn, int32_t)

#define DEFINE_PROP_CHR(_n, _s, _f)             \
    DEFINE_PROP(_n, _s, _f, qdev_prop_chr, CharBackend)
=======
>>>>>>> fef80ea0
#define DEFINE_PROP_STRING(_n, _s, _f)             \
    DEFINE_PROP(_n, _s, _f, qdev_prop_string, char*)
#define DEFINE_PROP_ON_OFF_AUTO(_n, _s, _f, _d) \
    DEFINE_PROP_SIGNED(_n, _s, _f, _d, qdev_prop_on_off_auto, OnOffAuto)
#define DEFINE_PROP_SIZE32(_n, _s, _f, _d)                       \
    DEFINE_PROP_UNSIGNED(_n, _s, _f, _d, qdev_prop_size32, uint32_t)

#define DEFINE_PROP_END_OF_LIST()               \
    {}

/*
 * Set properties between creation and realization.
 *
 * Returns: %true on success, %false on error.
 */
bool qdev_prop_set_drive_err(DeviceState *dev, const char *name,
                             BlockBackend *value, Error **errp);

/*
 * Set properties between creation and realization.
 * @value must be valid.  Each property may be set at most once.
 */
void qdev_prop_set_bit(DeviceState *dev, const char *name, bool value);
void qdev_prop_set_uint8(DeviceState *dev, const char *name, uint8_t value);
void qdev_prop_set_uint16(DeviceState *dev, const char *name, uint16_t value);
void qdev_prop_set_uint32(DeviceState *dev, const char *name, uint32_t value);
void qdev_prop_set_int32(DeviceState *dev, const char *name, int32_t value);
void qdev_prop_set_uint64(DeviceState *dev, const char *name, uint64_t value);
void qdev_prop_set_string(DeviceState *dev, const char *name, const char *value);
void qdev_prop_set_chr(DeviceState *dev, const char *name, Chardev *value);
void qdev_prop_set_netdev(DeviceState *dev, const char *name, NetClientState *value);
void qdev_prop_set_drive(DeviceState *dev, const char *name,
                         BlockBackend *value);
void qdev_prop_set_macaddr(DeviceState *dev, const char *name,
                           const uint8_t *value);
void qdev_prop_set_enum(DeviceState *dev, const char *name, int value);

void *object_field_prop_ptr(Object *obj, Property *prop);

void qdev_prop_register_global(GlobalProperty *prop);
const GlobalProperty *qdev_find_global_prop(Object *obj,
                                            const char *name);
int qdev_prop_check_globals(void);
void qdev_prop_set_globals(DeviceState *dev);
void error_set_from_qdev_prop_error(Error **errp, int ret, Object *obj,
                                    const char *name, const char *value);

/**
 * qdev_property_add_static:
 * @dev: Device to add the property to.
 * @prop: The qdev property definition.
 *
 * Add a static QOM property to @dev for qdev property @prop.
 * On error, store error in @errp.  Static properties access data in a struct.
 * The type of the QOM property is derived from prop->info.
 */
void qdev_property_add_static(DeviceState *dev, Property *prop);

/**
 * qdev_alias_all_properties: Create aliases on source for all target properties
 * @target: Device which has properties to be aliased
 * @source: Object to add alias properties to
 *
 * Add alias properties to the @source object for all qdev properties on
 * the @target DeviceState.
 *
 * This is useful when @target is an internal implementation object
 * owned by @source, and you want to expose all the properties of that
 * implementation object as properties on the @source object so that users
 * of @source can set them.
 */
void qdev_alias_all_properties(DeviceState *target, Object *source);

/**
 * @qdev_prop_set_after_realize:
 * @dev: device
 * @name: name of property
 * @errp: indirect pointer to Error to be set
 * Set the Error object to report that an attempt was made to set a property
 * on a device after it has already been realized. This is a utility function
 * which allows property-setter functions to easily report the error in
 * a friendly format identifying both the device and the property.
 */
void qdev_prop_set_after_realize(DeviceState *dev, const char *name,
                                 Error **errp);

/**
 * qdev_prop_allow_set_link_before_realize:
 *
 * Set the #Error object if an attempt is made to set the link after realize.
 * This function should be used as the check() argument to
 * object_property_add_link().
 */
void qdev_prop_allow_set_link_before_realize(const Object *obj,
                                             const char *name,
                                             Object *val, Error **errp);

#endif<|MERGE_RESOLUTION|>--- conflicted
+++ resolved
@@ -13,11 +13,11 @@
  *     is true.
  */
 struct Property {
-    const char   *name;
+    const char   *name;/*属性名称*/
     const PropertyInfo *info;
-    ptrdiff_t    offset;
+    ptrdiff_t    offset;//属性在结构体中起始的offset
     uint8_t      bitnr;
-    bool         set_default;
+    bool         set_default;//是否需要设置默认值
     union {
         int64_t i;
         uint64_t u;
@@ -29,15 +29,20 @@
 };
 
 struct PropertyInfo {
-    const char *name;
-    const char *description;
+    const char *name;//属性名称
+    const char *description;//属性描述信息
     const QEnumLookup *enum_table;
     int (*print)(Object *obj, Property *prop, char *dest, size_t len);
+    //通过此回调为prop设置默认值
     void (*set_default_value)(ObjectProperty *op, const Property *prop);
+    //通过create函数，可在ObjectClass中添加属性prop
     ObjectProperty *(*create)(ObjectClass *oc, const char *name,
                               Property *prop);
+    //prop的get访问函数
     ObjectPropertyAccessor *get;
+    //prop的set访问函数
     ObjectPropertyAccessor *set;
+    //prop的释放函数
     ObjectPropertyRelease *release;
 };
 
@@ -83,25 +88,11 @@
                 .set_default = true,                            \
                 .defval.u    = (bool)_defval)
 
-<<<<<<< HEAD
 //无符号属性
-#define DEFINE_PROP_UNSIGNED(_name, _state/*属性所属结构体*/, \
-                        _field/*属性字段名*/, _defval/*属性默认值*/,\
-                        _prop/*属性类型info*/, _type/*属性类型*/) { \
-        .name      = (_name),/*属性名称*/                                           \
-        .info      = &(_prop),                                          \
-        /*属性在结构体中的偏移量*/\
-        .offset    = offsetof(_state, _field)                           \
-            + type_check(_type, typeof_field(_state, _field)),          \
-        .set_default = true,/*有设置默认值*/                                            \
-        .defval.u  = (_type)_defval,                                    \
-        }
-=======
 #define DEFINE_PROP_UNSIGNED(_name, _state, _field, _defval, _prop, _type) \
     DEFINE_PROP(_name, _state, _field, _prop, _type,                       \
                 .set_default = true,                                       \
                 .defval.u  = (_type)_defval)
->>>>>>> fef80ea0
 
 #define DEFINE_PROP_UNSIGNED_NODEFAULT(_name, _state, _field, _prop, _type) \
     DEFINE_PROP(_name, _state, _field, _prop, _type)
@@ -178,15 +169,6 @@
 //设置size(uint64_t类型的property)
 #define DEFINE_PROP_SIZE(_n, _s, _f, _d)                       \
     DEFINE_PROP_UNSIGNED(_n, _s, _f, _d, qdev_prop_size, uint64_t)
-<<<<<<< HEAD
-//设置pci_devfn(int32_t类型的property)
-#define DEFINE_PROP_PCI_DEVFN(_n, _s, _f, _d)                   \
-    DEFINE_PROP_SIGNED(_n, _s, _f, _d, qdev_prop_pci_devfn, int32_t)
-
-#define DEFINE_PROP_CHR(_n, _s, _f)             \
-    DEFINE_PROP(_n, _s, _f, qdev_prop_chr, CharBackend)
-=======
->>>>>>> fef80ea0
 #define DEFINE_PROP_STRING(_n, _s, _f)             \
     DEFINE_PROP(_n, _s, _f, qdev_prop_string, char*)
 #define DEFINE_PROP_ON_OFF_AUTO(_n, _s, _f, _d) \
