/*
 * vhost-vdpa.h
 *
 * Copyright(c) 2017-2018 Intel Corporation.
 * Copyright(c) 2020 Red Hat, Inc.
 *
 * This work is licensed under the terms of the GNU GPL, version 2 or later.
 * See the COPYING file in the top-level directory.
 *
 */

#ifndef HW_VIRTIO_VHOST_VDPA_H
#define HW_VIRTIO_VHOST_VDPA_H

#include <gmodule.h>

#include "hw/virtio/vhost-iova-tree.h"
#include "hw/virtio/vhost-shadow-virtqueue.h"
#include "hw/virtio/virtio.h"
#include "standard-headers/linux/vhost_types.h"

/*
 * ASID dedicated to map guest's addresses.  If SVQ is disabled it maps GPA to
 * qemu's IOVA.  If SVQ is enabled it maps also the SVQ vring here
 */
#define VHOST_VDPA_GUEST_PA_ASID 0

typedef struct VhostVDPAHostNotifier {
    MemoryRegion mr;
    void *addr;
} VhostVDPAHostNotifier;

<<<<<<< HEAD
typedef struct vhost_vdpa {
    int device_fd;/*vhost vdpa字符设备*/
    int index;
    uint32_t msg_type;
    bool iotlb_batch_begin_sent;
    uint32_t address_space_id;
=======
typedef enum SVQTransitionState {
    SVQ_TSTATE_DISABLING = -1,
    SVQ_TSTATE_DONE,
    SVQ_TSTATE_ENABLING
} SVQTransitionState;

/* Info shared by all vhost_vdpa device models */
typedef struct vhost_vdpa_shared {
    int device_fd;
>>>>>>> 72b88908
    MemoryListener listener;
    struct vhost_vdpa_iova_range iova_range;
    QLIST_HEAD(, vdpa_iommu) iommu_list;

    /* IOVA mapping used by the Shadow Virtqueue */
    VhostIOVATree *iova_tree;

    /* Copy of backend features */
    uint64_t backend_cap;

    bool iotlb_batch_begin_sent;

    /* Vdpa must send shadow addresses as IOTLB key for data queues, not GPA */
    bool shadow_data;

    /* SVQ switching is in progress, or already completed? */
    SVQTransitionState svq_switching;
} VhostVDPAShared;

typedef struct vhost_vdpa {
    int index;
    uint32_t address_space_id;
    uint64_t acked_features;
    bool shadow_vqs_enabled;
    /* Device suspended successfully */
    bool suspended;
    VhostVDPAShared *shared;
    GPtrArray *shadow_vqs;
    const VhostShadowVirtqueueOps *shadow_vq_ops;
    void *shadow_vq_ops_opaque;
    struct vhost_dev *dev;
    Error *migration_blocker;
    VhostVDPAHostNotifier notifier[VIRTIO_QUEUE_MAX];
    IOMMUNotifier n;
} VhostVDPA;

int vhost_vdpa_get_iova_range(int fd, struct vhost_vdpa_iova_range *iova_range);
int vhost_vdpa_set_vring_ready(struct vhost_vdpa *v, unsigned idx);

int vhost_vdpa_dma_map(VhostVDPAShared *s, uint32_t asid, hwaddr iova,
                       hwaddr size, void *vaddr, bool readonly);
int vhost_vdpa_dma_unmap(VhostVDPAShared *s, uint32_t asid, hwaddr iova,
                         hwaddr size);

typedef struct vdpa_iommu {
    VhostVDPAShared *dev_shared;
    IOMMUMemoryRegion *iommu_mr;
    hwaddr iommu_offset;
    IOMMUNotifier n;
    QLIST_ENTRY(vdpa_iommu) iommu_next;
} VDPAIOMMUState;


#endif<|MERGE_RESOLUTION|>--- conflicted
+++ resolved
@@ -30,14 +30,6 @@
     void *addr;
 } VhostVDPAHostNotifier;
 
-<<<<<<< HEAD
-typedef struct vhost_vdpa {
-    int device_fd;/*vhost vdpa字符设备*/
-    int index;
-    uint32_t msg_type;
-    bool iotlb_batch_begin_sent;
-    uint32_t address_space_id;
-=======
 typedef enum SVQTransitionState {
     SVQ_TSTATE_DISABLING = -1,
     SVQ_TSTATE_DONE,
@@ -46,8 +38,7 @@
 
 /* Info shared by all vhost_vdpa device models */
 typedef struct vhost_vdpa_shared {
-    int device_fd;
->>>>>>> 72b88908
+    int device_fd;/*vhost vdpa字符设备*/
     MemoryListener listener;
     struct vhost_vdpa_iova_range iova_range;
     QLIST_HEAD(, vdpa_iommu) iommu_list;
