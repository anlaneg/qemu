/*
 * vhost-vdpa.h
 *
 * Copyright(c) 2017-2018 Intel Corporation.
 * Copyright(c) 2020 Red Hat, Inc.
 *
 * This work is licensed under the terms of the GNU GPL, version 2 or later.
 * See the COPYING file in the top-level directory.
 *
 */

#ifndef HW_VIRTIO_VHOST_VDPA_H
#define HW_VIRTIO_VHOST_VDPA_H

#include <gmodule.h>

#include "hw/virtio/vhost-iova-tree.h"
#include "hw/virtio/vhost-shadow-virtqueue.h"
#include "hw/virtio/virtio.h"
#include "standard-headers/linux/vhost_types.h"

/*
 * ASID dedicated to map guest's addresses.  If SVQ is disabled it maps GPA to
 * qemu's IOVA.  If SVQ is enabled it maps also the SVQ vring here
 */
#define VHOST_VDPA_GUEST_PA_ASID 0

typedef struct VhostVDPAHostNotifier {
    MemoryRegion mr;
    void *addr;
} VhostVDPAHostNotifier;

typedef struct vhost_vdpa {
<<<<<<< HEAD
    int device_fd;/*vhost vdpa字符设备*/
=======
    int device_fd;
    int index;
>>>>>>> 6c9ae1ce
    uint32_t msg_type;
    bool iotlb_batch_begin_sent;
    uint32_t address_space_id;
    MemoryListener listener;
    struct vhost_vdpa_iova_range iova_range;
    uint64_t acked_features;
    bool shadow_vqs_enabled;
    /* Vdpa must send shadow addresses as IOTLB key for data queues, not GPA */
    bool shadow_data;
    /* Device suspended successfully */
    bool suspended;
    /* IOVA mapping used by the Shadow Virtqueue */
    VhostIOVATree *iova_tree;
    GPtrArray *shadow_vqs;
    const VhostShadowVirtqueueOps *shadow_vq_ops;
    void *shadow_vq_ops_opaque;
    struct vhost_dev *dev;
    Error *migration_blocker;
    VhostVDPAHostNotifier notifier[VIRTIO_QUEUE_MAX];
    QLIST_HEAD(, vdpa_iommu) iommu_list;
    IOMMUNotifier n;
} VhostVDPA;

int vhost_vdpa_get_iova_range(int fd, struct vhost_vdpa_iova_range *iova_range);
int vhost_vdpa_set_vring_ready(struct vhost_vdpa *v, unsigned idx);

int vhost_vdpa_dma_map(struct vhost_vdpa *v, uint32_t asid, hwaddr iova,
                       hwaddr size, void *vaddr, bool readonly);
int vhost_vdpa_dma_unmap(struct vhost_vdpa *v, uint32_t asid, hwaddr iova,
                         hwaddr size);

typedef struct vdpa_iommu {
    struct vhost_vdpa *dev;
    IOMMUMemoryRegion *iommu_mr;
    hwaddr iommu_offset;
    IOMMUNotifier n;
    QLIST_ENTRY(vdpa_iommu) iommu_next;
} VDPAIOMMUState;


#endif<|MERGE_RESOLUTION|>--- conflicted
+++ resolved
@@ -31,12 +31,8 @@
 } VhostVDPAHostNotifier;
 
 typedef struct vhost_vdpa {
-<<<<<<< HEAD
     int device_fd;/*vhost vdpa字符设备*/
-=======
-    int device_fd;
     int index;
->>>>>>> 6c9ae1ce
     uint32_t msg_type;
     bool iotlb_batch_begin_sent;
     uint32_t address_space_id;
