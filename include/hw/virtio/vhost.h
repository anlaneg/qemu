#ifndef VHOST_H
#define VHOST_H

#include "hw/virtio/vhost-backend.h"
#include "hw/virtio/virtio.h"
#include "exec/memory.h"

/* Generic structures common for any vhost based device. */

struct vhost_inflight {
    int fd;
    void *addr;
    uint64_t size;
    uint64_t offset;
    uint16_t queue_size;
};

struct vhost_virtqueue {
    int kick;
    int call;
    void *desc;
    void *avail;
    void *used;
    int num;
    unsigned long long desc_phys;//描述符物理地址
    unsigned desc_size;//描述符数量
    unsigned long long avail_phys;
    unsigned avail_size;
    unsigned long long used_phys;
    unsigned used_size;
    EventNotifier masked_notifier;
    struct vhost_dev *dev;
};

typedef unsigned long vhost_log_chunk_t;
#define VHOST_LOG_PAGE 0x1000
#define VHOST_LOG_BITS (8 * sizeof(vhost_log_chunk_t))
#define VHOST_LOG_CHUNK (VHOST_LOG_PAGE * VHOST_LOG_BITS)
#define VHOST_INVALID_FEATURE_BIT   (0xff)

struct vhost_log {
    unsigned long long size;
    int refcnt;
    int fd;
    vhost_log_chunk_t *log;
};

struct vhost_dev;
struct vhost_iommu {
    struct vhost_dev *hdev;
    MemoryRegion *mr;
    hwaddr iommu_offset;
    IOMMUNotifier n;
    QLIST_ENTRY(vhost_iommu) iommu_next;
};

typedef struct VhostDevConfigOps {
    /* Vhost device config space changed callback
     */
    int (*vhost_dev_config_notifier)(struct vhost_dev *dev);
} VhostDevConfigOps;

struct vhost_memory;
struct vhost_dev {
    VirtIODevice *vdev;
    MemoryListener memory_listener;
    MemoryListener iommu_listener;
    struct vhost_memory *mem;
    int n_mem_sections;
    MemoryRegionSection *mem_sections;
    int n_tmp_sections;
    MemoryRegionSection *tmp_sections;
    struct vhost_virtqueue *vqs;
    int nvqs;//vq数目
    /* the first virtqueue which would be used by this vhost dev */
    int vq_index;
    uint64_t features;
    uint64_t acked_features;
    uint64_t backend_features;
    uint64_t protocol_features;
<<<<<<< HEAD
    uint64_t max_queues;//支持的最大队列数
=======
    uint64_t max_queues;
    uint64_t backend_cap;
>>>>>>> 944fdc5e
    bool started;
    bool log_enabled;
    uint64_t log_size;
    Error *migration_blocker;
    const VhostOps *vhost_ops;/*设备对应的vhost操作集，目前支持vhost,vhost-user两类*/
    void *opaque;
    struct vhost_log *log;
    QLIST_ENTRY(vhost_dev) entry;
    QLIST_HEAD(, vhost_iommu) iommu_list;
    IOMMUNotifier n;
    const VhostDevConfigOps *config_ops;
};

struct vhost_net {
    struct vhost_dev dev;
    struct vhost_virtqueue vqs[2];
    int backend;
    NetClientState *nc;
};

int vhost_dev_init(struct vhost_dev *hdev, void *opaque,
                   VhostBackendType backend_type,
                   uint32_t busyloop_timeout);
void vhost_dev_cleanup(struct vhost_dev *hdev);
int vhost_dev_start(struct vhost_dev *hdev, VirtIODevice *vdev);
void vhost_dev_stop(struct vhost_dev *hdev, VirtIODevice *vdev);
int vhost_dev_enable_notifiers(struct vhost_dev *hdev, VirtIODevice *vdev);
void vhost_dev_disable_notifiers(struct vhost_dev *hdev, VirtIODevice *vdev);

/* Test and clear masked event pending status.
 * Should be called after unmask to avoid losing events.
 */
bool vhost_virtqueue_pending(struct vhost_dev *hdev, int n);

/* Mask/unmask events from this vq.
 */
void vhost_virtqueue_mask(struct vhost_dev *hdev, VirtIODevice *vdev, int n,
                          bool mask);
uint64_t vhost_get_features(struct vhost_dev *hdev, const int *feature_bits,
                            uint64_t features);
void vhost_ack_features(struct vhost_dev *hdev, const int *feature_bits,
                        uint64_t features);
bool vhost_has_free_slot(void);

int vhost_net_set_backend(struct vhost_dev *hdev,
                          struct vhost_vring_file *file);

int vhost_device_iotlb_miss(struct vhost_dev *dev, uint64_t iova, int write);
int vhost_dev_get_config(struct vhost_dev *dev, uint8_t *config,
                         uint32_t config_len);
int vhost_dev_set_config(struct vhost_dev *dev, const uint8_t *data,
                         uint32_t offset, uint32_t size, uint32_t flags);
/* notifier callback in case vhost device config space changed
 */
void vhost_dev_set_config_notifier(struct vhost_dev *dev,
                                   const VhostDevConfigOps *ops);

void vhost_dev_reset_inflight(struct vhost_inflight *inflight);
void vhost_dev_free_inflight(struct vhost_inflight *inflight);
void vhost_dev_save_inflight(struct vhost_inflight *inflight, QEMUFile *f);
int vhost_dev_load_inflight(struct vhost_inflight *inflight, QEMUFile *f);
int vhost_dev_prepare_inflight(struct vhost_dev *hdev, VirtIODevice *vdev);
int vhost_dev_set_inflight(struct vhost_dev *dev,
                           struct vhost_inflight *inflight);
int vhost_dev_get_inflight(struct vhost_dev *dev, uint16_t queue_size,
                           struct vhost_inflight *inflight);
#endif<|MERGE_RESOLUTION|>--- conflicted
+++ resolved
@@ -78,12 +78,8 @@
     uint64_t acked_features;
     uint64_t backend_features;
     uint64_t protocol_features;
-<<<<<<< HEAD
     uint64_t max_queues;//支持的最大队列数
-=======
-    uint64_t max_queues;
     uint64_t backend_cap;
->>>>>>> 944fdc5e
     bool started;
     bool log_enabled;
     uint64_t log_size;
