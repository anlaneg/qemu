--- conflicted
+++ resolved
@@ -85,11 +85,7 @@
     int n_tmp_sections;
     MemoryRegionSection *tmp_sections;
     struct vhost_virtqueue *vqs;
-<<<<<<< HEAD
-    int nvqs;//vq数目
-=======
-    unsigned int nvqs;
->>>>>>> 6c9ae1ce
+    unsigned int nvqs;//vq数目
     /* the first virtqueue which would be used by this vhost dev */
     int vq_index;
     /* one past the last vq index for the virtio device (not vhost) */
@@ -121,12 +117,8 @@
      * by the backend (see @features).
      */
     uint64_t protocol_features;
-<<<<<<< HEAD
+
     uint64_t max_queues;//支持的最大队列数
-=======
-
-    uint64_t max_queues;
->>>>>>> 6c9ae1ce
     uint64_t backend_cap;
     /* @started: is the vhost device started? */
     bool started;
