/*
 * Virtio Network Device
 *
 * Copyright IBM, Corp. 2007
 *
 * Authors:
 *  Anthony Liguori   <aliguori@us.ibm.com>
 *
 * This work is licensed under the terms of the GNU GPL, version 2.  See
 * the COPYING file in the top-level directory.
 *
 */

#ifndef QEMU_VIRTIO_NET_H
#define QEMU_VIRTIO_NET_H

#include "qemu/units.h"
#include "standard-headers/linux/virtio_net.h"
#include "hw/virtio/virtio.h"
#include "net/announce.h"
#include "qemu/option_int.h"
#include "qom/object.h"

#include "ebpf/ebpf_rss.h"

#define TYPE_VIRTIO_NET "virtio-net-device"
OBJECT_DECLARE_SIMPLE_TYPE(VirtIONet, VIRTIO_NET)

#define TX_TIMER_INTERVAL 150000 /* 150 us */

/* Limit the number of packets that can be sent via a single flush
 * of the TX queue.  This gives us a guaranteed exit condition and
 * ensures fairness in the io path.  256 conveniently matches the
 * length of the TX queue and shows a good balance of performance
 * and latency. */
#define TX_BURST 256

/* Maximum VIRTIO_NET_CTRL_MAC_TABLE_SET unicast + multicast entries. */
#define MAC_TABLE_ENTRIES    64

/*
 * The maximum number of VLANs in the VLAN filter table
 * added by VIRTIO_NET_CTRL_VLAN_ADD
 */
#define MAX_VLAN    (1 << 12)   /* Per 802.1Q definition */

typedef struct virtio_net_conf
{
    uint32_t txtimer;
    int32_t txburst;
    char *tx;
    uint16_t rx_queue_size;/*rx队列长度*/
    uint16_t tx_queue_size;/*tx队列长度*/
    uint16_t mtu;//配置的mtu
    int32_t speed;//网卡速率
    char *duplex_str;//双工模式（字符串类型）
    uint8_t duplex;//双工模式
    char *primary_id_str;
} virtio_net_conf;

/* Coalesced packets type & status */
typedef enum {
    RSC_COALESCE,           /* Data been coalesced */
    RSC_FINAL,              /* Will terminate current connection */
    RSC_NO_MATCH,           /* No matched in the buffer pool */
    RSC_BYPASS,             /* Packet to be bypass, not tcp, tcp ctrl, etc */
    RSC_CANDIDATE                /* Data want to be coalesced */
} CoalesceStatus;

typedef struct VirtioNetRscStat {
    uint32_t received;
    uint32_t coalesced;
    uint32_t over_size;
    uint32_t cache;
    uint32_t empty_cache;
    uint32_t no_match_cache;
    uint32_t win_update;
    uint32_t no_match;
    uint32_t tcp_syn;
    uint32_t tcp_ctrl_drain;
    uint32_t dup_ack;
    uint32_t dup_ack1;
    uint32_t dup_ack2;
    uint32_t pure_ack;
    uint32_t ack_out_of_win;
    uint32_t data_out_of_win;
    uint32_t data_out_of_order;
    uint32_t data_after_pure_ack;
    uint32_t bypass_not_tcp;
    uint32_t tcp_option;
    uint32_t tcp_all_opt;
    uint32_t ip_frag;
    uint32_t ip_ecn;
    uint32_t ip_hacked;
    uint32_t ip_option;
    uint32_t purge_failed;
    uint32_t drain_failed;
    uint32_t final_failed;
    int64_t  timer;
} VirtioNetRscStat;

/* Rsc unit general info used to checking if can coalescing */
typedef struct VirtioNetRscUnit {
    void *ip;   /* ip header */
    uint16_t *ip_plen;      /* data len pointer in ip header field */
    struct tcp_header *tcp; /* tcp header */
    uint16_t tcp_hdrlen;    /* tcp header len */
    uint16_t payload;       /* pure payload without virtio/eth/ip/tcp */
} VirtioNetRscUnit;

/* Coalesced segment */
typedef struct VirtioNetRscSeg {
    QTAILQ_ENTRY(VirtioNetRscSeg) next;
    void *buf;
    size_t size;
    uint16_t packets;
    uint16_t dup_ack;
    bool is_coalesced;      /* need recall ipv4 header checksum, mark here */
    VirtioNetRscUnit unit;
    NetClientState *nc;
} VirtioNetRscSeg;


/* Chain is divided by protocol(ipv4/v6) and NetClientInfo */
typedef struct VirtioNetRscChain {
    QTAILQ_ENTRY(VirtioNetRscChain) next;
    VirtIONet *n;                            /* VirtIONet */
    uint16_t proto;
    uint8_t  gso_type;
    uint16_t max_payload;
    QEMUTimer *drain_timer;
    QTAILQ_HEAD(, VirtioNetRscSeg) buffers;
    VirtioNetRscStat stat;
} VirtioNetRscChain;

/* Maximum packet size we can receive from tap device: header + 64k */
#define VIRTIO_NET_MAX_BUFSIZE (sizeof(struct virtio_net_hdr) + (64 * KiB))

#define VIRTIO_NET_RSS_MAX_KEY_SIZE     40
#define VIRTIO_NET_RSS_MAX_TABLE_LEN    128

typedef struct VirtioNetRssData {
    bool    enabled;
    bool    enabled_software_rss;
    bool    redirect;
    bool    populate_hash;
    uint32_t hash_types;
    uint8_t key[VIRTIO_NET_RSS_MAX_KEY_SIZE];
    uint16_t indirections_len;
    uint16_t *indirections_table;
    uint16_t default_queue;
} VirtioNetRssData;

typedef struct VirtIONetQueue {
    VirtQueue *rx_vq;//rx队列
    VirtQueue *tx_vq;//tx队列
    QEMUTimer *tx_timer;
    QEMUBH *tx_bh;
    uint32_t tx_waiting;
    struct {
        VirtQueueElement *elem;
    } async_tx;
    struct VirtIONet *n;//队列所属的网络设备
} VirtIONetQueue;

//virtio网络设备
struct VirtIONet {
    VirtIODevice parent_obj;
    uint8_t mac[ETH_ALEN];//设备mac地址
    uint16_t status;
    VirtIONetQueue *vqs;/*网络设备队列数组，长度为max_queues*/
    VirtQueue *ctrl_vq;
    NICState *nic;
    /* RSC Chains - temporary storage of coalesced data,
       all these data are lost in case of migration */
    QTAILQ_HEAD(, VirtioNetRscChain) rsc_chains;
    uint32_t tx_timeout;
    int32_t tx_burst;/*网卡最大一次burst的数目*/
    uint32_t has_vnet_hdr;
    size_t host_hdr_len;/*host头部长度，buf跳过此长度为报文mac头*/
    size_t guest_hdr_len;
    uint64_t host_features;
    uint32_t rsc_timeout;
    uint8_t rsc4_enabled;
    uint8_t rsc6_enabled;
    uint8_t has_ufo;
    uint32_t mergeable_rx_bufs;
    uint8_t promisc;//混杂模式是否开启
    uint8_t allmulti;//是否收取所有组播（mac层）
    uint8_t alluni;//是否收取所有的单播地址
    uint8_t nomulti;//不收取组播地址（mac层）
    uint8_t nouni;//不收取单播地址（mac层）
    uint8_t nobcast;//不接收广播地址（mac层)
    uint8_t vhost_started;
    struct {
        uint32_t in_use;//macs表大小
        uint32_t first_multi;//首个mac地址索引（组播单播）
        uint8_t multi_overflow;
        uint8_t uni_overflow;
        uint8_t *macs;//记录容许的mac地址
    } mac_table;
    //vlan一共有12bits,5个高位bits为一个单位，则vlans数组长度为vlan>>5
    //每个数组元素，按位记录每个vlan值，共可以记录0x20个vlan(即32个）
    //记录接口可接收的vlan id
    uint32_t *vlans;
    virtio_net_conf net_conf;//网络配置信息
    NICConf nic_conf;//网卡配置信息
    DeviceState *qdev;
<<<<<<< HEAD
    int multiqueue;//是否多队列
    uint16_t max_queues;//总队列数（rx+tx+ctl)
    uint16_t curr_queues;
=======
    int multiqueue;
    uint16_t max_queue_pairs;
    uint16_t curr_queue_pairs;
    uint16_t max_ncs;
>>>>>>> 6c9ae1ce
    size_t config_size;
    char *netclient_name;
    char *netclient_type;
    uint64_t curr_guest_offloads;
    /* used on saved state restore phase to preserve the curr_guest_offloads */
    uint64_t saved_guest_offloads;
    AnnounceTimer announce_timer;
    bool needs_vnet_hdr_swap;
    bool mtu_bypass_backend;
    /* primary failover device is hidden*/
    bool failover_primary_hidden;
    bool failover;/*是否开启failover功能*/
    DeviceListener primary_listener;
    QDict *primary_opts;
    bool primary_opts_from_json;
    Notifier migration_state;
    VirtioNetRssData rss_data;
    struct NetRxPkt *rx_pkt;
    struct EBPFRSSContext ebpf_rss;
};

size_t virtio_net_handle_ctrl_iov(VirtIODevice *vdev,
                                  const struct iovec *in_sg, unsigned in_num,
                                  const struct iovec *out_sg,
                                  unsigned out_num);
void virtio_net_set_netclient_name(VirtIONet *n, const char *name,
                                   const char *type);
uint64_t virtio_net_supported_guest_offloads(const VirtIONet *n);

#endif<|MERGE_RESOLUTION|>--- conflicted
+++ resolved
@@ -206,16 +206,10 @@
     virtio_net_conf net_conf;//网络配置信息
     NICConf nic_conf;//网卡配置信息
     DeviceState *qdev;
-<<<<<<< HEAD
     int multiqueue;//是否多队列
-    uint16_t max_queues;//总队列数（rx+tx+ctl)
-    uint16_t curr_queues;
-=======
-    int multiqueue;
-    uint16_t max_queue_pairs;
+    uint16_t max_queue_pairs;//总队列数（rx+tx+ctl)
     uint16_t curr_queue_pairs;
     uint16_t max_ncs;
->>>>>>> 6c9ae1ce
     size_t config_size;
     char *netclient_name;
     char *netclient_type;
