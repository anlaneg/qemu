--- conflicted
+++ resolved
@@ -67,24 +67,14 @@
     unsigned int index;
     unsigned int len;
     unsigned int ndescs;
-<<<<<<< HEAD
     unsigned int out_num;//out_addr数组长度
     unsigned int in_num;//in_addr数组长度
+    /* Element has been processed (VIRTIO_F_IN_ORDER) */
+    bool in_order_filled;
     hwaddr *in_addr;//平坦内存（长度为in_num)
     hwaddr *out_addr;//平坦内存（长度为out_num)
-    //这之间可能有空隙
     struct iovec *in_sg;//平坦内存（长度为in_num)
     struct iovec *out_sg;//平坦内存（长度为out_num)
-=======
-    unsigned int out_num;
-    unsigned int in_num;
-    /* Element has been processed (VIRTIO_F_IN_ORDER) */
-    bool in_order_filled;
-    hwaddr *in_addr;
-    hwaddr *out_addr;
-    struct iovec *in_sg;
-    struct iovec *out_sg;
->>>>>>> 72b88908
 } VirtQueueElement;
 
 #define VIRTIO_QUEUE_MAX 1024
