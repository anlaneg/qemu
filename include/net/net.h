#ifndef QEMU_NET_H
#define QEMU_NET_H

#include "qemu/queue.h"
#include "qapi/qapi-types-net.h"
#include "net/queue.h"
#include "hw/qdev-properties-system.h"

#define MAC_FMT "%02X:%02X:%02X:%02X:%02X:%02X"
#define MAC_ARG(x) ((uint8_t *)(x))[0], ((uint8_t *)(x))[1], \
                   ((uint8_t *)(x))[2], ((uint8_t *)(x))[3], \
                   ((uint8_t *)(x))[4], ((uint8_t *)(x))[5]

#define MAX_QUEUE_NUM 1024

/* Maximum GSO packet size (64k) plus plenty of room for
 * the ethernet and virtio_net headers
 */
#define NET_BUFSIZE (4096 + 65536)

struct MACAddr {
    uint8_t a[6];
};

/* qdev nic properties */

typedef struct NICPeers {
    NetClientState *ncs[MAX_QUEUE_NUM];
    int32_t queues;
} NICPeers;

//网卡的配置信息
typedef struct NICConf {
    MACAddr macaddr;
    NICPeers peers;
    int32_t bootindex;
} NICConf;

#define DEFINE_NIC_PROPERTIES(_state, _conf)                            \
    DEFINE_PROP_MACADDR("mac",   _state, _conf.macaddr),                \
    DEFINE_PROP_NETDEV("netdev", _state, _conf.peers)


/* Net clients */

typedef void (NetPoll)(NetClientState *, bool enable);
typedef bool (NetCanReceive)(NetClientState *);
typedef int (NetStart)(NetClientState *);
typedef int (NetLoad)(NetClientState *);
typedef void (NetStop)(NetClientState *);
typedef ssize_t (NetReceive)(NetClientState *, const uint8_t *, size_t);
typedef ssize_t (NetReceiveIOV)(NetClientState *, const struct iovec *, int);
typedef void (NetCleanup) (NetClientState *);
typedef void (LinkStatusChanged)(NetClientState *);
typedef void (NetClientDestructor)(NetClientState *);
typedef RxFilterInfo *(QueryRxFilter)(NetClientState *);
typedef bool (HasUfo)(NetClientState *);
typedef bool (HasUso)(NetClientState *);
typedef bool (HasVnetHdr)(NetClientState *);
typedef bool (HasVnetHdrLen)(NetClientState *, int);
typedef bool (GetUsingVnetHdr)(NetClientState *);
typedef void (UsingVnetHdr)(NetClientState *, bool);
typedef void (SetOffload)(NetClientState *, int, int, int, int, int, int, int);
typedef int (GetVnetHdrLen)(NetClientState *);
typedef void (SetVnetHdrLen)(NetClientState *, int);
typedef int (SetVnetLE)(NetClientState *, bool);
typedef int (SetVnetBE)(NetClientState *, bool);
typedef struct SocketReadState SocketReadState;
typedef void (SocketReadStateFinalize)(SocketReadState *rs);
typedef void (NetAnnounce)(NetClientState *);
typedef bool (SetSteeringEBPF)(NetClientState *, int);
typedef bool (NetCheckPeerType)(NetClientState *, ObjectClass *, Error **);

typedef struct NetClientInfo {
    NetClientDriver type;
    size_t size;/*指明net client state结构体大小*/
    //函数回调，用于收取单个地址连续的buffer，如无receive_raw时，也支持raw标记报文
    NetReceive *receive;
    //函数回调，用于收取单个地址连续的buffer,收取有raw标记的报文
    NetReceive *receive_raw;
    //函数回调，用于收取iov格式的buffer,不支持raw标记报文收取
    NetReceiveIOV *receive_iov;
    NetCanReceive *can_receive;
<<<<<<< HEAD
    //nc被移除时，需要执行的回调
=======
    NetStart *start;
    NetLoad *load;
    NetStop *stop;
>>>>>>> 6c9ae1ce
    NetCleanup *cleanup;
    LinkStatusChanged *link_status_changed;
    QueryRxFilter *query_rx_filter;
    NetPoll *poll;
    HasUfo *has_ufo;
    HasUso *has_uso;
    HasVnetHdr *has_vnet_hdr;
    HasVnetHdrLen *has_vnet_hdr_len;
    GetUsingVnetHdr *get_using_vnet_hdr;
    UsingVnetHdr *using_vnet_hdr;
    SetOffload *set_offload;
    GetVnetHdrLen *get_vnet_hdr_len;
    SetVnetHdrLen *set_vnet_hdr_len;
    SetVnetLE *set_vnet_le;
    SetVnetBE *set_vnet_be;
    NetAnnounce *announce;
    SetSteeringEBPF *set_steering_ebpf;
    NetCheckPeerType *check_peer_type;
} NetClientInfo;

struct NetClientState {
    NetClientInfo *info;
    //链路是否为down
    int link_down;
    QTAILQ_ENTRY(NetClientState) next;
    //指向nc对端
    NetClientState *peer;
    //用于缓存报文的队列，完成报文收取
    NetQueue *incoming_queue;
    //作用不明，取值比如"vhost_user"
    char *model;
    //net client的id号
    char *name;
    //字符串格式的提示信息，例如fd=%d
    char info_str[256];
    //禁止收包
    unsigned receive_disabled : 1;
    //nc释放时调用
    NetClientDestructor *destructor;
    //队列索引
    unsigned int queue_index;
    unsigned rxfilter_notify_enabled:1;
    int vring_enable;
    int vnet_hdr_len;
    //指明nc是否为netdev
    bool is_netdev;
<<<<<<< HEAD
    //用于串连net filter,用于进行各方向上报文过滤
=======
    bool do_not_pad; /* do not pad to the minimum ethernet frame length */
    bool is_datapath;
>>>>>>> 6c9ae1ce
    QTAILQ_HEAD(, NetFilterState) filters;
};

typedef QTAILQ_HEAD(NetClientStateList, NetClientState) NetClientStateList;

typedef struct NICState {
    NetClientState *ncs;
    NICConf *conf;
    void *opaque;
    bool peer_deleted;
} NICState;

struct SocketReadState {
    /* 0 = getting length, 1 = getting vnet header length, 2 = getting data */
    int state;
    /* This flag decide whether to read the vnet_hdr_len field */
    bool vnet_hdr;
    uint32_t index;
    uint32_t packet_len;
    uint32_t vnet_hdr_len;
    uint8_t buf[NET_BUFSIZE];
    SocketReadStateFinalize *finalize;
};

int net_fill_rstate(SocketReadState *rs, const uint8_t *buf, int size);
char *qemu_mac_strdup_printf(const uint8_t *macaddr);
NetClientState *qemu_find_netdev(const char *id);
int qemu_find_net_clients_except(const char *id, NetClientState **ncs,
                                 NetClientDriver type, int max);
NetClientState *qemu_new_net_client(NetClientInfo *info,
                                    NetClientState *peer,
                                    const char *model,
                                    const char *name);
NetClientState *qemu_new_net_control_client(NetClientInfo *info,
                                        NetClientState *peer,
                                        const char *model,
                                        const char *name);
NICState *qemu_new_nic(NetClientInfo *info,
                       NICConf *conf,
                       const char *model,
                       const char *name,
                       void *opaque);
void qemu_del_nic(NICState *nic);
NetClientState *qemu_get_subqueue(NICState *nic, int queue_index);
NetClientState *qemu_get_queue(NICState *nic);
NICState *qemu_get_nic(NetClientState *nc);
void *qemu_get_nic_opaque(NetClientState *nc);
void qemu_del_net_client(NetClientState *nc);
typedef void (*qemu_nic_foreach)(NICState *nic, void *opaque);
void qemu_foreach_nic(qemu_nic_foreach func, void *opaque);
int qemu_can_receive_packet(NetClientState *nc);
int qemu_can_send_packet(NetClientState *nc);
ssize_t qemu_sendv_packet(NetClientState *nc, const struct iovec *iov,
                          int iovcnt);
ssize_t qemu_sendv_packet_async(NetClientState *nc, const struct iovec *iov,
                                int iovcnt, NetPacketSent *sent_cb);
ssize_t qemu_send_packet(NetClientState *nc, const uint8_t *buf, int size);
ssize_t qemu_receive_packet(NetClientState *nc, const uint8_t *buf, int size);
ssize_t qemu_receive_packet_iov(NetClientState *nc,
                                const struct iovec *iov,
                                int iovcnt);
ssize_t qemu_send_packet_raw(NetClientState *nc, const uint8_t *buf, int size);
ssize_t qemu_send_packet_async(NetClientState *nc, const uint8_t *buf,
                               int size, NetPacketSent *sent_cb);
void qemu_purge_queued_packets(NetClientState *nc);
void qemu_flush_queued_packets(NetClientState *nc);
void qemu_flush_or_purge_queued_packets(NetClientState *nc, bool purge);
void qemu_set_info_str(NetClientState *nc,
                       const char *fmt, ...) G_GNUC_PRINTF(2, 3);
void qemu_format_nic_info_str(NetClientState *nc, uint8_t macaddr[6]);
bool qemu_has_ufo(NetClientState *nc);
bool qemu_has_uso(NetClientState *nc);
bool qemu_has_vnet_hdr(NetClientState *nc);
bool qemu_has_vnet_hdr_len(NetClientState *nc, int len);
bool qemu_get_using_vnet_hdr(NetClientState *nc);
void qemu_using_vnet_hdr(NetClientState *nc, bool enable);
void qemu_set_offload(NetClientState *nc, int csum, int tso4, int tso6,
                      int ecn, int ufo, int uso4, int uso6);
int qemu_get_vnet_hdr_len(NetClientState *nc);
void qemu_set_vnet_hdr_len(NetClientState *nc, int len);
int qemu_set_vnet_le(NetClientState *nc, bool is_le);
int qemu_set_vnet_be(NetClientState *nc, bool is_be);
void qemu_macaddr_default_if_unset(MACAddr *macaddr);
int qemu_show_nic_models(const char *arg, const char *const *models);
void qemu_check_nic_model(NICInfo *nd, const char *model);
int qemu_find_nic_model(NICInfo *nd, const char * const *models,
                        const char *default_model);

void print_net_client(Monitor *mon, NetClientState *nc);
void net_socket_rs_init(SocketReadState *rs,
                        SocketReadStateFinalize *finalize,
                        bool vnet_hdr);
NetClientState *qemu_get_peer(NetClientState *nc, int queue_index);

/**
 * qemu_get_nic_models:
 * @device_type: Defines which devices should be taken into consideration
 *               (e.g. TYPE_DEVICE for all devices, or TYPE_PCI_DEVICE for PCI)
 *
 * Get an array of pointers to names of NIC devices that are available in
 * the QEMU binary. The array is terminated with a NULL pointer entry.
 * The caller is responsible for freeing the memory when it is not required
 * anymore, e.g. with g_ptr_array_free(..., true).
 *
 * Returns: Pointer to the array that contains the pointers to the names.
 */
GPtrArray *qemu_get_nic_models(const char *device_type);

/* NIC info */

#define MAX_NICS 8

// NICInfo代表一个虚拟网卡，也就是和客户机相关的，这里姑且称之为客户端，
//通过NICInfo中的netdev指针，NICInfo和Hub ports相连接。
//qemu中有一个全局的数组来表示NICInfo的空间，见nd_table变量
struct NICInfo {
    MACAddr macaddr;//mac地址
    char *model;
    char *name;
    char *devaddr;
    NetClientState *netdev;
    int used;         /* is this slot in nd_table[] being used? */
    int instantiated; /* does this NICInfo correspond to an instantiated NIC? */
    int nvectors;
};

extern int nb_nics;
extern NICInfo nd_table[MAX_NICS];
extern const char *host_net_devices[];

/* from net.c */
extern NetClientStateList net_clients;
bool netdev_is_modern(const char *optstr);
void netdev_parse_modern(const char *optstr);
void net_client_parse(QemuOptsList *opts_list, const char *optstr);
void show_netdevs(void);
void net_init_clients(void);
void net_check_clients(void);
void net_cleanup(void);
void hmp_host_net_add(Monitor *mon, const QDict *qdict);
void hmp_host_net_remove(Monitor *mon, const QDict *qdict);
void netdev_add(QemuOpts *opts, Error **errp);

int net_hub_id_for_client(NetClientState *nc, int *id);
NetClientState *net_hub_port_find(int hub_id);

#define DEFAULT_NETWORK_SCRIPT CONFIG_SYSCONFDIR "/qemu-ifup"
#define DEFAULT_NETWORK_DOWN_SCRIPT CONFIG_SYSCONFDIR "/qemu-ifdown"
#define DEFAULT_BRIDGE_HELPER CONFIG_QEMU_HELPERDIR "/qemu-bridge-helper"
#define DEFAULT_BRIDGE_INTERFACE "br0"

void qdev_set_nic_properties(DeviceState *dev, NICInfo *nd);

#define POLYNOMIAL_BE 0x04c11db6
#define POLYNOMIAL_LE 0xedb88320
uint32_t net_crc32(const uint8_t *p, int len);
uint32_t net_crc32_le(const uint8_t *p, int len);

#define vmstate_offset_macaddr(_state, _field)                       \
    vmstate_offset_array(_state, _field.a, uint8_t,                \
                         sizeof(typeof_field(_state, _field)))

#define VMSTATE_MACADDR(_field, _state) {                            \
    .name       = (stringify(_field)),                               \
    .size       = sizeof(MACAddr),                                   \
    .info       = &vmstate_info_buffer,                              \
    .flags      = VMS_BUFFER,                                        \
    .offset     = vmstate_offset_macaddr(_state, _field),            \
}

static inline bool net_peer_needs_padding(NetClientState *nc)
{
  return nc->peer && !nc->peer->do_not_pad;
}

#endif<|MERGE_RESOLUTION|>--- conflicted
+++ resolved
@@ -81,13 +81,10 @@
     //函数回调，用于收取iov格式的buffer,不支持raw标记报文收取
     NetReceiveIOV *receive_iov;
     NetCanReceive *can_receive;
-<<<<<<< HEAD
-    //nc被移除时，需要执行的回调
-=======
     NetStart *start;
     NetLoad *load;
     NetStop *stop;
->>>>>>> 6c9ae1ce
+    //nc被移除时，需要执行的回调
     NetCleanup *cleanup;
     LinkStatusChanged *link_status_changed;
     QueryRxFilter *query_rx_filter;
@@ -134,12 +131,9 @@
     int vnet_hdr_len;
     //指明nc是否为netdev
     bool is_netdev;
-<<<<<<< HEAD
-    //用于串连net filter,用于进行各方向上报文过滤
-=======
     bool do_not_pad; /* do not pad to the minimum ethernet frame length */
     bool is_datapath;
->>>>>>> 6c9ae1ce
+    //用于串连net filter,用于进行各方向上报文过滤
     QTAILQ_HEAD(, NetFilterState) filters;
 };
 
