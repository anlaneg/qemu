#ifndef QEMU_NET_H
#define QEMU_NET_H

#include "qemu/queue.h"
#include "qapi/qapi-types-net.h"
#include "net/queue.h"
#include "hw/qdev-properties-system.h"

#define MAC_FMT "%02X:%02X:%02X:%02X:%02X:%02X"
#define MAC_ARG(x) ((uint8_t *)(x))[0], ((uint8_t *)(x))[1], \
                   ((uint8_t *)(x))[2], ((uint8_t *)(x))[3], \
                   ((uint8_t *)(x))[4], ((uint8_t *)(x))[5]

#define MAX_QUEUE_NUM 1024

/* Maximum GSO packet size (64k) plus plenty of room for
 * the ethernet and virtio_net headers
 */
#define NET_BUFSIZE (4096 + 65536)

struct MACAddr {
    uint8_t a[6];
};

/* qdev nic properties */

typedef struct NICPeers {
    NetClientState *ncs[MAX_QUEUE_NUM];
    int32_t queues;
} NICPeers;

//网卡的配置信息
typedef struct NICConf {
    MACAddr macaddr;
    NICPeers peers;
    int32_t bootindex;
} NICConf;

#define DEFINE_NIC_PROPERTIES(_state, _conf)                            \
    DEFINE_PROP_MACADDR("mac",   _state, _conf.macaddr),                \
    DEFINE_PROP_NETDEV("netdev", _state, _conf.peers)


/* Net clients */

typedef void (NetPoll)(NetClientState *, bool enable);
typedef bool (NetCanReceive)(NetClientState *);
typedef int (NetStart)(NetClientState *);
typedef int (NetLoad)(NetClientState *);
typedef void (NetStop)(NetClientState *);
typedef ssize_t (NetReceive)(NetClientState *, const uint8_t *, size_t);
typedef ssize_t (NetReceiveIOV)(NetClientState *, const struct iovec *, int);
typedef void (NetCleanup) (NetClientState *);
typedef void (LinkStatusChanged)(NetClientState *);
typedef void (NetClientDestructor)(NetClientState *);
typedef RxFilterInfo *(QueryRxFilter)(NetClientState *);
typedef bool (HasUfo)(NetClientState *);
typedef bool (HasUso)(NetClientState *);
typedef bool (HasVnetHdr)(NetClientState *);
typedef bool (HasVnetHdrLen)(NetClientState *, int);
typedef void (SetOffload)(NetClientState *, int, int, int, int, int, int, int);
typedef int (GetVnetHdrLen)(NetClientState *);
typedef void (SetVnetHdrLen)(NetClientState *, int);
typedef int (SetVnetLE)(NetClientState *, bool);
typedef int (SetVnetBE)(NetClientState *, bool);
typedef struct SocketReadState SocketReadState;
typedef void (SocketReadStateFinalize)(SocketReadState *rs);
typedef void (NetAnnounce)(NetClientState *);
typedef bool (SetSteeringEBPF)(NetClientState *, int);
typedef bool (NetCheckPeerType)(NetClientState *, ObjectClass *, Error **);

typedef struct NetClientInfo {
    NetClientDriver type;
    size_t size;/*指明net client state结构体大小*/
    //函数回调，用于收取单个地址连续的buffer，如无receive_raw时，也支持raw标记报文
    NetReceive *receive;
<<<<<<< HEAD
    //函数回调，用于收取单个地址连续的buffer,收取有raw标记的报文
    NetReceive *receive_raw;
    //函数回调，用于收取iov格式的buffer,不支持raw标记报文收取
=======
>>>>>>> 72b88908
    NetReceiveIOV *receive_iov;
    NetCanReceive *can_receive;
    NetStart *start;
    NetLoad *load;
    NetStop *stop;
    //nc被移除时，需要执行的回调
    NetCleanup *cleanup;
    LinkStatusChanged *link_status_changed;
    QueryRxFilter *query_rx_filter;
    NetPoll *poll;
    HasUfo *has_ufo;
    HasUso *has_uso;
    HasVnetHdr *has_vnet_hdr;
    HasVnetHdrLen *has_vnet_hdr_len;
    SetOffload *set_offload;
    SetVnetHdrLen *set_vnet_hdr_len;
    SetVnetLE *set_vnet_le;
    SetVnetBE *set_vnet_be;
    NetAnnounce *announce;
    SetSteeringEBPF *set_steering_ebpf;
    NetCheckPeerType *check_peer_type;
} NetClientInfo;

struct NetClientState {
    NetClientInfo *info;
    //链路是否为down
    int link_down;
    QTAILQ_ENTRY(NetClientState) next;
    //指向nc对端
    NetClientState *peer;
    //用于缓存报文的队列，完成报文收取
    NetQueue *incoming_queue;
    //作用不明，取值比如"vhost_user"
    char *model;
    //net client的id号
    char *name;
    //字符串格式的提示信息，例如fd=%d
    char info_str[256];
    //禁止收包
    unsigned receive_disabled : 1;
    //nc释放时调用
    NetClientDestructor *destructor;
    //队列索引
    unsigned int queue_index;
    unsigned rxfilter_notify_enabled:1;
    int vring_enable;
    int vnet_hdr_len;
    //指明nc是否为netdev
    bool is_netdev;
    bool do_not_pad; /* do not pad to the minimum ethernet frame length */
    bool is_datapath;
    //用于串连net filter,用于进行各方向上报文过滤
    QTAILQ_HEAD(, NetFilterState) filters;
};

typedef QTAILQ_HEAD(NetClientStateList, NetClientState) NetClientStateList;

typedef struct NICState {
    NetClientState *ncs;
    NICConf *conf;
    MemReentrancyGuard *reentrancy_guard;
    void *opaque;
    bool peer_deleted;
} NICState;

struct SocketReadState {
    /* 0 = getting length, 1 = getting vnet header length, 2 = getting data */
    int state;
    /* This flag decide whether to read the vnet_hdr_len field */
    bool vnet_hdr;
    uint32_t index;
    uint32_t packet_len;
    uint32_t vnet_hdr_len;
    uint8_t buf[NET_BUFSIZE];
    SocketReadStateFinalize *finalize;
};

int net_fill_rstate(SocketReadState *rs, const uint8_t *buf, int size);
char *qemu_mac_strdup_printf(const uint8_t *macaddr);
NetClientState *qemu_find_netdev(const char *id);
int qemu_find_net_clients_except(const char *id, NetClientState **ncs,
                                 NetClientDriver type, int max);
NetClientState *qemu_new_net_client(NetClientInfo *info,
                                    NetClientState *peer,
                                    const char *model,
                                    const char *name);
NetClientState *qemu_new_net_control_client(NetClientInfo *info,
                                        NetClientState *peer,
                                        const char *model,
                                        const char *name);
NICState *qemu_new_nic(NetClientInfo *info,
                       NICConf *conf,
                       const char *model,
                       const char *name,
                       MemReentrancyGuard *reentrancy_guard,
                       void *opaque);
void qemu_del_nic(NICState *nic);
NetClientState *qemu_get_subqueue(NICState *nic, int queue_index);
NetClientState *qemu_get_queue(NICState *nic);
NICState *qemu_get_nic(NetClientState *nc);
void *qemu_get_nic_opaque(NetClientState *nc);
void qemu_del_net_client(NetClientState *nc);
typedef void (*qemu_nic_foreach)(NICState *nic, void *opaque);
void qemu_foreach_nic(qemu_nic_foreach func, void *opaque);
int qemu_can_receive_packet(NetClientState *nc);
int qemu_can_send_packet(NetClientState *nc);
ssize_t qemu_sendv_packet(NetClientState *nc, const struct iovec *iov,
                          int iovcnt);
ssize_t qemu_sendv_packet_async(NetClientState *nc, const struct iovec *iov,
                                int iovcnt, NetPacketSent *sent_cb);
ssize_t qemu_send_packet(NetClientState *nc, const uint8_t *buf, int size);
ssize_t qemu_receive_packet(NetClientState *nc, const uint8_t *buf, int size);
ssize_t qemu_send_packet_raw(NetClientState *nc, const uint8_t *buf, int size);
ssize_t qemu_send_packet_async(NetClientState *nc, const uint8_t *buf,
                               int size, NetPacketSent *sent_cb);
void qemu_purge_queued_packets(NetClientState *nc);
void qemu_flush_queued_packets(NetClientState *nc);
void qemu_flush_or_purge_queued_packets(NetClientState *nc, bool purge);
void qemu_set_info_str(NetClientState *nc,
                       const char *fmt, ...) G_GNUC_PRINTF(2, 3);
void qemu_format_nic_info_str(NetClientState *nc, uint8_t macaddr[6]);
bool qemu_has_ufo(NetClientState *nc);
bool qemu_has_uso(NetClientState *nc);
bool qemu_has_vnet_hdr(NetClientState *nc);
bool qemu_has_vnet_hdr_len(NetClientState *nc, int len);
void qemu_set_offload(NetClientState *nc, int csum, int tso4, int tso6,
                      int ecn, int ufo, int uso4, int uso6);
int qemu_get_vnet_hdr_len(NetClientState *nc);
void qemu_set_vnet_hdr_len(NetClientState *nc, int len);
int qemu_set_vnet_le(NetClientState *nc, bool is_le);
int qemu_set_vnet_be(NetClientState *nc, bool is_be);
void qemu_macaddr_default_if_unset(MACAddr *macaddr);
/**
 * qemu_find_nic_info: Obtain NIC configuration information
 * @typename: Name of device object type
 * @match_default: Match NIC configurations with no model specified
 * @alias: Additional model string to match (for user convenience and
 *         backward compatibility).
 *
 * Search for a NIC configuration matching the NIC model constraints.
 */
NICInfo *qemu_find_nic_info(const char *typename, bool match_default,
                            const char *alias);
/**
 * qemu_configure_nic_device: Apply NIC configuration to a given device
 * @dev: Network device to be configured
 * @match_default: Match NIC configurations with no model specified
 * @alias: Additional model string to match
 *
 * Search for a NIC configuration for the provided device, using the
 * additionally specified matching constraints. If found, apply the
 * configuration using qdev_set_nic_properties() and return %true.
 *
 * This is used by platform code which creates the device anyway,
 * regardless of whether there is a configuration for it. This tends
 * to be platforms which ignore `--nodefaults` and create net devices
 * anyway, for example because the Ethernet device on that board is
 * always physically present.
 */
bool qemu_configure_nic_device(DeviceState *dev, bool match_default,
                               const char *alias);

/**
 * qemu_create_nic_device: Create a NIC device if a configuration exists for it
 * @typename: Object typename of network device
 * @match_default: Match NIC configurations with no model specified
 * @alias: Additional model string to match
 *
 * Search for a NIC configuration for the provided device type. If found,
 * create an object of the corresponding type and return it.
 */
DeviceState *qemu_create_nic_device(const char *typename, bool match_default,
                                    const char *alias);

/*
 * qemu_create_nic_bus_devices: Create configured NIC devices for a given bus
 * @bus: Bus on which to create devices
 * @parent_type: Object type for devices to be created (e.g. TYPE_PCI_DEVICE)
 * @default_model: Object type name for default NIC model (or %NULL)
 * @alias: Additional model string to replace, for user convenience
 * @alias_target: Actual object type name to be used in place of @alias
 *
 * Instantiate dynamic NICs on a given bus, typically a PCI bus. This scans
 * for available NIC configurations which either specify a model which is
 * a child type of @parent_type, or which do not specify a model when
 * @default_model is non-NULL. Each device is instantiated on the given @bus.
 *
 * A single substitution is supported, e.g. "xen" → "xen-net-device" for the
 * Xen bus, or "virtio" → "virtio-net-pci" for PCI. This allows the user to
 * specify a more understandable "model=" parameter on the command line, not
 * only the real object typename.
 */
void qemu_create_nic_bus_devices(BusState *bus, const char *parent_type,
                                 const char *default_model,
                                 const char *alias, const char *alias_target);
void print_net_client(Monitor *mon, NetClientState *nc);
void net_socket_rs_init(SocketReadState *rs,
                        SocketReadStateFinalize *finalize,
                        bool vnet_hdr);
NetClientState *qemu_get_peer(NetClientState *nc, int queue_index);

/**
 * qemu_get_nic_models:
 * @device_type: Defines which devices should be taken into consideration
 *               (e.g. TYPE_DEVICE for all devices, or TYPE_PCI_DEVICE for PCI)
 *
 * Get an array of pointers to names of NIC devices that are available in
 * the QEMU binary. The array is terminated with a NULL pointer entry.
 * The caller is responsible for freeing the memory when it is not required
 * anymore, e.g. with g_ptr_array_free(..., true).
 *
 * Returns: Pointer to the array that contains the pointers to the names.
 */
GPtrArray *qemu_get_nic_models(const char *device_type);

/* NIC info */

#define MAX_NICS 8

// NICInfo代表一个虚拟网卡，也就是和客户机相关的，这里姑且称之为客户端，
//通过NICInfo中的netdev指针，NICInfo和Hub ports相连接。
//qemu中有一个全局的数组来表示NICInfo的空间，见nd_table变量
struct NICInfo {
    MACAddr macaddr;//mac地址
    char *model;
    char *name;
    char *devaddr;
    NetClientState *netdev;
    int used;         /* is this slot in nd_table[] being used? */
    int instantiated; /* does this NICInfo correspond to an instantiated NIC? */
    int nvectors;
};

/* from net.c */
extern NetClientStateList net_clients;
bool netdev_is_modern(const char *optstr);
void netdev_parse_modern(const char *optstr);
void net_client_parse(QemuOptsList *opts_list, const char *optstr);
void show_netdevs(void);
void net_init_clients(void);
void net_check_clients(void);
void net_cleanup(void);
void hmp_host_net_add(Monitor *mon, const QDict *qdict);
void hmp_host_net_remove(Monitor *mon, const QDict *qdict);
void netdev_add(QemuOpts *opts, Error **errp);

int net_hub_id_for_client(NetClientState *nc, int *id);

#define DEFAULT_NETWORK_SCRIPT CONFIG_SYSCONFDIR "/qemu-ifup"
#define DEFAULT_NETWORK_DOWN_SCRIPT CONFIG_SYSCONFDIR "/qemu-ifdown"
#define DEFAULT_BRIDGE_HELPER CONFIG_QEMU_HELPERDIR "/qemu-bridge-helper"
#define DEFAULT_BRIDGE_INTERFACE "br0"

void qdev_set_nic_properties(DeviceState *dev, NICInfo *nd);

#define POLYNOMIAL_BE 0x04c11db6
#define POLYNOMIAL_LE 0xedb88320
uint32_t net_crc32(const uint8_t *p, int len);
uint32_t net_crc32_le(const uint8_t *p, int len);

#define vmstate_offset_macaddr(_state, _field)                       \
    vmstate_offset_array(_state, _field.a, uint8_t,                \
                         sizeof(typeof_field(_state, _field)))

#define VMSTATE_MACADDR(_field, _state) {                            \
    .name       = (stringify(_field)),                               \
    .size       = sizeof(MACAddr),                                   \
    .info       = &vmstate_info_buffer,                              \
    .flags      = VMS_BUFFER,                                        \
    .offset     = vmstate_offset_macaddr(_state, _field),            \
}

static inline bool net_peer_needs_padding(NetClientState *nc)
{
  return nc->peer && !nc->peer->do_not_pad;
}

#endif<|MERGE_RESOLUTION|>--- conflicted
+++ resolved
@@ -74,12 +74,7 @@
     size_t size;/*指明net client state结构体大小*/
     //函数回调，用于收取单个地址连续的buffer，如无receive_raw时，也支持raw标记报文
     NetReceive *receive;
-<<<<<<< HEAD
-    //函数回调，用于收取单个地址连续的buffer,收取有raw标记的报文
-    NetReceive *receive_raw;
     //函数回调，用于收取iov格式的buffer,不支持raw标记报文收取
-=======
->>>>>>> 72b88908
     NetReceiveIOV *receive_iov;
     NetCanReceive *can_receive;
     NetStart *start;
