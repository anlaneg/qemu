/*
 * Core Definitions for QAPI/QMP Dispatch
 *
 * Copyright IBM, Corp. 2011
 *
 * Authors:
 *  Anthony Liguori   <aliguori@us.ibm.com>
 *
 * This work is licensed under the terms of the GNU LGPL, version 2.1 or later.
 * See the COPYING.LIB file in the top-level directory.
 *
 */

#ifndef QAPI_QMP_DISPATCH_H
#define QAPI_QMP_DISPATCH_H

#include "monitor/monitor.h"
#include "qemu/queue.h"

typedef void (QmpCommandFunc)(QDict *, QObject **, Error **);

typedef enum QmpCommandOptions
{
    QCO_NO_OPTIONS            =  0x0,
    QCO_NO_SUCCESS_RESP       =  (1U << 0),
    QCO_ALLOW_OOB             =  (1U << 1),
    QCO_ALLOW_PRECONFIG       =  (1U << 2),
    QCO_COROUTINE             =  (1U << 3),
} QmpCommandOptions;

typedef struct QmpCommand
{
<<<<<<< HEAD
    const char *name;//命令名称
    QmpCommandFunc *fn;//命令处理函数
=======
    const char *name;
    /* Runs in coroutine context if QCO_COROUTINE is set */
    QmpCommandFunc *fn;
>>>>>>> 944fdc5e
    QmpCommandOptions options;
    QTAILQ_ENTRY(QmpCommand) node;
    bool enabled;
} QmpCommand;

typedef QTAILQ_HEAD(QmpCommandList, QmpCommand) QmpCommandList;

void qmp_register_command(QmpCommandList *cmds, const char *name,
                          QmpCommandFunc *fn, QmpCommandOptions options);
const QmpCommand *qmp_find_command(const QmpCommandList *cmds,
                                   const char *name);
void qmp_disable_command(QmpCommandList *cmds, const char *name);
void qmp_enable_command(QmpCommandList *cmds, const char *name);

bool qmp_command_is_enabled(const QmpCommand *cmd);
const char *qmp_command_name(const QmpCommand *cmd);
bool qmp_has_success_response(const QmpCommand *cmd);
QDict *qmp_error_response(Error *err);
QDict *qmp_dispatch(const QmpCommandList *cmds, QObject *request,
                    bool allow_oob, Monitor *cur_mon);
bool qmp_is_oob(const QDict *dict);

typedef void (*qmp_cmd_callback_fn)(const QmpCommand *cmd, void *opaque);

void qmp_for_each_command(const QmpCommandList *cmds, qmp_cmd_callback_fn fn,
                          void *opaque);

#endif<|MERGE_RESOLUTION|>--- conflicted
+++ resolved
@@ -30,14 +30,9 @@
 
 typedef struct QmpCommand
 {
-<<<<<<< HEAD
     const char *name;//命令名称
+    /* Runs in coroutine context if QCO_COROUTINE is set */
     QmpCommandFunc *fn;//命令处理函数
-=======
-    const char *name;
-    /* Runs in coroutine context if QCO_COROUTINE is set */
-    QmpCommandFunc *fn;
->>>>>>> 944fdc5e
     QmpCommandOptions options;
     QTAILQ_ENTRY(QmpCommand) node;
     bool enabled;
