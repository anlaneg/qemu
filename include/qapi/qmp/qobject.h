/*
 * QEMU Object Model.
 *
 * Based on ideas by Avi Kivity <avi@redhat.com>
 *
 * Copyright (C) 2009, 2015 Red Hat Inc.
 *
 * Authors:
 *  Luiz Capitulino <lcapitulino@redhat.com>
 *
 * This work is licensed under the terms of the GNU LGPL, version 2.1 or later.
 * See the COPYING.LIB file in the top-level directory.
 *
 * QObject Reference Counts Terminology
 * ------------------------------------
 *
 *  - Returning references: A function that returns an object may
 *  return it as either a weak or a strong reference.  If the
 *  reference is strong, you are responsible for calling
 *  qobject_unref() on the reference when you are done.
 *
 *  If the reference is weak, the owner of the reference may free it at
 *  any time in the future.  Before storing the reference anywhere, you
 *  should call qobject_ref() to make the reference strong.
 *
 *  - Transferring ownership: when you transfer ownership of a reference
 *  by calling a function, you are no longer responsible for calling
 *  qobject_unref() when the reference is no longer needed.  In other words,
 *  when the function returns you must behave as if the reference to the
 *  passed object was weak.
 */
#ifndef QOBJECT_H
#define QOBJECT_H

#include "qapi/qapi-builtin-types.h"

/* Not for use outside include/qapi/qmp/ */
struct QObjectBase_ {
    QType type;//类型
    size_t refcnt;//引用计数
};

/* this struct must have no other members than base */
struct QObject {
    struct QObjectBase_ base;
};

#define QOBJECT(obj) ({                                         \
    typeof(obj) _obj = (obj);                                   \
    _obj ? container_of(&(_obj)->base, QObject, base) : NULL;   \
})

/* Required for qobject_to() */
#define QTYPE_CAST_TO_QNull     QTYPE_QNULL
#define QTYPE_CAST_TO_QNum      QTYPE_QNUM
#define QTYPE_CAST_TO_QString   QTYPE_QSTRING
#define QTYPE_CAST_TO_QDict     QTYPE_QDICT
#define QTYPE_CAST_TO_QList     QTYPE_QLIST
#define QTYPE_CAST_TO_QBool     QTYPE_QBOOL

QEMU_BUILD_BUG_MSG(QTYPE__MAX != 7,
                   "The QTYPE_CAST_TO_* list needs to be extended");

#define qobject_to(type, obj)                                       \
    ((type *)qobject_check_type(obj, glue(QTYPE_CAST_TO_, type)))

<<<<<<< HEAD
/* Initialize an object to default values */
static inline void qobject_init(QObject *obj, QType type)
{
    //设置引用计数及object类型
    assert(QTYPE_NONE < type && type < QTYPE__MAX);
    obj->base.refcnt = 1;
    obj->base.type = type;
}

=======
>>>>>>> fef80ea0
static inline void qobject_ref_impl(QObject *obj)
{
    if (obj) {
        obj->base.refcnt++;
    }
}

/**
 * qobject_is_equal(): Return whether the two objects are equal.
 *
 * Any of the pointers may be NULL; return true if both are.  Always
 * return false if only one is (therefore a QNull object is not
 * considered equal to a NULL pointer).
 */
bool qobject_is_equal(const QObject *x, const QObject *y);

/**
 * qobject_destroy(): Free resources used by the object
 * For use via qobject_unref() only!
 */
void qobject_destroy(QObject *obj);

static inline void qobject_unref_impl(QObject *obj)
{
    assert(!obj || obj->base.refcnt);
    if (obj && --obj->base.refcnt == 0) {
        qobject_destroy(obj);
    }
}

/**
 * qobject_ref(): Increment QObject's reference count
 *
 * Returns: the same @obj. The type of @obj will be propagated to the
 * return type.
 */
#define qobject_ref(obj) ({                     \
    typeof(obj) _o = (obj);                     \
    qobject_ref_impl(QOBJECT(_o));              \
    _o;                                         \
})

/**
 * qobject_unref(): Decrement QObject's reference count, deallocate
 * when it reaches zero
 */
#define qobject_unref(obj) qobject_unref_impl(QOBJECT(obj))

/**
 * qobject_type(): Return the QObject's type
 */
static inline QType qobject_type(const QObject *obj)
{
    //返回qobject类型
    assert(QTYPE_NONE < obj->base.type && obj->base.type < QTYPE__MAX);
    return obj->base.type;
}

/**
 * qobject_check_type(): Helper function for the qobject_to() macro.
 * Return @obj, but only if @obj is not NULL and @type is equal to
 * @obj's type.  Return NULL otherwise.
 */
static inline QObject *qobject_check_type(const QObject *obj, QType type)
{
    if (obj && qobject_type(obj) == type) {
        return (QObject *)obj;
    } else {
        return NULL;
    }
}

#endif /* QOBJECT_H */<|MERGE_RESOLUTION|>--- conflicted
+++ resolved
@@ -64,18 +64,6 @@
 #define qobject_to(type, obj)                                       \
     ((type *)qobject_check_type(obj, glue(QTYPE_CAST_TO_, type)))
 
-<<<<<<< HEAD
-/* Initialize an object to default values */
-static inline void qobject_init(QObject *obj, QType type)
-{
-    //设置引用计数及object类型
-    assert(QTYPE_NONE < type && type < QTYPE__MAX);
-    obj->base.refcnt = 1;
-    obj->base.type = type;
-}
-
-=======
->>>>>>> fef80ea0
 static inline void qobject_ref_impl(QObject *obj)
 {
     if (obj) {
