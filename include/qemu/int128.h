--- conflicted
+++ resolved
@@ -223,9 +223,6 @@
     }
 }
 
-<<<<<<< HEAD
-//执行两个int128相加
-=======
 static inline Int128 int128_lshift(Int128 a, int n)
 {
     uint64_t l = a.lo << (n & 63);
@@ -237,7 +234,7 @@
     return a;
 }
 
->>>>>>> 944fdc5e
+//执行两个int128相加
 static inline Int128 int128_add(Int128 a, Int128 b)
 {
     uint64_t lo = a.lo + b.lo;
