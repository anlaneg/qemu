--- conflicted
+++ resolved
@@ -235,15 +235,11 @@
  * a union with other integer types).
  */
 struct Int128 {
-<<<<<<< HEAD
-    uint64_t lo;//低64位
-=======
 #if HOST_BIG_ENDIAN
     int64_t hi;
     uint64_t lo;
 #else
-    uint64_t lo;
->>>>>>> 6c9ae1ce
+    uint64_t lo;//低64位
     int64_t hi;
 #endif
 };
@@ -404,15 +400,12 @@
     return a.hi > b.hi || (a.hi == b.hi && a.lo >= b.lo);
 }
 
-<<<<<<< HEAD
+static inline bool int128_uge(Int128 a, Int128 b)
+{
+    return (uint64_t)a.hi > (uint64_t)b.hi || (a.hi == b.hi && a.lo >= b.lo);
+}
+
 //检查 a< b 结果
-=======
-static inline bool int128_uge(Int128 a, Int128 b)
-{
-    return (uint64_t)a.hi > (uint64_t)b.hi || (a.hi == b.hi && a.lo >= b.lo);
-}
-
->>>>>>> 6c9ae1ce
 static inline bool int128_lt(Int128 a, Int128 b)
 {
     return !int128_ge(a, b);
