/*
 * QEMU Module Infrastructure
 *
 * Copyright IBM, Corp. 2009
 *
 * Authors:
 *  Anthony Liguori   <aliguori@us.ibm.com>
 *
 * This work is licensed under the terms of the GNU GPL, version 2.  See
 * the COPYING file in the top-level directory.
 *
 */

#ifndef QEMU_MODULE_H
#define QEMU_MODULE_H


#define DSO_STAMP_FUN         glue(qemu_stamp, CONFIG_STAMP)
#define DSO_STAMP_FUN_STR     stringify(DSO_STAMP_FUN)

#ifdef BUILD_DSO
void DSO_STAMP_FUN(void);
/* This is a dummy symbol to identify a loaded DSO as a QEMU module, so we can
 * distinguish "version mismatch" from "not a QEMU module", when the stamp
 * check fails during module loading */
void qemu_module_dummy(void);

#define module_init(function, type)                                         \
static void __attribute__((constructor)) do_qemu_init_ ## function(void)    \
{                                                                           \
    register_dso_module_init(function, type);                               \
}
#else
/* This should not be used directly.  Use block_init etc. instead.  */
//注册指定模块type的初始化函数
#define module_init(function, type)                                         \
static void __attribute__((constructor)) do_qemu_init_ ## function(void)    \
{                                                                           \
    register_module_init(function, type);                                   \
}
#endif

//各模块初始化顺序
typedef enum {
<<<<<<< HEAD
    MODULE_INIT_BLOCK,//块设备注册
    MODULE_INIT_OPTS,//选项注册（添加）
    MODULE_INIT_QOM,//类型注册
=======
    MODULE_INIT_MIGRATION,
    MODULE_INIT_BLOCK,
    MODULE_INIT_OPTS,
    MODULE_INIT_QOM,
>>>>>>> 035b448b
    MODULE_INIT_TRACE,
    MODULE_INIT_XEN_BACKEND,
    MODULE_INIT_LIBQOS,
    MODULE_INIT_FUZZ_TARGET,
    MODULE_INIT_MAX
} module_init_type;

//block 类型modules 注册
#define block_init(function) module_init(function, MODULE_INIT_BLOCK)
//模块选项注册
#define opts_init(function) module_init(function, MODULE_INIT_OPTS)
//类型modules注册
#define type_init(function) module_init(function, MODULE_INIT_QOM)
//trace类型模块注册
#define trace_init(function) module_init(function, MODULE_INIT_TRACE)
#define xen_backend_init(function) module_init(function, \
                                               MODULE_INIT_XEN_BACKEND)
#define libqos_init(function) module_init(function, MODULE_INIT_LIBQOS)
#define fuzz_target_init(function) module_init(function, \
                                               MODULE_INIT_FUZZ_TARGET)
#define migration_init(function) module_init(function, MODULE_INIT_MIGRATION)
#define block_module_load_one(lib) module_load_one("block-", lib)
#define ui_module_load_one(lib) module_load_one("ui-", lib)
#define audio_module_load_one(lib) module_load_one("audio-", lib)

void register_module_init(void (*fn)(void), module_init_type type);
void register_dso_module_init(void (*fn)(void), module_init_type type);

void module_call_init(module_init_type type);
bool module_load_one(const char *prefix, const char *lib_name);

#endif<|MERGE_RESOLUTION|>--- conflicted
+++ resolved
@@ -42,16 +42,10 @@
 
 //各模块初始化顺序
 typedef enum {
-<<<<<<< HEAD
+    MODULE_INIT_MIGRATION,
     MODULE_INIT_BLOCK,//块设备注册
     MODULE_INIT_OPTS,//选项注册（添加）
     MODULE_INIT_QOM,//类型注册
-=======
-    MODULE_INIT_MIGRATION,
-    MODULE_INIT_BLOCK,
-    MODULE_INIT_OPTS,
-    MODULE_INIT_QOM,
->>>>>>> 035b448b
     MODULE_INIT_TRACE,
     MODULE_INIT_XEN_BACKEND,
     MODULE_INIT_LIBQOS,
