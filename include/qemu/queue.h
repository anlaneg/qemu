--- conflicted
+++ resolved
@@ -157,9 +157,6 @@
         (elm)->field.le_prev = NULL;                                    \
 } while (/*CONSTCOND*/0)
 
-<<<<<<< HEAD
-//链表遍历（非安全）
-=======
 /*
  * Like QLIST_REMOVE() but safe to call when elm is not in a list
  */
@@ -177,7 +174,7 @@
 /* Is elm in a list? */
 #define QLIST_IS_INSERTED(elm, field) ((elm)->field.le_prev != NULL)
 
->>>>>>> 035b448b
+//链表遍历（非安全）
 #define QLIST_FOREACH(var, head, field)                                 \
         for ((var) = ((head)->lh_first);                                \
                 (var);                                                  \
@@ -258,12 +255,7 @@
         elm->field.sle_next = NULL;                                      \
 } while (/*CONSTCOND*/0)
 
-<<<<<<< HEAD
 //移除掉slistelm后面的元素
-#define QSLIST_REMOVE_AFTER(slistelm, field) do {                        \
-        (slistelm)->field.sle_next =                                    \
-            QSLIST_NEXT(QSLIST_NEXT((slistelm), field), field);           \
-=======
 #define QSLIST_REMOVE_AFTER(slistelm, field) do {                       \
         typeof(slistelm) next = (slistelm)->field.sle_next;             \
         (slistelm)->field.sle_next = next->field.sle_next;              \
@@ -280,7 +272,6 @@
         curelm->field.sle_next = curelm->field.sle_next->field.sle_next; \
         (elm)->field.sle_next = NULL;                                   \
     }                                                                   \
->>>>>>> 035b448b
 } while (/*CONSTCOND*/0)
 
 //单链表遍历
