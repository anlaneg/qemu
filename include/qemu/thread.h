#ifndef QEMU_THREAD_H
#define QEMU_THREAD_H

#include "qemu/processor.h"
#include "qemu/atomic.h"

typedef struct QemuCond QemuCond;
typedef struct QemuSemaphore QemuSemaphore;
typedef struct QemuEvent QemuEvent;
typedef struct QemuLockCnt QemuLockCnt;
typedef struct QemuThread QemuThread;

#ifdef _WIN32
#include "qemu/thread-win32.h"
#else
#include "qemu/thread-posix.h"
#endif

/* include QSP header once QemuMutex, QemuCond etc. are defined */
#include "qemu/qsp.h"

#define QEMU_THREAD_JOINABLE 0
#define QEMU_THREAD_DETACHED 1

void qemu_mutex_init(QemuMutex *mutex);
void qemu_mutex_destroy(QemuMutex *mutex);
int qemu_mutex_trylock_impl(QemuMutex *mutex, const char *file, const int line);
void qemu_mutex_lock_impl(QemuMutex *mutex, const char *file, const int line);
void qemu_mutex_unlock_impl(QemuMutex *mutex, const char *file, const int line);

<<<<<<< HEAD
//qemu互斥锁加锁
#define qemu_mutex_lock(mutex) \
        qemu_mutex_lock_impl(mutex, __FILE__, __LINE__)
#define qemu_mutex_trylock(mutex) \
        qemu_mutex_trylock_impl(mutex, __FILE__, __LINE__)
=======
typedef void (*QemuMutexLockFunc)(QemuMutex *m, const char *f, int l);
typedef int (*QemuMutexTrylockFunc)(QemuMutex *m, const char *f, int l);
typedef void (*QemuRecMutexLockFunc)(QemuRecMutex *m, const char *f, int l);
typedef int (*QemuRecMutexTrylockFunc)(QemuRecMutex *m, const char *f, int l);
typedef void (*QemuCondWaitFunc)(QemuCond *c, QemuMutex *m, const char *f,
                                 int l);

extern QemuMutexLockFunc qemu_bql_mutex_lock_func;
extern QemuMutexLockFunc qemu_mutex_lock_func;
extern QemuMutexTrylockFunc qemu_mutex_trylock_func;
extern QemuRecMutexLockFunc qemu_rec_mutex_lock_func;
extern QemuRecMutexTrylockFunc qemu_rec_mutex_trylock_func;
extern QemuCondWaitFunc qemu_cond_wait_func;

/* convenience macros to bypass the profiler */
#define qemu_mutex_lock__raw(m)                         \
        qemu_mutex_lock_impl(m, __FILE__, __LINE__)
#define qemu_mutex_trylock__raw(m)                      \
        qemu_mutex_trylock_impl(m, __FILE__, __LINE__)

#ifdef __COVERITY__
/*
 * Coverity is severely confused by the indirect function calls,
 * hide them.
 */
#define qemu_mutex_lock(m)                                              \
            qemu_mutex_lock_impl(m, __FILE__, __LINE__);
#define qemu_mutex_trylock(m)                                           \
            qemu_mutex_trylock_impl(m, __FILE__, __LINE__);
#define qemu_rec_mutex_lock(m)                                          \
            qemu_rec_mutex_lock_impl(m, __FILE__, __LINE__);
#define qemu_rec_mutex_trylock(m)                                       \
            qemu_rec_mutex_trylock_impl(m, __FILE__, __LINE__);
#define qemu_cond_wait(c, m)                                            \
            qemu_cond_wait_impl(c, m, __FILE__, __LINE__);
#else
#define qemu_mutex_lock(m) ({                                           \
            QemuMutexLockFunc _f = atomic_read(&qemu_mutex_lock_func);  \
            _f(m, __FILE__, __LINE__);                                  \
        })

#define qemu_mutex_trylock(m) ({                                        \
            QemuMutexTrylockFunc _f = atomic_read(&qemu_mutex_trylock_func); \
            _f(m, __FILE__, __LINE__);                                  \
        })

#define qemu_rec_mutex_lock(m) ({                                       \
            QemuRecMutexLockFunc _f = atomic_read(&qemu_rec_mutex_lock_func); \
            _f(m, __FILE__, __LINE__);                                  \
        })

#define qemu_rec_mutex_trylock(m) ({                            \
            QemuRecMutexTrylockFunc _f;                         \
            _f = atomic_read(&qemu_rec_mutex_trylock_func);     \
            _f(m, __FILE__, __LINE__);                          \
        })

#define qemu_cond_wait(c, m) ({                                         \
            QemuCondWaitFunc _f = atomic_read(&qemu_cond_wait_func);    \
            _f(c, m, __FILE__, __LINE__);                               \
        })
#endif

>>>>>>> 02ac2f7f
#define qemu_mutex_unlock(mutex) \
        qemu_mutex_unlock_impl(mutex, __FILE__, __LINE__)

static inline void (qemu_mutex_lock)(QemuMutex *mutex)
{
    qemu_mutex_lock(mutex);
}

static inline int (qemu_mutex_trylock)(QemuMutex *mutex)
{
    return qemu_mutex_trylock(mutex);
}

static inline void (qemu_mutex_unlock)(QemuMutex *mutex)
{
    qemu_mutex_unlock(mutex);
}

static inline void (qemu_rec_mutex_lock)(QemuRecMutex *mutex)
{
    qemu_rec_mutex_lock(mutex);
}

static inline int (qemu_rec_mutex_trylock)(QemuRecMutex *mutex)
{
    return qemu_rec_mutex_trylock(mutex);
}

/* Prototypes for other functions are in thread-posix.h/thread-win32.h.  */
void qemu_rec_mutex_init(QemuRecMutex *mutex);

void qemu_cond_init(QemuCond *cond);
void qemu_cond_destroy(QemuCond *cond);

/*
 * IMPORTANT: The implementation does not guarantee that pthread_cond_signal
 * and pthread_cond_broadcast can be called except while the same mutex is
 * held as in the corresponding pthread_cond_wait calls!
 */
void qemu_cond_signal(QemuCond *cond);
void qemu_cond_broadcast(QemuCond *cond);
void qemu_cond_wait_impl(QemuCond *cond, QemuMutex *mutex,
                         const char *file, const int line);

static inline void (qemu_cond_wait)(QemuCond *cond, QemuMutex *mutex)
{
    qemu_cond_wait(cond, mutex);
}

void qemu_sem_init(QemuSemaphore *sem, int init);
void qemu_sem_post(QemuSemaphore *sem);
void qemu_sem_wait(QemuSemaphore *sem);
int qemu_sem_timedwait(QemuSemaphore *sem, int ms);
void qemu_sem_destroy(QemuSemaphore *sem);

void qemu_event_init(QemuEvent *ev, bool init);
void qemu_event_set(QemuEvent *ev);
void qemu_event_reset(QemuEvent *ev);
void qemu_event_wait(QemuEvent *ev);
void qemu_event_destroy(QemuEvent *ev);

void qemu_thread_create(QemuThread *thread, const char *name,
                        void *(*start_routine)(void *),
                        void *arg, int mode);
void *qemu_thread_join(QemuThread *thread);
void qemu_thread_get_self(QemuThread *thread);
bool qemu_thread_is_self(QemuThread *thread);
void qemu_thread_exit(void *retval);
void qemu_thread_naming(bool enable);

struct Notifier;
/**
 * qemu_thread_atexit_add:
 * @notifier: Notifier to add
 *
 * Add the specified notifier to a list which will be run via
 * notifier_list_notify() when this thread exits (either by calling
 * qemu_thread_exit() or by returning from its start_routine).
 * The usual usage is that the caller passes a Notifier which is
 * a per-thread variable; it can then use the callback to free
 * other per-thread data.
 *
 * If the thread exits as part of the entire process exiting,
 * it is unspecified whether notifiers are called or not.
 */
void qemu_thread_atexit_add(struct Notifier *notifier);
/**
 * qemu_thread_atexit_remove:
 * @notifier: Notifier to remove
 *
 * Remove the specified notifier from the thread-exit notification
 * list. It is not valid to try to remove a notifier which is not
 * on the list.
 */
void qemu_thread_atexit_remove(struct Notifier *notifier);

struct QemuSpin {
    int value;
};

static inline void qemu_spin_init(QemuSpin *spin)
{
    __sync_lock_release(&spin->value);
}

static inline void qemu_spin_lock(QemuSpin *spin)
{
    while (unlikely(__sync_lock_test_and_set(&spin->value, true))) {
        while (atomic_read(&spin->value)) {
            cpu_relax();
        }
    }
}

static inline bool qemu_spin_trylock(QemuSpin *spin)
{
    return __sync_lock_test_and_set(&spin->value, true);
}

static inline bool qemu_spin_locked(QemuSpin *spin)
{
    return atomic_read(&spin->value);
}

static inline void qemu_spin_unlock(QemuSpin *spin)
{
    __sync_lock_release(&spin->value);
}

struct QemuLockCnt {
#ifndef CONFIG_LINUX
    QemuMutex mutex;
#endif
    unsigned count;
};

/**
 * qemu_lockcnt_init: initialize a QemuLockcnt
 * @lockcnt: the lockcnt to initialize
 *
 * Initialize lockcnt's counter to zero and prepare its mutex
 * for usage.
 */
void qemu_lockcnt_init(QemuLockCnt *lockcnt);

/**
 * qemu_lockcnt_destroy: destroy a QemuLockcnt
 * @lockcnt: the lockcnt to destruct
 *
 * Destroy lockcnt's mutex.
 */
void qemu_lockcnt_destroy(QemuLockCnt *lockcnt);

/**
 * qemu_lockcnt_inc: increment a QemuLockCnt's counter
 * @lockcnt: the lockcnt to operate on
 *
 * If the lockcnt's count is zero, wait for critical sections
 * to finish and increment lockcnt's count to 1.  If the count
 * is not zero, just increment it.
 *
 * Because this function can wait on the mutex, it must not be
 * called while the lockcnt's mutex is held by the current thread.
 * For the same reason, qemu_lockcnt_inc can also contribute to
 * AB-BA deadlocks.  This is a sample deadlock scenario:
 *
 *            thread 1                      thread 2
 *            -------------------------------------------------------
 *            qemu_lockcnt_lock(&lc1);
 *                                          qemu_lockcnt_lock(&lc2);
 *            qemu_lockcnt_inc(&lc2);
 *                                          qemu_lockcnt_inc(&lc1);
 */
void qemu_lockcnt_inc(QemuLockCnt *lockcnt);

/**
 * qemu_lockcnt_dec: decrement a QemuLockCnt's counter
 * @lockcnt: the lockcnt to operate on
 */
void qemu_lockcnt_dec(QemuLockCnt *lockcnt);

/**
 * qemu_lockcnt_dec_and_lock: decrement a QemuLockCnt's counter and
 * possibly lock it.
 * @lockcnt: the lockcnt to operate on
 *
 * Decrement lockcnt's count.  If the new count is zero, lock
 * the mutex and return true.  Otherwise, return false.
 */
bool qemu_lockcnt_dec_and_lock(QemuLockCnt *lockcnt);

/**
 * qemu_lockcnt_dec_if_lock: possibly decrement a QemuLockCnt's counter and
 * lock it.
 * @lockcnt: the lockcnt to operate on
 *
 * If the count is 1, decrement the count to zero, lock
 * the mutex and return true.  Otherwise, return false.
 */
bool qemu_lockcnt_dec_if_lock(QemuLockCnt *lockcnt);

/**
 * qemu_lockcnt_lock: lock a QemuLockCnt's mutex.
 * @lockcnt: the lockcnt to operate on
 *
 * Remember that concurrent visits are not blocked unless the count is
 * also zero.  You can use qemu_lockcnt_count to check for this inside a
 * critical section.
 */
void qemu_lockcnt_lock(QemuLockCnt *lockcnt);

/**
 * qemu_lockcnt_unlock: release a QemuLockCnt's mutex.
 * @lockcnt: the lockcnt to operate on.
 */
void qemu_lockcnt_unlock(QemuLockCnt *lockcnt);

/**
 * qemu_lockcnt_inc_and_unlock: combined unlock/increment on a QemuLockCnt.
 * @lockcnt: the lockcnt to operate on.
 *
 * This is the same as
 *
 *     qemu_lockcnt_unlock(lockcnt);
 *     qemu_lockcnt_inc(lockcnt);
 *
 * but more efficient.
 */
void qemu_lockcnt_inc_and_unlock(QemuLockCnt *lockcnt);

/**
 * qemu_lockcnt_count: query a LockCnt's count.
 * @lockcnt: the lockcnt to query.
 *
 * Note that the count can change at any time.  Still, while the
 * lockcnt is locked, one can usefully check whether the count
 * is non-zero.
 */
unsigned qemu_lockcnt_count(QemuLockCnt *lockcnt);

#endif<|MERGE_RESOLUTION|>--- conflicted
+++ resolved
@@ -28,13 +28,6 @@
 void qemu_mutex_lock_impl(QemuMutex *mutex, const char *file, const int line);
 void qemu_mutex_unlock_impl(QemuMutex *mutex, const char *file, const int line);
 
-<<<<<<< HEAD
-//qemu互斥锁加锁
-#define qemu_mutex_lock(mutex) \
-        qemu_mutex_lock_impl(mutex, __FILE__, __LINE__)
-#define qemu_mutex_trylock(mutex) \
-        qemu_mutex_trylock_impl(mutex, __FILE__, __LINE__)
-=======
 typedef void (*QemuMutexLockFunc)(QemuMutex *m, const char *f, int l);
 typedef int (*QemuMutexTrylockFunc)(QemuMutex *m, const char *f, int l);
 typedef void (*QemuRecMutexLockFunc)(QemuRecMutex *m, const char *f, int l);
@@ -98,7 +91,6 @@
         })
 #endif
 
->>>>>>> 02ac2f7f
 #define qemu_mutex_unlock(mutex) \
         qemu_mutex_unlock_impl(mutex, __FILE__, __LINE__)
 
