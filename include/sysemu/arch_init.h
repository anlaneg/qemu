#ifndef QEMU_ARCH_INIT_H
#define QEMU_ARCH_INIT_H


enum {
    QEMU_ARCH_ALL = -1,
    QEMU_ARCH_ALPHA = (1 << 0),
    QEMU_ARCH_ARM = (1 << 1),
<<<<<<< HEAD
    QEMU_ARCH_CRIS = (1 << 2),
    QEMU_ARCH_I386 = (1 << 3),//i386体系
=======
    QEMU_ARCH_I386 = (1 << 3),
>>>>>>> 72b88908
    QEMU_ARCH_M68K = (1 << 4),
    QEMU_ARCH_MICROBLAZE = (1 << 6),
    QEMU_ARCH_MIPS = (1 << 7),
    QEMU_ARCH_PPC = (1 << 8),
    QEMU_ARCH_S390X = (1 << 9),
    QEMU_ARCH_SH4 = (1 << 10),
    QEMU_ARCH_SPARC = (1 << 11),
    QEMU_ARCH_XTENSA = (1 << 12),
    QEMU_ARCH_OPENRISC = (1 << 13),
    QEMU_ARCH_TRICORE = (1 << 16),
    QEMU_ARCH_HPPA = (1 << 18),
    QEMU_ARCH_RISCV = (1 << 19),
    QEMU_ARCH_RX = (1 << 20),
    QEMU_ARCH_AVR = (1 << 21),
    QEMU_ARCH_HEXAGON = (1 << 22),
    QEMU_ARCH_LOONGARCH = (1 << 23),
};

extern const uint32_t arch_type;

void qemu_init_arch_modules(void);

#endif<|MERGE_RESOLUTION|>--- conflicted
+++ resolved
@@ -6,12 +6,7 @@
     QEMU_ARCH_ALL = -1,
     QEMU_ARCH_ALPHA = (1 << 0),
     QEMU_ARCH_ARM = (1 << 1),
-<<<<<<< HEAD
-    QEMU_ARCH_CRIS = (1 << 2),
     QEMU_ARCH_I386 = (1 << 3),//i386体系
-=======
-    QEMU_ARCH_I386 = (1 << 3),
->>>>>>> 72b88908
     QEMU_ARCH_M68K = (1 << 4),
     QEMU_ARCH_MICROBLAZE = (1 << 6),
     QEMU_ARCH_MIPS = (1 << 7),
