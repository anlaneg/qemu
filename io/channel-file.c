--- conflicted
+++ resolved
@@ -69,16 +69,12 @@
 
     ioc = QIO_CHANNEL_FILE(object_new(TYPE_QIO_CHANNEL_FILE));
 
-<<<<<<< HEAD
     /*给定文件路径，打开文件*/
-    ioc->fd = qemu_open_old(path, flags, mode);
-=======
     if (flags & O_CREAT) {
         ioc->fd = qemu_create(path, flags & ~O_CREAT, mode, errp);
     } else {
         ioc->fd = qemu_open(path, flags, errp);
     }
->>>>>>> 72b88908
     if (ioc->fd < 0) {
         object_unref(OBJECT(ioc));
         return NULL;
