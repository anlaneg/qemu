--- conflicted
+++ resolved
@@ -140,11 +140,7 @@
     int fd;
 
     trace_qio_channel_socket_connect_sync(ioc, addr);
-<<<<<<< HEAD
-    fd = socket_connect(addr, NULL, NULL, errp);//与对端建立连接
-=======
-    fd = socket_connect(addr, errp);
->>>>>>> 47ba789c
+    fd = socket_connect(addr, errp);//与对端建立连接
     if (fd < 0) {
         trace_qio_channel_socket_connect_fail(ioc);
         return -1;
