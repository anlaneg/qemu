/*
 * QEMU I/O task
 *
 * Copyright (c) 2015 Red Hat, Inc.
 *
 * This library is free software; you can redistribute it and/or
 * modify it under the terms of the GNU Lesser General Public
 * License as published by the Free Software Foundation; either
 * version 2 of the License, or (at your option) any later version.
 *
 * This library is distributed in the hope that it will be useful,
 * but WITHOUT ANY WARRANTY; without even the implied warranty of
 * MERCHANTABILITY or FITNESS FOR A PARTICULAR PURPOSE.  See the GNU
 * Lesser General Public License for more details.
 *
 * You should have received a copy of the GNU Lesser General Public
 * License along with this library; if not, see <http://www.gnu.org/licenses/>.
 *
 */

#include "qemu/osdep.h"
#include "io/task.h"
#include "qapi/error.h"
#include "qemu/thread.h"
#include "trace.h"

struct QIOTaskThreadData {
    QIOTaskWorker worker;
    gpointer opaque;
    GDestroyNotify destroy;
    GMainContext *context;
    GSource *completion;
};


struct QIOTask {
    Object *source;
    QIOTaskFunc func;//在此任务完成后，此事件回调将褯触发
    gpointer opaque;//回调的第二参数
    GDestroyNotify destroy;
    Error *err;
    gpointer result;
    GDestroyNotify destroyResult;
    QemuMutex thread_lock;
    QemuCond thread_cond;
    struct QIOTaskThreadData *thread;
};


//构造个qio task
QIOTask *qio_task_new(Object *source,
                      QIOTaskFunc func,
                      gpointer opaque,
                      GDestroyNotify destroy)
{
    QIOTask *task;

    task = g_new0(QIOTask, 1);

    task->source = source;
    object_ref(source);
    task->func = func;//注册回调函数
    task->opaque = opaque;//注册回调函数第二参数
    task->destroy = destroy;
    qemu_mutex_init(&task->thread_lock);
    qemu_cond_init(&task->thread_cond);

    trace_qio_task_new(task, source, func, opaque);

    return task;
}

static void qio_task_free(QIOTask *task)
{
    qemu_mutex_lock(&task->thread_lock);
    if (task->thread) {
        if (task->thread->destroy) {
            task->thread->destroy(task->thread->opaque);
        }

        if (task->thread->context) {
            g_main_context_unref(task->thread->context);
        }

        g_free(task->thread);
    }

    if (task->destroy) {
        task->destroy(task->opaque);
    }
    if (task->destroyResult) {
        task->destroyResult(task->result);
    }
    if (task->err) {
        error_free(task->err);
    }
    object_unref(task->source);

    qemu_mutex_unlock(&task->thread_lock);
    qemu_mutex_destroy(&task->thread_lock);
    qemu_cond_destroy(&task->thread_cond);

    g_free(task);
}


static gboolean qio_task_thread_result(gpointer opaque)
{
    QIOTask *task = opaque;

    trace_qio_task_thread_result(task);
    qio_task_complete(task);

    return FALSE;
}


static gpointer qio_task_thread_worker(gpointer opaque)
{
    QIOTask *task = opaque;

<<<<<<< HEAD
    trace_qio_task_thread_run(data->task);
    //调用worker回调
    data->worker(data->task, data->opaque);
=======
    trace_qio_task_thread_run(task);

    task->thread->worker(task, task->thread->opaque);
>>>>>>> 02ac2f7f

    /* We're running in the background thread, and must only
     * ever report the task results in the main event loop
     * thread. So we schedule an idle callback to report
     * the worker results
     */
    trace_qio_task_thread_exit(task);

    qemu_mutex_lock(&task->thread_lock);

<<<<<<< HEAD
    //创建idle事件源，并指明运行函数qio_task_thread_result
    idle = g_idle_source_new();
    g_source_set_callback(idle, qio_task_thread_result, data, NULL);
    g_source_attach(idle, data->context);
=======
    task->thread->completion = g_idle_source_new();
    g_source_set_callback(task->thread->completion,
                          qio_task_thread_result, task, NULL);
    g_source_attach(task->thread->completion,
                    task->thread->context);
    trace_qio_task_thread_source_attach(task, task->thread->completion);

    qemu_cond_signal(&task->thread_cond);
    qemu_mutex_unlock(&task->thread_lock);
>>>>>>> 02ac2f7f

    return NULL;
}


void qio_task_run_in_thread(QIOTask *task,
                            QIOTaskWorker worker,
                            gpointer opaque,
                            GDestroyNotify destroy,
                            GMainContext *context)
{
    struct QIOTaskThreadData *data = g_new0(struct QIOTaskThreadData, 1);
    QemuThread thread;

    if (context) {
        g_main_context_ref(context);
    }

<<<<<<< HEAD
    //构造参数所需数据
    data->task = task;
    data->worker = worker;//回调
    data->opaque = opaque;//回调第二参数
=======
    data->worker = worker;
    data->opaque = opaque;
>>>>>>> 02ac2f7f
    data->destroy = destroy;
    data->context = context;

    task->thread = data;

    trace_qio_task_thread_start(task, worker, opaque);
    //线程会调用data->worker
    qemu_thread_create(&thread,
                       "io-task-worker",
<<<<<<< HEAD
                       qio_task_thread_worker,//线程处理
                       data,
=======
                       qio_task_thread_worker,
                       task,
>>>>>>> 02ac2f7f
                       QEMU_THREAD_DETACHED);
}


<<<<<<< HEAD
//调用task的func回调
=======
void qio_task_wait_thread(QIOTask *task)
{
    qemu_mutex_lock(&task->thread_lock);
    g_assert(task->thread != NULL);
    while (task->thread->completion == NULL) {
        qemu_cond_wait(&task->thread_cond, &task->thread_lock);
    }

    trace_qio_task_thread_source_cancel(task, task->thread->completion);
    g_source_destroy(task->thread->completion);
    qemu_mutex_unlock(&task->thread_lock);

    qio_task_thread_result(task);
}


>>>>>>> 02ac2f7f
void qio_task_complete(QIOTask *task)
{
    task->func(task, task->opaque);
    trace_qio_task_complete(task);
    qio_task_free(task);
}


void qio_task_set_error(QIOTask *task,
                        Error *err)
{
    error_propagate(&task->err, err);
}


bool qio_task_propagate_error(QIOTask *task,
                              Error **errp)
{
    if (task->err) {
        error_propagate(errp, task->err);
        task->err = NULL;
        return true;
    }

    return false;
}


void qio_task_set_result_pointer(QIOTask *task,
                                 gpointer result,
                                 GDestroyNotify destroy)
{
    task->result = result;
    task->destroyResult = destroy;
}


gpointer qio_task_get_result_pointer(QIOTask *task)
{
    return task->result;
}


Object *qio_task_get_source(QIOTask *task)
{
    return task->source;
}<|MERGE_RESOLUTION|>--- conflicted
+++ resolved
@@ -119,15 +119,10 @@
 {
     QIOTask *task = opaque;
 
-<<<<<<< HEAD
-    trace_qio_task_thread_run(data->task);
+    trace_qio_task_thread_run(task);
+
     //调用worker回调
-    data->worker(data->task, data->opaque);
-=======
-    trace_qio_task_thread_run(task);
-
     task->thread->worker(task, task->thread->opaque);
->>>>>>> 02ac2f7f
 
     /* We're running in the background thread, and must only
      * ever report the task results in the main event loop
@@ -138,12 +133,7 @@
 
     qemu_mutex_lock(&task->thread_lock);
 
-<<<<<<< HEAD
     //创建idle事件源，并指明运行函数qio_task_thread_result
-    idle = g_idle_source_new();
-    g_source_set_callback(idle, qio_task_thread_result, data, NULL);
-    g_source_attach(idle, data->context);
-=======
     task->thread->completion = g_idle_source_new();
     g_source_set_callback(task->thread->completion,
                           qio_task_thread_result, task, NULL);
@@ -153,7 +143,6 @@
 
     qemu_cond_signal(&task->thread_cond);
     qemu_mutex_unlock(&task->thread_lock);
->>>>>>> 02ac2f7f
 
     return NULL;
 }
@@ -172,15 +161,9 @@
         g_main_context_ref(context);
     }
 
-<<<<<<< HEAD
     //构造参数所需数据
-    data->task = task;
     data->worker = worker;//回调
     data->opaque = opaque;//回调第二参数
-=======
-    data->worker = worker;
-    data->opaque = opaque;
->>>>>>> 02ac2f7f
     data->destroy = destroy;
     data->context = context;
 
@@ -190,20 +173,12 @@
     //线程会调用data->worker
     qemu_thread_create(&thread,
                        "io-task-worker",
-<<<<<<< HEAD
                        qio_task_thread_worker,//线程处理
-                       data,
-=======
-                       qio_task_thread_worker,
                        task,
->>>>>>> 02ac2f7f
                        QEMU_THREAD_DETACHED);
 }
 
 
-<<<<<<< HEAD
-//调用task的func回调
-=======
 void qio_task_wait_thread(QIOTask *task)
 {
     qemu_mutex_lock(&task->thread_lock);
@@ -220,7 +195,7 @@
 }
 
 
->>>>>>> 02ac2f7f
+//调用task的func回调
 void qio_task_complete(QIOTask *task)
 {
     task->func(task, task->opaque);
