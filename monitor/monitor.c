/*
 * QEMU monitor
 *
 * Copyright (c) 2003-2004 Fabrice Bellard
 *
 * Permission is hereby granted, free of charge, to any person obtaining a copy
 * of this software and associated documentation files (the "Software"), to deal
 * in the Software without restriction, including without limitation the rights
 * to use, copy, modify, merge, publish, distribute, sublicense, and/or sell
 * copies of the Software, and to permit persons to whom the Software is
 * furnished to do so, subject to the following conditions:
 *
 * The above copyright notice and this permission notice shall be included in
 * all copies or substantial portions of the Software.
 *
 * THE SOFTWARE IS PROVIDED "AS IS", WITHOUT WARRANTY OF ANY KIND, EXPRESS OR
 * IMPLIED, INCLUDING BUT NOT LIMITED TO THE WARRANTIES OF MERCHANTABILITY,
 * FITNESS FOR A PARTICULAR PURPOSE AND NONINFRINGEMENT. IN NO EVENT SHALL
 * THE AUTHORS OR COPYRIGHT HOLDERS BE LIABLE FOR ANY CLAIM, DAMAGES OR OTHER
 * LIABILITY, WHETHER IN AN ACTION OF CONTRACT, TORT OR OTHERWISE, ARISING FROM,
 * OUT OF OR IN CONNECTION WITH THE SOFTWARE OR THE USE OR OTHER DEALINGS IN
 * THE SOFTWARE.
 */

#include "qemu/osdep.h"
#include "monitor-internal.h"
#include "qapi/error.h"
#include "qapi/opts-visitor.h"
#include "qapi/qapi-emit-events.h"
#include "qapi/qapi-visit-control.h"
#include "qapi/qmp/qdict.h"
#include "qemu/error-report.h"
#include "qemu/option.h"
#include "sysemu/qtest.h"
#include "sysemu/sysemu.h"
#include "trace.h"

/*
 * To prevent flooding clients, events can be throttled. The
 * throttling is calculated globally, rather than per-Monitor
 * instance.
 */
typedef struct MonitorQAPIEventState {
    QAPIEvent event;    /* Throttling state for this event type and... */
    QDict *data;        /* ... data, see qapi_event_throttle_equal() */
    QEMUTimer *timer;   /* Timer for handling delayed events */
    QDict *qdict;       /* Delayed event (if any) */
} MonitorQAPIEventState;

typedef struct {
    int64_t rate;       /* Minimum time (in ns) between two events */
} MonitorQAPIEventConf;

/* Shared monitor I/O thread */
IOThread *mon_iothread;

/* Coroutine to dispatch the requests received from I/O thread */
Coroutine *qmp_dispatcher_co;

/* Set to true when the dispatcher coroutine should terminate */
bool qmp_dispatcher_co_shutdown;

/*
 * qmp_dispatcher_co_busy is used for synchronisation between the
 * monitor thread and the main thread to ensure that the dispatcher
 * coroutine never gets scheduled a second time when it's already
 * scheduled (scheduling the same coroutine twice is forbidden).
 *
 * It is true if the coroutine is active and processing requests.
 * Additional requests may then be pushed onto mon->qmp_requests,
 * and @qmp_dispatcher_co_shutdown may be set without further ado.
 * @qmp_dispatcher_co_busy must not be woken up in this case.
 *
 * If false, you also have to set @qmp_dispatcher_co_busy to true and
 * wake up @qmp_dispatcher_co after pushing the new requests.
 *
 * The coroutine will automatically change this variable back to false
 * before it yields.  Nobody else may set the variable to false.
 *
 * Access must be atomic for thread safety.
 */
bool qmp_dispatcher_co_busy;

/*
 * Protects mon_list, monitor_qapi_event_state, coroutine_mon,
 * monitor_destroyed.
 */
QemuMutex monitor_lock;
static GHashTable *monitor_qapi_event_state;
static GHashTable *coroutine_mon; /* Maps Coroutine* to Monitor* */

MonitorList mon_list;
int mon_refcount;
static bool monitor_destroyed;

Monitor *monitor_cur(void)
{
    Monitor *mon;

    qemu_mutex_lock(&monitor_lock);
    mon = g_hash_table_lookup(coroutine_mon, qemu_coroutine_self());
    qemu_mutex_unlock(&monitor_lock);

    return mon;
}

/**
 * Sets a new current monitor and returns the old one.
 *
 * If a non-NULL monitor is set for a coroutine, another call
 * resetting it to NULL is required before the coroutine terminates,
 * otherwise a stale entry would remain in the hash table.
 */
Monitor *monitor_set_cur(Coroutine *co, Monitor *mon)
{
    Monitor *old_monitor = monitor_cur();

    qemu_mutex_lock(&monitor_lock);
    if (mon) {
        g_hash_table_replace(coroutine_mon, co, mon);
    } else {
        g_hash_table_remove(coroutine_mon, co);
    }
    qemu_mutex_unlock(&monitor_lock);

    return old_monitor;
}

/**
 * Is the current monitor, if any, a QMP monitor?
 */
bool monitor_cur_is_qmp(void)
{
    Monitor *cur_mon = monitor_cur();

    return cur_mon && monitor_is_qmp(cur_mon);
}

/**
 * Is @mon is using readline?
 * Note: not all HMP monitors use readline, e.g., gdbserver has a
 * non-interactive HMP monitor, so readline is not used there.
 */
static inline bool monitor_uses_readline(const MonitorHMP *mon)
{
    return mon->use_readline;
}

static inline bool monitor_is_hmp_non_interactive(const Monitor *mon)
{
    if (monitor_is_qmp(mon)) {
        return false;
    }

    return !monitor_uses_readline(container_of(mon, MonitorHMP, common));
}

static void monitor_flush_locked(Monitor *mon);

static gboolean monitor_unblocked(GIOChannel *chan, GIOCondition cond,
                                  void *opaque)
{
    Monitor *mon = opaque;

    qemu_mutex_lock(&mon->mon_lock);
    mon->out_watch = 0;
    monitor_flush_locked(mon);
    qemu_mutex_unlock(&mon->mon_lock);
    return FALSE;
}

/* Caller must hold mon->mon_lock */
static void monitor_flush_locked(Monitor *mon)
{
    int rc;
    size_t len;
    const char *buf;

    if (mon->skip_flush) {
        return;
    }

    buf = mon->outbuf->str;
    len = mon->outbuf->len;

    if (len && !mon->mux_out) {
        rc = qemu_chr_fe_write(&mon->chr, (const uint8_t *) buf, len);
        if ((rc < 0 && errno != EAGAIN) || (rc == len)) {
            /* all flushed or error */
            g_string_truncate(mon->outbuf, 0);
            return;
        }
        if (rc > 0) {
            /* partial write */
            g_string_erase(mon->outbuf, 0, rc);
        }
        if (mon->out_watch == 0) {
            mon->out_watch =
                qemu_chr_fe_add_watch(&mon->chr, G_IO_OUT | G_IO_HUP,
                                      monitor_unblocked, mon);
        }
    }
}

void monitor_flush(Monitor *mon)
{
    qemu_mutex_lock(&mon->mon_lock);
    monitor_flush_locked(mon);
    qemu_mutex_unlock(&mon->mon_lock);
}

/* flush at every end of line */
int monitor_puts(Monitor *mon, const char *str)
{
    int i;
    char c;

    qemu_mutex_lock(&mon->mon_lock);
    for (i = 0; str[i]; i++) {
        c = str[i];
        /*\n换成\r\n*/
        if (c == '\n') {
            g_string_append_c(mon->outbuf, '\r');
        }
<<<<<<< HEAD
        /*将c存入outbuf中*/
        qstring_append_chr(mon->outbuf, c);
=======
        g_string_append_c(mon->outbuf, c);
>>>>>>> fef80ea0
        if (c == '\n') {
            monitor_flush_locked(mon);
        }
    }
    qemu_mutex_unlock(&mon->mon_lock);

    return i;
}

/*格式化fmt到mon->outbuf中*/
int monitor_vprintf(Monitor *mon, const char *fmt, va_list ap)
{
    char *buf;
    int n;

    if (!mon) {
        return -1;
    }

    if (monitor_is_qmp(mon)) {
        return -1;
    }

    buf = g_strdup_vprintf(fmt, ap);
    n = monitor_puts(mon, buf);
    g_free(buf);
    return n;
}

int monitor_printf(Monitor *mon, const char *fmt, ...)
{
    int ret;

    va_list ap;
    va_start(ap, fmt);
    ret = monitor_vprintf(mon, fmt, ap);
    va_end(ap);
    return ret;
}

/*
 * Print to current monitor if we have one, else to stderr.
 */
int error_vprintf(const char *fmt, va_list ap)
{
    Monitor *cur_mon = monitor_cur();

    if (cur_mon && !monitor_cur_is_qmp()) {
        return monitor_vprintf(cur_mon, fmt, ap);
    }
    return vfprintf(stderr, fmt, ap);
}

int error_vprintf_unless_qmp(const char *fmt, va_list ap)
{
    Monitor *cur_mon = monitor_cur();

    if (!cur_mon) {
        return vfprintf(stderr, fmt, ap);
    }
    if (!monitor_cur_is_qmp()) {
        return monitor_vprintf(cur_mon, fmt, ap);
    }
    return -1;
}


static MonitorQAPIEventConf monitor_qapi_event_conf[QAPI_EVENT__MAX] = {
    /* Limit guest-triggerable events to 1 per second */
    [QAPI_EVENT_RTC_CHANGE]        = { 1000 * SCALE_MS },
    [QAPI_EVENT_WATCHDOG]          = { 1000 * SCALE_MS },
    [QAPI_EVENT_BALLOON_CHANGE]    = { 1000 * SCALE_MS },
    [QAPI_EVENT_QUORUM_REPORT_BAD] = { 1000 * SCALE_MS },
    [QAPI_EVENT_QUORUM_FAILURE]    = { 1000 * SCALE_MS },
    [QAPI_EVENT_VSERPORT_CHANGE]   = { 1000 * SCALE_MS },
    [QAPI_EVENT_MEMORY_DEVICE_SIZE_CHANGE] = { 1000 * SCALE_MS },
};

/*
 * Return the clock to use for recording an event's time.
 * It's QEMU_CLOCK_REALTIME, except for qtests it's
 * QEMU_CLOCK_VIRTUAL, to support testing rate limits.
 * Beware: result is invalid before configure_accelerator().
 */
static inline QEMUClockType monitor_get_event_clock(void)
{
    return qtest_enabled() ? QEMU_CLOCK_VIRTUAL : QEMU_CLOCK_REALTIME;
}

/*
 * Broadcast an event to all monitors.
 * @qdict is the event object.  Its member "event" must match @event.
 * Caller must hold monitor_lock.
 */
static void monitor_qapi_event_emit(QAPIEvent event, QDict *qdict)
{
    Monitor *mon;
    MonitorQMP *qmp_mon;

    trace_monitor_protocol_event_emit(event, qdict);
    QTAILQ_FOREACH(mon, &mon_list, entry) {
        if (!monitor_is_qmp(mon)) {
            continue;
        }

        qmp_mon = container_of(mon, MonitorQMP, common);
        if (qmp_mon->commands != &qmp_cap_negotiation_commands) {
            qmp_send_response(qmp_mon, qdict);
        }
    }
}

static void monitor_qapi_event_handler(void *opaque);

/*
 * Queue a new event for emission to Monitor instances,
 * applying any rate limiting if required.
 */
static void
monitor_qapi_event_queue_no_reenter(QAPIEvent event, QDict *qdict)
{
    MonitorQAPIEventConf *evconf;
    MonitorQAPIEventState *evstate;

    assert(event < QAPI_EVENT__MAX);
    evconf = &monitor_qapi_event_conf[event];
    trace_monitor_protocol_event_queue(event, qdict, evconf->rate);

    qemu_mutex_lock(&monitor_lock);

    if (!evconf->rate) {
        /* Unthrottled event */
        monitor_qapi_event_emit(event, qdict);
    } else {
        QDict *data = qobject_to(QDict, qdict_get(qdict, "data"));
        MonitorQAPIEventState key = { .event = event, .data = data };

        evstate = g_hash_table_lookup(monitor_qapi_event_state, &key);
        assert(!evstate || timer_pending(evstate->timer));

        if (evstate) {
            /*
             * Timer is pending for (at least) evconf->rate ns after
             * last send.  Store event for sending when timer fires,
             * replacing a prior stored event if any.
             */
            qobject_unref(evstate->qdict);
            evstate->qdict = qobject_ref(qdict);
        } else {
            /*
             * Last send was (at least) evconf->rate ns ago.
             * Send immediately, and arm the timer to call
             * monitor_qapi_event_handler() in evconf->rate ns.  Any
             * events arriving before then will be delayed until then.
             */
            int64_t now = qemu_clock_get_ns(monitor_get_event_clock());

            monitor_qapi_event_emit(event, qdict);

            evstate = g_new(MonitorQAPIEventState, 1);
            evstate->event = event;
            evstate->data = qobject_ref(data);
            evstate->qdict = NULL;
            evstate->timer = timer_new_ns(monitor_get_event_clock(),
                                          monitor_qapi_event_handler,
                                          evstate);
            g_hash_table_add(monitor_qapi_event_state, evstate);
            timer_mod_ns(evstate->timer, now + evconf->rate);
        }
    }

    qemu_mutex_unlock(&monitor_lock);
}

void qapi_event_emit(QAPIEvent event, QDict *qdict)
{
    /*
     * monitor_qapi_event_queue_no_reenter() is not reentrant: it
     * would deadlock on monitor_lock.  Work around by queueing
     * events in thread-local storage.
     * TODO: remove this, make it re-enter safe.
     */
    typedef struct MonitorQapiEvent {
        QAPIEvent event;
        QDict *qdict;
        QSIMPLEQ_ENTRY(MonitorQapiEvent) entry;
    } MonitorQapiEvent;
    static __thread QSIMPLEQ_HEAD(, MonitorQapiEvent) event_queue;
    static __thread bool reentered;
    MonitorQapiEvent *ev;

    if (!reentered) {
        QSIMPLEQ_INIT(&event_queue);
    }

    ev = g_new(MonitorQapiEvent, 1);
    ev->qdict = qobject_ref(qdict);
    ev->event = event;
    QSIMPLEQ_INSERT_TAIL(&event_queue, ev, entry);
    if (reentered) {
        return;
    }

    reentered = true;

    while ((ev = QSIMPLEQ_FIRST(&event_queue)) != NULL) {
        QSIMPLEQ_REMOVE_HEAD(&event_queue, entry);
        monitor_qapi_event_queue_no_reenter(ev->event, ev->qdict);
        qobject_unref(ev->qdict);
        g_free(ev);
    }

    reentered = false;
}

/*
 * This function runs evconf->rate ns after sending a throttled
 * event.
 * If another event has since been stored, send it.
 */
static void monitor_qapi_event_handler(void *opaque)
{
    MonitorQAPIEventState *evstate = opaque;
    MonitorQAPIEventConf *evconf = &monitor_qapi_event_conf[evstate->event];

    trace_monitor_protocol_event_handler(evstate->event, evstate->qdict);
    qemu_mutex_lock(&monitor_lock);

    if (evstate->qdict) {
        int64_t now = qemu_clock_get_ns(monitor_get_event_clock());

        monitor_qapi_event_emit(evstate->event, evstate->qdict);
        qobject_unref(evstate->qdict);
        evstate->qdict = NULL;
        timer_mod_ns(evstate->timer, now + evconf->rate);
    } else {
        g_hash_table_remove(monitor_qapi_event_state, evstate);
        qobject_unref(evstate->data);
        timer_free(evstate->timer);
        g_free(evstate);
    }

    qemu_mutex_unlock(&monitor_lock);
}

static unsigned int qapi_event_throttle_hash(const void *key)
{
    const MonitorQAPIEventState *evstate = key;
    unsigned int hash = evstate->event * 255;

    if (evstate->event == QAPI_EVENT_VSERPORT_CHANGE) {
        hash += g_str_hash(qdict_get_str(evstate->data, "id"));
    }

    if (evstate->event == QAPI_EVENT_QUORUM_REPORT_BAD) {
        hash += g_str_hash(qdict_get_str(evstate->data, "node-name"));
    }

    return hash;
}

static gboolean qapi_event_throttle_equal(const void *a, const void *b)
{
    const MonitorQAPIEventState *eva = a;
    const MonitorQAPIEventState *evb = b;

    if (eva->event != evb->event) {
        return FALSE;
    }

    if (eva->event == QAPI_EVENT_VSERPORT_CHANGE) {
        return !strcmp(qdict_get_str(eva->data, "id"),
                       qdict_get_str(evb->data, "id"));
    }

    if (eva->event == QAPI_EVENT_QUORUM_REPORT_BAD) {
        return !strcmp(qdict_get_str(eva->data, "node-name"),
                       qdict_get_str(evb->data, "node-name"));
    }

    return TRUE;
}

int monitor_suspend(Monitor *mon)
{
    if (monitor_is_hmp_non_interactive(mon)) {
        return -ENOTTY;
    }

    qatomic_inc(&mon->suspend_cnt);

    if (mon->use_io_thread) {
        /*
         * Kick I/O thread to make sure this takes effect.  It'll be
         * evaluated again in prepare() of the watch object.
         */
        aio_notify(iothread_get_aio_context(mon_iothread));
    }

    trace_monitor_suspend(mon, 1);
    return 0;
}

static void monitor_accept_input(void *opaque)
{
    Monitor *mon = opaque;

    qemu_chr_fe_accept_input(&mon->chr);
}

void monitor_resume(Monitor *mon)
{
    if (monitor_is_hmp_non_interactive(mon)) {
        return;
    }

    if (qatomic_dec_fetch(&mon->suspend_cnt) == 0) {
        AioContext *ctx;

        if (mon->use_io_thread) {
            ctx = iothread_get_aio_context(mon_iothread);
        } else {
            ctx = qemu_get_aio_context();
        }

        if (!monitor_is_qmp(mon)) {
            MonitorHMP *hmp_mon = container_of(mon, MonitorHMP, common);
            assert(hmp_mon->rs);
            readline_show_prompt(hmp_mon->rs);
        }

        aio_bh_schedule_oneshot(ctx, monitor_accept_input, mon);
    }

    trace_monitor_suspend(mon, -1);
}

int monitor_can_read(void *opaque)
{
    Monitor *mon = opaque;

    return !qatomic_mb_read(&mon->suspend_cnt);
}

void monitor_list_append(Monitor *mon)
{
    qemu_mutex_lock(&monitor_lock);
    /*
     * This prevents inserting new monitors during monitor_cleanup().
     * A cleaner solution would involve the main thread telling other
     * threads to terminate, waiting for their termination.
     */
    if (!monitor_destroyed) {
        QTAILQ_INSERT_HEAD(&mon_list, mon, entry);
        mon = NULL;
    }
    qemu_mutex_unlock(&monitor_lock);

    if (mon) {
        monitor_data_destroy(mon);
        g_free(mon);
    }
}

static void monitor_iothread_init(void)
{
    mon_iothread = iothread_create("mon_iothread", &error_abort);
}

void monitor_data_init(Monitor *mon, bool is_qmp, bool skip_flush,
                       bool use_io_thread)
{
    if (use_io_thread && !mon_iothread) {
        monitor_iothread_init();
    }
    qemu_mutex_init(&mon->mon_lock);
    mon->is_qmp = is_qmp;
    mon->outbuf = g_string_new(NULL);
    mon->skip_flush = skip_flush;
    mon->use_io_thread = use_io_thread;
}

void monitor_data_destroy(Monitor *mon)
{
    g_free(mon->mon_cpu_path);
    qemu_chr_fe_deinit(&mon->chr, false);
    if (monitor_is_qmp(mon)) {
        monitor_data_destroy_qmp(container_of(mon, MonitorQMP, common));
    } else {
        readline_free(container_of(mon, MonitorHMP, common)->rs);
    }
    g_string_free(mon->outbuf, true);
    qemu_mutex_destroy(&mon->mon_lock);
}

void monitor_cleanup(void)
{
    /*
     * We need to explicitly stop the I/O thread (but not destroy it),
     * clean up the monitor resources, then destroy the I/O thread since
     * we need to unregister from chardev below in
     * monitor_data_destroy(), and chardev is not thread-safe yet
     */
    if (mon_iothread) {
        iothread_stop(mon_iothread);
    }

    /*
     * The dispatcher needs to stop before destroying the monitor and
     * the I/O thread.
     *
     * We need to poll both qemu_aio_context and iohandler_ctx to make
     * sure that the dispatcher coroutine keeps making progress and
     * eventually terminates.  qemu_aio_context is automatically
     * polled by calling AIO_WAIT_WHILE on it, but we must poll
     * iohandler_ctx manually.
     */
    qmp_dispatcher_co_shutdown = true;
    if (!qatomic_xchg(&qmp_dispatcher_co_busy, true)) {
        aio_co_wake(qmp_dispatcher_co);
    }

    AIO_WAIT_WHILE(qemu_get_aio_context(),
                   (aio_poll(iohandler_get_aio_context(), false),
                    qatomic_mb_read(&qmp_dispatcher_co_busy)));

    /* Flush output buffers and destroy monitors */
    qemu_mutex_lock(&monitor_lock);
    monitor_destroyed = true;
    while (!QTAILQ_EMPTY(&mon_list)) {
        Monitor *mon = QTAILQ_FIRST(&mon_list);
        QTAILQ_REMOVE(&mon_list, mon, entry);
        /* Permit QAPI event emission from character frontend release */
        qemu_mutex_unlock(&monitor_lock);
        monitor_flush(mon);
        monitor_data_destroy(mon);
        qemu_mutex_lock(&monitor_lock);
        g_free(mon);
    }
    qemu_mutex_unlock(&monitor_lock);

    if (mon_iothread) {
        iothread_destroy(mon_iothread);
        mon_iothread = NULL;
    }
}

static void monitor_qapi_event_init(void)
{
    monitor_qapi_event_state = g_hash_table_new(qapi_event_throttle_hash,
                                                qapi_event_throttle_equal);
}

void monitor_init_globals_core(void)
{
    monitor_qapi_event_init();
    qemu_mutex_init(&monitor_lock);
    coroutine_mon = g_hash_table_new(NULL, NULL);

    /*
     * The dispatcher BH must run in the main loop thread, since we
     * have commands assuming that context.  It would be nice to get
     * rid of those assumptions.
     */
    qmp_dispatcher_co = qemu_coroutine_create(monitor_qmp_dispatcher_co, NULL);
    qatomic_mb_set(&qmp_dispatcher_co_busy, true);
    aio_co_schedule(iohandler_get_aio_context(), qmp_dispatcher_co);
}

int monitor_init(MonitorOptions *opts, bool allow_hmp, Error **errp)
{
    Chardev *chr;
    Error *local_err = NULL;

    chr = qemu_chr_find(opts->chardev);
    if (chr == NULL) {
        error_setg(errp, "chardev \"%s\" not found", opts->chardev);
        return -1;
    }

    if (!opts->has_mode) {
        opts->mode = allow_hmp ? MONITOR_MODE_READLINE : MONITOR_MODE_CONTROL;
    }

    switch (opts->mode) {
    case MONITOR_MODE_CONTROL:
        monitor_init_qmp(chr, opts->pretty, &local_err);
        break;
    case MONITOR_MODE_READLINE:
        if (!allow_hmp) {
            error_setg(errp, "Only QMP is supported");
            return -1;
        }
        if (opts->pretty) {
            warn_report("'pretty' is deprecated for HMP monitors, it has no "
                        "effect and will be removed in future versions");
        }
        monitor_init_hmp(chr, true, &local_err);
        break;
    default:
        g_assert_not_reached();
    }

    if (local_err) {
        error_propagate(errp, local_err);
        return -1;
    }
    return 0;
}

int monitor_init_opts(QemuOpts *opts, Error **errp)
{
    Visitor *v;
    MonitorOptions *options;
    int ret;

    v = opts_visitor_new(opts);
    visit_type_MonitorOptions(v, NULL, &options, errp);
    visit_free(v);
    if (!options) {
        return -1;
    }

    ret = monitor_init(options, true, errp);
    qapi_free_MonitorOptions(options);
    return ret;
}

QemuOptsList qemu_mon_opts = {
    .name = "mon",
    .implied_opt_name = "chardev",
    .head = QTAILQ_HEAD_INITIALIZER(qemu_mon_opts.head),
    .desc = {
        {
            .name = "mode",
            .type = QEMU_OPT_STRING,
        },{
            .name = "chardev",
            .type = QEMU_OPT_STRING,
        },{
            .name = "pretty",
            .type = QEMU_OPT_BOOL,
        },
        { /* end of list */ }
    },
};<|MERGE_RESOLUTION|>--- conflicted
+++ resolved
@@ -222,12 +222,8 @@
         if (c == '\n') {
             g_string_append_c(mon->outbuf, '\r');
         }
-<<<<<<< HEAD
         /*将c存入outbuf中*/
-        qstring_append_chr(mon->outbuf, c);
-=======
         g_string_append_c(mon->outbuf, c);
->>>>>>> fef80ea0
         if (c == '\n') {
             monitor_flush_locked(mon);
         }
