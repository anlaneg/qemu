/*
 *  Copyright Red Hat
 *  Copyright (C) 2005  Anthony Liguori <anthony@codemonkey.ws>
 *
 *  Network Block Device Server Side
 *
 *  This program is free software; you can redistribute it and/or modify
 *  it under the terms of the GNU General Public License as published by
 *  the Free Software Foundation; under version 2 of the License.
 *
 *  This program is distributed in the hope that it will be useful,
 *  but WITHOUT ANY WARRANTY; without even the implied warranty of
 *  MERCHANTABILITY or FITNESS FOR A PARTICULAR PURPOSE.  See the
 *  GNU General Public License for more details.
 *
 *  You should have received a copy of the GNU General Public License
 *  along with this program; if not, see <http://www.gnu.org/licenses/>.
 */

#include "qemu/osdep.h"

#include "block/block_int.h"
#include "block/export.h"
#include "block/dirty-bitmap.h"
#include "qapi/error.h"
#include "qemu/queue.h"
#include "trace.h"
#include "nbd-internal.h"
#include "qemu/units.h"
#include "qemu/memalign.h"

#define NBD_META_ID_BASE_ALLOCATION 0
#define NBD_META_ID_ALLOCATION_DEPTH 1
/* Dirty bitmaps use 'NBD_META_ID_DIRTY_BITMAP + i', so keep this id last. */
#define NBD_META_ID_DIRTY_BITMAP 2

/*
 * NBD_MAX_BLOCK_STATUS_EXTENTS: 1 MiB of extents data. An empirical
 * constant. If an increase is needed, note that the NBD protocol
 * recommends no larger than 32 mb, so that the client won't consider
 * the reply as a denial of service attack.
 */
#define NBD_MAX_BLOCK_STATUS_EXTENTS (1 * MiB / 8)

static int system_errno_to_nbd_errno(int err)
{
    switch (err) {
    case 0:
        return NBD_SUCCESS;
    case EPERM:
    case EROFS:
        return NBD_EPERM;
    case EIO:
        return NBD_EIO;
    case ENOMEM:
        return NBD_ENOMEM;
#ifdef EDQUOT
    case EDQUOT:
#endif
    case EFBIG:
    case ENOSPC:
        return NBD_ENOSPC;
    case EOVERFLOW:
        return NBD_EOVERFLOW;
    case ENOTSUP:
#if ENOTSUP != EOPNOTSUPP
    case EOPNOTSUPP:
#endif
        return NBD_ENOTSUP;
    case ESHUTDOWN:
        return NBD_ESHUTDOWN;
    case EINVAL:
    default:
        return NBD_EINVAL;
    }
}

/* Definitions for opaque data types */

typedef struct NBDRequestData NBDRequestData;

struct NBDRequestData {
    NBDClient *client;/*对应的client*/
    uint8_t *data;
    bool complete;
};

struct NBDExport {
    BlockExport common;

    char *name;
    char *description;
    uint64_t size;
    uint16_t nbdflags;
    QTAILQ_HEAD(, NBDClient) clients;
    QTAILQ_ENTRY(NBDExport) next;

    BlockBackend *eject_notifier_blk;
    Notifier eject_notifier;

    bool allocation_depth;
    BdrvDirtyBitmap **export_bitmaps;
    size_t nr_export_bitmaps;
};

static QTAILQ_HEAD(, NBDExport) exports = QTAILQ_HEAD_INITIALIZER(exports);

/*
 * NBDMetaContexts represents a list of meta contexts in use,
 * as selected by NBD_OPT_SET_META_CONTEXT. Also used for
 * NBD_OPT_LIST_META_CONTEXT.
 */
struct NBDMetaContexts {
    const NBDExport *exp; /* associated export */
    size_t count; /* number of negotiated contexts */
    bool base_allocation; /* export base:allocation context (block status) */
    bool allocation_depth; /* export qemu:allocation-depth */
    bool *bitmaps; /*
                    * export qemu:dirty-bitmap:<export bitmap name>,
                    * sized by exp->nr_export_bitmaps
                    */
};

struct NBDClient {
    int refcount; /* atomic */
    void (*close_fn)(NBDClient *client, bool negotiated);
    void *owner;

    QemuMutex lock;

    NBDExport *exp;
    QCryptoTLSCreds *tlscreds;
    char *tlsauthz;
    uint32_t handshake_max_secs;
    QIOChannelSocket *sioc; /* The underlying data channel */
    QIOChannel *ioc; /* The current I/O channel which may differ (eg TLS) */

    Coroutine *recv_coroutine; /* protected by lock */

    CoMutex send_lock;
    Coroutine *send_coroutine;

    bool read_yielding; /* protected by lock */
    bool quiescing; /* protected by lock */

    QTAILQ_ENTRY(NBDClient) next;
<<<<<<< HEAD
    int nb_requests;/*统计信息，申请了多少request*/
    bool closing;
=======
    int nb_requests; /* protected by lock */
    bool closing; /* protected by lock */
>>>>>>> 72b88908

    uint32_t check_align; /* If non-zero, check for aligned client requests */

    NBDMode mode;
    NBDMetaContexts contexts; /* Negotiated meta contexts */

    uint32_t opt; /* Current option being negotiated */
    uint32_t optlen; /* remaining length of data in ioc for the option being
                        negotiated now */
};

static void nbd_client_receive_next_request(NBDClient *client);

/* Basic flow for negotiation

   Server         Client
   Negotiate

   or

   Server         Client
   Negotiate #1
                  Option
   Negotiate #2

   ----

   followed by

   Server         Client
                  Request
   Response
                  Request
   Response
                  ...
   ...
                  Request (type == 2)

*/

static inline void set_be_option_rep(NBDOptionReply *rep, uint32_t option,
                                     uint32_t type, uint32_t length)
{
    stq_be_p(&rep->magic, NBD_REP_MAGIC);
    stl_be_p(&rep->option, option);
    stl_be_p(&rep->type, type);
    stl_be_p(&rep->length, length);
}

/* Send a reply header, including length, but no payload.
 * Return -errno on error, 0 on success. */
static coroutine_fn int
nbd_negotiate_send_rep_len(NBDClient *client, uint32_t type,
                           uint32_t len, Error **errp)
{
    NBDOptionReply rep;

    trace_nbd_negotiate_send_rep_len(client->opt, nbd_opt_lookup(client->opt),
                                     type, nbd_rep_lookup(type), len);

    assert(len < NBD_MAX_BUFFER_SIZE);

    set_be_option_rep(&rep, client->opt, type, len);
    return nbd_write(client->ioc, &rep, sizeof(rep), errp);
}

/* Send a reply header with default 0 length.
 * Return -errno on error, 0 on success. */
static coroutine_fn int
nbd_negotiate_send_rep(NBDClient *client, uint32_t type, Error **errp)
{
    return nbd_negotiate_send_rep_len(client, type, 0, errp);
}

/* Send an error reply.
 * Return -errno on error, 0 on success. */
static coroutine_fn int G_GNUC_PRINTF(4, 0)
nbd_negotiate_send_rep_verr(NBDClient *client, uint32_t type,
                            Error **errp, const char *fmt, va_list va)
{
    ERRP_GUARD();
    g_autofree char *msg = NULL;
    int ret;
    size_t len;

    msg = g_strdup_vprintf(fmt, va);
    len = strlen(msg);
    assert(len < NBD_MAX_STRING_SIZE);
    trace_nbd_negotiate_send_rep_err(msg);
    ret = nbd_negotiate_send_rep_len(client, type, len, errp);
    if (ret < 0) {
        return ret;
    }
    if (nbd_write(client->ioc, msg, len, errp) < 0) {
        error_prepend(errp, "write failed (error message): ");
        return -EIO;
    }

    return 0;
}

/*
 * Return a malloc'd copy of @name suitable for use in an error reply.
 */
static char *
nbd_sanitize_name(const char *name)
{
    if (strnlen(name, 80) < 80) {
        return g_strdup(name);
    }
    /* XXX Should we also try to sanitize any control characters? */
    return g_strdup_printf("%.80s...", name);
}

/* Send an error reply.
 * Return -errno on error, 0 on success. */
static coroutine_fn int G_GNUC_PRINTF(4, 5)
nbd_negotiate_send_rep_err(NBDClient *client, uint32_t type,
                           Error **errp, const char *fmt, ...)
{
    va_list va;
    int ret;

    va_start(va, fmt);
    ret = nbd_negotiate_send_rep_verr(client, type, errp, fmt, va);
    va_end(va);
    return ret;
}

/* Drop remainder of the current option, and send a reply with the
 * given error type and message. Return -errno on read or write
 * failure; or 0 if connection is still live. */
static coroutine_fn int G_GNUC_PRINTF(4, 0)
nbd_opt_vdrop(NBDClient *client, uint32_t type, Error **errp,
              const char *fmt, va_list va)
{
    int ret = nbd_drop(client->ioc, client->optlen, errp);

    client->optlen = 0;
    if (!ret) {
        ret = nbd_negotiate_send_rep_verr(client, type, errp, fmt, va);
    }
    return ret;
}

static coroutine_fn int G_GNUC_PRINTF(4, 5)
nbd_opt_drop(NBDClient *client, uint32_t type, Error **errp,
             const char *fmt, ...)
{
    int ret;
    va_list va;

    va_start(va, fmt);
    ret = nbd_opt_vdrop(client, type, errp, fmt, va);
    va_end(va);

    return ret;
}

static coroutine_fn int G_GNUC_PRINTF(3, 4)
nbd_opt_invalid(NBDClient *client, Error **errp, const char *fmt, ...)
{
    int ret;
    va_list va;

    va_start(va, fmt);
    ret = nbd_opt_vdrop(client, NBD_REP_ERR_INVALID, errp, fmt, va);
    va_end(va);

    return ret;
}

/* Read size bytes from the unparsed payload of the current option.
 * If @check_nul, require that no NUL bytes appear in buffer.
 * Return -errno on I/O error, 0 if option was completely handled by
 * sending a reply about inconsistent lengths, or 1 on success. */
static coroutine_fn int
nbd_opt_read(NBDClient *client, void *buffer, size_t size,
             bool check_nul, Error **errp)
{
    if (size > client->optlen) {
        return nbd_opt_invalid(client, errp,
                               "Inconsistent lengths in option %s",
                               nbd_opt_lookup(client->opt));
    }
    client->optlen -= size;
    if (qio_channel_read_all(client->ioc, buffer, size, errp) < 0) {
        return -EIO;
    }

    if (check_nul && strnlen(buffer, size) != size) {
        return nbd_opt_invalid(client, errp,
                               "Unexpected embedded NUL in option %s",
                               nbd_opt_lookup(client->opt));
    }
    return 1;
}

/* Drop size bytes from the unparsed payload of the current option.
 * Return -errno on I/O error, 0 if option was completely handled by
 * sending a reply about inconsistent lengths, or 1 on success. */
static coroutine_fn int
nbd_opt_skip(NBDClient *client, size_t size, Error **errp)
{
    if (size > client->optlen) {
        return nbd_opt_invalid(client, errp,
                               "Inconsistent lengths in option %s",
                               nbd_opt_lookup(client->opt));
    }
    client->optlen -= size;
    return nbd_drop(client->ioc, size, errp) < 0 ? -EIO : 1;
}

/* nbd_opt_read_name
 *
 * Read a string with the format:
 *   uint32_t len     (<= NBD_MAX_STRING_SIZE)
 *   len bytes string (not 0-terminated)
 *
 * On success, @name will be allocated.
 * If @length is non-null, it will be set to the actual string length.
 *
 * Return -errno on I/O error, 0 if option was completely handled by
 * sending a reply about inconsistent lengths, or 1 on success.
 */
static coroutine_fn int
nbd_opt_read_name(NBDClient *client, char **name, uint32_t *length,
                  Error **errp)
{
    int ret;
    uint32_t len;
    g_autofree char *local_name = NULL;

    *name = NULL;
    ret = nbd_opt_read(client, &len, sizeof(len), false, errp);
    if (ret <= 0) {
        return ret;
    }
    len = cpu_to_be32(len);

    if (len > NBD_MAX_STRING_SIZE) {
        return nbd_opt_invalid(client, errp,
                               "Invalid name length: %" PRIu32, len);
    }

    local_name = g_malloc(len + 1);
    ret = nbd_opt_read(client, local_name, len, true, errp);
    if (ret <= 0) {
        return ret;
    }
    local_name[len] = '\0';

    if (length) {
        *length = len;
    }
    *name = g_steal_pointer(&local_name);

    return 1;
}

/* Send a single NBD_REP_SERVER reply to NBD_OPT_LIST, including payload.
 * Return -errno on error, 0 on success. */
static coroutine_fn int
nbd_negotiate_send_rep_list(NBDClient *client, NBDExport *exp, Error **errp)
{
    ERRP_GUARD();
    size_t name_len, desc_len;
    uint32_t len;
    const char *name = exp->name ? exp->name : "";
    const char *desc = exp->description ? exp->description : "";
    QIOChannel *ioc = client->ioc;
    int ret;

    trace_nbd_negotiate_send_rep_list(name, desc);
    name_len = strlen(name);
    desc_len = strlen(desc);
    assert(name_len <= NBD_MAX_STRING_SIZE && desc_len <= NBD_MAX_STRING_SIZE);
    len = name_len + desc_len + sizeof(len);
    ret = nbd_negotiate_send_rep_len(client, NBD_REP_SERVER, len, errp);
    if (ret < 0) {
        return ret;
    }

    len = cpu_to_be32(name_len);
    if (nbd_write(ioc, &len, sizeof(len), errp) < 0) {
        error_prepend(errp, "write failed (name length): ");
        return -EINVAL;
    }

    if (nbd_write(ioc, name, name_len, errp) < 0) {
        error_prepend(errp, "write failed (name buffer): ");
        return -EINVAL;
    }

    if (nbd_write(ioc, desc, desc_len, errp) < 0) {
        error_prepend(errp, "write failed (description buffer): ");
        return -EINVAL;
    }

    return 0;
}

/* Process the NBD_OPT_LIST command, with a potential series of replies.
 * Return -errno on error, 0 on success. */
static coroutine_fn int
nbd_negotiate_handle_list(NBDClient *client, Error **errp)
{
    NBDExport *exp;
    assert(client->opt == NBD_OPT_LIST);

    /* For each export, send a NBD_REP_SERVER reply. */
    QTAILQ_FOREACH(exp, &exports, next) {
        if (nbd_negotiate_send_rep_list(client, exp, errp)) {
            return -EINVAL;
        }
    }
    /* Finish with a NBD_REP_ACK. */
    return nbd_negotiate_send_rep(client, NBD_REP_ACK, errp);
}

static coroutine_fn void
nbd_check_meta_export(NBDClient *client, NBDExport *exp)
{
    if (exp != client->contexts.exp) {
        client->contexts.count = 0;
    }
}

/* Send a reply to NBD_OPT_EXPORT_NAME.
 * Return -errno on error, 0 on success. */
static coroutine_fn int
nbd_negotiate_handle_export_name(NBDClient *client, bool no_zeroes,
                                 Error **errp)
{
    ERRP_GUARD();
    g_autofree char *name = NULL;
    char buf[NBD_REPLY_EXPORT_NAME_SIZE] = "";
    size_t len;
    int ret;
    uint16_t myflags;

    /* Client sends:
        [20 ..  xx]   export name (length bytes)
       Server replies:
        [ 0 ..   7]   size
        [ 8 ..   9]   export flags
        [10 .. 133]   reserved     (0) [unless no_zeroes]
     */
    trace_nbd_negotiate_handle_export_name();
    if (client->mode >= NBD_MODE_EXTENDED) {
        error_setg(errp, "Extended headers already negotiated");
        return -EINVAL;
    }
    if (client->optlen > NBD_MAX_STRING_SIZE) {
        error_setg(errp, "Bad length received");
        return -EINVAL;
    }
    name = g_malloc(client->optlen + 1);
    if (nbd_read(client->ioc, name, client->optlen, "export name", errp) < 0) {
        return -EIO;
    }
    name[client->optlen] = '\0';
    client->optlen = 0;

    trace_nbd_negotiate_handle_export_name_request(name);

    client->exp = nbd_export_find(name);
    if (!client->exp) {
        error_setg(errp, "export not found");
        return -EINVAL;
    }
    nbd_check_meta_export(client, client->exp);

    myflags = client->exp->nbdflags;
    if (client->mode >= NBD_MODE_STRUCTURED) {
        myflags |= NBD_FLAG_SEND_DF;
    }
    if (client->mode >= NBD_MODE_EXTENDED && client->contexts.count) {
        myflags |= NBD_FLAG_BLOCK_STAT_PAYLOAD;
    }
    trace_nbd_negotiate_new_style_size_flags(client->exp->size, myflags);
    stq_be_p(buf, client->exp->size);
    stw_be_p(buf + 8, myflags);
    len = no_zeroes ? 10 : sizeof(buf);
    ret = nbd_write(client->ioc, buf, len, errp);
    if (ret < 0) {
        error_prepend(errp, "write failed: ");
        return ret;
    }

    QTAILQ_INSERT_TAIL(&client->exp->clients, client, next);
    blk_exp_ref(&client->exp->common);

    return 0;
}

/* Send a single NBD_REP_INFO, with a buffer @buf of @length bytes.
 * The buffer does NOT include the info type prefix.
 * Return -errno on error, 0 if ready to send more. */
static coroutine_fn int
nbd_negotiate_send_info(NBDClient *client, uint16_t info, uint32_t length,
                        void *buf, Error **errp)
{
    int rc;

    trace_nbd_negotiate_send_info(info, nbd_info_lookup(info), length);
    rc = nbd_negotiate_send_rep_len(client, NBD_REP_INFO,
                                    sizeof(info) + length, errp);
    if (rc < 0) {
        return rc;
    }
    info = cpu_to_be16(info);
    if (nbd_write(client->ioc, &info, sizeof(info), errp) < 0) {
        return -EIO;
    }
    if (nbd_write(client->ioc, buf, length, errp) < 0) {
        return -EIO;
    }
    return 0;
}

/* nbd_reject_length: Handle any unexpected payload.
 * @fatal requests that we quit talking to the client, even if we are able
 * to successfully send an error reply.
 * Return:
 * -errno  transmission error occurred or @fatal was requested, errp is set
 * 0       error message successfully sent to client, errp is not set
 */
static coroutine_fn int
nbd_reject_length(NBDClient *client, bool fatal, Error **errp)
{
    int ret;

    assert(client->optlen);
    ret = nbd_opt_invalid(client, errp, "option '%s' has unexpected length",
                          nbd_opt_lookup(client->opt));
    if (fatal && !ret) {
        error_setg(errp, "option '%s' has unexpected length",
                   nbd_opt_lookup(client->opt));
        return -EINVAL;
    }
    return ret;
}

/* Handle NBD_OPT_INFO and NBD_OPT_GO.
 * Return -errno on error, 0 if ready for next option, and 1 to move
 * into transmission phase.  */
static coroutine_fn int
nbd_negotiate_handle_info(NBDClient *client, Error **errp)
{
    int rc;
    g_autofree char *name = NULL;
    NBDExport *exp;
    uint16_t requests;
    uint16_t request;
    uint32_t namelen = 0;
    bool sendname = false;
    bool blocksize = false;
    uint32_t sizes[3];
    char buf[sizeof(uint64_t) + sizeof(uint16_t)];
    uint32_t check_align = 0;
    uint16_t myflags;

    /* Client sends:
        4 bytes: L, name length (can be 0)
        L bytes: export name
        2 bytes: N, number of requests (can be 0)
        N * 2 bytes: N requests
    */
    rc = nbd_opt_read_name(client, &name, &namelen, errp);
    if (rc <= 0) {
        return rc;
    }
    trace_nbd_negotiate_handle_export_name_request(name);

    rc = nbd_opt_read(client, &requests, sizeof(requests), false, errp);
    if (rc <= 0) {
        return rc;
    }
    requests = be16_to_cpu(requests);
    trace_nbd_negotiate_handle_info_requests(requests);
    while (requests--) {
        rc = nbd_opt_read(client, &request, sizeof(request), false, errp);
        if (rc <= 0) {
            return rc;
        }
        request = be16_to_cpu(request);
        trace_nbd_negotiate_handle_info_request(request,
                                                nbd_info_lookup(request));
        /* We care about NBD_INFO_NAME and NBD_INFO_BLOCK_SIZE;
         * everything else is either a request we don't know or
         * something we send regardless of request */
        switch (request) {
        case NBD_INFO_NAME:
            sendname = true;
            break;
        case NBD_INFO_BLOCK_SIZE:
            blocksize = true;
            break;
        }
    }
    if (client->optlen) {
        return nbd_reject_length(client, false, errp);
    }

    exp = nbd_export_find(name);
    if (!exp) {
        g_autofree char *sane_name = nbd_sanitize_name(name);

        return nbd_negotiate_send_rep_err(client, NBD_REP_ERR_UNKNOWN,
                                          errp, "export '%s' not present",
                                          sane_name);
    }
    if (client->opt == NBD_OPT_GO) {
        nbd_check_meta_export(client, exp);
    }

    /* Don't bother sending NBD_INFO_NAME unless client requested it */
    if (sendname) {
        rc = nbd_negotiate_send_info(client, NBD_INFO_NAME, namelen, name,
                                     errp);
        if (rc < 0) {
            return rc;
        }
    }

    /* Send NBD_INFO_DESCRIPTION only if available, regardless of
     * client request */
    if (exp->description) {
        size_t len = strlen(exp->description);

        assert(len <= NBD_MAX_STRING_SIZE);
        rc = nbd_negotiate_send_info(client, NBD_INFO_DESCRIPTION,
                                     len, exp->description, errp);
        if (rc < 0) {
            return rc;
        }
    }

    /* Send NBD_INFO_BLOCK_SIZE always, but tweak the minimum size
     * according to whether the client requested it, and according to
     * whether this is OPT_INFO or OPT_GO. */
    /* minimum - 1 for back-compat, or actual if client will obey it. */
    if (client->opt == NBD_OPT_INFO || blocksize) {
        check_align = sizes[0] = blk_get_request_alignment(exp->common.blk);
    } else {
        sizes[0] = 1;
    }
    assert(sizes[0] <= NBD_MAX_BUFFER_SIZE);
    /* preferred - Hard-code to 4096 for now.
     * TODO: is blk_bs(blk)->bl.opt_transfer appropriate? */
    sizes[1] = MAX(4096, sizes[0]);
    /* maximum - At most 32M, but smaller as appropriate. */
    sizes[2] = MIN(blk_get_max_transfer(exp->common.blk), NBD_MAX_BUFFER_SIZE);
    trace_nbd_negotiate_handle_info_block_size(sizes[0], sizes[1], sizes[2]);
    sizes[0] = cpu_to_be32(sizes[0]);
    sizes[1] = cpu_to_be32(sizes[1]);
    sizes[2] = cpu_to_be32(sizes[2]);
    rc = nbd_negotiate_send_info(client, NBD_INFO_BLOCK_SIZE,
                                 sizeof(sizes), sizes, errp);
    if (rc < 0) {
        return rc;
    }

    /* Send NBD_INFO_EXPORT always */
    myflags = exp->nbdflags;
    if (client->mode >= NBD_MODE_STRUCTURED) {
        myflags |= NBD_FLAG_SEND_DF;
    }
    if (client->mode >= NBD_MODE_EXTENDED &&
        (client->contexts.count || client->opt == NBD_OPT_INFO)) {
        myflags |= NBD_FLAG_BLOCK_STAT_PAYLOAD;
    }
    trace_nbd_negotiate_new_style_size_flags(exp->size, myflags);
    stq_be_p(buf, exp->size);
    stw_be_p(buf + 8, myflags);
    rc = nbd_negotiate_send_info(client, NBD_INFO_EXPORT,
                                 sizeof(buf), buf, errp);
    if (rc < 0) {
        return rc;
    }

    /*
     * If the client is just asking for NBD_OPT_INFO, but forgot to
     * request block sizes in a situation that would impact
     * performance, then return an error. But for NBD_OPT_GO, we
     * tolerate all clients, regardless of alignments.
     */
    if (client->opt == NBD_OPT_INFO && !blocksize &&
        blk_get_request_alignment(exp->common.blk) > 1) {
        return nbd_negotiate_send_rep_err(client,
                                          NBD_REP_ERR_BLOCK_SIZE_REQD,
                                          errp,
                                          "request NBD_INFO_BLOCK_SIZE to "
                                          "use this export");
    }

    /* Final reply */
    rc = nbd_negotiate_send_rep(client, NBD_REP_ACK, errp);
    if (rc < 0) {
        return rc;
    }

    if (client->opt == NBD_OPT_GO) {
        client->exp = exp;
        client->check_align = check_align;
        QTAILQ_INSERT_TAIL(&client->exp->clients, client, next);
        blk_exp_ref(&client->exp->common);
        rc = 1;
    }
    return rc;
}

/* Callback to learn when QIO TLS upgrade is complete */
struct NBDTLSServerHandshakeData {
    bool complete;
    Error *error;
    Coroutine *co;
};

static void
nbd_server_tls_handshake(QIOTask *task, void *opaque)
{
    struct NBDTLSServerHandshakeData *data = opaque;

    qio_task_propagate_error(task, &data->error);
    data->complete = true;
    if (!qemu_coroutine_entered(data->co)) {
        aio_co_wake(data->co);
    }
}

/* Handle NBD_OPT_STARTTLS. Return NULL to drop connection, or else the
 * new channel for all further (now-encrypted) communication. */
static coroutine_fn QIOChannel *
nbd_negotiate_handle_starttls(NBDClient *client, Error **errp)
{
    QIOChannel *ioc;
    QIOChannelTLS *tioc;
    struct NBDTLSServerHandshakeData data = { 0 };

    assert(client->opt == NBD_OPT_STARTTLS);

    trace_nbd_negotiate_handle_starttls();
    ioc = client->ioc;

    if (nbd_negotiate_send_rep(client, NBD_REP_ACK, errp) < 0) {
        return NULL;
    }

    tioc = qio_channel_tls_new_server(ioc,
                                      client->tlscreds,
                                      client->tlsauthz,
                                      errp);
    if (!tioc) {
        return NULL;
    }

    qio_channel_set_name(QIO_CHANNEL(tioc), "nbd-server-tls");
    trace_nbd_negotiate_handle_starttls_handshake();
    data.co = qemu_coroutine_self();
    qio_channel_tls_handshake(tioc,
                              nbd_server_tls_handshake,
                              &data,
                              NULL,
                              NULL);

    if (!data.complete) {
        qemu_coroutine_yield();
        assert(data.complete);
    }

    if (data.error) {
        object_unref(OBJECT(tioc));
        error_propagate(errp, data.error);
        return NULL;
    }

    return QIO_CHANNEL(tioc);
}

/* nbd_negotiate_send_meta_context
 *
 * Send one chunk of reply to NBD_OPT_{LIST,SET}_META_CONTEXT
 *
 * For NBD_OPT_LIST_META_CONTEXT @context_id is ignored, 0 is used instead.
 */
static coroutine_fn int
nbd_negotiate_send_meta_context(NBDClient *client, const char *context,
                                uint32_t context_id, Error **errp)
{
    NBDOptionReplyMetaContext opt;
    struct iovec iov[] = {
        {.iov_base = &opt, .iov_len = sizeof(opt)},
        {.iov_base = (void *)context, .iov_len = strlen(context)}
    };

    assert(iov[1].iov_len <= NBD_MAX_STRING_SIZE);
    if (client->opt == NBD_OPT_LIST_META_CONTEXT) {
        context_id = 0;
    }

    trace_nbd_negotiate_meta_query_reply(context, context_id);
    set_be_option_rep(&opt.h, client->opt, NBD_REP_META_CONTEXT,
                      sizeof(opt) - sizeof(opt.h) + iov[1].iov_len);
    stl_be_p(&opt.context_id, context_id);

    return qio_channel_writev_all(client->ioc, iov, 2, errp) < 0 ? -EIO : 0;
}

/*
 * Return true if @query matches @pattern, or if @query is empty when
 * the @client is performing _LIST_.
 */
static coroutine_fn bool
nbd_meta_empty_or_pattern(NBDClient *client, const char *pattern,
                          const char *query)
{
    if (!*query) {
        trace_nbd_negotiate_meta_query_parse("empty");
        return client->opt == NBD_OPT_LIST_META_CONTEXT;
    }
    if (strcmp(query, pattern) == 0) {
        trace_nbd_negotiate_meta_query_parse(pattern);
        return true;
    }
    trace_nbd_negotiate_meta_query_skip("pattern not matched");
    return false;
}

/*
 * Return true and adjust @str in place if it begins with @prefix.
 */
static coroutine_fn bool
nbd_strshift(const char **str, const char *prefix)
{
    size_t len = strlen(prefix);

    if (strncmp(*str, prefix, len) == 0) {
        *str += len;
        return true;
    }
    return false;
}

/* nbd_meta_base_query
 *
 * Handle queries to 'base' namespace. For now, only the base:allocation
 * context is available.  Return true if @query has been handled.
 */
static coroutine_fn bool
nbd_meta_base_query(NBDClient *client, NBDMetaContexts *meta,
                    const char *query)
{
    if (!nbd_strshift(&query, "base:")) {
        return false;
    }
    trace_nbd_negotiate_meta_query_parse("base:");

    if (nbd_meta_empty_or_pattern(client, "allocation", query)) {
        meta->base_allocation = true;
    }
    return true;
}

/* nbd_meta_qemu_query
 *
 * Handle queries to 'qemu' namespace. For now, only the qemu:dirty-bitmap:
 * and qemu:allocation-depth contexts are available.  Return true if @query
 * has been handled.
 */
static coroutine_fn bool
nbd_meta_qemu_query(NBDClient *client, NBDMetaContexts *meta,
                    const char *query)
{
    size_t i;

    if (!nbd_strshift(&query, "qemu:")) {
        return false;
    }
    trace_nbd_negotiate_meta_query_parse("qemu:");

    if (!*query) {
        if (client->opt == NBD_OPT_LIST_META_CONTEXT) {
            meta->allocation_depth = meta->exp->allocation_depth;
            if (meta->exp->nr_export_bitmaps) {
                memset(meta->bitmaps, 1, meta->exp->nr_export_bitmaps);
            }
        }
        trace_nbd_negotiate_meta_query_parse("empty");
        return true;
    }

    if (strcmp(query, "allocation-depth") == 0) {
        trace_nbd_negotiate_meta_query_parse("allocation-depth");
        meta->allocation_depth = meta->exp->allocation_depth;
        return true;
    }

    if (nbd_strshift(&query, "dirty-bitmap:")) {
        trace_nbd_negotiate_meta_query_parse("dirty-bitmap:");
        if (!*query) {
            if (client->opt == NBD_OPT_LIST_META_CONTEXT &&
                meta->exp->nr_export_bitmaps) {
                memset(meta->bitmaps, 1, meta->exp->nr_export_bitmaps);
            }
            trace_nbd_negotiate_meta_query_parse("empty");
            return true;
        }

        for (i = 0; i < meta->exp->nr_export_bitmaps; i++) {
            const char *bm_name;

            bm_name = bdrv_dirty_bitmap_name(meta->exp->export_bitmaps[i]);
            if (strcmp(bm_name, query) == 0) {
                meta->bitmaps[i] = true;
                trace_nbd_negotiate_meta_query_parse(query);
                return true;
            }
        }
        trace_nbd_negotiate_meta_query_skip("no dirty-bitmap match");
        return true;
    }

    trace_nbd_negotiate_meta_query_skip("unknown qemu context");
    return true;
}

/* nbd_negotiate_meta_query
 *
 * Parse namespace name and call corresponding function to parse body of the
 * query.
 *
 * The only supported namespaces are 'base' and 'qemu'.
 *
 * Return -errno on I/O error, 0 if option was completely handled by
 * sending a reply about inconsistent lengths, or 1 on success. */
static coroutine_fn int
nbd_negotiate_meta_query(NBDClient *client,
                         NBDMetaContexts *meta, Error **errp)
{
    int ret;
    g_autofree char *query = NULL;
    uint32_t len;

    ret = nbd_opt_read(client, &len, sizeof(len), false, errp);
    if (ret <= 0) {
        return ret;
    }
    len = cpu_to_be32(len);

    if (len > NBD_MAX_STRING_SIZE) {
        trace_nbd_negotiate_meta_query_skip("length too long");
        return nbd_opt_skip(client, len, errp);
    }

    query = g_malloc(len + 1);
    ret = nbd_opt_read(client, query, len, true, errp);
    if (ret <= 0) {
        return ret;
    }
    query[len] = '\0';

    if (nbd_meta_base_query(client, meta, query)) {
        return 1;
    }
    if (nbd_meta_qemu_query(client, meta, query)) {
        return 1;
    }

    trace_nbd_negotiate_meta_query_skip("unknown namespace");
    return 1;
}

/* nbd_negotiate_meta_queries
 * Handle NBD_OPT_LIST_META_CONTEXT and NBD_OPT_SET_META_CONTEXT
 *
 * Return -errno on I/O error, or 0 if option was completely handled. */
static coroutine_fn int
nbd_negotiate_meta_queries(NBDClient *client, Error **errp)
{
    int ret;
    g_autofree char *export_name = NULL;
    /* Mark unused to work around https://bugs.llvm.org/show_bug.cgi?id=3888 */
    g_autofree G_GNUC_UNUSED bool *bitmaps = NULL;
    NBDMetaContexts local_meta = {0};
    NBDMetaContexts *meta;
    uint32_t nb_queries;
    size_t i;
    size_t count = 0;

    if (client->opt == NBD_OPT_SET_META_CONTEXT &&
        client->mode < NBD_MODE_STRUCTURED) {
        return nbd_opt_invalid(client, errp,
                               "request option '%s' when structured reply "
                               "is not negotiated",
                               nbd_opt_lookup(client->opt));
    }

    if (client->opt == NBD_OPT_LIST_META_CONTEXT) {
        /* Only change the caller's meta on SET. */
        meta = &local_meta;
    } else {
        meta = &client->contexts;
    }

    g_free(meta->bitmaps);
    memset(meta, 0, sizeof(*meta));

    ret = nbd_opt_read_name(client, &export_name, NULL, errp);
    if (ret <= 0) {
        return ret;
    }

    meta->exp = nbd_export_find(export_name);
    if (meta->exp == NULL) {
        g_autofree char *sane_name = nbd_sanitize_name(export_name);

        return nbd_opt_drop(client, NBD_REP_ERR_UNKNOWN, errp,
                            "export '%s' not present", sane_name);
    }
    meta->bitmaps = g_new0(bool, meta->exp->nr_export_bitmaps);
    if (client->opt == NBD_OPT_LIST_META_CONTEXT) {
        bitmaps = meta->bitmaps;
    }

    ret = nbd_opt_read(client, &nb_queries, sizeof(nb_queries), false, errp);
    if (ret <= 0) {
        return ret;
    }
    nb_queries = cpu_to_be32(nb_queries);
    trace_nbd_negotiate_meta_context(nbd_opt_lookup(client->opt),
                                     export_name, nb_queries);

    if (client->opt == NBD_OPT_LIST_META_CONTEXT && !nb_queries) {
        /* enable all known contexts */
        meta->base_allocation = true;
        meta->allocation_depth = meta->exp->allocation_depth;
        if (meta->exp->nr_export_bitmaps) {
            memset(meta->bitmaps, 1, meta->exp->nr_export_bitmaps);
        }
    } else {
        for (i = 0; i < nb_queries; ++i) {
            ret = nbd_negotiate_meta_query(client, meta, errp);
            if (ret <= 0) {
                return ret;
            }
        }
    }

    if (meta->base_allocation) {
        ret = nbd_negotiate_send_meta_context(client, "base:allocation",
                                              NBD_META_ID_BASE_ALLOCATION,
                                              errp);
        if (ret < 0) {
            return ret;
        }
        count++;
    }

    if (meta->allocation_depth) {
        ret = nbd_negotiate_send_meta_context(client, "qemu:allocation-depth",
                                              NBD_META_ID_ALLOCATION_DEPTH,
                                              errp);
        if (ret < 0) {
            return ret;
        }
        count++;
    }

    for (i = 0; i < meta->exp->nr_export_bitmaps; i++) {
        const char *bm_name;
        g_autofree char *context = NULL;

        if (!meta->bitmaps[i]) {
            continue;
        }

        bm_name = bdrv_dirty_bitmap_name(meta->exp->export_bitmaps[i]);
        context = g_strdup_printf("qemu:dirty-bitmap:%s", bm_name);

        ret = nbd_negotiate_send_meta_context(client, context,
                                              NBD_META_ID_DIRTY_BITMAP + i,
                                              errp);
        if (ret < 0) {
            return ret;
        }
        count++;
    }

    ret = nbd_negotiate_send_rep(client, NBD_REP_ACK, errp);
    if (ret == 0) {
        meta->count = count;
    }

    return ret;
}

/* nbd_negotiate_options
 * Process all NBD_OPT_* client option commands, during fixed newstyle
 * negotiation.
 * Return:
 * -errno  on error, errp is set
 * 0       on successful negotiation, errp is not set
 * 1       if client sent NBD_OPT_ABORT (i.e. on valid disconnect) or never
 *         wrote anything (i.e. port probe); errp is not set
 */
static coroutine_fn int
nbd_negotiate_options(NBDClient *client, Error **errp)
{
    uint32_t flags;
    bool fixedNewstyle = false;
    bool no_zeroes = false;

    /* Client sends:
        [ 0 ..   3]   client flags

       Then we loop until NBD_OPT_EXPORT_NAME or NBD_OPT_GO:
        [ 0 ..   7]   NBD_OPTS_MAGIC
        [ 8 ..  11]   NBD option
        [12 ..  15]   Data length
        ...           Rest of request

        [ 0 ..   7]   NBD_OPTS_MAGIC
        [ 8 ..  11]   Second NBD option
        [12 ..  15]   Data length
        ...           Rest of request
    */

    /*
     * Intentionally ignore errors on this first read - we do not want
     * to be noisy about a mere port probe, but only for clients that
     * start talking the protocol and then quit abruptly.
     */
    if (nbd_read32(client->ioc, &flags, "flags", NULL) < 0) {
        return 1;
    }
    client->mode = NBD_MODE_EXPORT_NAME;
    trace_nbd_negotiate_options_flags(flags);
    if (flags & NBD_FLAG_C_FIXED_NEWSTYLE) {
        fixedNewstyle = true;
        flags &= ~NBD_FLAG_C_FIXED_NEWSTYLE;
        client->mode = NBD_MODE_SIMPLE;
    }
    if (flags & NBD_FLAG_C_NO_ZEROES) {
        no_zeroes = true;
        flags &= ~NBD_FLAG_C_NO_ZEROES;
    }
    if (flags != 0) {
        error_setg(errp, "Unknown client flags 0x%" PRIx32 " received", flags);
        return -EINVAL;
    }

    while (1) {
        int ret;
        uint32_t option, length;
        uint64_t magic;

        if (nbd_read64(client->ioc, &magic, "opts magic", errp) < 0) {
            return -EINVAL;
        }
        trace_nbd_negotiate_options_check_magic(magic);
        if (magic != NBD_OPTS_MAGIC) {
        	/*读取的magic与预期不一致*/
            error_setg(errp, "Bad magic received");
            return -EINVAL;
        }

        if (nbd_read32(client->ioc, &option, "option", errp) < 0) {
        	/*读取option失败*/
            return -EINVAL;
        }
        client->opt = option;

        if (nbd_read32(client->ioc, &length, "option length", errp) < 0) {
            return -EINVAL;
        }
        assert(!client->optlen);
        client->optlen = length;

        if (length > NBD_MAX_BUFFER_SIZE) {
            error_setg(errp, "len (%" PRIu32 ") is larger than max len (%u)",
                       length, NBD_MAX_BUFFER_SIZE);
            return -EINVAL;
        }

        trace_nbd_negotiate_options_check_option(option,
                                                 nbd_opt_lookup(option));
        if (client->tlscreds &&
            client->ioc == (QIOChannel *)client->sioc) {
            QIOChannel *tioc;
            if (!fixedNewstyle) {
                error_setg(errp, "Unsupported option 0x%" PRIx32, option);
                return -EINVAL;
            }
            switch (option) {
            case NBD_OPT_STARTTLS:
                if (length) {
                    /* Unconditionally drop the connection if the client
                     * can't start a TLS negotiation correctly */
                    return nbd_reject_length(client, true, errp);
                }
                tioc = nbd_negotiate_handle_starttls(client, errp);
                if (!tioc) {
                    return -EIO;
                }
                ret = 0;
                object_unref(OBJECT(client->ioc));
                client->ioc = tioc;
                break;

            case NBD_OPT_EXPORT_NAME:
                /* No way to return an error to client, so drop connection */
                error_setg(errp, "Option 0x%x not permitted before TLS",
                           option);
                return -EINVAL;

            default:
                /* Let the client keep trying, unless they asked to
                 * quit. Always try to give an error back to the
                 * client; but when replying to OPT_ABORT, be aware
                 * that the client may hang up before receiving the
                 * error, in which case we are fine ignoring the
                 * resulting EPIPE. */
                ret = nbd_opt_drop(client, NBD_REP_ERR_TLS_REQD,
                                   option == NBD_OPT_ABORT ? NULL : errp,
                                   "Option 0x%" PRIx32
                                   " not permitted before TLS", option);
                if (option == NBD_OPT_ABORT) {
                    return 1;
                }
                break;
            }
        } else if (fixedNewstyle) {
            switch (option) {
            case NBD_OPT_LIST:
                if (length) {
                    ret = nbd_reject_length(client, false, errp);
                } else {
                    ret = nbd_negotiate_handle_list(client, errp);
                }
                break;

            case NBD_OPT_ABORT:
                /* NBD spec says we must try to reply before
                 * disconnecting, but that we must also tolerate
                 * guests that don't wait for our reply. */
                nbd_negotiate_send_rep(client, NBD_REP_ACK, NULL);
                return 1;

            case NBD_OPT_EXPORT_NAME:
                return nbd_negotiate_handle_export_name(client, no_zeroes,
                                                        errp);

            case NBD_OPT_INFO:
            case NBD_OPT_GO:
                ret = nbd_negotiate_handle_info(client, errp);
                if (ret == 1) {
                    assert(option == NBD_OPT_GO);
                    return 0;
                }
                break;

            case NBD_OPT_STARTTLS:
                if (length) {
                    ret = nbd_reject_length(client, false, errp);
                } else if (client->tlscreds) {
                    ret = nbd_negotiate_send_rep_err(client,
                                                     NBD_REP_ERR_INVALID, errp,
                                                     "TLS already enabled");
                } else {
                    ret = nbd_negotiate_send_rep_err(client,
                                                     NBD_REP_ERR_POLICY, errp,
                                                     "TLS not configured");
                }
                break;

            case NBD_OPT_STRUCTURED_REPLY:
                if (length) {
                    ret = nbd_reject_length(client, false, errp);
                } else if (client->mode >= NBD_MODE_EXTENDED) {
                    ret = nbd_negotiate_send_rep_err(
                        client, NBD_REP_ERR_EXT_HEADER_REQD, errp,
                        "extended headers already negotiated");
                } else if (client->mode >= NBD_MODE_STRUCTURED) {
                    ret = nbd_negotiate_send_rep_err(
                        client, NBD_REP_ERR_INVALID, errp,
                        "structured reply already negotiated");
                } else {
                    ret = nbd_negotiate_send_rep(client, NBD_REP_ACK, errp);
                    client->mode = NBD_MODE_STRUCTURED;
                }
                break;

            case NBD_OPT_LIST_META_CONTEXT:
            case NBD_OPT_SET_META_CONTEXT:
                ret = nbd_negotiate_meta_queries(client, errp);
                break;

            case NBD_OPT_EXTENDED_HEADERS:
                if (length) {
                    ret = nbd_reject_length(client, false, errp);
                } else if (client->mode >= NBD_MODE_EXTENDED) {
                    ret = nbd_negotiate_send_rep_err(
                        client, NBD_REP_ERR_INVALID, errp,
                        "extended headers already negotiated");
                } else {
                    ret = nbd_negotiate_send_rep(client, NBD_REP_ACK, errp);
                    client->mode = NBD_MODE_EXTENDED;
                }
                break;

            default:
                ret = nbd_opt_drop(client, NBD_REP_ERR_UNSUP, errp,
                                   "Unsupported option %" PRIu32 " (%s)",
                                   option, nbd_opt_lookup(option));
                break;
            }
        } else {
            /*
             * If broken new-style we should drop the connection
             * for anything except NBD_OPT_EXPORT_NAME
             */
            switch (option) {
            case NBD_OPT_EXPORT_NAME:
                return nbd_negotiate_handle_export_name(client, no_zeroes,
                                                        errp);

            default:
                error_setg(errp, "Unsupported option %" PRIu32 " (%s)",
                           option, nbd_opt_lookup(option));
                return -EINVAL;
            }
        }
        if (ret < 0) {
            return ret;
        }
    }
}

/* nbd_negotiate
 * Return:
 * -errno  on error, errp is set
 * 0       on successful negotiation, errp is not set
 * 1       if client sent NBD_OPT_ABORT (i.e. on valid disconnect) or never
 *         wrote anything (i.e. port probe); errp is not set
 */
static coroutine_fn int nbd_negotiate(NBDClient *client, Error **errp)
{
    ERRP_GUARD();
    char buf[NBD_OLDSTYLE_NEGOTIATE_SIZE] = "";
    int ret;

    /* Old style negotiation header, no room for options
        [ 0 ..   7]   passwd       ("NBDMAGIC")
        [ 8 ..  15]   magic        (NBD_CLIENT_MAGIC)
        [16 ..  23]   size
        [24 ..  27]   export flags (zero-extended)
        [28 .. 151]   reserved     (0)

       New style negotiation header, client can send options
        [ 0 ..   7]   passwd       ("NBDMAGIC")
        [ 8 ..  15]   magic        (NBD_OPTS_MAGIC)
        [16 ..  17]   server flags (0)
        ....options sent, ending in NBD_OPT_EXPORT_NAME or NBD_OPT_GO....
     */

    qio_channel_set_blocking(client->ioc, false, NULL);
    qio_channel_set_follow_coroutine_ctx(client->ioc, true);

    trace_nbd_negotiate_begin();
    memcpy(buf, "NBDMAGIC", 8);/*填写字符串*/

    stq_be_p(buf + 8, NBD_OPTS_MAGIC);/*填写magic*/
    stw_be_p(buf + 16, NBD_FLAG_FIXED_NEWSTYLE | NBD_FLAG_NO_ZEROES);

<<<<<<< HEAD
    /*向clinet写响应header*/
    if (nbd_write(client->ioc, buf, 18, errp) < 0) {
        error_prepend(errp, "write failed: ");
        return -EINVAL;
=======
    /*
     * Be silent about failure to write our greeting: there is nothing
     * wrong with a client testing if our port is alive.
     */
    if (nbd_write(client->ioc, buf, 18, NULL) < 0) {
        return 1;
>>>>>>> 72b88908
    }
    ret = nbd_negotiate_options(client, errp);
    if (ret != 0) {
        if (ret < 0) {
            error_prepend(errp, "option negotiation failed: ");
        }
        return ret;
    }

    assert(!client->optlen);
    trace_nbd_negotiate_success();

    return 0;
}

/* nbd_read_eof
 * Tries to read @size bytes from @ioc. This is a local implementation of
 * qio_channel_readv_all_eof. We have it here because we need it to be
 * interruptible and to know when the coroutine is yielding.
 * Returns 1 on success
 *         0 on eof, when no data was read (errp is not set)
 *         negative errno on failure (errp is set)
 */
static inline int coroutine_fn
nbd_read_eof(NBDClient *client, void *buffer, size_t size, Error **errp)
{
    bool partial = false;

    assert(size);
    while (size > 0) {
        struct iovec iov = { .iov_base = buffer, .iov_len = size };
        ssize_t len;

        len = qio_channel_readv(client->ioc, &iov, 1, errp);
        if (len == QIO_CHANNEL_ERR_BLOCK) {
            WITH_QEMU_LOCK_GUARD(&client->lock) {
                client->read_yielding = true;

                /* Prompt main loop thread to re-run nbd_drained_poll() */
                aio_wait_kick();
            }
            qio_channel_yield(client->ioc, G_IO_IN);
            WITH_QEMU_LOCK_GUARD(&client->lock) {
                client->read_yielding = false;
                if (client->quiescing) {
                    return -EAGAIN;
                }
            }
            continue;
        } else if (len < 0) {
            return -EIO;
        } else if (len == 0) {
            if (partial) {
                error_setg(errp,
                           "Unexpected end-of-file before all bytes were read");
                return -EIO;
            } else {
                return 0;
            }
        }

        partial = true;
        size -= len;
        buffer = (uint8_t *) buffer + len;
    }
    return 1;
}

static int coroutine_fn nbd_receive_request(NBDClient *client, NBDRequest *request/*出参，返回读取到的request*/,
                                            Error **errp)
{
    uint8_t buf[NBD_EXTENDED_REQUEST_SIZE];
    uint32_t magic, expect;
    int ret;
    size_t size = client->mode >= NBD_MODE_EXTENDED ?
        NBD_EXTENDED_REQUEST_SIZE : NBD_REQUEST_SIZE;

    ret = nbd_read_eof(client, buf, size, errp);/*对应server端，请求收到后需要响应，故一次读取全*/
    if (ret < 0) {
        return ret;
    }
    if (ret == 0) {
        return -EIO;
    }

    /*
     * Compact request
     *  [ 0 ..  3]   magic   (NBD_REQUEST_MAGIC)
     *  [ 4 ..  5]   flags   (NBD_CMD_FLAG_FUA, ...)
     *  [ 6 ..  7]   type    (NBD_CMD_READ, ...)
     *  [ 8 .. 15]   cookie
     *  [16 .. 23]   from
     *  [24 .. 27]   len
     * Extended request
     *  [ 0 ..  3]   magic   (NBD_EXTENDED_REQUEST_MAGIC)
     *  [ 4 ..  5]   flags   (NBD_CMD_FLAG_FUA, NBD_CMD_FLAG_PAYLOAD_LEN, ...)
     *  [ 6 ..  7]   type    (NBD_CMD_READ, ...)
     *  [ 8 .. 15]   cookie
     *  [16 .. 23]   from
     *  [24 .. 31]   len
     */

    magic = ldl_be_p(buf);/*取magic*/
    request->flags  = lduw_be_p(buf + 4);
    request->type   = lduw_be_p(buf + 6);
    request->cookie = ldq_be_p(buf + 8);
    request->from   = ldq_be_p(buf + 16);
    if (client->mode >= NBD_MODE_EXTENDED) {
    	/*扩展模式，其len为64位*/
        request->len = ldq_be_p(buf + 24);
        expect = NBD_EXTENDED_REQUEST_MAGIC;
    } else {
    	/*非扩展模式，其len为32位*/
        request->len = (uint32_t)ldl_be_p(buf + 24); /* widen 32 to 64 bits */
        expect = NBD_REQUEST_MAGIC;
    }

    trace_nbd_receive_request(magic, request->flags, request->type,
                              request->from, request->len);

    if (magic != expect) {
    	/*magic匹配不成功*/
        error_setg(errp, "invalid magic (got 0x%" PRIx32 ", expected 0x%"
                   PRIx32 ")", magic, expect);
        return -EINVAL;
    }
    /*解析成功，返回0*/
    return 0;
}

#define MAX_NBD_REQUESTS 16

/* Runs in export AioContext and main loop thread */
void nbd_client_get(NBDClient *client)
{
    qatomic_inc(&client->refcount);
}

void nbd_client_put(NBDClient *client)
{
    assert(qemu_in_main_thread());

    if (qatomic_fetch_dec(&client->refcount) == 1) {
        /* The last reference should be dropped by client->close,
         * which is called by client_close.
         */
        assert(client->closing);

        object_unref(OBJECT(client->sioc));
        object_unref(OBJECT(client->ioc));
        if (client->tlscreds) {
            object_unref(OBJECT(client->tlscreds));
        }
        g_free(client->tlsauthz);
        if (client->exp) {
            QTAILQ_REMOVE(&client->exp->clients, client, next);
            blk_exp_unref(&client->exp->common);
        }
        g_free(client->contexts.bitmaps);
        qemu_mutex_destroy(&client->lock);
        g_free(client);
    }
}

/*
 * Tries to release the reference to @client, but only if other references
 * remain. This is an optimization for the common case where we want to avoid
 * the expense of scheduling nbd_client_put() in the main loop thread.
 *
 * Returns true upon success or false if the reference was not released because
 * it is the last reference.
 */
static bool nbd_client_put_nonzero(NBDClient *client)
{
    int old = qatomic_read(&client->refcount);
    int expected;

    do {
        if (old == 1) {
            return false;
        }

        expected = old;
        old = qatomic_cmpxchg(&client->refcount, expected, expected - 1);
    } while (old != expected);

    return true;
}

static void client_close(NBDClient *client, bool negotiated)
{
    assert(qemu_in_main_thread());

    WITH_QEMU_LOCK_GUARD(&client->lock) {
        if (client->closing) {
            return;
        }

        client->closing = true;
    }

    /* Force requests to finish.  They will drop their own references,
     * then we'll close the socket and free the NBDClient.
     */
    qio_channel_shutdown(client->ioc, QIO_CHANNEL_SHUTDOWN_BOTH,
                         NULL);

    /* Also tell the client, so that they release their reference.  */
    if (client->close_fn) {
        client->close_fn(client, negotiated);
    }
}

/* Runs in export AioContext with client->lock held */
static NBDRequestData *nbd_request_get(NBDClient *client)
{
    NBDRequestData *req;

    assert(client->nb_requests <= MAX_NBD_REQUESTS - 1);
    client->nb_requests++;

<<<<<<< HEAD
    req = g_new0(NBDRequestData, 1);/*申请request变量*/
    nbd_client_get(client);
=======
    req = g_new0(NBDRequestData, 1);
>>>>>>> 72b88908
    req->client = client;
    return req;
}

/* Runs in export AioContext with client->lock held */
static void nbd_request_put(NBDRequestData *req)
{
    NBDClient *client = req->client;

    if (req->data) {
        qemu_vfree(req->data);
    }
    g_free(req);

    client->nb_requests--;

    if (client->quiescing && client->nb_requests == 0) {
        aio_wait_kick();
    }

    nbd_client_receive_next_request(client);
}

static void blk_aio_attached(AioContext *ctx, void *opaque)
{
    NBDExport *exp = opaque;
    NBDClient *client;

    assert(qemu_in_main_thread());

    trace_nbd_blk_aio_attached(exp->name, ctx);

    exp->common.ctx = ctx;

    QTAILQ_FOREACH(client, &exp->clients, next) {
        WITH_QEMU_LOCK_GUARD(&client->lock) {
            assert(client->nb_requests == 0);
            assert(client->recv_coroutine == NULL);
            assert(client->send_coroutine == NULL);
        }
    }
}

static void blk_aio_detach(void *opaque)
{
    NBDExport *exp = opaque;

    assert(qemu_in_main_thread());

    trace_nbd_blk_aio_detach(exp->name, exp->common.ctx);

    exp->common.ctx = NULL;
}

static void nbd_drained_begin(void *opaque)
{
    NBDExport *exp = opaque;
    NBDClient *client;

    assert(qemu_in_main_thread());

    QTAILQ_FOREACH(client, &exp->clients, next) {
        WITH_QEMU_LOCK_GUARD(&client->lock) {
            client->quiescing = true;
        }
    }
}

static void nbd_drained_end(void *opaque)
{
    NBDExport *exp = opaque;
    NBDClient *client;

    assert(qemu_in_main_thread());

    QTAILQ_FOREACH(client, &exp->clients, next) {
        WITH_QEMU_LOCK_GUARD(&client->lock) {
            client->quiescing = false;
            nbd_client_receive_next_request(client);
        }
    }
}

/* Runs in export AioContext */
static void nbd_wake_read_bh(void *opaque)
{
    NBDClient *client = opaque;
    qio_channel_wake_read(client->ioc);
}

static bool nbd_drained_poll(void *opaque)
{
    NBDExport *exp = opaque;
    NBDClient *client;

    assert(qemu_in_main_thread());

    QTAILQ_FOREACH(client, &exp->clients, next) {
        WITH_QEMU_LOCK_GUARD(&client->lock) {
            if (client->nb_requests != 0) {
                /*
                 * If there's a coroutine waiting for a request on nbd_read_eof()
                 * enter it here so we don't depend on the client to wake it up.
                 *
                 * Schedule a BH in the export AioContext to avoid missing the
                 * wake up due to the race between qio_channel_wake_read() and
                 * qio_channel_yield().
                 */
                if (client->recv_coroutine != NULL && client->read_yielding) {
                    aio_bh_schedule_oneshot(nbd_export_aio_context(client->exp),
                                            nbd_wake_read_bh, client);
                }

                return true;
            }
        }
    }

    return false;
}

static void nbd_eject_notifier(Notifier *n, void *data)
{
    NBDExport *exp = container_of(n, NBDExport, eject_notifier);

    assert(qemu_in_main_thread());

    blk_exp_request_shutdown(&exp->common);
}

void nbd_export_set_on_eject_blk(BlockExport *exp, BlockBackend *blk)
{
    NBDExport *nbd_exp = container_of(exp, NBDExport, common);
    assert(exp->drv == &blk_exp_nbd);
    assert(nbd_exp->eject_notifier_blk == NULL);

    blk_ref(blk);
    nbd_exp->eject_notifier_blk = blk;
    nbd_exp->eject_notifier.notify = nbd_eject_notifier;
    blk_add_remove_bs_notifier(blk, &nbd_exp->eject_notifier);
}

static const BlockDevOps nbd_block_ops = {
    .drained_begin = nbd_drained_begin,
    .drained_end = nbd_drained_end,
    .drained_poll = nbd_drained_poll,
};

static int nbd_export_create(BlockExport *blk_exp, BlockExportOptions *exp_args,
                             Error **errp)
{
    NBDExport *exp = container_of(blk_exp, NBDExport, common);
    BlockExportOptionsNbd *arg = &exp_args->u.nbd;
    const char *name = arg->name ?: exp_args->node_name;
    BlockBackend *blk = blk_exp->blk;
    int64_t size;
    uint64_t perm, shared_perm;
    bool readonly = !exp_args->writable;
    BlockDirtyBitmapOrStrList *bitmaps;
    size_t i;
    int ret;

    GLOBAL_STATE_CODE();
    assert(exp_args->type == BLOCK_EXPORT_TYPE_NBD);

    if (!nbd_server_is_running()) {
        error_setg(errp, "NBD server not running");
        return -EINVAL;
    }

    if (strlen(name) > NBD_MAX_STRING_SIZE) {
        error_setg(errp, "export name '%s' too long", name);
        return -EINVAL;
    }

    if (arg->description && strlen(arg->description) > NBD_MAX_STRING_SIZE) {
        error_setg(errp, "description '%s' too long", arg->description);
        return -EINVAL;
    }

    if (nbd_export_find(name)) {
        error_setg(errp, "NBD server already has export named '%s'", name);
        return -EEXIST;
    }

    size = blk_getlength(blk);
    if (size < 0) {
        error_setg_errno(errp, -size,
                         "Failed to determine the NBD export's length");
        return size;
    }

    /* Don't allow resize while the NBD server is running, otherwise we don't
     * care what happens with the node. */
    blk_get_perm(blk, &perm, &shared_perm);
    ret = blk_set_perm(blk, perm, shared_perm & ~BLK_PERM_RESIZE, errp);
    if (ret < 0) {
        return ret;
    }

    QTAILQ_INIT(&exp->clients);
    exp->name = g_strdup(name);
    exp->description = g_strdup(arg->description);
    exp->nbdflags = (NBD_FLAG_HAS_FLAGS | NBD_FLAG_SEND_FLUSH |
                     NBD_FLAG_SEND_FUA | NBD_FLAG_SEND_CACHE);

    if (nbd_server_max_connections() != 1) {
        exp->nbdflags |= NBD_FLAG_CAN_MULTI_CONN;
    }
    if (readonly) {
        exp->nbdflags |= NBD_FLAG_READ_ONLY;
    } else {
        exp->nbdflags |= (NBD_FLAG_SEND_TRIM | NBD_FLAG_SEND_WRITE_ZEROES |
                          NBD_FLAG_SEND_FAST_ZERO);
    }
    exp->size = QEMU_ALIGN_DOWN(size, BDRV_SECTOR_SIZE);

    bdrv_graph_rdlock_main_loop();

    for (bitmaps = arg->bitmaps; bitmaps; bitmaps = bitmaps->next) {
        exp->nr_export_bitmaps++;
    }
    exp->export_bitmaps = g_new0(BdrvDirtyBitmap *, exp->nr_export_bitmaps);
    for (i = 0, bitmaps = arg->bitmaps; bitmaps;
         i++, bitmaps = bitmaps->next)
    {
        const char *bitmap;
        BlockDriverState *bs = blk_bs(blk);
        BdrvDirtyBitmap *bm = NULL;

        switch (bitmaps->value->type) {
        case QTYPE_QSTRING:
            bitmap = bitmaps->value->u.local;
            while (bs) {
                bm = bdrv_find_dirty_bitmap(bs, bitmap);
                if (bm != NULL) {
                    break;
                }

                bs = bdrv_filter_or_cow_bs(bs);
            }

            if (bm == NULL) {
                ret = -ENOENT;
                error_setg(errp, "Bitmap '%s' is not found",
                           bitmaps->value->u.local);
                goto fail;
            }

            if (readonly && bdrv_is_writable(bs) &&
                bdrv_dirty_bitmap_enabled(bm)) {
                ret = -EINVAL;
                error_setg(errp, "Enabled bitmap '%s' incompatible with "
                           "readonly export", bitmap);
                goto fail;
            }
            break;
        case QTYPE_QDICT:
            bitmap = bitmaps->value->u.external.name;
            bm = block_dirty_bitmap_lookup(bitmaps->value->u.external.node,
                                           bitmap, NULL, errp);
            if (!bm) {
                ret = -ENOENT;
                goto fail;
            }
            break;
        default:
            abort();
        }

        assert(bm);

        if (bdrv_dirty_bitmap_check(bm, BDRV_BITMAP_ALLOW_RO, errp)) {
            ret = -EINVAL;
            goto fail;
        }

        exp->export_bitmaps[i] = bm;
        assert(strlen(bitmap) <= BDRV_BITMAP_MAX_NAME_SIZE);
    }

    /* Mark bitmaps busy in a separate loop, to simplify roll-back concerns. */
    for (i = 0; i < exp->nr_export_bitmaps; i++) {
        bdrv_dirty_bitmap_set_busy(exp->export_bitmaps[i], true);
    }

    exp->allocation_depth = arg->allocation_depth;

    /*
     * We need to inhibit request queuing in the block layer to ensure we can
     * be properly quiesced when entering a drained section, as our coroutines
     * servicing pending requests might enter blk_pread().
     */
    blk_set_disable_request_queuing(blk, true);

    blk_add_aio_context_notifier(blk, blk_aio_attached, blk_aio_detach, exp);

    blk_set_dev_ops(blk, &nbd_block_ops, exp);

    QTAILQ_INSERT_TAIL(&exports, exp, next);

    bdrv_graph_rdunlock_main_loop();

    return 0;

fail:
    bdrv_graph_rdunlock_main_loop();
    g_free(exp->export_bitmaps);
    g_free(exp->name);
    g_free(exp->description);
    return ret;
}

NBDExport *nbd_export_find(const char *name)
{
    NBDExport *exp;
    QTAILQ_FOREACH(exp, &exports, next) {
        if (strcmp(name, exp->name) == 0) {
            return exp;
        }
    }

    return NULL;
}

AioContext *
nbd_export_aio_context(NBDExport *exp)
{
    return exp->common.ctx;
}

static void nbd_export_request_shutdown(BlockExport *blk_exp)
{
    NBDExport *exp = container_of(blk_exp, NBDExport, common);
    NBDClient *client, *next;

    blk_exp_ref(&exp->common);
    /*
     * TODO: Should we expand QMP BlockExportRemoveMode enum to allow a
     * close mode that stops advertising the export to new clients but
     * still permits existing clients to run to completion? Because of
     * that possibility, nbd_export_close() can be called more than
     * once on an export.
     */
    QTAILQ_FOREACH_SAFE(client, &exp->clients, next, next) {
        client_close(client, true);
    }
    if (exp->name) {
        g_free(exp->name);
        exp->name = NULL;
        QTAILQ_REMOVE(&exports, exp, next);
    }
    blk_exp_unref(&exp->common);
}

static void nbd_export_delete(BlockExport *blk_exp)
{
    size_t i;
    NBDExport *exp = container_of(blk_exp, NBDExport, common);

    assert(exp->name == NULL);
    assert(QTAILQ_EMPTY(&exp->clients));

    g_free(exp->description);
    exp->description = NULL;

    if (exp->eject_notifier_blk) {
        notifier_remove(&exp->eject_notifier);
        blk_unref(exp->eject_notifier_blk);
    }
    blk_remove_aio_context_notifier(exp->common.blk, blk_aio_attached,
                                    blk_aio_detach, exp);
    blk_set_disable_request_queuing(exp->common.blk, false);

    for (i = 0; i < exp->nr_export_bitmaps; i++) {
        bdrv_dirty_bitmap_set_busy(exp->export_bitmaps[i], false);
    }
}

const BlockExportDriver blk_exp_nbd = {
    .type               = BLOCK_EXPORT_TYPE_NBD,
    .instance_size      = sizeof(NBDExport),
    .create             = nbd_export_create,
    .delete             = nbd_export_delete,
    .request_shutdown   = nbd_export_request_shutdown,
};

static int coroutine_fn nbd_co_send_iov(NBDClient *client, struct iovec *iov,
                                        unsigned niov, Error **errp)
{
    int ret;

    g_assert(qemu_in_coroutine());
    qemu_co_mutex_lock(&client->send_lock);
    client->send_coroutine = qemu_coroutine_self();

    ret = qio_channel_writev_all(client->ioc, iov, niov, errp) < 0 ? -EIO : 0;

    client->send_coroutine = NULL;
    qemu_co_mutex_unlock(&client->send_lock);

    return ret;
}

static inline void set_be_simple_reply(NBDSimpleReply *reply, uint64_t error,
                                       uint64_t cookie)
{
    stl_be_p(&reply->magic, NBD_SIMPLE_REPLY_MAGIC);
    stl_be_p(&reply->error, error);
    stq_be_p(&reply->cookie, cookie);
}

static int coroutine_fn nbd_co_send_simple_reply(NBDClient *client,
                                                 NBDRequest *request,
                                                 uint32_t error,
                                                 void *data,
                                                 uint64_t len,
                                                 Error **errp)
{
    NBDSimpleReply reply;
    int nbd_err = system_errno_to_nbd_errno(error);
    struct iovec iov[] = {
        {.iov_base = &reply, .iov_len = sizeof(reply)},
        {.iov_base = data, .iov_len = len}
    };

    assert(!len || !nbd_err);
    assert(len <= NBD_MAX_BUFFER_SIZE);
    assert(client->mode < NBD_MODE_STRUCTURED ||
           (client->mode == NBD_MODE_STRUCTURED &&
            request->type != NBD_CMD_READ));
    trace_nbd_co_send_simple_reply(request->cookie, nbd_err,
                                   nbd_err_lookup(nbd_err), len);
    set_be_simple_reply(&reply, nbd_err, request->cookie);

    return nbd_co_send_iov(client, iov, 2, errp);
}

/*
 * Prepare the header of a reply chunk for network transmission.
 *
 * On input, @iov is partially initialized: iov[0].iov_base must point
 * to an uninitialized NBDReply, while the remaining @niov elements
 * (if any) must be ready for transmission.  This function then
 * populates iov[0] for transmission.
 */
static inline void set_be_chunk(NBDClient *client, struct iovec *iov,
                                size_t niov, uint16_t flags, uint16_t type,
                                NBDRequest *request)
{
    size_t i, length = 0;

    for (i = 1; i < niov; i++) {
        length += iov[i].iov_len;
    }
    assert(length <= NBD_MAX_BUFFER_SIZE + sizeof(NBDStructuredReadData));

    if (client->mode >= NBD_MODE_EXTENDED) {
        NBDExtendedReplyChunk *chunk = iov->iov_base;

        iov[0].iov_len = sizeof(*chunk);
        stl_be_p(&chunk->magic, NBD_EXTENDED_REPLY_MAGIC);
        stw_be_p(&chunk->flags, flags);
        stw_be_p(&chunk->type, type);
        stq_be_p(&chunk->cookie, request->cookie);
        stq_be_p(&chunk->offset, request->from);
        stq_be_p(&chunk->length, length);
    } else {
        NBDStructuredReplyChunk *chunk = iov->iov_base;

        iov[0].iov_len = sizeof(*chunk);
        stl_be_p(&chunk->magic, NBD_STRUCTURED_REPLY_MAGIC);
        stw_be_p(&chunk->flags, flags);
        stw_be_p(&chunk->type, type);
        stq_be_p(&chunk->cookie, request->cookie);
        stl_be_p(&chunk->length, length);
    }
}

static int coroutine_fn nbd_co_send_chunk_done(NBDClient *client,
                                               NBDRequest *request,
                                               Error **errp)
{
    NBDReply hdr;
    struct iovec iov[] = {
        {.iov_base = &hdr},
    };

    trace_nbd_co_send_chunk_done(request->cookie);
    set_be_chunk(client, iov, 1, NBD_REPLY_FLAG_DONE,
                 NBD_REPLY_TYPE_NONE, request);
    return nbd_co_send_iov(client, iov, 1, errp);
}

static int coroutine_fn nbd_co_send_chunk_read(NBDClient *client,
                                               NBDRequest *request,
                                               uint64_t offset,
                                               void *data,
                                               uint64_t size,
                                               bool final,
                                               Error **errp)
{
    NBDReply hdr;
    NBDStructuredReadData chunk;
    struct iovec iov[] = {
        {.iov_base = &hdr},
        {.iov_base = &chunk, .iov_len = sizeof(chunk)},
        {.iov_base = data, .iov_len = size}
    };

    assert(size && size <= NBD_MAX_BUFFER_SIZE);
    trace_nbd_co_send_chunk_read(request->cookie, offset, data, size);
    set_be_chunk(client, iov, 3, final ? NBD_REPLY_FLAG_DONE : 0,
                 NBD_REPLY_TYPE_OFFSET_DATA, request);
    stq_be_p(&chunk.offset, offset);

    return nbd_co_send_iov(client, iov, 3, errp);
}

static int coroutine_fn nbd_co_send_chunk_error(NBDClient *client,
                                                NBDRequest *request,
                                                uint32_t error,
                                                const char *msg,
                                                Error **errp)
{
    NBDReply hdr;
    NBDStructuredError chunk;
    int nbd_err = system_errno_to_nbd_errno(error);
    struct iovec iov[] = {
        {.iov_base = &hdr},
        {.iov_base = &chunk, .iov_len = sizeof(chunk)},
        {.iov_base = (char *)msg, .iov_len = msg ? strlen(msg) : 0},
    };

    assert(nbd_err);
    trace_nbd_co_send_chunk_error(request->cookie, nbd_err,
                                  nbd_err_lookup(nbd_err), msg ? msg : "");
    set_be_chunk(client, iov, 3, NBD_REPLY_FLAG_DONE,
                 NBD_REPLY_TYPE_ERROR, request);
    stl_be_p(&chunk.error, nbd_err);
    stw_be_p(&chunk.message_length, iov[2].iov_len);

    return nbd_co_send_iov(client, iov, 3, errp);
}

/* Do a sparse read and send the structured reply to the client.
 * Returns -errno if sending fails. blk_co_block_status_above() failure is
 * reported to the client, at which point this function succeeds.
 */
static int coroutine_fn nbd_co_send_sparse_read(NBDClient *client,
                                                NBDRequest *request,
                                                uint64_t offset,
                                                uint8_t *data,
                                                uint64_t size,
                                                Error **errp)
{
    int ret = 0;
    NBDExport *exp = client->exp;
    size_t progress = 0;

    assert(size <= NBD_MAX_BUFFER_SIZE);
    while (progress < size) {
        int64_t pnum;
        int status = blk_co_block_status_above(exp->common.blk, NULL,
                                               offset + progress,
                                               size - progress, &pnum, NULL,
                                               NULL);
        bool final;

        if (status < 0) {
            char *msg = g_strdup_printf("unable to check for holes: %s",
                                        strerror(-status));

            ret = nbd_co_send_chunk_error(client, request, -status, msg, errp);
            g_free(msg);
            return ret;
        }
        assert(pnum && pnum <= size - progress);
        final = progress + pnum == size;
        if (status & BDRV_BLOCK_ZERO) {
            NBDReply hdr;
            NBDStructuredReadHole chunk;
            struct iovec iov[] = {
                {.iov_base = &hdr},
                {.iov_base = &chunk, .iov_len = sizeof(chunk)},
            };

            trace_nbd_co_send_chunk_read_hole(request->cookie,
                                              offset + progress, pnum);
            set_be_chunk(client, iov, 2,
                         final ? NBD_REPLY_FLAG_DONE : 0,
                         NBD_REPLY_TYPE_OFFSET_HOLE, request);
            stq_be_p(&chunk.offset, offset + progress);
            stl_be_p(&chunk.length, pnum);
            ret = nbd_co_send_iov(client, iov, 2, errp);
        } else {
            ret = blk_co_pread(exp->common.blk, offset + progress, pnum,
                               data + progress, 0);
            if (ret < 0) {
                error_setg_errno(errp, -ret, "reading from file failed");
                break;
            }
            ret = nbd_co_send_chunk_read(client, request, offset + progress,
                                         data + progress, pnum, final, errp);
        }

        if (ret < 0) {
            break;
        }
        progress += pnum;
    }
    return ret;
}

typedef struct NBDExtentArray {
    NBDExtent64 *extents;
    unsigned int nb_alloc;
    unsigned int count;
    uint64_t total_length;
    bool extended;
    bool can_add;
    bool converted_to_be;
} NBDExtentArray;

static NBDExtentArray *nbd_extent_array_new(unsigned int nb_alloc,
                                            NBDMode mode)
{
    NBDExtentArray *ea = g_new0(NBDExtentArray, 1);

    assert(mode >= NBD_MODE_STRUCTURED);
    ea->nb_alloc = nb_alloc;
    ea->extents = g_new(NBDExtent64, nb_alloc);
    ea->extended = mode >= NBD_MODE_EXTENDED;
    ea->can_add = true;

    return ea;
}

static void nbd_extent_array_free(NBDExtentArray *ea)
{
    g_free(ea->extents);
    g_free(ea);
}
G_DEFINE_AUTOPTR_CLEANUP_FUNC(NBDExtentArray, nbd_extent_array_free)

/* Further modifications of the array after conversion are abandoned */
static void nbd_extent_array_convert_to_be(NBDExtentArray *ea)
{
    int i;

    assert(!ea->converted_to_be);
    assert(ea->extended);
    ea->can_add = false;
    ea->converted_to_be = true;

    for (i = 0; i < ea->count; i++) {
        ea->extents[i].length = cpu_to_be64(ea->extents[i].length);
        ea->extents[i].flags = cpu_to_be64(ea->extents[i].flags);
    }
}

/* Further modifications of the array after conversion are abandoned */
static NBDExtent32 *nbd_extent_array_convert_to_narrow(NBDExtentArray *ea)
{
    int i;
    NBDExtent32 *extents = g_new(NBDExtent32, ea->count);

    assert(!ea->converted_to_be);
    assert(!ea->extended);
    ea->can_add = false;
    ea->converted_to_be = true;

    for (i = 0; i < ea->count; i++) {
        assert((ea->extents[i].length | ea->extents[i].flags) <= UINT32_MAX);
        extents[i].length = cpu_to_be32(ea->extents[i].length);
        extents[i].flags = cpu_to_be32(ea->extents[i].flags);
    }

    return extents;
}

/*
 * Add extent to NBDExtentArray. If extent can't be added (no available space),
 * return -1.
 * For safety, when returning -1 for the first time, .can_add is set to false,
 * and further calls to nbd_extent_array_add() will crash.
 * (this avoids the situation where a caller ignores failure to add one extent,
 * where adding another extent that would squash into the last array entry
 * would result in an incorrect range reported to the client)
 */
static int nbd_extent_array_add(NBDExtentArray *ea,
                                uint64_t length, uint32_t flags)
{
    assert(ea->can_add);

    if (!length) {
        return 0;
    }
    if (!ea->extended) {
        assert(length <= UINT32_MAX);
    }

    /* Extend previous extent if flags are the same */
    if (ea->count > 0 && flags == ea->extents[ea->count - 1].flags) {
        uint64_t sum = length + ea->extents[ea->count - 1].length;

        /*
         * sum cannot overflow: the block layer bounds image size at
         * 2^63, and ea->extents[].length comes from the block layer.
         */
        assert(sum >= length);
        if (sum <= UINT32_MAX || ea->extended) {
            ea->extents[ea->count - 1].length = sum;
            ea->total_length += length;
            return 0;
        }
    }

    if (ea->count >= ea->nb_alloc) {
        ea->can_add = false;
        return -1;
    }

    ea->total_length += length;
    ea->extents[ea->count] = (NBDExtent64) {.length = length, .flags = flags};
    ea->count++;

    return 0;
}

static int coroutine_fn blockstatus_to_extents(BlockBackend *blk,
                                               uint64_t offset, uint64_t bytes,
                                               NBDExtentArray *ea)
{
    while (bytes) {
        uint32_t flags;
        int64_t num;
        int ret = blk_co_block_status_above(blk, NULL, offset, bytes, &num,
                                            NULL, NULL);

        if (ret < 0) {
            return ret;
        }

        flags = (ret & BDRV_BLOCK_DATA ? 0 : NBD_STATE_HOLE) |
                (ret & BDRV_BLOCK_ZERO ? NBD_STATE_ZERO : 0);

        if (nbd_extent_array_add(ea, num, flags) < 0) {
            return 0;
        }

        offset += num;
        bytes -= num;
    }

    return 0;
}

static int coroutine_fn blockalloc_to_extents(BlockBackend *blk,
                                              uint64_t offset, uint64_t bytes,
                                              NBDExtentArray *ea)
{
    while (bytes) {
        int64_t num;
        int ret = blk_co_is_allocated_above(blk, NULL, false, offset, bytes,
                                            &num);

        if (ret < 0) {
            return ret;
        }

        if (nbd_extent_array_add(ea, num, ret) < 0) {
            return 0;
        }

        offset += num;
        bytes -= num;
    }

    return 0;
}

/*
 * nbd_co_send_extents
 *
 * @ea is converted to BE by the function
 * @last controls whether NBD_REPLY_FLAG_DONE is sent.
 */
static int coroutine_fn
nbd_co_send_extents(NBDClient *client, NBDRequest *request, NBDExtentArray *ea,
                    bool last, uint32_t context_id, Error **errp)
{
    NBDReply hdr;
    NBDStructuredMeta meta;
    NBDExtendedMeta meta_ext;
    g_autofree NBDExtent32 *extents = NULL;
    uint16_t type;
    struct iovec iov[] = { {.iov_base = &hdr}, {0}, {0} };

    if (client->mode >= NBD_MODE_EXTENDED) {
        type = NBD_REPLY_TYPE_BLOCK_STATUS_EXT;

        iov[1].iov_base = &meta_ext;
        iov[1].iov_len = sizeof(meta_ext);
        stl_be_p(&meta_ext.context_id, context_id);
        stl_be_p(&meta_ext.count, ea->count);

        nbd_extent_array_convert_to_be(ea);
        iov[2].iov_base = ea->extents;
        iov[2].iov_len = ea->count * sizeof(ea->extents[0]);
    } else {
        type = NBD_REPLY_TYPE_BLOCK_STATUS;

        iov[1].iov_base = &meta;
        iov[1].iov_len = sizeof(meta);
        stl_be_p(&meta.context_id, context_id);

        extents = nbd_extent_array_convert_to_narrow(ea);
        iov[2].iov_base = extents;
        iov[2].iov_len = ea->count * sizeof(extents[0]);
    }

    trace_nbd_co_send_extents(request->cookie, ea->count, context_id,
                              ea->total_length, last);
    set_be_chunk(client, iov, 3, last ? NBD_REPLY_FLAG_DONE : 0, type,
                 request);

    return nbd_co_send_iov(client, iov, 3, errp);
}

/* Get block status from the exported device and send it to the client */
static int
coroutine_fn nbd_co_send_block_status(NBDClient *client, NBDRequest *request,
                                      BlockBackend *blk, uint64_t offset,
                                      uint64_t length, bool dont_fragment,
                                      bool last, uint32_t context_id,
                                      Error **errp)
{
    int ret;
    unsigned int nb_extents = dont_fragment ? 1 : NBD_MAX_BLOCK_STATUS_EXTENTS;
    g_autoptr(NBDExtentArray) ea =
        nbd_extent_array_new(nb_extents, client->mode);

    if (context_id == NBD_META_ID_BASE_ALLOCATION) {
        ret = blockstatus_to_extents(blk, offset, length, ea);
    } else {
        ret = blockalloc_to_extents(blk, offset, length, ea);
    }
    if (ret < 0) {
        return nbd_co_send_chunk_error(client, request, -ret,
                                       "can't get block status", errp);
    }

    return nbd_co_send_extents(client, request, ea, last, context_id, errp);
}

/* Populate @ea from a dirty bitmap. */
static void bitmap_to_extents(BdrvDirtyBitmap *bitmap,
                              uint64_t offset, uint64_t length,
                              NBDExtentArray *es)
{
    int64_t start, dirty_start, dirty_count;
    int64_t end = offset + length;
    bool full = false;
    int64_t bound = es->extended ? INT64_MAX : INT32_MAX;

    bdrv_dirty_bitmap_lock(bitmap);

    for (start = offset;
         bdrv_dirty_bitmap_next_dirty_area(bitmap, start, end, bound,
                                           &dirty_start, &dirty_count);
         start = dirty_start + dirty_count)
    {
        if ((nbd_extent_array_add(es, dirty_start - start, 0) < 0) ||
            (nbd_extent_array_add(es, dirty_count, NBD_STATE_DIRTY) < 0))
        {
            full = true;
            break;
        }
    }

    if (!full) {
        /* last non dirty extent, nothing to do if array is now full */
        (void) nbd_extent_array_add(es, end - start, 0);
    }

    bdrv_dirty_bitmap_unlock(bitmap);
}

static int coroutine_fn nbd_co_send_bitmap(NBDClient *client,
                                           NBDRequest *request,
                                           BdrvDirtyBitmap *bitmap,
                                           uint64_t offset,
                                           uint64_t length, bool dont_fragment,
                                           bool last, uint32_t context_id,
                                           Error **errp)
{
    unsigned int nb_extents = dont_fragment ? 1 : NBD_MAX_BLOCK_STATUS_EXTENTS;
    g_autoptr(NBDExtentArray) ea =
        nbd_extent_array_new(nb_extents, client->mode);

    bitmap_to_extents(bitmap, offset, length, ea);

    return nbd_co_send_extents(client, request, ea, last, context_id, errp);
}

/*
 * nbd_co_block_status_payload_read
 * Called when a client wants a subset of negotiated contexts via a
 * BLOCK_STATUS payload.  Check the payload for valid length and
 * contents.  On success, return 0 with request updated to effective
 * length.  If request was invalid but all payload consumed, return 0
 * with request->len and request->contexts->count set to 0 (which will
 * trigger an appropriate NBD_EINVAL response later on).  Return
 * negative errno if the payload was not fully consumed.
 */
static int
nbd_co_block_status_payload_read(NBDClient *client, NBDRequest *request,
                                 Error **errp)
{
    uint64_t payload_len = request->len;
    g_autofree char *buf = NULL;
    size_t count, i, nr_bitmaps;
    uint32_t id;

    if (payload_len > NBD_MAX_BUFFER_SIZE) {
        error_setg(errp, "len (%" PRIu64 ") is larger than max len (%u)",
                   request->len, NBD_MAX_BUFFER_SIZE);
        return -EINVAL;
    }

    assert(client->contexts.exp == client->exp);
    nr_bitmaps = client->exp->nr_export_bitmaps;
    request->contexts = g_new0(NBDMetaContexts, 1);
    request->contexts->exp = client->exp;

    if (payload_len % sizeof(uint32_t) ||
        payload_len < sizeof(NBDBlockStatusPayload) ||
        payload_len > (sizeof(NBDBlockStatusPayload) +
                       sizeof(id) * client->contexts.count)) {
        goto skip;
    }

    buf = g_malloc(payload_len);
    if (nbd_read(client->ioc, buf, payload_len,
                 "CMD_BLOCK_STATUS data", errp) < 0) {
        return -EIO;
    }
    trace_nbd_co_receive_request_payload_received(request->cookie,
                                                  payload_len);
    request->contexts->bitmaps = g_new0(bool, nr_bitmaps);
    count = (payload_len - sizeof(NBDBlockStatusPayload)) / sizeof(id);
    payload_len = 0;

    for (i = 0; i < count; i++) {
        id = ldl_be_p(buf + sizeof(NBDBlockStatusPayload) + sizeof(id) * i);
        if (id == NBD_META_ID_BASE_ALLOCATION) {
            if (!client->contexts.base_allocation ||
                request->contexts->base_allocation) {
                goto skip;
            }
            request->contexts->base_allocation = true;
        } else if (id == NBD_META_ID_ALLOCATION_DEPTH) {
            if (!client->contexts.allocation_depth ||
                request->contexts->allocation_depth) {
                goto skip;
            }
            request->contexts->allocation_depth = true;
        } else {
            unsigned idx = id - NBD_META_ID_DIRTY_BITMAP;

            if (idx >= nr_bitmaps || !client->contexts.bitmaps[idx] ||
                request->contexts->bitmaps[idx]) {
                goto skip;
            }
            request->contexts->bitmaps[idx] = true;
        }
    }

    request->len = ldq_be_p(buf);
    request->contexts->count = count;
    return 0;

 skip:
    trace_nbd_co_receive_block_status_payload_compliance(request->from,
                                                         request->len);
    request->len = request->contexts->count = 0;
    return nbd_drop(client->ioc, payload_len, errp);
}

/* nbd_co_receive_request
 * Collect a client request. Return 0 if request looks valid, -EIO to drop
 * connection right away, -EAGAIN to indicate we were interrupted and the
 * channel should be quiesced, and any other negative value to report an error
 * to the client (although the caller may still need to disconnect after
 * reporting the error).
 */
static int coroutine_fn nbd_co_receive_request(NBDRequestData *req,
                                               NBDRequest *request,
                                               Error **errp)
{
    NBDClient *client = req->client;/*取req对应的client*/
    bool extended_with_payload;
    bool check_length = false;
    bool check_rofs = false;
    bool allocate_buffer = false;
    bool payload_okay = false;
    uint64_t payload_len = 0;
    int valid_flags = NBD_CMD_FLAG_FUA;
    int ret;

    g_assert(qemu_in_coroutine());
<<<<<<< HEAD
    assert(client->recv_coroutine == qemu_coroutine_self());
    /*收取一个request*/
=======
>>>>>>> 72b88908
    ret = nbd_receive_request(client, request, errp);
    if (ret < 0) {
        return ret;
    }

    trace_nbd_co_receive_request_decode_type(request->cookie, request->type,
                                             nbd_cmd_lookup(request->type));
    extended_with_payload = client->mode >= NBD_MODE_EXTENDED &&
        request->flags & NBD_CMD_FLAG_PAYLOAD_LEN;
    if (extended_with_payload) {
        payload_len = request->len;
        check_length = true;
    }

    /*按请求类型处理*/
    switch (request->type) {
    case NBD_CMD_DISC:/*断开连接*/
        /* Special case: we're going to disconnect without a reply,
         * whether or not flags, from, or len are bogus */
        req->complete = true;
        return -EIO;

    case NBD_CMD_READ:/*读取*/
        if (client->mode >= NBD_MODE_STRUCTURED) {
            valid_flags |= NBD_CMD_FLAG_DF;
        }
        check_length = true;
        allocate_buffer = true;/*需要申请buffer*/
        break;

    case NBD_CMD_WRITE:/*写入*/
        if (client->mode >= NBD_MODE_EXTENDED) {
            if (!extended_with_payload) {
                /* The client is noncompliant. Trace it, but proceed. */
                trace_nbd_co_receive_ext_payload_compliance(request->from,
                                                            request->len);
            }
            valid_flags |= NBD_CMD_FLAG_PAYLOAD_LEN;
        }
        payload_okay = true;/*指明有payload*/
        payload_len = request->len;/*要写入的内容长度*/
        check_length = true;
        allocate_buffer = true;/*需要申请buffer*/
        check_rofs = true;
        break;

    case NBD_CMD_FLUSH:
        break;

    case NBD_CMD_TRIM:
        check_rofs = true;
        break;

    case NBD_CMD_CACHE:
        check_length = true;
        break;

    case NBD_CMD_WRITE_ZEROES:
        valid_flags |= NBD_CMD_FLAG_NO_HOLE | NBD_CMD_FLAG_FAST_ZERO;
        check_rofs = true;
        break;

    case NBD_CMD_BLOCK_STATUS:
        if (extended_with_payload) {
            ret = nbd_co_block_status_payload_read(client, request, errp);
            if (ret < 0) {
                return ret;
            }
            /* payload now consumed */
            check_length = false;
            payload_len = 0;
            valid_flags |= NBD_CMD_FLAG_PAYLOAD_LEN;
        } else {
            request->contexts = &client->contexts;
        }
        valid_flags |= NBD_CMD_FLAG_REQ_ONE;
        break;

    default:
        /* Unrecognized, will fail later */
        ;
    }

    /* Payload and buffer handling. */
    if (!payload_len) {
        req->complete = true;
    }
    if (check_length && request->len > NBD_MAX_BUFFER_SIZE) {
        /* READ, WRITE, CACHE */
        error_setg(errp, "len (%" PRIu64 ") is larger than max len (%u)",
                   request->len, NBD_MAX_BUFFER_SIZE);
        return -EINVAL;
    }
    if (payload_len && !payload_okay) {
        /*
         * For now, we don't support payloads on other commands; but
         * we can keep the connection alive by ignoring the payload.
         * We will fail the command later with NBD_EINVAL for the use
         * of an unsupported flag (and not for access beyond bounds).
         */
        assert(request->type != NBD_CMD_WRITE);
        request->len = 0;
    }
    if (allocate_buffer) {
        /* READ, WRITE */
        req->data = blk_try_blockalign(client->exp->common.blk,
                                       request->len);/*申请buffer*/
        if (req->data == NULL) {
            error_setg(errp, "No memory");
            return -ENOMEM;
        }
    }
    if (payload_len) {
        if (payload_okay) {
            /* WRITE */
            assert(req->data);
            ret = nbd_read(client->ioc, req->data, payload_len,
                           "CMD_WRITE data", errp);/*读取内容到req->data*/
        } else {
        	/*读取payload_len长度，并不返回内容*/
            ret = nbd_drop(client->ioc, payload_len, errp);
        }
        if (ret < 0) {
            return -EIO;
        }
        req->complete = true;
        trace_nbd_co_receive_request_payload_received(request->cookie,
                                                      payload_len);
    }

    /* Sanity checks. */
    if (client->exp->nbdflags & NBD_FLAG_READ_ONLY && check_rofs) {
        /* WRITE, TRIM, WRITE_ZEROES */
        error_setg(errp, "Export is read-only");
        return -EROFS;
    }
    if (request->from > client->exp->size ||
        request->len > client->exp->size - request->from) {
        error_setg(errp, "operation past EOF; From: %" PRIu64 ", Len: %" PRIu64
                   ", Size: %" PRIu64, request->from, request->len,
                   client->exp->size);
        return (request->type == NBD_CMD_WRITE ||
                request->type == NBD_CMD_WRITE_ZEROES) ? -ENOSPC : -EINVAL;
    }
    if (client->check_align && !QEMU_IS_ALIGNED(request->from | request->len,
                                                client->check_align)) {
        /*
         * The block layer gracefully handles unaligned requests, but
         * it's still worth tracing client non-compliance
         */
        trace_nbd_co_receive_align_compliance(nbd_cmd_lookup(request->type),
                                              request->from,
                                              request->len,
                                              client->check_align);
    }
    if (request->flags & ~valid_flags) {
        error_setg(errp, "unsupported flags for command %s (got 0x%x)",
                   nbd_cmd_lookup(request->type), request->flags);
        return -EINVAL;
    }

    return 0;
}

/* Send simple reply without a payload, or a structured error
 * @error_msg is ignored if @ret >= 0
 * Returns 0 if connection is still live, -errno on failure to talk to client
 */
static coroutine_fn int nbd_send_generic_reply(NBDClient *client,
                                               NBDRequest *request,
                                               int ret,
                                               const char *error_msg,
                                               Error **errp)
{
    if (client->mode >= NBD_MODE_STRUCTURED && ret < 0) {
        return nbd_co_send_chunk_error(client, request, -ret, error_msg, errp);
    } else if (client->mode >= NBD_MODE_EXTENDED) {
        return nbd_co_send_chunk_done(client, request, errp);
    } else {
        return nbd_co_send_simple_reply(client, request, ret < 0 ? -ret : 0,
                                        NULL, 0, errp);
    }
}

/* Handle NBD_CMD_READ request.
 * Return -errno if sending fails. Other errors are reported directly to the
 * client as an error reply. */
static coroutine_fn int nbd_do_cmd_read(NBDClient *client, NBDRequest *request,
                                        uint8_t *data, Error **errp)
{
    int ret;
    NBDExport *exp = client->exp;

    assert(request->type == NBD_CMD_READ);
    assert(request->len <= NBD_MAX_BUFFER_SIZE);

    /* XXX: NBD Protocol only documents use of FUA with WRITE */
    if (request->flags & NBD_CMD_FLAG_FUA) {
        ret = blk_co_flush(exp->common.blk);
        if (ret < 0) {
            return nbd_send_generic_reply(client, request, ret,
                                          "flush failed", errp);
        }
    }

    if (client->mode >= NBD_MODE_STRUCTURED &&
        !(request->flags & NBD_CMD_FLAG_DF) && request->len)
    {
        return nbd_co_send_sparse_read(client, request, request->from,
                                       data, request->len, errp);
    }

    ret = blk_co_pread(exp->common.blk, request->from/*偏移量*/, request->len/*要读取的长度*/, data/*读要写入的buffer*/, 0);
    if (ret < 0) {
        return nbd_send_generic_reply(client, request, ret,
                                      "reading from file failed", errp);
    }

    if (client->mode >= NBD_MODE_STRUCTURED) {
        if (request->len) {
            return nbd_co_send_chunk_read(client, request, request->from, data,
                                          request->len, true, errp);
        } else {
            return nbd_co_send_chunk_done(client, request, errp);
        }
    } else {
        return nbd_co_send_simple_reply(client, request, 0,
                                        data, request->len, errp);
    }
}

/*
 * nbd_do_cmd_cache
 *
 * Handle NBD_CMD_CACHE request.
 * Return -errno if sending fails. Other errors are reported directly to the
 * client as an error reply.
 */
static coroutine_fn int nbd_do_cmd_cache(NBDClient *client, NBDRequest *request,
                                         Error **errp)
{
    int ret;
    NBDExport *exp = client->exp;

    assert(request->type == NBD_CMD_CACHE);
    assert(request->len <= NBD_MAX_BUFFER_SIZE);

    ret = blk_co_preadv(exp->common.blk, request->from, request->len,
                        NULL, BDRV_REQ_COPY_ON_READ | BDRV_REQ_PREFETCH);

    return nbd_send_generic_reply(client, request, ret,
                                  "caching data failed", errp);
}

/* Handle NBD request.
 * Return -errno if sending fails. Other errors are reported directly to the
 * client as an error reply. */
static coroutine_fn int nbd_handle_request(NBDClient *client,
                                           NBDRequest *request,
                                           uint8_t *data, Error **errp)
{
    int ret;
    int flags;
    NBDExport *exp = client->exp;
    char *msg;
    size_t i;

    /*按请求的类型执行动作*/
    switch (request->type) {
    case NBD_CMD_CACHE:
        return nbd_do_cmd_cache(client, request, errp);

    case NBD_CMD_READ:/*请求读*/
        return nbd_do_cmd_read(client, request, data, errp);

    case NBD_CMD_WRITE:
        flags = 0;
        if (request->flags & NBD_CMD_FLAG_FUA) {
            flags |= BDRV_REQ_FUA;
        }
        assert(request->len <= NBD_MAX_BUFFER_SIZE);
        ret = blk_co_pwrite(exp->common.blk, request->from, request->len, data,
                            flags);
        return nbd_send_generic_reply(client, request, ret,
                                      "writing to file failed", errp);

    case NBD_CMD_WRITE_ZEROES:
        flags = 0;
        if (request->flags & NBD_CMD_FLAG_FUA) {
            flags |= BDRV_REQ_FUA;
        }
        if (!(request->flags & NBD_CMD_FLAG_NO_HOLE)) {
            flags |= BDRV_REQ_MAY_UNMAP;
        }
        if (request->flags & NBD_CMD_FLAG_FAST_ZERO) {
            flags |= BDRV_REQ_NO_FALLBACK;
        }
        ret = blk_co_pwrite_zeroes(exp->common.blk, request->from, request->len,
                                   flags);
        return nbd_send_generic_reply(client, request, ret,
                                      "writing to file failed", errp);

    case NBD_CMD_DISC:
        /* unreachable, thanks to special case in nbd_co_receive_request() */
        abort();

    case NBD_CMD_FLUSH:
        ret = blk_co_flush(exp->common.blk);
        return nbd_send_generic_reply(client, request, ret,
                                      "flush failed", errp);

    case NBD_CMD_TRIM:
        ret = blk_co_pdiscard(exp->common.blk, request->from, request->len);
        if (ret >= 0 && request->flags & NBD_CMD_FLAG_FUA) {
            ret = blk_co_flush(exp->common.blk);
        }
        return nbd_send_generic_reply(client, request, ret,
                                      "discard failed", errp);

    case NBD_CMD_BLOCK_STATUS:
        assert(request->contexts);
        assert(client->mode >= NBD_MODE_EXTENDED ||
               request->len <= UINT32_MAX);
        if (request->contexts->count) {
            bool dont_fragment = request->flags & NBD_CMD_FLAG_REQ_ONE;
            int contexts_remaining = request->contexts->count;

            if (!request->len) {
                return nbd_send_generic_reply(client, request, -EINVAL,
                                              "need non-zero length", errp);
            }
            if (request->contexts->base_allocation) {
                ret = nbd_co_send_block_status(client, request,
                                               exp->common.blk,
                                               request->from,
                                               request->len, dont_fragment,
                                               !--contexts_remaining,
                                               NBD_META_ID_BASE_ALLOCATION,
                                               errp);
                if (ret < 0) {
                    return ret;
                }
            }

            if (request->contexts->allocation_depth) {
                ret = nbd_co_send_block_status(client, request,
                                               exp->common.blk,
                                               request->from, request->len,
                                               dont_fragment,
                                               !--contexts_remaining,
                                               NBD_META_ID_ALLOCATION_DEPTH,
                                               errp);
                if (ret < 0) {
                    return ret;
                }
            }

            assert(request->contexts->exp == client->exp);
            for (i = 0; i < client->exp->nr_export_bitmaps; i++) {
                if (!request->contexts->bitmaps[i]) {
                    continue;
                }
                ret = nbd_co_send_bitmap(client, request,
                                         client->exp->export_bitmaps[i],
                                         request->from, request->len,
                                         dont_fragment, !--contexts_remaining,
                                         NBD_META_ID_DIRTY_BITMAP + i, errp);
                if (ret < 0) {
                    return ret;
                }
            }

            assert(!contexts_remaining);

            return 0;
        } else if (client->contexts.count) {
            return nbd_send_generic_reply(client, request, -EINVAL,
                                          "CMD_BLOCK_STATUS payload not valid",
                                          errp);
        } else {
            return nbd_send_generic_reply(client, request, -EINVAL,
                                          "CMD_BLOCK_STATUS not negotiated",
                                          errp);
        }

    default:
        msg = g_strdup_printf("invalid request type (%" PRIu32 ") received",
                              request->type);
        ret = nbd_send_generic_reply(client, request, -EINVAL, msg,
                                     errp);
        g_free(msg);
        return ret;
    }
}

/* Owns a reference to the NBDClient passed as opaque.  */
static coroutine_fn void nbd_trip(void *opaque)
{
    NBDRequestData *req = opaque;
    NBDClient *client = req->client;
    NBDRequest request = { 0 };    /* GCC thinks it can be used uninitialized */
    int ret;
    Error *local_err = NULL;

    /*
     * Note that nbd_client_put() and client_close() must be called from the
     * main loop thread. Use aio_co_reschedule_self() to switch AioContext
     * before calling these functions.
     */

    trace_nbd_trip();

    qemu_mutex_lock(&client->lock);

    if (client->closing) {
<<<<<<< HEAD
    	/*client被标记正在关闭*/
        nbd_client_put(client);
        return;
=======
        goto done;
>>>>>>> 72b88908
    }

    if (client->quiescing) {
        /*
         * We're switching between AIO contexts. Don't attempt to receive a new
         * request and kick the main context which may be waiting for us.
         */
        client->recv_coroutine = NULL;
        aio_wait_kick();
        goto done;
    }

<<<<<<< HEAD
    /*申请一个request变量*/
    req = nbd_request_get(client);
    /*接收并填充request*/
    ret = nbd_co_receive_request(req, &request, &local_err);
=======
    /*
     * nbd_co_receive_request() returns -EAGAIN when nbd_drained_begin() has
     * set client->quiescing but by the time we get back nbd_drained_end() may
     * have already cleared client->quiescing. In that case we try again
     * because nothing else will spawn an nbd_trip() coroutine until we set
     * client->recv_coroutine = NULL further down.
     */
    do {
        assert(client->recv_coroutine == qemu_coroutine_self());
        qemu_mutex_unlock(&client->lock);
        ret = nbd_co_receive_request(req, &request, &local_err);
        qemu_mutex_lock(&client->lock);
    } while (ret == -EAGAIN && !client->quiescing);

>>>>>>> 72b88908
    client->recv_coroutine = NULL;

    if (client->closing) {
        /*
         * The client may be closed when we are blocked in
         * nbd_co_receive_request()
         */
        goto done;
    }

    if (ret == -EAGAIN) {
        goto done;
    }

    /*调度下一个request*/
    nbd_client_receive_next_request(client);

    if (ret == -EIO) {
        goto disconnect;
    }

    qemu_mutex_unlock(&client->lock);
    qio_channel_set_cork(client->ioc, true);

    if (ret < 0) {
        /* It wasn't -EIO, so, according to nbd_co_receive_request()
         * semantics, we should return the error to the client. */
        Error *export_err = local_err;

        local_err = NULL;
        ret = nbd_send_generic_reply(client, &request, -EINVAL,
                                     error_get_pretty(export_err), &local_err);
        error_free(export_err);
    } else {
    	/*处理收到的request*/
        ret = nbd_handle_request(client, &request, req->data, &local_err);
    }
    if (request.contexts && request.contexts != &client->contexts) {
        assert(request.type == NBD_CMD_BLOCK_STATUS);
        g_free(request.contexts->bitmaps);
        g_free(request.contexts);
    }

    qio_channel_set_cork(client->ioc, false);
    qemu_mutex_lock(&client->lock);

    if (ret < 0) {
        error_prepend(&local_err, "Failed to send reply: ");
        goto disconnect;
    }

    /*
     * We must disconnect after NBD_CMD_WRITE or BLOCK_STATUS with
     * payload if we did not read the payload.
     */
    if (!req->complete) {
        error_setg(&local_err, "Request handling failed in intermediate state");
        goto disconnect;
    }

done:
    nbd_request_put(req);

    qemu_mutex_unlock(&client->lock);

    if (!nbd_client_put_nonzero(client)) {
        aio_co_reschedule_self(qemu_get_aio_context());
        nbd_client_put(client);
    }
    return;

disconnect:
    if (local_err) {
        error_reportf_err(local_err, "Disconnect client, due to: ");
    }

    nbd_request_put(req);
    qemu_mutex_unlock(&client->lock);

    aio_co_reschedule_self(qemu_get_aio_context());
    client_close(client, true);
    nbd_client_put(client);
}

/*
 * Runs in export AioContext and main loop thread. Caller must hold
 * client->lock.
 */
static void nbd_client_receive_next_request(NBDClient *client)
{
    NBDRequestData *req;

    if (!client->recv_coroutine && client->nb_requests < MAX_NBD_REQUESTS &&
        !client->quiescing) {
        nbd_client_get(client);
<<<<<<< HEAD
        /*初始化收协程*/
        client->recv_coroutine = qemu_coroutine_create(nbd_trip, client);
=======
        req = nbd_request_get(client);
        client->recv_coroutine = qemu_coroutine_create(nbd_trip, req);
>>>>>>> 72b88908
        aio_co_schedule(client->exp->common.ctx, client->recv_coroutine);
    }
}

static void nbd_handshake_timer_cb(void *opaque)
{
    QIOChannel *ioc = opaque;

    trace_nbd_handshake_timer_cb();
    qio_channel_shutdown(ioc, QIO_CHANNEL_SHUTDOWN_BOTH, NULL);
}

static coroutine_fn void nbd_co_client_start(void *opaque)
{
    NBDClient *client = opaque;
    Error *local_err = NULL;
    QEMUTimer *handshake_timer = NULL;

    qemu_co_mutex_init(&client->send_lock);

    /*
     * Create a timer to bound the time spent in negotiation. If the
     * timer expires, it is likely nbd_negotiate will fail because the
     * socket was shutdown.
     */
    if (client->handshake_max_secs > 0) {
        handshake_timer = aio_timer_new(qemu_get_aio_context(),
                                        QEMU_CLOCK_REALTIME,
                                        SCALE_NS,
                                        nbd_handshake_timer_cb,
                                        client->sioc);
        timer_mod(handshake_timer,
                  qemu_clock_get_ns(QEMU_CLOCK_REALTIME) +
                  client->handshake_max_secs * NANOSECONDS_PER_SECOND);
    }

    if (nbd_negotiate(client, &local_err)) {
        if (local_err) {
            error_report_err(local_err);
        }
        timer_free(handshake_timer);
        client_close(client, false);
        return;
    }

    timer_free(handshake_timer);
    WITH_QEMU_LOCK_GUARD(&client->lock) {
        nbd_client_receive_next_request(client);
    }
}

/*
 * Create a new client listener using the given channel @sioc and @owner.
 * Begin servicing it in a coroutine.  When the connection closes, call
 * @close_fn with an indication of whether the client completed negotiation
 * within @handshake_max_secs seconds (0 for unbounded).
 */
void nbd_client_new(QIOChannelSocket *sioc,
                    uint32_t handshake_max_secs,
                    QCryptoTLSCreds *tlscreds,
                    const char *tlsauthz,
                    void (*close_fn)(NBDClient *, bool),
                    void *owner)
{
    NBDClient *client;
    Coroutine *co;

    client = g_new0(NBDClient, 1);
    qemu_mutex_init(&client->lock);
    client->refcount = 1;
    client->tlscreds = tlscreds;
    if (tlscreds) {
        object_ref(OBJECT(client->tlscreds));
    }
    client->tlsauthz = g_strdup(tlsauthz);
    client->handshake_max_secs = handshake_max_secs;
    client->sioc = sioc;
    qio_channel_set_delay(QIO_CHANNEL(sioc), false);
    object_ref(OBJECT(client->sioc));
    client->ioc = QIO_CHANNEL(sioc);
    object_ref(OBJECT(client->ioc));
    client->close_fn = close_fn;
    client->owner = owner;

    co = qemu_coroutine_create(nbd_co_client_start, client);
    qemu_coroutine_enter(co);
}

void *
nbd_client_owner(NBDClient *client)
{
    return client->owner;
}<|MERGE_RESOLUTION|>--- conflicted
+++ resolved
@@ -144,13 +144,9 @@
     bool quiescing; /* protected by lock */
 
     QTAILQ_ENTRY(NBDClient) next;
-<<<<<<< HEAD
-    int nb_requests;/*统计信息，申请了多少request*/
-    bool closing;
-=======
+    /*统计信息，申请了多少request*/
     int nb_requests; /* protected by lock */
     bool closing; /* protected by lock */
->>>>>>> 72b88908
 
     uint32_t check_align; /* If non-zero, check for aligned client requests */
 
@@ -1427,19 +1423,13 @@
     stq_be_p(buf + 8, NBD_OPTS_MAGIC);/*填写magic*/
     stw_be_p(buf + 16, NBD_FLAG_FIXED_NEWSTYLE | NBD_FLAG_NO_ZEROES);
 
-<<<<<<< HEAD
-    /*向clinet写响应header*/
-    if (nbd_write(client->ioc, buf, 18, errp) < 0) {
-        error_prepend(errp, "write failed: ");
-        return -EINVAL;
-=======
     /*
      * Be silent about failure to write our greeting: there is nothing
      * wrong with a client testing if our port is alive.
      */
+    /*向clinet写响应header*/
     if (nbd_write(client->ioc, buf, 18, NULL) < 0) {
         return 1;
->>>>>>> 72b88908
     }
     ret = nbd_negotiate_options(client, errp);
     if (ret != 0) {
@@ -1661,12 +1651,7 @@
     assert(client->nb_requests <= MAX_NBD_REQUESTS - 1);
     client->nb_requests++;
 
-<<<<<<< HEAD
     req = g_new0(NBDRequestData, 1);/*申请request变量*/
-    nbd_client_get(client);
-=======
-    req = g_new0(NBDRequestData, 1);
->>>>>>> 72b88908
     req->client = client;
     return req;
 }
@@ -2679,11 +2664,7 @@
     int ret;
 
     g_assert(qemu_in_coroutine());
-<<<<<<< HEAD
-    assert(client->recv_coroutine == qemu_coroutine_self());
     /*收取一个request*/
-=======
->>>>>>> 72b88908
     ret = nbd_receive_request(client, request, errp);
     if (ret < 0) {
         return ret;
@@ -3099,13 +3080,8 @@
     qemu_mutex_lock(&client->lock);
 
     if (client->closing) {
-<<<<<<< HEAD
     	/*client被标记正在关闭*/
-        nbd_client_put(client);
-        return;
-=======
         goto done;
->>>>>>> 72b88908
     }
 
     if (client->quiescing) {
@@ -3118,12 +3094,6 @@
         goto done;
     }
 
-<<<<<<< HEAD
-    /*申请一个request变量*/
-    req = nbd_request_get(client);
-    /*接收并填充request*/
-    ret = nbd_co_receive_request(req, &request, &local_err);
-=======
     /*
      * nbd_co_receive_request() returns -EAGAIN when nbd_drained_begin() has
      * set client->quiescing but by the time we get back nbd_drained_end() may
@@ -3134,11 +3104,11 @@
     do {
         assert(client->recv_coroutine == qemu_coroutine_self());
         qemu_mutex_unlock(&client->lock);
+    	/*接收并填充request*/
         ret = nbd_co_receive_request(req, &request, &local_err);
         qemu_mutex_lock(&client->lock);
     } while (ret == -EAGAIN && !client->quiescing);
 
->>>>>>> 72b88908
     client->recv_coroutine = NULL;
 
     if (client->closing) {
@@ -3234,13 +3204,9 @@
     if (!client->recv_coroutine && client->nb_requests < MAX_NBD_REQUESTS &&
         !client->quiescing) {
         nbd_client_get(client);
-<<<<<<< HEAD
         /*初始化收协程*/
-        client->recv_coroutine = qemu_coroutine_create(nbd_trip, client);
-=======
         req = nbd_request_get(client);
         client->recv_coroutine = qemu_coroutine_create(nbd_trip, req);
->>>>>>> 72b88908
         aio_co_schedule(client->exp->common.ctx, client->recv_coroutine);
     }
 }
