--- conflicted
+++ resolved
@@ -205,33 +205,7 @@
     return 1;
 }
 
-<<<<<<< HEAD
-/* Verify that we can assign given length */
-//校验是否可更改vnet_hdr长度
-int tap_probe_vnet_hdr_len(int fd, int len)
-{
-    int orig;
-    //先取vnethdr长度
-    if (ioctl(fd, TUNGETVNETHDRSZ, &orig) == -1) {
-        return 0;
-    }
-    //尝试更改vnethdr长度（这里有问题，==0时应返回，-1时应恢复）
-    if (ioctl(fd, TUNSETVNETHDRSZ, &len) == -1) {
-        return 0;
-    }
-    /* Restore original length: we can't handle failure. */
-    if (ioctl(fd, TUNSETVNETHDRSZ, &orig) == -1) {
-        fprintf(stderr, "TUNGETVNETHDRSZ ioctl() failed: %s. Exiting.\n",
-                strerror(errno));
-        abort();
-        return -errno;
-    }
-    return 1;
-}
-
 //设置vnet hdr长度
-=======
->>>>>>> 72b88908
 void tap_fd_set_vnet_hdr_len(int fd, int len)
 {
     if (ioctl(fd, TUNSETVNETHDRSZ, &len) == -1) {
