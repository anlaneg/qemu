--- conflicted
+++ resolved
@@ -20,13 +20,10 @@
 {
     QmpCommand *cmd = g_malloc0(sizeof(*cmd));
 
-<<<<<<< HEAD
-    //构造command
-=======
     /* QCO_COROUTINE and QCO_ALLOW_OOB are incompatible for now */
     assert(!((options & QCO_COROUTINE) && (options & QCO_ALLOW_OOB)));
 
->>>>>>> 944fdc5e
+    //构造command
     cmd->name = name;
     cmd->fn = fn;
     cmd->enabled = true;
