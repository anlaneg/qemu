--- conflicted
+++ resolved
@@ -172,12 +172,8 @@
                                       int64_t *obj, Error **errp)
 {
     QObjectOutputVisitor *qov = to_qov(v);
-<<<<<<< HEAD
     qobject_output_add(qov, name, qnum_from_int(*obj)/*创建QNum对象*/);
-=======
-    qobject_output_add(qov, name, qnum_from_int(*obj));
-    return true;
->>>>>>> 944fdc5e
+    return true;
 }
 
 static bool qobject_output_type_uint64(Visitor *v, const char *name,
@@ -196,12 +192,8 @@
     return true;
 }
 
-<<<<<<< HEAD
 //向v中加入字符串对象
-static void qobject_output_type_str(Visitor *v, const char *name, char **obj,
-=======
 static bool qobject_output_type_str(Visitor *v, const char *name, char **obj,
->>>>>>> 944fdc5e
                                     Error **errp)
 {
     QObjectOutputVisitor *qov = to_qov(v);
