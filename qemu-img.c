--- conflicted
+++ resolved
@@ -398,9 +398,6 @@
     return 0;
 }
 
-<<<<<<< HEAD
-//qemu-img create命令执行
-=======
 static int64_t cvtnum(const char *s)
 {
     int err;
@@ -416,7 +413,7 @@
     return value;
 }
 
->>>>>>> 9964e96d
+//qemu-img create命令执行
 static int img_create(int argc, char **argv)
 {
     int c;
