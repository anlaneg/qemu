/*
 * Device Container
 *
 * Copyright IBM, Corp. 2012
 *
 * Authors:
 *  Anthony Liguori   <aliguori@us.ibm.com>
 *
 * This work is licensed under the terms of the GNU GPL, version 2 or later.
 * See the COPYING file in the top-level directory.
 */

#include "qemu/osdep.h"
#include "qom/object.h"
#include "qemu/module.h"

//定义container类型
//继承链:container->object
static const TypeInfo container_info = {
    .name          = "container",
    .parent        = TYPE_OBJECT,
};

//注册container类型
static void container_register_types(void)
{
    type_register_static(&container_info);
}

//按path查找object(每个path的文件名对应一个obj)，如果对象不存在，则创建container类型的对象
Object *container_get(Object *root, const char *path)
{
    Object *obj, *child;
    char **parts;
    int i;

    //按‘/'拆分,parts[0]==''
    parts = g_strsplit(path, "/", 0);
    assert(parts != NULL && parts[0] != NULL && !parts[0][0]);
    obj = root;

    //跳过“0“号
    for (i = 1; parts[i] != NULL; i++, obj = child) {
    	//按路径名称查找子OBJ
        child = object_resolve_path_component(obj, parts[i]);
        if (!child) {
<<<<<<< HEAD
        	//parts[i]不存在，添加新的child('container')，并添加parts[i]属性
        	child = object_new("container");
            object_property_add_child(obj, parts[i], child, NULL);
=======
            child = object_new("container");
            object_property_add_child(obj, parts[i], child);
>>>>>>> 944fdc5e
            object_unref(child);
        }
    }

    g_strfreev(parts);

    return obj;
}


type_init(container_register_types)<|MERGE_RESOLUTION|>--- conflicted
+++ resolved
@@ -44,14 +44,9 @@
     	//按路径名称查找子OBJ
         child = object_resolve_path_component(obj, parts[i]);
         if (!child) {
-<<<<<<< HEAD
-        	//parts[i]不存在，添加新的child('container')，并添加parts[i]属性
-        	child = object_new("container");
-            object_property_add_child(obj, parts[i], child, NULL);
-=======
+            //parts[i]不存在，添加新的child('container')，并添加parts[i]属性
             child = object_new("container");
             object_property_add_child(obj, parts[i], child);
->>>>>>> 944fdc5e
             object_unref(child);
         }
     }
