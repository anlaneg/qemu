/*
 * QEMU Object Model
 *
 * Copyright IBM, Corp. 2011
 *
 * Authors:
 *  Anthony Liguori   <aliguori@us.ibm.com>
 *
 * This work is licensed under the terms of the GNU GPL, version 2 or later.
 * See the COPYING file in the top-level directory.
 */

#include "qemu/osdep.h"
#include "hw/qdev-core.h"
#include "qapi/error.h"
#include "qom/object.h"
#include "qom/object_interfaces.h"
#include "qemu/cutils.h"
#include "qapi/visitor.h"
#include "qapi/string-input-visitor.h"
#include "qapi/string-output-visitor.h"
#include "qapi/qobject-input-visitor.h"
#include "qapi/qapi-builtin-visit.h"
#include "qapi/qmp/qerror.h"
#include "qapi/qmp/qjson.h"
#include "trace.h"

/* TODO: replace QObject with a simpler visitor to avoid a dependency
 * of the QOM core on QObject?  */
#include "qom/qom-qobject.h"
#include "qapi/qmp/qbool.h"
#include "qapi/qmp/qnum.h"
#include "qapi/qmp/qstring.h"
#include "qemu/error-report.h"

#define MAX_INTERFACES 32

typedef struct InterfaceImpl InterfaceImpl;
typedef struct TypeImpl TypeImpl;

struct InterfaceImpl
{
    const char *typename;//接口类型名称
};

struct TypeImpl
{
    const char *name;//类型名称

    //此类型ObjectClass内存大小
    size_t class_size;

    //类型对象大小，如果其为0，则其大小为父类型instance_size
    size_t instance_size;
    size_t instance_align;

    //此函数在所有父类class_base_init之后调用，以便容许设置默认的虚函数指针，当然也容许子类override
    //父类的虚方法。
    void (*class_init)(ObjectClass *klass, void *data);
    //在本类型构造函数完成后调用，依注释是为了消除memcopy对类型的影响
    void (*class_base_init)(ObjectClass *klass, void *data);
    //用于回调instance_init,instance_post_init,instance_finalize回调的参数
    //可用于构建动态class
    void *class_data;

    //实例的构造函数,对象初始化时会调用本函数，调用本函数时，父对象将已经被初始化，
    //故本类型仅仅初始化自有成员即可
    void (*instance_init)(Object *obj);
    //实例初始化完成后此函数将被调用，在所有@instance_init调用之后
    void (*instance_post_init)(Object *obj);
    //此函数在对象销毁期间被调用。在所有父类@instance_finalized调用之前调用，一个
    //对象仅仅需要稍毁此类型中的成员
    void (*instance_finalize)(Object *obj);

    //如果此字段为True,则此class不能被实附化。
    bool abstract;

    //对应的父类型名称
    const char *parent;
    //对应的父类型名称TypeImpl
    TypeImpl *parent_type;

    //每一个Type均有一个对应的class,每一个type实例前，其对应的class必须
    //已被初始化，函数type_initialize具体完成这一过程
    //class内存是平坦的，最前面与parent的ObjectClass一致
    ObjectClass *class;

    //接口数量
    int num_interfaces;
    //接口类型名称数组
    InterfaceImpl interfaces[MAX_INTERFACES];
};

/*interface类型*/
static Type type_interface;

//存储type的全局hash表,通过type名称可获得对应的TypeImpl
static GHashTable *type_table_get(void)
{
    static GHashTable *type_table;

    //如果type_tabe没有创建，则创建它
    if (type_table == NULL) {
        type_table = g_hash_table_new(g_str_hash, g_str_equal);
    }

    return type_table;
}

static bool enumerating_types;

//向类型hash表中添加指定type(取type名称做key,放入hash表中）
static void type_table_add(TypeImpl *ti)
{
    assert(!enumerating_types);
    g_hash_table_insert(type_table_get(), (void *)ti->name, ti);
}

//给定名称查询type
static TypeImpl *type_table_lookup(const char *name)
{
    return g_hash_table_lookup(type_table_get(), name);
}

//TypeInfo用于指明type的继承，大小等信息，每一个TypeInfo均会被
//转换为一个TypeImpl保存在type表中
//依据info构造一份TypeImpl数据
static TypeImpl *type_new(const TypeInfo *info)
{
    TypeImpl *ti = g_malloc0(sizeof(*ti));
    int i;

    //必须指明类型名称
    g_assert(info->name != NULL);

    //类型已存在，则注册失败，代码有误，abort
    if (type_table_lookup(info->name) != NULL) {
        fprintf(stderr, "Registering `%s' which already exists\n", info->name);
        abort();
    }

    //由TypeInfo构造TypeImpl（除接口信息外，其它均相同）
    ti->name = g_strdup(info->name);
    ti->parent = g_strdup(info->parent);

    ti->class_size = info->class_size;
    ti->instance_size = info->instance_size;
    ti->instance_align = info->instance_align;

    ti->class_init = info->class_init;
    ti->class_base_init = info->class_base_init;
    ti->class_data = info->class_data;

    ti->instance_init = info->instance_init;
    ti->instance_post_init = info->instance_post_init;
    ti->instance_finalize = info->instance_finalize;

    ti->abstract = info->abstract;

    //遍历type所有接口信息，设置接口类型名称
    for (i = 0; info->interfaces && info->interfaces[i].type; i++) {
        ti->interfaces[i].typename = g_strdup(info->interfaces[i].type);
    }
    ti->num_interfaces = i;

    return ti;
}

//type注册内部函数
static TypeImpl *type_register_internal(const TypeInfo *info)
{
    TypeImpl *ti;
    //由typeInfo创建typeImpl
    ti = type_new(info);

    //加入hash表中
    type_table_add(ti);
    return ti;
}

//type注册函数
TypeImpl *type_register(const TypeInfo *info)
{
	//类型必须要有parent
    assert(info->parent);
    return type_register_internal(info);
}

//实现类型注册(等同于type_register,此函数应删除掉)
TypeImpl *type_register_static(const TypeInfo *info)
{
    return type_register(info);
}

//实现类型注册（容许一次性注册多个）
void type_register_static_array(const TypeInfo *infos, int nr_infos)
{
    int i;

    for (i = 0; i < nr_infos; i++) {
        type_register_static(&infos[i]);
    }
}

//每一个type名称均会有一个TypeImpl被存放在type table中
//通过给定的type名称，我们可以查询到TypeImpl（支持name==NULL查询，返回NULL）
static TypeImpl *type_get_by_name(const char *name)
{
    if (name == NULL) {
        return NULL;
    }

    return type_table_lookup(name);
}

//取指定TypeImpl的父TypeImpl
static TypeImpl *type_get_parent(TypeImpl *type)
{
	//如果parent_type未赋值，则查询并赋值，否则直接返回
    if (!type->parent_type && type->parent) {
        //设置父TypeImpl
        type->parent_type = type_get_by_name(type->parent);
        if (!type->parent_type) {
            fprintf(stderr, "Type '%s' is missing its parent '%s'\n",
                    type->name, type->parent);
            abort();
        }
    }

    return type->parent_type;
}

//此类型是否有父类型
static bool type_has_parent(TypeImpl *type)
{
    return (type->parent != NULL);
}

//获取类型ti的ObjectClass大小
//如果自身class_size不为0，则使用，否则有父类型，使用父类型class_size
//无父类型则使用sizeof(ObjectClass)
static size_t type_class_get_size(TypeImpl *ti)
{
    if (ti->class_size) {
        //如果自身class_size不为零，则使用
        return ti->class_size;
    }

    //否则尝试使用父节点的class_size
    if (type_has_parent(ti)) {
        return type_class_get_size(type_get_parent(ti));
    }

    //如果没有父节点，则使用objectclass
    return sizeof(ObjectClass);
}

//获取类型ti的instance_size
//如果instance_size不为0,返回instance_size
//否则使用父类型的instance_size
static size_t type_object_get_size(TypeImpl *ti)
{
	//如果instance_size不为0,返回instance_size
    if (ti->instance_size) {
        return ti->instance_size;
    }

    //否则使用父类型的instance_size
    if (type_has_parent(ti)) {
        return type_object_get_size(type_get_parent(ti));
    }

    //如果没有父节点，则使用0
    return 0;
}

//获取指定类型的实例大小
size_t object_type_get_instance_size(const char *typename)
{
    TypeImpl *type = type_get_by_name(typename);

    g_assert(type != NULL);
    return type_object_get_size(type);
}

//检查给定的TypeImpl,是否继承自target_type类型或者就是target_type
static bool type_is_ancestor(TypeImpl *type, TypeImpl *target_type)
{
    assert(target_type);

    /* Check if target_type is a direct ancestor of type */
    while (type) {
    	//首次进入时，如果两者类型一致返回True，后续进入时，
    	//type继承自target_type类型
        if (type == target_type) {
            return true;
        }

        //取type的parent TypeImpl
        type = type_get_parent(type);
    }

    return false;
}

static void type_initialize(TypeImpl *ti);

//类型的接口初始化
static void type_initialize_interface(TypeImpl *ti, TypeImpl *interface_type,
                                      TypeImpl *parent_type)
{
    InterfaceClass *new_iface;
    TypeInfo info = { };
    TypeImpl *iface_impl;/*接口类型*/

    //将接口看成是名称为$ti->name::$interfacename的类型
    //接口是抽象类
    info.parent = parent_type->name;
    info.name = g_strdup_printf("%s::%s", ti->name, interface_type->name);
    info.abstract = true;

    //依据info创建接口类型的type_impl
    iface_impl = type_new(&info);
    iface_impl->parent_type = parent_type;
    //初始化此类型
    type_initialize(iface_impl);
    //销毁info
    g_free((char *)info.name);

    //实现函数继续
    new_iface = (InterfaceClass *)iface_impl->class;
    new_iface->concrete_class = ti->class;//类型归本类
    new_iface->interface_type = interface_type;//类型用上面的

<<<<<<< HEAD
    /*将iface_impl->class加入到interfaces结尾*/
    ti->class->interfaces = g_slist_append(ti->class->interfaces,
                                           iface_impl->class);
=======
    ti->class->interfaces = g_slist_append(ti->class->interfaces, new_iface);
>>>>>>> 944fdc5e
}

//属性值销毁函数
static void object_property_free(gpointer data)
{
    ObjectProperty *prop = data;

    if (prop->defval) {
        qobject_unref(prop->defval);
        prop->defval = NULL;
    }
    g_free(prop->name);
    g_free(prop->type);
    g_free(prop->description);
    g_free(prop);
}

//type Objectclass初始化（可简单理解为对象的初始化，通过memcpy父类初始化好的内存来实现）
//根据自身的class_size,申请class空间，然后先调基类的class_init,将基类的class空间copy到自身，再调用自身的class_init。
//按Type类型的注释说明，为了消除memcopy的影响，引入class_base_init在自身class_init之前来解决。
static void type_initialize(TypeImpl *ti)
{
    TypeImpl *parent;

    //如果type对应的objectclass已初始化，则直接返回
    if (ti->class) {
        return;
    }

    //获取ObjectClass数据大小，实例（对象）大小
    ti->class_size = type_class_get_size(ti);
    ti->instance_size = type_object_get_size(ti);
    /* Any type with zero instance_size is implicitly abstract.
     * This means interface types are all abstract.
     */
    if (ti->instance_size == 0) {
        //将实例大小为0，修改为抽象类
        ti->abstract = true;
    }

    if (type_is_ancestor(ti, type_interface)) {
        //ti继承自type_interface时，ti必须为抽象类
        assert(ti->instance_size == 0);
        assert(ti->abstract);
        assert(!ti->instance_init);
        assert(!ti->instance_post_init);
        assert(!ti->instance_finalize);
        assert(!ti->num_interfaces);
    }

    //生成ObjectClass需要的内存
    ti->class = g_malloc0(ti->class_size);

    parent = type_get_parent(ti);
    if (parent) {
    	//递归初始化父类型
        type_initialize(parent);
        GSList *e;
        int i;

        //将父类型实例化好的数据copy到自身class上来
        g_assert(parent->class_size <= ti->class_size);
        g_assert(parent->instance_size <= ti->instance_size);
        //父类的class占用的内存是从ti->class的首地址开始的，长度为parent->class_size
        //将父类型创建好的class copy到自身
        memcpy(ti->class, parent->class, parent->class_size);
        ti->class->interfaces = NULL;
<<<<<<< HEAD
        //构造属性表(传入hash函数，key compare函数，key销毁函数，value销毁函数）
        ti->class->properties = g_hash_table_new_full(
            g_str_hash, g_str_equal, NULL, object_property_free);
=======
>>>>>>> 944fdc5e

        //如果父类有接口，遍历所有父类接口
        for (e = parent->class->interfaces; e; e = e->next) {
            /*取interface对应的class*/
            InterfaceClass *iface = e->data;
            //强转interfaceClass为基类(ObjectClass)
            ObjectClass *klass = OBJECT_CLASS(iface);

            type_initialize_interface(ti, iface->interface_type, klass->type);
        }

        //初始化本类的接口
        for (i = 0; i < ti->num_interfaces; i++) {
        	//查询接口对应的类型
            TypeImpl *t = type_get_by_name(ti->interfaces[i].typename);
            if (!t) {
                error_report("missing interface '%s' for object '%s'",
                             ti->interfaces[i].typename, parent->name);
                abort();
            }
            for (e = ti->class->interfaces; e; e = e->next) {
                TypeImpl *target_type = OBJECT_CLASS(e->data)->type;

                if (type_is_ancestor(target_type, t)) {
                    //已在继承链上存在，不处理
                    break;
                }
            }

            if (e) {
                continue;
            }

            //需要增加的新接口，以前没有
            type_initialize_interface(ti, t, t);
        }
<<<<<<< HEAD
    } else {
    	//构造ObjectClass的属性表
        ti->class->properties = g_hash_table_new_full(
            g_str_hash, g_str_equal, NULL, object_property_free);
    }

    ti->class->type = ti;//覆盖顶层基类的type
=======
    }

    ti->class->properties = g_hash_table_new_full(g_str_hash, g_str_equal, NULL,
                                                  object_property_free);

    ti->class->type = ti;
>>>>>>> 944fdc5e

    //自下而上，调用class_base_init
    //用于消除memcopy对父类的影响（重复的多次调用）
    while (parent) {
        if (parent->class_base_init) {
            parent->class_base_init(ti->class, ti->class_data);
        }
        parent = type_get_parent(parent);
    }

    //优先调用父类的class_init,然后再调用本类的class_init
    if (ti->class_init) {
        ti->class_init(ti->class, ti->class_data);
    }
}

//采有ti类型初始化对象obj
static void object_init_with_type(Object *obj, TypeImpl *ti)
{
	//如果ti有父类，则由父类先初始化此obj
    if (type_has_parent(ti)) {
        object_init_with_type(obj, type_get_parent(ti));
    }

    //通过此类型的构造函数，初始化obj
    if (ti->instance_init) {
        ti->instance_init(obj);
    }
}

//采用ti类型针对obj调用post_init
static void object_post_init_with_type(Object *obj, TypeImpl *ti)
{
	//调用post_init函数
    if (ti->instance_post_init) {
        ti->instance_post_init(obj);
    }

    //如果此类型有父类型，则调用父类型的post_init函数
    if (type_has_parent(ti)) {
        object_post_init_with_type(obj, type_get_parent(ti));
    }
}

bool object_apply_global_props(Object *obj, const GPtrArray *props,
                               Error **errp)
{
    int i;

    if (!props) {
        return true;
    }

    for (i = 0; i < props->len; i++) {
        GlobalProperty *p = g_ptr_array_index(props, i);
        Error *err = NULL;

        if (object_dynamic_cast(obj, p->driver) == NULL) {
            continue;
        }
        if (p->optional && !object_property_find(obj, p->property)) {
            continue;
        }
        p->used = true;
        if (!object_property_parse(obj, p->property, p->value, &err)) {
            error_prepend(&err, "can't apply global %s.%s=%s: ",
                          p->driver, p->property, p->value);
            /*
             * If errp != NULL, propagate error and return.
             * If errp == NULL, report a warning, but keep going
             * with the remaining globals.
             */
            if (errp) {
                error_propagate(errp, err);
                return false;
            } else {
                warn_report_err(err);
            }
        }
    }

    return true;
}

/*
 * Global property defaults
 * Slot 0: accelerator's global property defaults
 * Slot 1: machine's global property defaults
 * Slot 2: global properties from legacy command line option
 * Each is a GPtrArray of of GlobalProperty.
 * Applied in order, later entries override earlier ones.
 */
static GPtrArray *object_compat_props[3];

/*
 * Retrieve @GPtrArray for global property defined with options
 * other than "-global".  These are generally used for syntactic
 * sugar and legacy command line options.
 */
void object_register_sugar_prop(const char *driver, const char *prop, const char *value)
{
    GlobalProperty *g;
    if (!object_compat_props[2]) {
        object_compat_props[2] = g_ptr_array_new();
    }
    g = g_new0(GlobalProperty, 1);
    g->driver = g_strdup(driver);
    g->property = g_strdup(prop);
    g->value = g_strdup(value);
    g_ptr_array_add(object_compat_props[2], g);
}

/*
 * Set machine's global property defaults to @compat_props.
 * May be called at most once.
 */
void object_set_machine_compat_props(GPtrArray *compat_props)
{
    assert(!object_compat_props[1]);
    object_compat_props[1] = compat_props;
}

/*
 * Set accelerator's global property defaults to @compat_props.
 * May be called at most once.
 */
void object_set_accelerator_compat_props(GPtrArray *compat_props)
{
    assert(!object_compat_props[0]);
    object_compat_props[0] = compat_props;
}

void object_apply_compat_props(Object *obj)
{
    int i;

    for (i = 0; i < ARRAY_SIZE(object_compat_props); i++) {
        object_apply_global_props(obj, object_compat_props[i],
                                  i == 2 ? &error_fatal : &error_abort);
    }
}

//初始化ObjectClass的所有属性
static void object_class_property_init_all(Object *obj)
{
    ObjectPropertyIterator iter;
    ObjectProperty *prop;

    object_class_property_iter_init(&iter, object_get_class(obj));
    //遍历ObjectClass对应的所有prop及其父类的prop,针对每一个prop执行init函数
    while ((prop = object_property_iter_next(&iter))) {
        if (prop->init) {
            prop->init(obj, prop);
        }
    }
}

<<<<<<< HEAD
//object初始化
//@data 要初始化的对象
//@size 要初始化的对象内存长度
//@type 要初始化的对象属于那种类型
static void object_initialize_with_type(void *data/*待初始化的obj*/, size_t size, TypeImpl *type)
{
    Object *obj = data;

    //防止type的ObjectClass未初始化
=======
static void object_initialize_with_type(Object *obj, size_t size, TypeImpl *type)
{
>>>>>>> 944fdc5e
    type_initialize(type);

    //可实例化的object都是object的子类，故大小必大于Object
    g_assert(type->instance_size >= sizeof(Object));
    g_assert(type->abstract == false);//可实例化的对象不可能是抽象类
    g_assert(size >= type->instance_size);//size一定是大于等于类型的实例size的，否则内存可能越界

    memset(obj, 0, type->instance_size);
    obj->class = type->class;//指明对象所属的class
    object_ref(obj);//增加对象的引用计数
    //初始化ObjectClass的所有属性
    object_class_property_init_all(obj);

    //初始化对象的属性表（key没有销毁函数）
    obj->properties = g_hash_table_new_full(g_str_hash, g_str_equal,
                                            NULL, object_property_free);
    object_init_with_type(obj, type);//调用构造函数列表初始化对象
    object_post_init_with_type(obj, type);//自底向上调用instance_post_init回调
    //obj初始化完成
}

//已知类型名称的对象初始化
void object_initialize(void *data, size_t size, const char *typename)
{
    //通过类型名称，找到其对应的TypeImpl
    TypeImpl *type = type_get_by_name(typename);

#ifdef CONFIG_MODULES
    if (!type) {
        module_load_qom_one(typename);
        type = type_get_by_name(typename);
    }
#endif
    if (!type) {
        error_report("missing object type '%s'", typename);
        abort();
    }

    object_initialize_with_type(data, size, type);
}

bool object_initialize_child_with_props(Object *parentobj,
                                        const char *propname,
                                        void *childobj, size_t size,
                                        const char *type,
                                        Error **errp, ...)
{
    va_list vargs;
    bool ok;

    va_start(vargs, errp);
    ok = object_initialize_child_with_propsv(parentobj, propname,
                                             childobj, size, type, errp,
                                             vargs);
    va_end(vargs);
    return ok;
}

bool object_initialize_child_with_propsv(Object *parentobj,
                                         const char *propname,
                                         void *childobj, size_t size,
                                         const char *type,
                                         Error **errp, va_list vargs)
{
    bool ok = false;
    Object *obj;
    UserCreatable *uc;

    object_initialize(childobj, size, type);
    obj = OBJECT(childobj);

    if (!object_set_propv(obj, errp, vargs)) {
        goto out;
    }

    object_property_add_child(parentobj, propname, obj);

    uc = (UserCreatable *)object_dynamic_cast(obj, TYPE_USER_CREATABLE);
    if (uc) {
        if (!user_creatable_complete(uc, errp)) {
            object_unparent(obj);
            goto out;
        }
    }

    ok = true;

out:
    /*
     * We want @obj's reference to be 1 on success, 0 on failure.
     * On success, it's 2: one taken by object_initialize(), and one
     * by object_property_add_child().
     * On failure in object_initialize() or earlier, it's 1.
     * On failure afterwards, it's also 1: object_unparent() releases
     * the reference taken by object_property_add_child().
     */
    object_unref(obj);
    return ok;
}

void object_initialize_child_internal(Object *parent,
                                      const char *propname,
                                      void *child, size_t size,
                                      const char *type)
{
    object_initialize_child_with_props(parent, propname, child, size, type,
                                       &error_abort, NULL);
}

static inline bool object_property_is_child(ObjectProperty *prop)
{
	//检查prop->type是否以"child<"开头
    return strstart(prop->type, "child<", NULL);
}

//删除对象所有属性
static void object_property_del_all(Object *obj)
{
    g_autoptr(GHashTable) done = g_hash_table_new(NULL, NULL);
    ObjectProperty *prop;
    ObjectPropertyIterator iter;
    bool released;

    do {
        released = false;
        object_property_iter_init(&iter, obj);
        while ((prop = object_property_iter_next(&iter)) != NULL) {
            if (g_hash_table_add(done, prop)) {
            	//释放属性值
                if (prop->release) {
                    prop->release(obj, prop->name, prop->opaque);
                    released = true;
                    break;
                }
            }
        }
    //如果本次有释放，则续续，跳出时再无属性
    } while (released);

    g_hash_table_unref(obj->properties);
}

static void object_property_del_child(Object *obj, Object *child)
{
    ObjectProperty *prop;
    GHashTableIter iter;
    gpointer key, value;

    //遍历属性表
    g_hash_table_iter_init(&iter, obj->properties);
    while (g_hash_table_iter_next(&iter, &key, &value)) {
        prop = value;
        if (object_property_is_child(prop) && prop->opaque == child) {
            if (prop->release) {
                prop->release(obj, prop->name, prop->opaque);
                prop->release = NULL;
            }
            break;
        }
    }
    g_hash_table_iter_init(&iter, obj->properties);
    while (g_hash_table_iter_next(&iter, &key, &value)) {
        prop = value;
        if (object_property_is_child(prop) && prop->opaque == child) {
            g_hash_table_iter_remove(&iter);
            break;
        }
    }
}

void object_unparent(Object *obj)
{
    if (obj->parent) {
        object_property_del_child(obj->parent, obj);
    }
}

//调用对象的析构函数
static void object_deinit(Object *obj, TypeImpl *type)
{
	//析构函数与构造函数的顺序是相反的，且递归调用。
    if (type->instance_finalize) {
        type->instance_finalize(obj);
    }

    if (type_has_parent(type)) {
        object_deinit(obj, type_get_parent(type));
    }
}

//实现对象销毁
static void object_finalize(void *data)
{
    Object *obj = data;
    TypeImpl *ti = obj->class->type;

    //1.移除对象所有属性
    object_property_del_all(obj);
    //2.调用对象的析构函数
    object_deinit(obj, ti);

    //3.释放对象
    g_assert(obj->ref == 0);
    if (obj->free) {
        obj->free(obj);
    }
}

<<<<<<< HEAD
//针对类型type ,new一个对象
=======
/* Find the minimum alignment guaranteed by the system malloc. */
#if __STDC_VERSION__ >= 201112L
typddef max_align_t qemu_max_align_t;
#else
typedef union {
    long l;
    void *p;
    double d;
    long double ld;
} qemu_max_align_t;
#endif

>>>>>>> 944fdc5e
static Object *object_new_with_type(Type type)
{
    Object *obj;
    size_t size, align;
    void (*obj_free)(void *);

    g_assert(type != NULL);
    //初始化type对应的ObjectClass
    type_initialize(type);

<<<<<<< HEAD
    //申请此类型obj所需要的合适内存
    obj = g_malloc(type->instance_size);

    //利用此类型初始化对象
    object_initialize_with_type(obj, type->instance_size, type);
    obj->free = g_free;
=======
    size = type->instance_size;
    align = type->instance_align;

    /*
     * Do not use qemu_memalign unless required.  Depending on the
     * implementation, extra alignment implies extra overhead.
     */
    if (likely(align <= __alignof__(qemu_max_align_t))) {
        obj = g_malloc(size);
        obj_free = g_free;
    } else {
        obj = qemu_memalign(align, size);
        obj_free = qemu_vfree;
    }

    object_initialize_with_type(obj, size, type);
    obj->free = obj_free;
>>>>>>> 944fdc5e

    return obj;
}

//给定class，构造其对应对象
Object *object_new_with_class(ObjectClass *klass)
{
    return object_new_with_type(klass->type);
}

//给定类型名称，构造对象
Object *object_new(const char *typename)
{
    //1。获得此type对应的TypeImpl
    TypeImpl *ti = type_get_by_name(typename);

    //2.通过TypeImpl实例化object
    return object_new_with_type(ti);
}


//含属性的对象new（不定参）
Object *object_new_with_props(const char *typename,
                              Object *parent,
                              const char *id,
                              Error **errp,
                              ...)
{
    va_list vargs;
    Object *obj;

    va_start(vargs, errp);
    obj = object_new_with_propv(typename, parent, id, errp, vargs);
    va_end(vargs);

    return obj;
}

//含属性的对象new（va_list参数）
Object *object_new_with_propv(const char *typename,
                              Object *parent,
                              const char *id,
                              Error **errp,
                              va_list vargs)
{
    Object *obj;
    ObjectClass *klass;
    UserCreatable *uc;

    //通过typename找到此类型的ObjectClass数据
    klass = object_class_by_name(typename);
    if (!klass) {
        error_setg(errp, "invalid object type: %s", typename);
        return NULL;
    }

    //对抽象类返回NULL
    if (object_class_is_abstract(klass)) {
        error_setg(errp, "object type '%s' is abstract", typename);
        return NULL;
    }
    //构造此类型的对象
    obj = object_new_with_type(klass->type);

<<<<<<< HEAD
    //为对象设置属性
    if (object_set_propv(obj, &local_err, vargs) < 0) {
=======
    if (!object_set_propv(obj, errp, vargs)) {
>>>>>>> 944fdc5e
        goto error;
    }

    if (id != NULL) {
        object_property_add_child(parent, id, obj);
    }

    uc = (UserCreatable *)object_dynamic_cast(obj, TYPE_USER_CREATABLE);
    if (uc) {
        if (!user_creatable_complete(uc, errp)) {
            if (id != NULL) {
                object_unparent(obj);
            }
            goto error;
        }
    }

    object_unref(obj);
    return obj;

 error:
    object_unref(obj);
    return NULL;
}


bool object_set_props(Object *obj,
                     Error **errp,
                     ...)
{
    va_list vargs;
    bool ret;

    va_start(vargs, errp);
    ret = object_set_propv(obj, errp, vargs);
    va_end(vargs);

    return ret;
}

<<<<<<< HEAD
//通过vargs设置属性值（vargs的格式为 <char* prop_name,char*prop_value>
int object_set_propv(Object *obj,
=======

bool object_set_propv(Object *obj,
>>>>>>> 944fdc5e
                     Error **errp,
                     va_list vargs)
{
    const char *propname;

    //取属性名称
    propname = va_arg(vargs, char *);
    while (propname != NULL) {
    	//当前存在属性名，再取属性值
        const char *value = va_arg(vargs, char *);

        g_assert(value != NULL);
<<<<<<< HEAD
        //设置obj中属性名称为propname的属性，其值为value（字符串形式）
        object_property_parse(obj, value, propname, &local_err);
        if (local_err) {
            error_propagate(errp, local_err);
            return -1;
=======
        if (!object_property_parse(obj, propname, value, errp)) {
            return false;
>>>>>>> 944fdc5e
        }
        //下一个属性名称
        propname = va_arg(vargs, char *);
    }

    return true;
}

//通过此函数可以将obj转换为类型typename
//如果obj可转换为typename类型，则返回obj,否则返回NULL
Object *object_dynamic_cast(Object *obj, const char *typename)
{
    if (obj && object_class_dynamic_cast(object_get_class(obj), typename)) {
        return obj;
    }

    return NULL;
}

//如果可转换，则返回obj
Object *object_dynamic_cast_assert(Object *obj, const char *typename,
                                   const char *file, int line, const char *func)
{
    trace_object_dynamic_cast_assert(obj ? obj->class->type->name : "(null)",
                                     typename, file, line, func);

#ifdef CONFIG_QOM_CAST_DEBUG
    int i;
    Object *inst;

    for (i = 0; obj && i < OBJECT_CLASS_CAST_CACHE; i++) {
        if (qatomic_read(&obj->class->object_cast_cache[i]) == typename) {
            goto out;
        }
    }

    inst = object_dynamic_cast(obj, typename);

    if (!inst && obj) {
    	//不可强转，报错，挂掉
        fprintf(stderr, "%s:%d:%s: Object %p is not an instance of type %s\n",
                file, line, func, obj, typename);
        abort();
    }

    assert(obj == inst);

    if (obj && obj == inst) {
        for (i = 1; i < OBJECT_CLASS_CAST_CACHE; i++) {
            qatomic_set(&obj->class->object_cast_cache[i - 1],
                       qatomic_read(&obj->class->object_cast_cache[i]));
        }
        qatomic_set(&obj->class->object_cast_cache[i - 1], typename);
    }

out:
#endif
    return obj;
}

//返回NULL表示不能强转，返回！NULL表示可强转
ObjectClass *object_class_dynamic_cast(ObjectClass *class,
                                       const char *typename)
{
    ObjectClass *ret = NULL;
    TypeImpl *target_type;
    TypeImpl *type;

    if (!class) {
        return NULL;
    }

    /* A simple fast path that can trigger a lot for leaf classes.  */
    //如果type->name == typename,则检查的是最终的类类型（leaf class)
    type = class->type;
    if (type->name == typename) {
        return class;
    }

    //非最终类类型（1。检查是否有这种类型，如无，失败）
    target_type = type_get_by_name(typename);
    if (!target_type) {
        /* target class type unknown, so fail the cast */
        return NULL;
    }

    if (type->class->interfaces &&
            type_is_ancestor(target_type, type_interface)) {
        int found = 0;
        GSList *i;

        for (i = class->interfaces; i; i = i->next) {
            ObjectClass *target_class = i->data;

            if (type_is_ancestor(target_class->type, target_type)) {
                ret = target_class;
                found++;
            }
         }

        /* The match was ambiguous, don't allow a cast */
        if (found > 1) {
            ret = NULL;
        }
    } else if (type_is_ancestor(type, target_type)) {
    	    //继承链上的中间节点
        ret = class;
    }

    return ret;
}

//确认class的类型是否可强转为typename
ObjectClass *object_class_dynamic_cast_assert(ObjectClass *class,
                                              const char *typename,
                                              const char *file, int line,
                                              const char *func)
{
    ObjectClass *ret;

    trace_object_class_dynamic_cast_assert(class ? class->type->name : "(null)",
                                           typename, file, line, func);

#ifdef CONFIG_QOM_CAST_DEBUG
    int i;

    for (i = 0; class && i < OBJECT_CLASS_CAST_CACHE; i++) {
        if (qatomic_read(&class->class_cast_cache[i]) == typename) {
            ret = class;
            goto out;
        }
    }
#else
    if (!class || !class->interfaces) {
        return class;
    }
#endif

    ret = object_class_dynamic_cast(class, typename);
    if (!ret && class) {
        fprintf(stderr, "%s:%d:%s: Object %p is not an instance of type %s\n",
                file, line, func, class, typename);
        abort();
    }

#ifdef CONFIG_QOM_CAST_DEBUG
    if (class && ret == class) {
        for (i = 1; i < OBJECT_CLASS_CAST_CACHE; i++) {
            qatomic_set(&class->class_cast_cache[i - 1],
                       qatomic_read(&class->class_cast_cache[i]));
        }
        qatomic_set(&class->class_cast_cache[i - 1], typename);
    }
out:
#endif
    return ret;
}

//获得Object对应的类型名称
const char *object_get_typename(const Object *obj)
{
    return obj->class->type->name;
}

//取对象对应的ObjectClass
ObjectClass *object_get_class(Object *obj)
{
    return obj->class;
}

//检查此ObjectClass是否为抽象类
bool object_class_is_abstract(ObjectClass *klass)
{
    return klass->type->abstract;
}

//通过ObjectClass获得类型名称
const char *object_class_get_name(ObjectClass *klass)
{
    return klass->type->name;
}

//通过typename找ObjectClass
ObjectClass *object_class_by_name(const char *typename)
{
	//通过type找到TypeImpl
    TypeImpl *type = type_get_by_name(typename);

    if (!type) {
        return NULL;
    }

    type_initialize(type);//初始化此类型的class

    return type->class;
}

<<<<<<< HEAD
//取class的父节点
=======
ObjectClass *module_object_class_by_name(const char *typename)
{
    ObjectClass *oc;

    oc = object_class_by_name(typename);
#ifdef CONFIG_MODULES
    if (!oc) {
        module_load_qom_one(typename);
        oc = object_class_by_name(typename);
    }
#endif
    return oc;
}

>>>>>>> 944fdc5e
ObjectClass *object_class_get_parent(ObjectClass *class)
{
    TypeImpl *type = type_get_parent(class->type);

    if (!type) {
        return NULL;
    }

    type_initialize(type);

    return type->class;
}

typedef struct OCFData
{
    void (*fn)(ObjectClass *klass, void *opaque);//遍历函数
    const char *implements_type;//限制的实现基类（遍历时，如果类型不为其的子类，则不遍历）
    bool include_abstract;//是否遍历抽象结构
    void *opaque;//用户为回调注册的参数
} OCFData;

//此hash表针对全局的type hash表进行key,value的比对
static void object_class_foreach_tramp(gpointer key, gpointer value,
                                       gpointer opaque)
{
    OCFData *data = opaque;
    TypeImpl *type = value;/*全局type hash表存的value为TypeImpl类型*/
    ObjectClass *k;

    type_initialize(type);
    k = type->class;

    //指明不遍历抽象类型，本type为抽象类，则直接返回
    if (!data->include_abstract && type->abstract) {
        return;
    }

    //指明了基类，但类型不能强转为基类，则直接返回
    if (data->implements_type && 
        !object_class_dynamic_cast(k, data->implements_type)) {
        return;
    }

    //遍历
    data->fn(k, data->opaque);
}

//通过函数遍历type hash表
void object_class_foreach(void (*fn)(ObjectClass *klass, void *opaque)/*遍历函数*/,
                          const char *implements_type/*是否遍历子类*/, bool include_abstract/*是否遍历抽象类*/,
                          void *opaque/*遍历参数*/)
{
    OCFData data = { fn, implements_type, include_abstract, opaque };

    enumerating_types = true;
    //按函数 object_class_foreach_tramp遍历全局的type hash表
    g_hash_table_foreach(type_table_get(), object_class_foreach_tramp, &data);
    enumerating_types = false;
}

static int do_object_child_foreach(Object *obj,
                                   int (*fn)(Object *child, void *opaque),
                                   void *opaque, bool recurse)
{
    GHashTableIter iter;
    ObjectProperty *prop;
    int ret = 0;

    g_hash_table_iter_init(&iter, obj->properties);
    while (g_hash_table_iter_next(&iter, NULL, (gpointer *)&prop)) {
        if (object_property_is_child(prop)) {
            Object *child = prop->opaque;

            ret = fn(child, opaque);
            if (ret != 0) {
                break;
            }
            if (recurse) {
                ret = do_object_child_foreach(child, fn, opaque, true);
                if (ret != 0) {
                    break;
                }
            }
        }
    }
    return ret;
}

int object_child_foreach(Object *obj, int (*fn)(Object *child, void *opaque),
                         void *opaque)
{
    return do_object_child_foreach(obj, fn, opaque, false);
}

int object_child_foreach_recursive(Object *obj,
                                   int (*fn)(Object *child, void *opaque),
                                   void *opaque)
{
    return do_object_child_foreach(obj, fn, opaque, true);
}

/*将klass加入到list中*/
static void object_class_get_list_tramp(ObjectClass *klass, void *opaque)
{
    GSList **list = opaque;

    *list = g_slist_prepend(*list, klass);
}

//查找系统中所有 implements_type的基类及子类,并形成list返回
GSList *object_class_get_list(const char *implements_type/*要查询的基类名称*/,
                              bool include_abstract/*是否包含抽象类*/)
{
    GSList *list = NULL;

    object_class_foreach(object_class_get_list_tramp,
                         implements_type, include_abstract, &list);
    return list;
}

static gint object_class_cmp(gconstpointer a, gconstpointer b)
{
    return strcasecmp(object_class_get_name((ObjectClass *)a),
                      object_class_get_name((ObjectClass *)b));
}

GSList *object_class_get_list_sorted(const char *implements_type,
                                     bool include_abstract)
{
    return g_slist_sort(object_class_get_list(implements_type, include_abstract),
                        object_class_cmp);
}

<<<<<<< HEAD
//增加对象的引用计数
Object *object_ref(Object *obj)
=======
Object *object_ref(void *objptr)
>>>>>>> 944fdc5e
{
    Object *obj = OBJECT(objptr);
    if (!obj) {
        return NULL;
    }
    qatomic_inc(&obj->ref);
    return obj;
}

void object_unref(void *objptr)
{
    Object *obj = OBJECT(objptr);
    if (!obj) {
        return;
    }
    g_assert(obj->ref > 0);

    /* parent always holds a reference to its children */
    if (qatomic_fetch_dec(&obj->ref) == 1) {
        object_finalize(obj);
    }
}

//向obj中添加属性
ObjectProperty *
<<<<<<< HEAD
object_property_add(Object *obj/*要添加属性的名称*/, const char *name/*属性名称*/, const char *type/*属性类型*/,
                    ObjectPropertyAccessor *get,
                    ObjectPropertyAccessor *set,
                    ObjectPropertyRelease *release,
                    void *opaque, Error **errp)
=======
object_property_try_add(Object *obj, const char *name, const char *type,
                        ObjectPropertyAccessor *get,
                        ObjectPropertyAccessor *set,
                        ObjectPropertyRelease *release,
                        void *opaque, Error **errp)
>>>>>>> 944fdc5e
{
    ObjectProperty *prop;
    /*属性名称长度*/
    size_t name_len = strlen(name);

    //属性名称以'[*]'结尾的情况
    if (name_len >= 3 && !memcmp(name + name_len - 3, "[*]", 4)) {
        /*属性名称以[*]结尾的*/
        int i;
        ObjectProperty *ret;
        char *name_no_array = g_strdup(name);

        name_no_array[name_len - 3] = '\0';
        for (i = 0; ; ++i) {
            char *full_name = g_strdup_printf("%s[%d]", name_no_array, i);

<<<<<<< HEAD
            /*如果full_name的已存在，则增加i并尝试下一个，直到full_name不存在并填加成功*/
            ret = object_property_add(obj, full_name, type, get, set,
                                      release, opaque, NULL);
=======
            ret = object_property_try_add(obj, full_name, type, get, set,
                                          release, opaque, NULL);
>>>>>>> 944fdc5e
            g_free(full_name);
            if (ret) {
                break;
            }
        }
        g_free(name_no_array);
        return ret;
    }

<<<<<<< HEAD
    //检查属性是否已在obj中存在，如存在，则返回NULL
    if (object_property_find(obj, name, NULL) != NULL) {
=======
    if (object_property_find(obj, name) != NULL) {
>>>>>>> 944fdc5e
        error_setg(errp, "attempt to add duplicate property '%s' to object (type '%s')",
                   name, object_get_typename(obj));
        return NULL;
    }

    /*构造prop,并将其加入到obj的properties表里*/
    prop = g_malloc0(sizeof(*prop));

    prop->name = g_strdup(name);
    prop->type = g_strdup(type);

    prop->get = get;
    prop->set = set;
    prop->release = release;
    prop->opaque = opaque;

    /*obj属性添加*/
    g_hash_table_insert(obj->properties, prop->name, prop);
    return prop;
}

//向ObjectClass中添加属性
ObjectProperty *
object_property_add(Object *obj, const char *name, const char *type,
                    ObjectPropertyAccessor *get,
                    ObjectPropertyAccessor *set,
                    ObjectPropertyRelease *release,
                    void *opaque)
{
    return object_property_try_add(obj, name, type, get, set, release,
                                   opaque, &error_abort);
}

ObjectProperty *
object_class_property_add(ObjectClass *klass,
<<<<<<< HEAD
                          const char *name/*属性名称*/,
                          const char *type/*属性类型*/,
                          ObjectPropertyAccessor *get/*属性get函数*/,
                          ObjectPropertyAccessor *set/*属性set函数*/,
                          ObjectPropertyRelease *release/*属性释放函数*/,
                          void *opaque/*访问函数不透明参数*/,
                          Error **errp)
{
    ObjectProperty *prop;

    //1.检查objectclass中是否存在此属性
    if (object_class_property_find(klass, name, NULL) != NULL) {
        error_setg(errp, "attempt to add duplicate property '%s' to class (type '%s')",
                   name, object_class_get_name(klass));
        return NULL;
    }
=======
                          const char *name,
                          const char *type,
                          ObjectPropertyAccessor *get,
                          ObjectPropertyAccessor *set,
                          ObjectPropertyRelease *release,
                          void *opaque)
{
    ObjectProperty *prop;

    assert(!object_class_property_find(klass, name));
>>>>>>> 944fdc5e

    //2。申请内存，填写属性名称及类型
    prop = g_malloc0(sizeof(*prop));

    prop->name = g_strdup(name);
    prop->type = g_strdup(type);

    //3.设置属性get,set，及释放函数
    prop->get = get;
    prop->set = set;
    prop->release = release;
    prop->opaque = opaque;

    //4.插入到属性表
    g_hash_table_insert(klass->properties, prop->name, prop);

    return prop;
}

<<<<<<< HEAD
//在对象中查找属性（含类静态变量）
ObjectProperty *object_property_find(Object *obj, const char *name,
                                     Error **errp)
=======
ObjectProperty *object_property_find(Object *obj, const char *name)
>>>>>>> 944fdc5e
{
    ObjectProperty *prop;
    ObjectClass *klass = object_get_class(obj);

<<<<<<< HEAD
    //在klass中查找名称为name的属性（类变量）
    prop = object_class_property_find(klass, name, NULL);
=======
    prop = object_class_property_find(klass, name);
>>>>>>> 944fdc5e
    if (prop) {
        return prop;
    }

<<<<<<< HEAD
    //对象属性查找
    prop = g_hash_table_lookup(obj->properties, name);
    if (prop) {
        return prop;
    }
=======
    return g_hash_table_lookup(obj->properties, name);
}
>>>>>>> 944fdc5e

ObjectProperty *object_property_find_err(Object *obj, const char *name,
                                         Error **errp)
{
    ObjectProperty *prop = object_property_find(obj, name);
    if (!prop) {
        error_setg(errp, "Property '%s.%s' not found",
                   object_get_typename(obj), name);
    }
    return prop;
}

void object_property_iter_init(ObjectPropertyIterator *iter,
                               Object *obj)
{
    g_hash_table_iter_init(&iter->iter, obj->properties);
    iter->nextclass = object_get_class(obj);
}

//返回迭代器对应的value
ObjectProperty *object_property_iter_next(ObjectPropertyIterator *iter)
{
    gpointer key, val;
    while (!g_hash_table_iter_next(&iter->iter, &key, &val)) {
        /*没有找到新的元素，迭代父节点*/
        if (!iter->nextclass) {
            /*如果nextClass为NULL，则返回NULL*/
            return NULL;
        }
        //再用父节点初始化迭代器
        g_hash_table_iter_init(&iter->iter, iter->nextclass->properties);
        iter->nextclass = object_class_get_parent(iter->nextclass);
    }
    return val;
}

//初始化objectClass属性迭代器
void object_class_property_iter_init(ObjectPropertyIterator *iter,
                                     ObjectClass *klass)
{
    g_hash_table_iter_init(&iter->iter, klass->properties);
    iter->nextclass = object_class_get_parent(klass);
}

<<<<<<< HEAD
//在klass中查找属性名称name,出错信息存入errp （类属性查找）
ObjectProperty *object_class_property_find(ObjectClass *klass, const char *name/*属性名称*/,
                                           Error **errp)
=======
ObjectProperty *object_class_property_find(ObjectClass *klass, const char *name)
>>>>>>> 944fdc5e
{
    ObjectClass *parent_klass;

    //先递归从父节点中查找指定属性，如果找到就返回
    parent_klass = object_class_get_parent(klass);
    if (parent_klass) {
        ObjectProperty *prop =
            object_class_property_find(parent_klass, name);
        if (prop) {
            return prop;
        }
    }

<<<<<<< HEAD
    //父节点中未找到指定属性，查找自身属性表
    prop = g_hash_table_lookup(klass->properties, name);
=======
    return g_hash_table_lookup(klass->properties, name);
}

ObjectProperty *object_class_property_find_err(ObjectClass *klass,
                                               const char *name,
                                               Error **errp)
{
    ObjectProperty *prop = object_class_property_find(klass, name);
>>>>>>> 944fdc5e
    if (!prop) {
    	//查找失败时，报错，并返回NULL
        error_setg(errp, "Property '.%s' not found", name);
    }
    return prop;
}

<<<<<<< HEAD
//对象属性删除（仅可以删除自身属性表中的属性）
void object_property_del(Object *obj, const char *name, Error **errp)
{
    ObjectProperty *prop = g_hash_table_lookup(obj->properties, name);

    if (!prop) {
        error_setg(errp, "Property '.%s' not found", name);
        return;
    }

    //释放，并移除
=======

void object_property_del(Object *obj, const char *name)
{
    ObjectProperty *prop = g_hash_table_lookup(obj->properties, name);

>>>>>>> 944fdc5e
    if (prop->release) {
        prop->release(obj, name, prop->opaque);
    }
    g_hash_table_remove(obj->properties, name);
}

<<<<<<< HEAD
//通过get取属性值
void object_property_get(Object *obj, Visitor *v, const char *name,
                         Error **errp)
{
    //查找object中名称为name的属性
    ObjectProperty *prop = object_property_find(obj, name, errp);
=======
bool object_property_get(Object *obj, const char *name, Visitor *v,
                         Error **errp)
{
    Error *err = NULL;
    ObjectProperty *prop = object_property_find_err(obj, name, errp);

>>>>>>> 944fdc5e
    if (prop == NULL) {
        return false;
    }

    if (!prop->get) {
        /*如果属性无get回调，则报错*/
        error_setg(errp, QERR_PERMISSION_DENIED);
<<<<<<< HEAD
    } else {
        //通过get回调获属性值
        prop->get(obj, v, name, prop->opaque, errp);
=======
        return false;
>>>>>>> 944fdc5e
    }
    prop->get(obj, v, name, prop->opaque, &err);
    error_propagate(errp, err);
    return !err;
}

<<<<<<< HEAD
//Object属性设置
void object_property_set(Object *obj, Visitor *v, const char *name,
                         Error **errp)
{
	//如果名称为name的属性不存在，则返回
    ObjectProperty *prop = object_property_find(obj, name, errp);
=======
bool object_property_set(Object *obj, const char *name, Visitor *v,
                         Error **errp)
{
    Error *err = NULL;
    ObjectProperty *prop = object_property_find_err(obj, name, errp);

>>>>>>> 944fdc5e
    if (prop == NULL) {
        return false;
    }

    //如果名称为name的属性存在，但没有set函数，则报错
    if (!prop->set) {
        error_setg(errp, QERR_PERMISSION_DENIED);
<<<<<<< HEAD
    } else {
    	//调用属性的set函数，设置此属性
        prop->set(obj, v, name, prop->opaque, errp);
=======
        return false;
>>>>>>> 944fdc5e
    }
    prop->set(obj, v, name, prop->opaque, &err);
    error_propagate(errp, err);
    return !err;
}

bool object_property_set_str(Object *obj, const char *name,
                             const char *value, Error **errp)
{
    QString *qstr = qstring_from_str(value);
    bool ok = object_property_set_qobject(obj, name, QOBJECT(qstr), errp);

    qobject_unref(qstr);
    return ok;
}

char *object_property_get_str(Object *obj, const char *name,
                              Error **errp)
{
    QObject *ret = object_property_get_qobject(obj, name, errp);
    char *retval;

    if (!ret) {
        return NULL;
    }

    retval = g_strdup(qobject_get_try_str(ret));
    if (!retval) {
        error_setg(errp, QERR_INVALID_PARAMETER_TYPE, name, "string");
    }

    qobject_unref(ret);
    return retval;
}

bool object_property_set_link(Object *obj, const char *name,
                              Object *value, Error **errp)
{
    g_autofree char *path = NULL;

    if (value) {
        path = object_get_canonical_path(value);
    }
    return object_property_set_str(obj, name, path ?: "", errp);
}

Object *object_property_get_link(Object *obj, const char *name,
                                 Error **errp)
{
    char *str = object_property_get_str(obj, name, errp);
    Object *target = NULL;

    if (str && *str) {
        target = object_resolve_path(str, NULL);
        if (!target) {
            error_set(errp, ERROR_CLASS_DEVICE_NOT_FOUND,
                      "Device '%s' not found", str);
        }
    }

    g_free(str);
    return target;
}

<<<<<<< HEAD
void object_property_set_bool(Object *obj, bool value/*bool属性值*/,
                              const char *name/*属性名*/, Error **errp)
=======
bool object_property_set_bool(Object *obj, const char *name,
                              bool value, Error **errp)
>>>>>>> 944fdc5e
{
    /*构造bool值*/
    QBool *qbool = qbool_from_bool(value);
    bool ok = object_property_set_qobject(obj, name, QOBJECT(qbool), errp);

    qobject_unref(qbool);
    return ok;
}

bool object_property_get_bool(Object *obj, const char *name,
                              Error **errp)
{
    QObject *ret = object_property_get_qobject(obj, name, errp);
    QBool *qbool;
    bool retval;

    if (!ret) {
        return false;
    }
    qbool = qobject_to(QBool, ret);
    if (!qbool) {
        error_setg(errp, QERR_INVALID_PARAMETER_TYPE, name, "boolean");
        retval = false;
    } else {
        retval = qbool_get_bool(qbool);
    }

    qobject_unref(ret);
    return retval;
}

bool object_property_set_int(Object *obj, const char *name,
                             int64_t value, Error **errp)
{
    QNum *qnum = qnum_from_int(value);
    bool ok = object_property_set_qobject(obj, name, QOBJECT(qnum), errp);

    qobject_unref(qnum);
    return ok;
}

int64_t object_property_get_int(Object *obj, const char *name,
                                Error **errp)
{
    QObject *ret = object_property_get_qobject(obj, name, errp);
    QNum *qnum;
    int64_t retval;

    if (!ret) {
        return -1;
    }

    qnum = qobject_to(QNum, ret);
    if (!qnum || !qnum_get_try_int(qnum, &retval)) {
        error_setg(errp, QERR_INVALID_PARAMETER_TYPE, name, "int");
        retval = -1;
    }

    qobject_unref(ret);
    return retval;
}

static void object_property_init_defval(Object *obj, ObjectProperty *prop)
{
    Visitor *v = qobject_input_visitor_new(prop->defval);

    assert(prop->set != NULL);
    prop->set(obj, v, prop->name, prop->opaque, &error_abort);

    visit_free(v);
}

static void object_property_set_default(ObjectProperty *prop, QObject *defval)
{
    assert(!prop->defval);
    assert(!prop->init);

    prop->defval = defval;
    prop->init = object_property_init_defval;
}

void object_property_set_default_bool(ObjectProperty *prop, bool value)
{
    object_property_set_default(prop, QOBJECT(qbool_from_bool(value)));
}

void object_property_set_default_str(ObjectProperty *prop, const char *value)
{
    object_property_set_default(prop, QOBJECT(qstring_from_str(value)));
}

void object_property_set_default_int(ObjectProperty *prop, int64_t value)
{
    object_property_set_default(prop, QOBJECT(qnum_from_int(value)));
}

void object_property_set_default_uint(ObjectProperty *prop, uint64_t value)
{
    object_property_set_default(prop, QOBJECT(qnum_from_uint(value)));
}

bool object_property_set_uint(Object *obj, const char *name,
                              uint64_t value, Error **errp)
{
    QNum *qnum = qnum_from_uint(value);
    bool ok = object_property_set_qobject(obj, name, QOBJECT(qnum), errp);

    qobject_unref(qnum);
    return ok;
}

//取Object中name属性值（此值为无符号整数）
uint64_t object_property_get_uint(Object *obj, const char *name,
                                  Error **errp)
{
    //取object中的name属性值
    QObject *ret = object_property_get_qobject(obj, name, errp);
    QNum *qnum;
    uint64_t retval;

    if (!ret) {
        return 0;
    }
    //将ret转为QNum类型
    qnum = qobject_to(QNum, ret);

    //取QNum中保存的无符号整数值
    if (!qnum || !qnum_get_try_uint(qnum, &retval)) {
        //获取属性值失败，报错
        error_setg(errp, QERR_INVALID_PARAMETER_TYPE, name, "uint");
        retval = 0;
    }

    qobject_unref(ret);
    //返回此值
    return retval;
}

typedef struct EnumProperty {
    const QEnumLookup *lookup;
    int (*get)(Object *, Error **);
    void (*set)(Object *, int, Error **);
} EnumProperty;

int object_property_get_enum(Object *obj, const char *name,
                             const char *typename, Error **errp)
{
    char *str;
    int ret;
    ObjectProperty *prop = object_property_find_err(obj, name, errp);
    EnumProperty *enumprop;

    if (prop == NULL) {
        return -1;
    }

    if (!g_str_equal(prop->type, typename)) {
        error_setg(errp, "Property %s on %s is not '%s' enum type",
                   name, object_class_get_name(
                       object_get_class(obj)), typename);
        return -1;
    }

    enumprop = prop->opaque;

    str = object_property_get_str(obj, name, errp);
    if (!str) {
        return -1;
    }

    ret = qapi_enum_parse(enumprop->lookup, str, -1, errp);
    g_free(str);

    return ret;
}

<<<<<<< HEAD
void object_property_get_uint16List(Object *obj, const char *name,
                                    uint16List **list, Error **errp)
{
    Error *err = NULL;
    Visitor *v;
    char *str;

    v = string_output_visitor_new(false, &str);
    object_property_get(obj, v, name, &err);
    if (err) {
        error_propagate(errp, err);
        goto out;
    }
    visit_complete(v, &str);
    visit_free(v);
    v = string_input_visitor_new(str);
    visit_type_uint16List(v, NULL, list, errp);

    g_free(str);
out:
    visit_free(v);
}

//对象属性值解析，并调用属性的set设置其value
void object_property_parse(Object *obj, const char *string,
                           const char *name, Error **errp)
=======
bool object_property_parse(Object *obj, const char *name,
                           const char *string, Error **errp)
>>>>>>> 944fdc5e
{
    //通过string构造Visitor，以便可以解析string
    Visitor *v = string_input_visitor_new(string);
    bool ok = object_property_set(obj, name, v, errp);

    visit_free(v);
    return ok;
}

char *object_property_print(Object *obj, const char *name, bool human,
                            Error **errp)
{
    Visitor *v;
    char *string = NULL;

    v = string_output_visitor_new(human, &string);
    if (!object_property_get(obj, name, v, errp)) {
        goto out;
    }

    visit_complete(v, &string);

out:
    visit_free(v);
    return string;
}

const char *object_property_get_type(Object *obj, const char *name, Error **errp)
{
    ObjectProperty *prop = object_property_find_err(obj, name, errp);
    if (prop == NULL) {
        return NULL;
    }

    return prop->type;
}

//获得root
Object *object_get_root(void)
{
    static Object *root;

    if (!root) {
        //如果root不存在，则创建一个container类型的对象
        root = object_new("container");
    }

    return root;
}

Object *object_get_objects_root(void)
{
    return container_get(object_get_root(), "/objects");
}

/*构造一个container类型对象*/
Object *object_get_internal_root(void)
{
    static Object *internal_root;

    if (!internal_root) {
        internal_root = object_new("container");
    }

    return internal_root;
}

//返回obj的名称为name的child属性
static void object_get_child_property(Object *obj, Visitor *v,
                                      const char *name, void *opaque,
                                      Error **errp)
{
    Object *child = opaque;
    char *path;

    path = object_get_canonical_path(child);
    visit_type_str(v, name, &path, errp);
    g_free(path);
}

static Object *object_resolve_child_property(Object *parent, void *opaque,
                                             const char *part)
{
    return opaque;
}

static void object_finalize_child_property(Object *obj, const char *name,
                                           void *opaque)
{
    Object *child = opaque;

    if (child->class->unparent) {
        (child->class->unparent)(child);
    }
    child->parent = NULL;
    object_unref(child);
}

ObjectProperty *
object_property_try_add_child(Object *obj, const char *name,
                              Object *child, Error **errp)
{
    g_autofree char *type = NULL;
    ObjectProperty *op;

<<<<<<< HEAD
    if (child->parent != NULL) {
        /*子节点已指明父节点，不能再设置了*/
        error_setg(errp, "child object is already parented");
        return;
    }
=======
    assert(!child->parent);
>>>>>>> 944fdc5e

    type = g_strdup_printf("child<%s>", object_get_typename(child));

<<<<<<< HEAD
    //向obj中添加属性name，并指明类型为child<%s>
    op = object_property_add(obj, name, type, object_get_child_property, NULL,
                             object_finalize_child_property, child, &local_err);
    if (local_err) {
        error_propagate(errp, local_err);
        goto out;
=======
    op = object_property_try_add(obj, name, type, object_get_child_property,
                                 NULL, object_finalize_child_property,
                                 child, errp);
    if (!op) {
        return NULL;
>>>>>>> 944fdc5e
    }
    op->resolve = object_resolve_child_property;
    object_ref(child);
    child->parent = obj;
    return op;
}

ObjectProperty *
object_property_add_child(Object *obj, const char *name,
                          Object *child)
{
    return object_property_try_add_child(obj, name, child, &error_abort);
}

void object_property_allow_set_link(const Object *obj, const char *name,
                                    Object *val, Error **errp)
{
    /* Allow the link to be set, always */
}

typedef struct {
    union {
        Object **targetp;
        Object *target; /* if OBJ_PROP_LINK_DIRECT, when holding the pointer  */
        ptrdiff_t offset; /* if OBJ_PROP_LINK_CLASS */
    };
    void (*check)(const Object *, const char *, Object *, Error **);
    ObjectPropertyLinkFlags flags;
} LinkProperty;

static Object **
object_link_get_targetp(Object *obj, LinkProperty *lprop)
{
    if (lprop->flags & OBJ_PROP_LINK_DIRECT) {
        return &lprop->target;
    } else if (lprop->flags & OBJ_PROP_LINK_CLASS) {
        return (void *)obj + lprop->offset;
    } else {
        return lprop->targetp;
    }
}

static void object_get_link_property(Object *obj, Visitor *v,
                                     const char *name, void *opaque,
                                     Error **errp)
{
    LinkProperty *lprop = opaque;
    Object **targetp = object_link_get_targetp(obj, lprop);
    char *path;

    if (*targetp) {
        path = object_get_canonical_path(*targetp);
        visit_type_str(v, name, &path, errp);
        g_free(path);
    } else {
        path = (char *)"";
        visit_type_str(v, name, &path, errp);
    }
}

/*
 * object_resolve_link:
 *
 * Lookup an object and ensure its type matches the link property type.  This
 * is similar to object_resolve_path() except type verification against the
 * link property is performed.
 *
 * Returns: The matched object or NULL on path lookup failures.
 */
static Object *object_resolve_link(Object *obj, const char *name,
                                   const char *path, Error **errp)
{
    const char *type;
    char *target_type;
    bool ambiguous = false;
    Object *target;

    /* Go from link<FOO> to FOO.  */
    type = object_property_get_type(obj, name, NULL);
    target_type = g_strndup(&type[5], strlen(type) - 6);
    target = object_resolve_path_type(path, target_type, &ambiguous);

    if (ambiguous) {
        error_setg(errp, "Path '%s' does not uniquely identify an object",
                   path);
    } else if (!target) {
        target = object_resolve_path(path, &ambiguous);
        if (target || ambiguous) {
            error_setg(errp, QERR_INVALID_PARAMETER_TYPE, name, target_type);
        } else {
            error_set(errp, ERROR_CLASS_DEVICE_NOT_FOUND,
                      "Device '%s' not found", path);
        }
        target = NULL;
    }
    g_free(target_type);

    return target;
}

static void object_set_link_property(Object *obj, Visitor *v,
                                     const char *name, void *opaque,
                                     Error **errp)
{
    Error *local_err = NULL;
    LinkProperty *prop = opaque;
    Object **targetp = object_link_get_targetp(obj, prop);
    Object *old_target = *targetp;
    Object *new_target;
    char *path = NULL;

    if (!visit_type_str(v, name, &path, errp)) {
        return;
    }

    if (*path) {
        new_target = object_resolve_link(obj, name, path, errp);
        if (!new_target) {
            g_free(path);
            return;
        }
    } else {
        new_target = NULL;
    }

    g_free(path);

    prop->check(obj, name, new_target, &local_err);
    if (local_err) {
        error_propagate(errp, local_err);
        return;
    }

    *targetp = new_target;
    if (prop->flags & OBJ_PROP_LINK_STRONG) {
        object_ref(new_target);
        object_unref(old_target);
    }
}

static Object *object_resolve_link_property(Object *parent, void *opaque,
                                            const char *part)
{
    LinkProperty *lprop = opaque;

    return *object_link_get_targetp(parent, lprop);
}

static void object_release_link_property(Object *obj, const char *name,
                                         void *opaque)
{
    LinkProperty *prop = opaque;
    Object **targetp = object_link_get_targetp(obj, prop);

    if ((prop->flags & OBJ_PROP_LINK_STRONG) && *targetp) {
        object_unref(*targetp);
    }
    if (!(prop->flags & OBJ_PROP_LINK_CLASS)) {
        g_free(prop);
    }
}

static ObjectProperty *
object_add_link_prop(Object *obj, const char *name,
                     const char *type, void *ptr,
                     void (*check)(const Object *, const char *,
                                   Object *, Error **),
                     ObjectPropertyLinkFlags flags)
{
    LinkProperty *prop = g_malloc(sizeof(*prop));
    g_autofree char *full_type = NULL;
    ObjectProperty *op;

    if (flags & OBJ_PROP_LINK_DIRECT) {
        prop->target = ptr;
    } else {
        prop->targetp = ptr;
    }
    prop->check = check;
    prop->flags = flags;

    full_type = g_strdup_printf("link<%s>", type);

    op = object_property_add(obj, name, full_type,
                             object_get_link_property,
                             check ? object_set_link_property : NULL,
                             object_release_link_property,
                             prop);
    op->resolve = object_resolve_link_property;
    return op;
}

ObjectProperty *
object_property_add_link(Object *obj, const char *name,
                         const char *type, Object **targetp,
                         void (*check)(const Object *, const char *,
                                       Object *, Error **),
                         ObjectPropertyLinkFlags flags)
{
    return object_add_link_prop(obj, name, type, targetp, check, flags);
}

//向ObjectClass中添加LinkProperty类型属性
ObjectProperty *
object_class_property_add_link(ObjectClass *oc,
    const char *name/*属性名称*/,
    const char *type, ptrdiff_t offset,
    void (*check)(const Object *obj, const char *name,
                  Object *val, Error **errp),
    ObjectPropertyLinkFlags flags)
{
    LinkProperty *prop = g_new0(LinkProperty, 1);
    char *full_type;
    ObjectProperty *op;

    prop->offset = offset;
    prop->check = check;
    prop->flags = flags | OBJ_PROP_LINK_CLASS;

    full_type = g_strdup_printf("link<%s>", type);

    op = object_class_property_add(oc, name, full_type,
                                   object_get_link_property,
                                   check ? object_set_link_property : NULL,
                                   object_release_link_property,
                                   prop);

    op->resolve = object_resolve_link_property;

    g_free(full_type);
    return op;
}

ObjectProperty *
object_property_add_const_link(Object *obj, const char *name,
                               Object *target)
{
    return object_add_link_prop(obj, name,
                                object_get_typename(target), target,
                                NULL, OBJ_PROP_LINK_DIRECT);
}

const char *object_get_canonical_path_component(const Object *obj)
{
    ObjectProperty *prop = NULL;
    GHashTableIter iter;

    if (obj->parent == NULL) {
        return NULL;
    }

    //遍历父节点的properties
    g_hash_table_iter_init(&iter, obj->parent->properties);
    while (g_hash_table_iter_next(&iter, NULL, (gpointer *)&prop)) {
        if (!object_property_is_child(prop)) {
            /*跳过非child的property*/
            continue;
        }

        //如果prop与obj相等，则返回此属性名称
        if (prop->opaque == obj) {
            return prop->name;
        }
    }

    /* obj had a parent but was not a child, should never happen */
    g_assert_not_reached();
    return NULL;
}

char *object_get_canonical_path(const Object *obj)
{
    Object *root = object_get_root();
    char *newpath, *path = NULL;

    if (obj == root) {
        //如果obj就是root,则返回‘/’
        return g_strdup("/");
    }

    do {
        const char *component = object_get_canonical_path_component(obj);

        if (!component) {
            /* A canonical path must be complete, so discard what was
             * collected so far.
             */
            g_free(path);
            return NULL;
        }

        //反向的path到'/'
        newpath = g_strdup_printf("/%s%s", component, path ? path : "");
        g_free(path);
        path = newpath;
        obj = obj->parent;
    } while (obj != root);

    return path;
}

<<<<<<< HEAD
//通过part查找属性，如果属性有resolve回调，则调用回调完成OBJ返回
Object *object_resolve_path_component(Object *parent, const gchar *part)
=======
Object *object_resolve_path_component(Object *parent, const char *part)
>>>>>>> 944fdc5e
{
    ObjectProperty *prop = object_property_find(parent, part);
    if (prop == NULL) {
        return NULL;
    }

    if (prop->resolve) {
        return prop->resolve(parent, prop->opaque, part);
    } else {
        return NULL;
    }
}

static Object *object_resolve_abs_path(Object *parent,
                                          char **parts,
                                          const char *typename)
{
    Object *child;

    if (*parts == NULL) {
        return object_dynamic_cast(parent, typename);
    }

    if (strcmp(*parts, "") == 0) {
        return object_resolve_abs_path(parent, parts + 1, typename);
    }

    child = object_resolve_path_component(parent, *parts);
    if (!child) {
        return NULL;
    }

    return object_resolve_abs_path(child, parts + 1, typename);
}

static Object *object_resolve_partial_path(Object *parent,
                                           char **parts,
                                           const char *typename,
                                           bool *ambiguous)
{
    Object *obj;
    GHashTableIter iter;
    ObjectProperty *prop;

    obj = object_resolve_abs_path(parent, parts, typename);

    g_hash_table_iter_init(&iter, parent->properties);
    while (g_hash_table_iter_next(&iter, NULL, (gpointer *)&prop)) {
        Object *found;

        if (!object_property_is_child(prop)) {
            continue;
        }

        found = object_resolve_partial_path(prop->opaque, parts,
                                            typename, ambiguous);
        if (found) {
            if (obj) {
                *ambiguous = true;
                return NULL;
            }
            obj = found;
        }

        if (*ambiguous) {
            return NULL;
        }
    }

    return obj;
}

Object *object_resolve_path_type(const char *path, const char *typename,
                                 bool *ambiguousp)
{
    Object *obj;
    char **parts;

    parts = g_strsplit(path, "/", 0);
    assert(parts);

    if (parts[0] == NULL || strcmp(parts[0], "") != 0) {
        bool ambiguous = false;
        obj = object_resolve_partial_path(object_get_root(), parts,
                                          typename, &ambiguous);
        if (ambiguousp) {
            *ambiguousp = ambiguous;
        }
    } else {
        obj = object_resolve_abs_path(object_get_root(), parts + 1, typename);
    }

    g_strfreev(parts);

    return obj;
}

Object *object_resolve_path(const char *path, bool *ambiguous)
{
    return object_resolve_path_type(path, TYPE_OBJECT, ambiguous);
}

//字符串属性
typedef struct StringProperty
{
    char *(*get)(Object *, Error **);//object某一属性的get函数
    void (*set)(Object *, const char *, Error **);//object某一属性的set函数
} StringProperty;

//获取属性的字符串取值
static void property_get_str(Object *obj, Visitor *v, const char *name,
                             void *opaque, Error **errp)
{
    StringProperty *prop = opaque;
    char *value;
    Error *err = NULL;

    //调用property的get回调，获得$name属性的值value
    value = prop->get(obj, &err);
    if (err) {
        error_propagate(errp, err);
        return;
    }

    visit_type_str(v, name, &value, errp);
    g_free(value);
}

//设置字符串类型属性
static void property_set_str(Object *obj, Visitor *v, const char *name,
                             void *opaque, Error **errp)
{
    StringProperty *prop = opaque;
    char *value;

    if (!visit_type_str(v, name, &value, errp)) {
        return;
    }

    prop->set(obj, value, errp);
    g_free(value);
}

static void property_release_str(Object *obj, const char *name,
                                 void *opaque)
{
    StringProperty *prop = opaque;
    g_free(prop);
}

<<<<<<< HEAD
//添加字符串类型属性
void object_property_add_str(Object *obj, const char *name,
                           char *(*get)(Object *, Error **),
                           void (*set)(Object *, const char *, Error **),
                           Error **errp)
=======
ObjectProperty *
object_property_add_str(Object *obj, const char *name,
                        char *(*get)(Object *, Error **),
                        void (*set)(Object *, const char *, Error **))
>>>>>>> 944fdc5e
{
    StringProperty *prop = g_malloc0(sizeof(*prop));

    prop->get = get;
    prop->set = set;

<<<<<<< HEAD
    //为object添加属性
    object_property_add(obj, name, "string",
                        get ? property_get_str : NULL,
                        set ? property_set_str : NULL,
                        property_release_str,
                        prop, &local_err);
    if (local_err) {
        error_propagate(errp, local_err);
        g_free(prop);
    }
=======
    return object_property_add(obj, name, "string",
                               get ? property_get_str : NULL,
                               set ? property_set_str : NULL,
                               property_release_str,
                               prop);
>>>>>>> 944fdc5e
}

/*向klass中添加名称为$name的字符串类型属性，get,set用于获取此属性值*/
ObjectProperty *
object_class_property_add_str(ObjectClass *klass, const char *name,
                                   char *(*get)(Object *, Error **),
                                   void (*set)(Object *, const char *,
                                               Error **))
{
    StringProperty *prop = g_malloc0(sizeof(*prop));

    prop->get = get;
    prop->set = set;

<<<<<<< HEAD
    //添加string类型名称为$name的property
    rv = object_class_property_add(klass, name, "string",
                              get ? property_get_str : NULL,
                              set ? property_set_str : NULL,
                              NULL,
                              prop/*将prop做为参数*/, &local_err);
    if (local_err) {
        error_propagate(errp, local_err);
        g_free(prop);
    }

    return rv;
=======
    return object_class_property_add(klass, name, "string",
                                     get ? property_get_str : NULL,
                                     set ? property_set_str : NULL,
                                     NULL,
                                     prop);
>>>>>>> 944fdc5e
}

/*boolean类型属性函数集*/
typedef struct BoolProperty
{
	/*取boolean属性值*/
    bool (*get)(Object *, Error **);
    /*设置boolean属性值*/
    void (*set)(Object *, bool, Error **);
} BoolProperty;

//通过opaque属性函数集，获取对象obj的bool属性值
static void property_get_bool(Object *obj, Visitor *v, const char *name,
                              void *opaque/*boolean类型函数集*/, Error **errp)
{
    //转为bool property
    BoolProperty *prop = opaque;
    bool value;
    Error *err = NULL;

    /*通过prop函数集获取到obj对应属性的bool值*/
    value = prop->get(obj, &err);
    if (err) {
        error_propagate(errp, err);
        return;
    }

    visit_type_bool(v, name, &value, errp);
}

static void property_set_bool(Object *obj, Visitor *v, const char *name,
                              void *opaque, Error **errp)
{
    BoolProperty *prop = opaque;
    bool value;

    if (!visit_type_bool(v, name, &value, errp)) {
        return;
    }

    //设置object的属性
    prop->set(obj, value, errp);
}

static void property_release_bool(Object *obj, const char *name,
                                  void *opaque)
{
    BoolProperty *prop = opaque;
    g_free(prop);
}

<<<<<<< HEAD
//添加name名称的bool类型属性
void object_property_add_bool(Object *obj/*要添加的对象*/, const char *name,/*boolean属性值名称*/
                              bool (*get)(Object *, Error **)/*boolean属性get函数*/,
                              void (*set)(Object *, bool, Error **)/*boolean属性set函数*/,
                              Error **errp)
{
    Error *local_err = NULL;
    /*构造boolean属性*/
=======
ObjectProperty *
object_property_add_bool(Object *obj, const char *name,
                         bool (*get)(Object *, Error **),
                         void (*set)(Object *, bool, Error **))
{
>>>>>>> 944fdc5e
    BoolProperty *prop = g_malloc0(sizeof(*prop));

    /*设置属性函数*/
    prop->get = get;
    prop->set = set;

<<<<<<< HEAD
    object_property_add(obj, name, "bool",
                        /*如果提供了get回调，则使用property_get_bool进行代理此回调*/
                        get ? property_get_bool : NULL,
                        /*如果未提供set回调，则使用property_set_bool进行代理此回调*/
                        set ? property_set_bool : NULL,
                        property_release_bool,
                        prop/*属性函数集*/, &local_err);
    if (local_err) {
        error_propagate(errp, local_err);
        g_free(prop);
    }
=======
    return object_property_add(obj, name, "bool",
                               get ? property_get_bool : NULL,
                               set ? property_set_bool : NULL,
                               property_release_bool,
                               prop);
>>>>>>> 944fdc5e
}

//向ObjectClass中添加bool类型的属性，属性名为name
ObjectProperty *
<<<<<<< HEAD
object_class_property_add_bool(ObjectClass *klass, const char *name/*属性名称*/,
                                    bool (*get/*属性获取*/)(Object *, Error **),
                                    void (*set/*属性设置*/)(Object *, bool, Error **),
                                    Error **errp)
=======
object_class_property_add_bool(ObjectClass *klass, const char *name,
                                    bool (*get)(Object *, Error **),
                                    void (*set)(Object *, bool, Error **))
>>>>>>> 944fdc5e
{
    BoolProperty *prop = g_malloc0(sizeof(*prop));

    prop->get = get;
    prop->set = set;

<<<<<<< HEAD
    //添加名称为name的bool类型属性
    rv = object_class_property_add(klass, name, "bool",
                              get ? property_get_bool : NULL,
                              set ? property_set_bool : NULL,
                              NULL,
                              prop/*传入BoolProperty*/, &local_err);
    if (local_err) {
        error_propagate(errp, local_err);
        g_free(prop);
    }

    return rv;
=======
    return object_class_property_add(klass, name, "bool",
                                     get ? property_get_bool : NULL,
                                     set ? property_set_bool : NULL,
                                     NULL,
                                     prop);
>>>>>>> 944fdc5e
}

static void property_get_enum(Object *obj, Visitor *v, const char *name,
                              void *opaque, Error **errp)
{
    EnumProperty *prop = opaque;
    int value;
    Error *err = NULL;

    value = prop->get(obj, &err);
    if (err) {
        error_propagate(errp, err);
        return;
    }

    visit_type_enum(v, name, &value, prop->lookup, errp);
}

static void property_set_enum(Object *obj, Visitor *v, const char *name,
                              void *opaque, Error **errp)
{
    EnumProperty *prop = opaque;
    int value;

    if (!visit_type_enum(v, name, &value, prop->lookup, errp)) {
        return;
    }
    prop->set(obj, value, errp);
}

static void property_release_enum(Object *obj, const char *name,
                                  void *opaque)
{
    EnumProperty *prop = opaque;
    g_free(prop);
}

ObjectProperty *
object_property_add_enum(Object *obj, const char *name,
                         const char *typename,
                         const QEnumLookup *lookup,
                         int (*get)(Object *, Error **),
                         void (*set)(Object *, int, Error **))
{
    EnumProperty *prop = g_malloc(sizeof(*prop));

    prop->lookup = lookup;
    prop->get = get;
    prop->set = set;

    return object_property_add(obj, name, typename,
                               get ? property_get_enum : NULL,
                               set ? property_set_enum : NULL,
                               property_release_enum,
                               prop);
}

ObjectProperty *
object_class_property_add_enum(ObjectClass *klass, const char *name,
                                    const char *typename,
                                    const QEnumLookup *lookup,
                                    int (*get)(Object *, Error **),
                                    void (*set)(Object *, int, Error **))
{
    EnumProperty *prop = g_malloc(sizeof(*prop));

    prop->lookup = lookup;
    prop->get = get;
    prop->set = set;

    return object_class_property_add(klass, name, typename,
                                     get ? property_get_enum : NULL,
                                     set ? property_set_enum : NULL,
                                     NULL,
                                     prop);
}

typedef struct TMProperty {
    void (*get)(Object *, struct tm *, Error **);
} TMProperty;

static void property_get_tm(Object *obj, Visitor *v, const char *name,
                            void *opaque, Error **errp)
{
    TMProperty *prop = opaque;
    Error *err = NULL;
    struct tm value;

    prop->get(obj, &value, &err);
    if (err) {
        error_propagate(errp, err);
        return;
    }

    if (!visit_start_struct(v, name, NULL, 0, errp)) {
        return;
    }
    if (!visit_type_int32(v, "tm_year", &value.tm_year, errp)) {
        goto out_end;
    }
    if (!visit_type_int32(v, "tm_mon", &value.tm_mon, errp)) {
        goto out_end;
    }
    if (!visit_type_int32(v, "tm_mday", &value.tm_mday, errp)) {
        goto out_end;
    }
    if (!visit_type_int32(v, "tm_hour", &value.tm_hour, errp)) {
        goto out_end;
    }
    if (!visit_type_int32(v, "tm_min", &value.tm_min, errp)) {
        goto out_end;
    }
    if (!visit_type_int32(v, "tm_sec", &value.tm_sec, errp)) {
        goto out_end;
    }
    visit_check_struct(v, errp);
out_end:
    visit_end_struct(v, NULL);
}

static void property_release_tm(Object *obj, const char *name,
                                void *opaque)
{
    TMProperty *prop = opaque;
    g_free(prop);
}

ObjectProperty *
object_property_add_tm(Object *obj, const char *name,
                       void (*get)(Object *, struct tm *, Error **))
{
    TMProperty *prop = g_malloc0(sizeof(*prop));

    prop->get = get;

    return object_property_add(obj, name, "struct tm",
                               get ? property_get_tm : NULL, NULL,
                               property_release_tm,
                               prop);
}

ObjectProperty *
object_class_property_add_tm(ObjectClass *klass, const char *name,
                             void (*get)(Object *, struct tm *, Error **))
{
    TMProperty *prop = g_malloc0(sizeof(*prop));

    prop->get = get;

    return object_class_property_add(klass, name, "struct tm",
                                     get ? property_get_tm : NULL,
                                     NULL, NULL, prop);
}

<<<<<<< HEAD
//复制一份obj对应的类型名称
static char *qdev_get_type(Object *obj, Error **errp)
=======
static char *object_get_type(Object *obj, Error **errp)
>>>>>>> 944fdc5e
{
    return g_strdup(object_get_typename(obj));
}

static void property_get_uint8_ptr(Object *obj, Visitor *v, const char *name,
                                   void *opaque, Error **errp)
{
    uint8_t value = *(uint8_t *)opaque;
    visit_type_uint8(v, name, &value, errp);
}

static void property_set_uint8_ptr(Object *obj, Visitor *v, const char *name,
                                   void *opaque, Error **errp)
{
    uint8_t *field = opaque;
    uint8_t value;

    if (!visit_type_uint8(v, name, &value, errp)) {
        return;
    }

    *field = value;
}

static void property_get_uint16_ptr(Object *obj, Visitor *v, const char *name,
                                    void *opaque, Error **errp)
{
    uint16_t value = *(uint16_t *)opaque;
    visit_type_uint16(v, name, &value, errp);
}

static void property_set_uint16_ptr(Object *obj, Visitor *v, const char *name,
                                    void *opaque, Error **errp)
{
    uint16_t *field = opaque;
    uint16_t value;

    if (!visit_type_uint16(v, name, &value, errp)) {
        return;
    }

    *field = value;
}

static void property_get_uint32_ptr(Object *obj, Visitor *v, const char *name,
                                    void *opaque, Error **errp)
{
    uint32_t value = *(uint32_t *)opaque;
    visit_type_uint32(v, name, &value, errp);
}

static void property_set_uint32_ptr(Object *obj, Visitor *v, const char *name,
                                    void *opaque, Error **errp)
{
    uint32_t *field = opaque;
    uint32_t value;

    if (!visit_type_uint32(v, name, &value, errp)) {
        return;
    }

    *field = value;
}

static void property_get_uint64_ptr(Object *obj, Visitor *v, const char *name,
                                    void *opaque, Error **errp)
{
    uint64_t value = *(uint64_t *)opaque;
    visit_type_uint64(v, name, &value, errp);
}

static void property_set_uint64_ptr(Object *obj, Visitor *v, const char *name,
                                    void *opaque, Error **errp)
{
    uint64_t *field = opaque;
    uint64_t value;

    if (!visit_type_uint64(v, name, &value, errp)) {
        return;
    }

    *field = value;
}

ObjectProperty *
object_property_add_uint8_ptr(Object *obj, const char *name,
                              const uint8_t *v,
                              ObjectPropertyFlags flags)
{
    ObjectPropertyAccessor *getter = NULL;
    ObjectPropertyAccessor *setter = NULL;

    if ((flags & OBJ_PROP_FLAG_READ) == OBJ_PROP_FLAG_READ) {
        getter = property_get_uint8_ptr;
    }

    if ((flags & OBJ_PROP_FLAG_WRITE) == OBJ_PROP_FLAG_WRITE) {
        setter = property_set_uint8_ptr;
    }

    return object_property_add(obj, name, "uint8",
                               getter, setter, NULL, (void *)v);
}

ObjectProperty *
object_class_property_add_uint8_ptr(ObjectClass *klass, const char *name,
                                    const uint8_t *v,
                                    ObjectPropertyFlags flags)
{
    ObjectPropertyAccessor *getter = NULL;
    ObjectPropertyAccessor *setter = NULL;

    if ((flags & OBJ_PROP_FLAG_READ) == OBJ_PROP_FLAG_READ) {
        getter = property_get_uint8_ptr;
    }

    if ((flags & OBJ_PROP_FLAG_WRITE) == OBJ_PROP_FLAG_WRITE) {
        setter = property_set_uint8_ptr;
    }

    return object_class_property_add(klass, name, "uint8",
                                     getter, setter, NULL, (void *)v);
}

ObjectProperty *
object_property_add_uint16_ptr(Object *obj, const char *name,
                               const uint16_t *v,
                               ObjectPropertyFlags flags)
{
    ObjectPropertyAccessor *getter = NULL;
    ObjectPropertyAccessor *setter = NULL;

    if ((flags & OBJ_PROP_FLAG_READ) == OBJ_PROP_FLAG_READ) {
        getter = property_get_uint16_ptr;
    }

    if ((flags & OBJ_PROP_FLAG_WRITE) == OBJ_PROP_FLAG_WRITE) {
        setter = property_set_uint16_ptr;
    }

    return object_property_add(obj, name, "uint16",
                               getter, setter, NULL, (void *)v);
}

ObjectProperty *
object_class_property_add_uint16_ptr(ObjectClass *klass, const char *name,
                                     const uint16_t *v,
                                     ObjectPropertyFlags flags)
{
    ObjectPropertyAccessor *getter = NULL;
    ObjectPropertyAccessor *setter = NULL;

    if ((flags & OBJ_PROP_FLAG_READ) == OBJ_PROP_FLAG_READ) {
        getter = property_get_uint16_ptr;
    }

    if ((flags & OBJ_PROP_FLAG_WRITE) == OBJ_PROP_FLAG_WRITE) {
        setter = property_set_uint16_ptr;
    }

    return object_class_property_add(klass, name, "uint16",
                                     getter, setter, NULL, (void *)v);
}

ObjectProperty *
object_property_add_uint32_ptr(Object *obj, const char *name,
                               const uint32_t *v,
                               ObjectPropertyFlags flags)
{
    ObjectPropertyAccessor *getter = NULL;
    ObjectPropertyAccessor *setter = NULL;

    if ((flags & OBJ_PROP_FLAG_READ) == OBJ_PROP_FLAG_READ) {
        getter = property_get_uint32_ptr;
    }

    if ((flags & OBJ_PROP_FLAG_WRITE) == OBJ_PROP_FLAG_WRITE) {
        setter = property_set_uint32_ptr;
    }

    return object_property_add(obj, name, "uint32",
                               getter, setter, NULL, (void *)v);
}

ObjectProperty *
object_class_property_add_uint32_ptr(ObjectClass *klass, const char *name,
                                     const uint32_t *v,
                                     ObjectPropertyFlags flags)
{
    ObjectPropertyAccessor *getter = NULL;
    ObjectPropertyAccessor *setter = NULL;

    if ((flags & OBJ_PROP_FLAG_READ) == OBJ_PROP_FLAG_READ) {
        getter = property_get_uint32_ptr;
    }

    if ((flags & OBJ_PROP_FLAG_WRITE) == OBJ_PROP_FLAG_WRITE) {
        setter = property_set_uint32_ptr;
    }

    return object_class_property_add(klass, name, "uint32",
                                     getter, setter, NULL, (void *)v);
}

ObjectProperty *
object_property_add_uint64_ptr(Object *obj, const char *name,
                               const uint64_t *v,
                               ObjectPropertyFlags flags)
{
    ObjectPropertyAccessor *getter = NULL;
    ObjectPropertyAccessor *setter = NULL;

    if ((flags & OBJ_PROP_FLAG_READ) == OBJ_PROP_FLAG_READ) {
        getter = property_get_uint64_ptr;
    }

    if ((flags & OBJ_PROP_FLAG_WRITE) == OBJ_PROP_FLAG_WRITE) {
        setter = property_set_uint64_ptr;
    }

    return object_property_add(obj, name, "uint64",
                               getter, setter, NULL, (void *)v);
}

ObjectProperty *
object_class_property_add_uint64_ptr(ObjectClass *klass, const char *name,
                                     const uint64_t *v,
                                     ObjectPropertyFlags flags)
{
    ObjectPropertyAccessor *getter = NULL;
    ObjectPropertyAccessor *setter = NULL;

    if ((flags & OBJ_PROP_FLAG_READ) == OBJ_PROP_FLAG_READ) {
        getter = property_get_uint64_ptr;
    }

    if ((flags & OBJ_PROP_FLAG_WRITE) == OBJ_PROP_FLAG_WRITE) {
        setter = property_set_uint64_ptr;
    }

    return object_class_property_add(klass, name, "uint64",
                                     getter, setter, NULL, (void *)v);
}

typedef struct {
    Object *target_obj;
    char *target_name;
} AliasProperty;

static void property_get_alias(Object *obj, Visitor *v, const char *name,
                               void *opaque, Error **errp)
{
    AliasProperty *prop = opaque;

    object_property_get(prop->target_obj, prop->target_name, v, errp);
}

static void property_set_alias(Object *obj, Visitor *v, const char *name,
                               void *opaque, Error **errp)
{
    AliasProperty *prop = opaque;

    object_property_set(prop->target_obj, prop->target_name, v, errp);
}

static Object *property_resolve_alias(Object *obj, void *opaque,
                                      const char *part)
{
    AliasProperty *prop = opaque;

    return object_resolve_path_component(prop->target_obj, prop->target_name);
}

static void property_release_alias(Object *obj, const char *name, void *opaque)
{
    AliasProperty *prop = opaque;

    g_free(prop->target_name);
    g_free(prop);
}

ObjectProperty *
object_property_add_alias(Object *obj, const char *name,
                          Object *target_obj, const char *target_name)
{
    AliasProperty *prop;
    ObjectProperty *op;
    ObjectProperty *target_prop;
    g_autofree char *prop_type = NULL;

    target_prop = object_property_find_err(target_obj, target_name,
                                           &error_abort);

    if (object_property_is_child(target_prop)) {
        prop_type = g_strdup_printf("link%s",
                                    target_prop->type + strlen("child"));
    } else {
        prop_type = g_strdup(target_prop->type);
    }

    prop = g_malloc(sizeof(*prop));
    prop->target_obj = target_obj;
    prop->target_name = g_strdup(target_name);

    op = object_property_add(obj, name, prop_type,
                             property_get_alias,
                             property_set_alias,
                             property_release_alias,
                             prop);
    op->resolve = property_resolve_alias;
    if (target_prop->defval) {
        op->defval = qobject_ref(target_prop->defval);
    }

    object_property_set_description(obj, op->name,
                                    target_prop->description);
    return op;
}

//为object的属性设置描述信息
void object_property_set_description(Object *obj, const char *name,
                                     const char *description)
{
    ObjectProperty *op;

<<<<<<< HEAD
    //obj必须具有name属性
    op = object_property_find(obj, name, errp);
    if (!op) {
        return;
    }

    //更新属性描述符
=======
    op = object_property_find_err(obj, name, &error_abort);
>>>>>>> 944fdc5e
    g_free(op->description);
    op->description = g_strdup(description);
}

//为class的属性设置描述信息
void object_class_property_set_description(ObjectClass *klass,
                                           const char *name,
                                           const char *description)
{
    ObjectProperty *op;

    //检查class中是否有此property
    op = g_hash_table_lookup(klass->properties, name);
<<<<<<< HEAD
    if (!op) {
        error_setg(errp, "Property '.%s' not found", name);
        return;
    }

    //存在此属性，则设置描述信息
=======
>>>>>>> 944fdc5e
    g_free(op->description);
    op->description = g_strdup(description);
}

//添加字符串类型type,用于返回klass类型名称
static void object_class_init(ObjectClass *klass, void *data)
{
    object_class_property_add_str(klass, "type", object_get_type,
                                  NULL);
}

//实现基础类注册
static void register_types(void)
{
    //interface类型信息（interface的class为InterfaceClass)
    static TypeInfo interface_info = {
        .name = TYPE_INTERFACE,
        .class_size = sizeof(InterfaceClass),
        .abstract = true,
    };

    //object类型信息
    static TypeInfo object_info = {
        .name = TYPE_OBJECT,
        .instance_size = sizeof(Object),
        .class_init = object_class_init,
        .abstract = true,
    };

    //注册interface类型
    type_interface = type_register_internal(&interface_info);

    //注册object类型
    type_register_internal(&object_info);
}

//注册类型初始化函数
type_init(register_types)<|MERGE_RESOLUTION|>--- conflicted
+++ resolved
@@ -332,13 +332,8 @@
     new_iface->concrete_class = ti->class;//类型归本类
     new_iface->interface_type = interface_type;//类型用上面的
 
-<<<<<<< HEAD
     /*将iface_impl->class加入到interfaces结尾*/
-    ti->class->interfaces = g_slist_append(ti->class->interfaces,
-                                           iface_impl->class);
-=======
     ti->class->interfaces = g_slist_append(ti->class->interfaces, new_iface);
->>>>>>> 944fdc5e
 }
 
 //属性值销毁函数
@@ -406,12 +401,6 @@
         //将父类型创建好的class copy到自身
         memcpy(ti->class, parent->class, parent->class_size);
         ti->class->interfaces = NULL;
-<<<<<<< HEAD
-        //构造属性表(传入hash函数，key compare函数，key销毁函数，value销毁函数）
-        ti->class->properties = g_hash_table_new_full(
-            g_str_hash, g_str_equal, NULL, object_property_free);
-=======
->>>>>>> 944fdc5e
 
         //如果父类有接口，遍历所有父类接口
         for (e = parent->class->interfaces; e; e = e->next) {
@@ -448,22 +437,13 @@
             //需要增加的新接口，以前没有
             type_initialize_interface(ti, t, t);
         }
-<<<<<<< HEAD
-    } else {
-    	//构造ObjectClass的属性表
-        ti->class->properties = g_hash_table_new_full(
-            g_str_hash, g_str_equal, NULL, object_property_free);
-    }
-
-    ti->class->type = ti;//覆盖顶层基类的type
-=======
-    }
-
+    }
+
+    //构造ObjectClass的属性表
     ti->class->properties = g_hash_table_new_full(g_str_hash, g_str_equal, NULL,
                                                   object_property_free);
 
-    ti->class->type = ti;
->>>>>>> 944fdc5e
+    ti->class->type = ti;//覆盖顶层基类的type
 
     //自下而上，调用class_base_init
     //用于消除memcopy对父类的影响（重复的多次调用）
@@ -621,20 +601,13 @@
     }
 }
 
-<<<<<<< HEAD
 //object初始化
 //@data 要初始化的对象
 //@size 要初始化的对象内存长度
 //@type 要初始化的对象属于那种类型
-static void object_initialize_with_type(void *data/*待初始化的obj*/, size_t size, TypeImpl *type)
-{
-    Object *obj = data;
-
+static void object_initialize_with_type(Object *obj/*待初始化的obj*/, size_t size, TypeImpl *type)
+{
     //防止type的ObjectClass未初始化
-=======
-static void object_initialize_with_type(Object *obj, size_t size, TypeImpl *type)
-{
->>>>>>> 944fdc5e
     type_initialize(type);
 
     //可实例化的object都是object的子类，故大小必大于Object
@@ -843,9 +816,6 @@
     }
 }
 
-<<<<<<< HEAD
-//针对类型type ,new一个对象
-=======
 /* Find the minimum alignment guaranteed by the system malloc. */
 #if __STDC_VERSION__ >= 201112L
 typddef max_align_t qemu_max_align_t;
@@ -858,7 +828,7 @@
 } qemu_max_align_t;
 #endif
 
->>>>>>> 944fdc5e
+//针对类型type ,new一个对象
 static Object *object_new_with_type(Type type)
 {
     Object *obj;
@@ -869,14 +839,6 @@
     //初始化type对应的ObjectClass
     type_initialize(type);
 
-<<<<<<< HEAD
-    //申请此类型obj所需要的合适内存
-    obj = g_malloc(type->instance_size);
-
-    //利用此类型初始化对象
-    object_initialize_with_type(obj, type->instance_size, type);
-    obj->free = g_free;
-=======
     size = type->instance_size;
     align = type->instance_align;
 
@@ -885,6 +847,7 @@
      * implementation, extra alignment implies extra overhead.
      */
     if (likely(align <= __alignof__(qemu_max_align_t))) {
+    	//申请此类型obj所需要的合适内存
         obj = g_malloc(size);
         obj_free = g_free;
     } else {
@@ -892,9 +855,9 @@
         obj_free = qemu_vfree;
     }
 
+    //利用此类型初始化对象
     object_initialize_with_type(obj, size, type);
     obj->free = obj_free;
->>>>>>> 944fdc5e
 
     return obj;
 }
@@ -959,12 +922,8 @@
     //构造此类型的对象
     obj = object_new_with_type(klass->type);
 
-<<<<<<< HEAD
     //为对象设置属性
-    if (object_set_propv(obj, &local_err, vargs) < 0) {
-=======
     if (!object_set_propv(obj, errp, vargs)) {
->>>>>>> 944fdc5e
         goto error;
     }
 
@@ -1005,13 +964,8 @@
     return ret;
 }
 
-<<<<<<< HEAD
 //通过vargs设置属性值（vargs的格式为 <char* prop_name,char*prop_value>
-int object_set_propv(Object *obj,
-=======
-
 bool object_set_propv(Object *obj,
->>>>>>> 944fdc5e
                      Error **errp,
                      va_list vargs)
 {
@@ -1024,16 +978,9 @@
         const char *value = va_arg(vargs, char *);
 
         g_assert(value != NULL);
-<<<<<<< HEAD
         //设置obj中属性名称为propname的属性，其值为value（字符串形式）
-        object_property_parse(obj, value, propname, &local_err);
-        if (local_err) {
-            error_propagate(errp, local_err);
-            return -1;
-=======
         if (!object_property_parse(obj, propname, value, errp)) {
             return false;
->>>>>>> 944fdc5e
         }
         //下一个属性名称
         propname = va_arg(vargs, char *);
@@ -1231,9 +1178,6 @@
     return type->class;
 }
 
-<<<<<<< HEAD
-//取class的父节点
-=======
 ObjectClass *module_object_class_by_name(const char *typename)
 {
     ObjectClass *oc;
@@ -1248,7 +1192,7 @@
     return oc;
 }
 
->>>>>>> 944fdc5e
+//取class的父节点
 ObjectClass *object_class_get_parent(ObjectClass *class)
 {
     TypeImpl *type = type_get_parent(class->type);
@@ -1382,12 +1326,8 @@
                         object_class_cmp);
 }
 
-<<<<<<< HEAD
 //增加对象的引用计数
-Object *object_ref(Object *obj)
-=======
 Object *object_ref(void *objptr)
->>>>>>> 944fdc5e
 {
     Object *obj = OBJECT(objptr);
     if (!obj) {
@@ -1413,19 +1353,11 @@
 
 //向obj中添加属性
 ObjectProperty *
-<<<<<<< HEAD
-object_property_add(Object *obj/*要添加属性的名称*/, const char *name/*属性名称*/, const char *type/*属性类型*/,
-                    ObjectPropertyAccessor *get,
-                    ObjectPropertyAccessor *set,
-                    ObjectPropertyRelease *release,
-                    void *opaque, Error **errp)
-=======
-object_property_try_add(Object *obj, const char *name, const char *type,
+object_property_try_add(Object *obj/*要添加属性的名称*/, const char *name/*属性名称*/, const char *type/*属性类型*/,
                         ObjectPropertyAccessor *get,
                         ObjectPropertyAccessor *set,
                         ObjectPropertyRelease *release,
                         void *opaque, Error **errp)
->>>>>>> 944fdc5e
 {
     ObjectProperty *prop;
     /*属性名称长度*/
@@ -1442,14 +1374,9 @@
         for (i = 0; ; ++i) {
             char *full_name = g_strdup_printf("%s[%d]", name_no_array, i);
 
-<<<<<<< HEAD
             /*如果full_name的已存在，则增加i并尝试下一个，直到full_name不存在并填加成功*/
-            ret = object_property_add(obj, full_name, type, get, set,
-                                      release, opaque, NULL);
-=======
             ret = object_property_try_add(obj, full_name, type, get, set,
                                           release, opaque, NULL);
->>>>>>> 944fdc5e
             g_free(full_name);
             if (ret) {
                 break;
@@ -1459,12 +1386,8 @@
         return ret;
     }
 
-<<<<<<< HEAD
     //检查属性是否已在obj中存在，如存在，则返回NULL
-    if (object_property_find(obj, name, NULL) != NULL) {
-=======
     if (object_property_find(obj, name) != NULL) {
->>>>>>> 944fdc5e
         error_setg(errp, "attempt to add duplicate property '%s' to object (type '%s')",
                    name, object_get_typename(obj));
         return NULL;
@@ -1500,35 +1423,17 @@
 
 ObjectProperty *
 object_class_property_add(ObjectClass *klass,
-<<<<<<< HEAD
                           const char *name/*属性名称*/,
                           const char *type/*属性类型*/,
                           ObjectPropertyAccessor *get/*属性get函数*/,
                           ObjectPropertyAccessor *set/*属性set函数*/,
                           ObjectPropertyRelease *release/*属性释放函数*/,
-                          void *opaque/*访问函数不透明参数*/,
-                          Error **errp)
+                          void *opaque/*访问函数不透明参数*/)
 {
     ObjectProperty *prop;
 
     //1.检查objectclass中是否存在此属性
-    if (object_class_property_find(klass, name, NULL) != NULL) {
-        error_setg(errp, "attempt to add duplicate property '%s' to class (type '%s')",
-                   name, object_class_get_name(klass));
-        return NULL;
-    }
-=======
-                          const char *name,
-                          const char *type,
-                          ObjectPropertyAccessor *get,
-                          ObjectPropertyAccessor *set,
-                          ObjectPropertyRelease *release,
-                          void *opaque)
-{
-    ObjectProperty *prop;
-
     assert(!object_class_property_find(klass, name));
->>>>>>> 944fdc5e
 
     //2。申请内存，填写属性名称及类型
     prop = g_malloc0(sizeof(*prop));
@@ -1548,37 +1453,21 @@
     return prop;
 }
 
-<<<<<<< HEAD
 //在对象中查找属性（含类静态变量）
-ObjectProperty *object_property_find(Object *obj, const char *name,
-                                     Error **errp)
-=======
 ObjectProperty *object_property_find(Object *obj, const char *name)
->>>>>>> 944fdc5e
 {
     ObjectProperty *prop;
     ObjectClass *klass = object_get_class(obj);
 
-<<<<<<< HEAD
     //在klass中查找名称为name的属性（类变量）
-    prop = object_class_property_find(klass, name, NULL);
-=======
     prop = object_class_property_find(klass, name);
->>>>>>> 944fdc5e
     if (prop) {
         return prop;
     }
 
-<<<<<<< HEAD
     //对象属性查找
-    prop = g_hash_table_lookup(obj->properties, name);
-    if (prop) {
-        return prop;
-    }
-=======
     return g_hash_table_lookup(obj->properties, name);
 }
->>>>>>> 944fdc5e
 
 ObjectProperty *object_property_find_err(Object *obj, const char *name,
                                          Error **errp)
@@ -1623,13 +1512,8 @@
     iter->nextclass = object_class_get_parent(klass);
 }
 
-<<<<<<< HEAD
 //在klass中查找属性名称name,出错信息存入errp （类属性查找）
-ObjectProperty *object_class_property_find(ObjectClass *klass, const char *name/*属性名称*/,
-                                           Error **errp)
-=======
-ObjectProperty *object_class_property_find(ObjectClass *klass, const char *name)
->>>>>>> 944fdc5e
+ObjectProperty *object_class_property_find(ObjectClass *klass, const char *name/*属性名称*/)
 {
     ObjectClass *parent_klass;
 
@@ -1643,10 +1527,7 @@
         }
     }
 
-<<<<<<< HEAD
     //父节点中未找到指定属性，查找自身属性表
-    prop = g_hash_table_lookup(klass->properties, name);
-=======
     return g_hash_table_lookup(klass->properties, name);
 }
 
@@ -1655,7 +1536,6 @@
                                                Error **errp)
 {
     ObjectProperty *prop = object_class_property_find(klass, name);
->>>>>>> 944fdc5e
     if (!prop) {
     	//查找失败时，报错，并返回NULL
         error_setg(errp, "Property '.%s' not found", name);
@@ -1663,46 +1543,26 @@
     return prop;
 }
 
-<<<<<<< HEAD
 //对象属性删除（仅可以删除自身属性表中的属性）
-void object_property_del(Object *obj, const char *name, Error **errp)
+void object_property_del(Object *obj, const char *name)
 {
     ObjectProperty *prop = g_hash_table_lookup(obj->properties, name);
 
-    if (!prop) {
-        error_setg(errp, "Property '.%s' not found", name);
-        return;
-    }
-
     //释放，并移除
-=======
-
-void object_property_del(Object *obj, const char *name)
-{
-    ObjectProperty *prop = g_hash_table_lookup(obj->properties, name);
-
->>>>>>> 944fdc5e
     if (prop->release) {
         prop->release(obj, name, prop->opaque);
     }
     g_hash_table_remove(obj->properties, name);
 }
 
-<<<<<<< HEAD
 //通过get取属性值
-void object_property_get(Object *obj, Visitor *v, const char *name,
-                         Error **errp)
-{
-    //查找object中名称为name的属性
-    ObjectProperty *prop = object_property_find(obj, name, errp);
-=======
 bool object_property_get(Object *obj, const char *name, Visitor *v,
                          Error **errp)
 {
     Error *err = NULL;
     ObjectProperty *prop = object_property_find_err(obj, name, errp);
 
->>>>>>> 944fdc5e
+    //查找object中名称为name的属性
     if (prop == NULL) {
         return false;
     }
@@ -1710,34 +1570,22 @@
     if (!prop->get) {
         /*如果属性无get回调，则报错*/
         error_setg(errp, QERR_PERMISSION_DENIED);
-<<<<<<< HEAD
-    } else {
-        //通过get回调获属性值
-        prop->get(obj, v, name, prop->opaque, errp);
-=======
         return false;
->>>>>>> 944fdc5e
-    }
+    }
+    //通过get回调获属性值
     prop->get(obj, v, name, prop->opaque, &err);
     error_propagate(errp, err);
     return !err;
 }
 
-<<<<<<< HEAD
 //Object属性设置
-void object_property_set(Object *obj, Visitor *v, const char *name,
-                         Error **errp)
-{
-	//如果名称为name的属性不存在，则返回
-    ObjectProperty *prop = object_property_find(obj, name, errp);
-=======
 bool object_property_set(Object *obj, const char *name, Visitor *v,
                          Error **errp)
 {
     Error *err = NULL;
+    //如果名称为name的属性不存在，则返回
     ObjectProperty *prop = object_property_find_err(obj, name, errp);
 
->>>>>>> 944fdc5e
     if (prop == NULL) {
         return false;
     }
@@ -1745,14 +1593,9 @@
     //如果名称为name的属性存在，但没有set函数，则报错
     if (!prop->set) {
         error_setg(errp, QERR_PERMISSION_DENIED);
-<<<<<<< HEAD
-    } else {
-    	//调用属性的set函数，设置此属性
-        prop->set(obj, v, name, prop->opaque, errp);
-=======
         return false;
->>>>>>> 944fdc5e
-    }
+    }
+    //调用属性的set函数，设置此属性
     prop->set(obj, v, name, prop->opaque, &err);
     error_propagate(errp, err);
     return !err;
@@ -1816,13 +1659,8 @@
     return target;
 }
 
-<<<<<<< HEAD
-void object_property_set_bool(Object *obj, bool value/*bool属性值*/,
-                              const char *name/*属性名*/, Error **errp)
-=======
-bool object_property_set_bool(Object *obj, const char *name,
-                              bool value, Error **errp)
->>>>>>> 944fdc5e
+bool object_property_set_bool(Object *obj, const char *name/*属性名*/,
+                              bool value/*bool属性值*/, Error **errp)
 {
     /*构造bool值*/
     QBool *qbool = qbool_from_bool(value);
@@ -1999,37 +1837,9 @@
     return ret;
 }
 
-<<<<<<< HEAD
-void object_property_get_uint16List(Object *obj, const char *name,
-                                    uint16List **list, Error **errp)
-{
-    Error *err = NULL;
-    Visitor *v;
-    char *str;
-
-    v = string_output_visitor_new(false, &str);
-    object_property_get(obj, v, name, &err);
-    if (err) {
-        error_propagate(errp, err);
-        goto out;
-    }
-    visit_complete(v, &str);
-    visit_free(v);
-    v = string_input_visitor_new(str);
-    visit_type_uint16List(v, NULL, list, errp);
-
-    g_free(str);
-out:
-    visit_free(v);
-}
-
 //对象属性值解析，并调用属性的set设置其value
-void object_property_parse(Object *obj, const char *string,
-                           const char *name, Error **errp)
-=======
 bool object_property_parse(Object *obj, const char *name,
                            const char *string, Error **errp)
->>>>>>> 944fdc5e
 {
     //通过string构造Visitor，以便可以解析string
     Visitor *v = string_input_visitor_new(string);
@@ -2135,32 +1945,16 @@
     g_autofree char *type = NULL;
     ObjectProperty *op;
 
-<<<<<<< HEAD
-    if (child->parent != NULL) {
-        /*子节点已指明父节点，不能再设置了*/
-        error_setg(errp, "child object is already parented");
-        return;
-    }
-=======
     assert(!child->parent);
->>>>>>> 944fdc5e
 
     type = g_strdup_printf("child<%s>", object_get_typename(child));
 
-<<<<<<< HEAD
     //向obj中添加属性name，并指明类型为child<%s>
-    op = object_property_add(obj, name, type, object_get_child_property, NULL,
-                             object_finalize_child_property, child, &local_err);
-    if (local_err) {
-        error_propagate(errp, local_err);
-        goto out;
-=======
     op = object_property_try_add(obj, name, type, object_get_child_property,
                                  NULL, object_finalize_child_property,
                                  child, errp);
     if (!op) {
         return NULL;
->>>>>>> 944fdc5e
     }
     op->resolve = object_resolve_child_property;
     object_ref(child);
@@ -2462,12 +2256,8 @@
     return path;
 }
 
-<<<<<<< HEAD
 //通过part查找属性，如果属性有resolve回调，则调用回调完成OBJ返回
-Object *object_resolve_path_component(Object *parent, const gchar *part)
-=======
 Object *object_resolve_path_component(Object *parent, const char *part)
->>>>>>> 944fdc5e
 {
     ObjectProperty *prop = object_property_find(parent, part);
     if (prop == NULL) {
@@ -2618,42 +2408,23 @@
     g_free(prop);
 }
 
-<<<<<<< HEAD
 //添加字符串类型属性
-void object_property_add_str(Object *obj, const char *name,
-                           char *(*get)(Object *, Error **),
-                           void (*set)(Object *, const char *, Error **),
-                           Error **errp)
-=======
 ObjectProperty *
 object_property_add_str(Object *obj, const char *name,
                         char *(*get)(Object *, Error **),
                         void (*set)(Object *, const char *, Error **))
->>>>>>> 944fdc5e
 {
     StringProperty *prop = g_malloc0(sizeof(*prop));
 
     prop->get = get;
     prop->set = set;
 
-<<<<<<< HEAD
     //为object添加属性
-    object_property_add(obj, name, "string",
-                        get ? property_get_str : NULL,
-                        set ? property_set_str : NULL,
-                        property_release_str,
-                        prop, &local_err);
-    if (local_err) {
-        error_propagate(errp, local_err);
-        g_free(prop);
-    }
-=======
     return object_property_add(obj, name, "string",
                                get ? property_get_str : NULL,
                                set ? property_set_str : NULL,
                                property_release_str,
                                prop);
->>>>>>> 944fdc5e
 }
 
 /*向klass中添加名称为$name的字符串类型属性，get,set用于获取此属性值*/
@@ -2668,26 +2439,12 @@
     prop->get = get;
     prop->set = set;
 
-<<<<<<< HEAD
     //添加string类型名称为$name的property
-    rv = object_class_property_add(klass, name, "string",
-                              get ? property_get_str : NULL,
-                              set ? property_set_str : NULL,
-                              NULL,
-                              prop/*将prop做为参数*/, &local_err);
-    if (local_err) {
-        error_propagate(errp, local_err);
-        g_free(prop);
-    }
-
-    return rv;
-=======
     return object_class_property_add(klass, name, "string",
                                      get ? property_get_str : NULL,
                                      set ? property_set_str : NULL,
                                      NULL,
-                                     prop);
->>>>>>> 944fdc5e
+                                     prop/*将prop做为参数*/);
 }
 
 /*boolean类型属性函数集*/
@@ -2739,87 +2496,45 @@
     g_free(prop);
 }
 
-<<<<<<< HEAD
 //添加name名称的bool类型属性
-void object_property_add_bool(Object *obj/*要添加的对象*/, const char *name,/*boolean属性值名称*/
-                              bool (*get)(Object *, Error **)/*boolean属性get函数*/,
-                              void (*set)(Object *, bool, Error **)/*boolean属性set函数*/,
-                              Error **errp)
-{
-    Error *local_err = NULL;
+ObjectProperty *
+object_property_add_bool(Object *obj/*要添加的对象*/, const char *name/*boolean属性值名称*/,
+                         bool (*get)(Object *, Error **)/*boolean属性get函数*/,
+                         void (*set)(Object *, bool, Error **)/*boolean属性set函数*/)
+{
     /*构造boolean属性*/
-=======
-ObjectProperty *
-object_property_add_bool(Object *obj, const char *name,
-                         bool (*get)(Object *, Error **),
-                         void (*set)(Object *, bool, Error **))
-{
->>>>>>> 944fdc5e
     BoolProperty *prop = g_malloc0(sizeof(*prop));
 
     /*设置属性函数*/
     prop->get = get;
     prop->set = set;
 
-<<<<<<< HEAD
-    object_property_add(obj, name, "bool",
-                        /*如果提供了get回调，则使用property_get_bool进行代理此回调*/
-                        get ? property_get_bool : NULL,
-                        /*如果未提供set回调，则使用property_set_bool进行代理此回调*/
-                        set ? property_set_bool : NULL,
-                        property_release_bool,
-                        prop/*属性函数集*/, &local_err);
-    if (local_err) {
-        error_propagate(errp, local_err);
-        g_free(prop);
-    }
-=======
     return object_property_add(obj, name, "bool",
+                               /*如果提供了get回调，则使用property_get_bool进行代理此回调*/
                                get ? property_get_bool : NULL,
+                               /*如果未提供set回调，则使用property_set_bool进行代理此回调*/
                                set ? property_set_bool : NULL,
                                property_release_bool,
-                               prop);
->>>>>>> 944fdc5e
-}
-
+                               prop/*属性函数集*/);
+}
+
+ObjectProperty *
 //向ObjectClass中添加bool类型的属性，属性名为name
-ObjectProperty *
-<<<<<<< HEAD
 object_class_property_add_bool(ObjectClass *klass, const char *name/*属性名称*/,
                                     bool (*get/*属性获取*/)(Object *, Error **),
-                                    void (*set/*属性设置*/)(Object *, bool, Error **),
-                                    Error **errp)
-=======
-object_class_property_add_bool(ObjectClass *klass, const char *name,
-                                    bool (*get)(Object *, Error **),
-                                    void (*set)(Object *, bool, Error **))
->>>>>>> 944fdc5e
+                                    void (*set/*属性设置*/)(Object *, bool, Error **))
 {
     BoolProperty *prop = g_malloc0(sizeof(*prop));
 
     prop->get = get;
     prop->set = set;
 
-<<<<<<< HEAD
     //添加名称为name的bool类型属性
-    rv = object_class_property_add(klass, name, "bool",
-                              get ? property_get_bool : NULL,
-                              set ? property_set_bool : NULL,
-                              NULL,
-                              prop/*传入BoolProperty*/, &local_err);
-    if (local_err) {
-        error_propagate(errp, local_err);
-        g_free(prop);
-    }
-
-    return rv;
-=======
     return object_class_property_add(klass, name, "bool",
                                      get ? property_get_bool : NULL,
                                      set ? property_set_bool : NULL,
                                      NULL,
-                                     prop);
->>>>>>> 944fdc5e
+                                     prop/*传入BoolProperty*/);
 }
 
 static void property_get_enum(Object *obj, Visitor *v, const char *name,
@@ -2974,12 +2689,8 @@
                                      NULL, NULL, prop);
 }
 
-<<<<<<< HEAD
 //复制一份obj对应的类型名称
-static char *qdev_get_type(Object *obj, Error **errp)
-=======
 static char *object_get_type(Object *obj, Error **errp)
->>>>>>> 944fdc5e
 {
     return g_strdup(object_get_typename(obj));
 }
@@ -3305,17 +3016,9 @@
 {
     ObjectProperty *op;
 
-<<<<<<< HEAD
     //obj必须具有name属性
-    op = object_property_find(obj, name, errp);
-    if (!op) {
-        return;
-    }
-
+    op = object_property_find_err(obj, name, &error_abort);
     //更新属性描述符
-=======
-    op = object_property_find_err(obj, name, &error_abort);
->>>>>>> 944fdc5e
     g_free(op->description);
     op->description = g_strdup(description);
 }
@@ -3329,15 +3032,7 @@
 
     //检查class中是否有此property
     op = g_hash_table_lookup(klass->properties, name);
-<<<<<<< HEAD
-    if (!op) {
-        error_setg(errp, "Property '.%s' not found", name);
-        return;
-    }
-
     //存在此属性，则设置描述信息
-=======
->>>>>>> 944fdc5e
     g_free(op->description);
     op->description = g_strdup(description);
 }
