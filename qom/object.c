/*
 * QEMU Object Model
 *
 * Copyright IBM, Corp. 2011
 *
 * Authors:
 *  Anthony Liguori   <aliguori@us.ibm.com>
 *
 * This work is licensed under the terms of the GNU GPL, version 2 or later.
 * See the COPYING file in the top-level directory.
 */

#include "qemu/osdep.h"
#include "hw/qdev-core.h"
#include "qapi/error.h"
#include "qom/object.h"
#include "qom/object_interfaces.h"
#include "qemu/cutils.h"
#include "qapi/visitor.h"
#include "qapi/string-input-visitor.h"
#include "qapi/string-output-visitor.h"
#include "qapi/qobject-input-visitor.h"
#include "qapi/qapi-builtin-visit.h"
#include "qapi/qmp/qerror.h"
#include "qapi/qmp/qjson.h"
#include "trace.h"

/* TODO: replace QObject with a simpler visitor to avoid a dependency
 * of the QOM core on QObject?  */
#include "qom/qom-qobject.h"
#include "qapi/qmp/qbool.h"
#include "qapi/qmp/qnum.h"
#include "qapi/qmp/qstring.h"
#include "qemu/error-report.h"

#define MAX_INTERFACES 32

typedef struct InterfaceImpl InterfaceImpl;
typedef struct TypeImpl TypeImpl;

struct InterfaceImpl
{
    const char *typename;//接口类型名称
};

struct TypeImpl
{
    const char *name;//类型名称

    //此类型ObjectClass内存大小
    size_t class_size;

    //类型对象大小，如果其为0，则其大小为父类型instance_size
    size_t instance_size;

    //此函数在所有父类class_base_init之后调用，以便容许设置默认的虚函数指针，当然也容许子类override
    //父类的虚方法。
    void (*class_init)(ObjectClass *klass, void *data);
    //在本类型构造函数完成后调用，依注释是为了消除memcopy对类型的影响
    void (*class_base_init)(ObjectClass *klass, void *data);
    //用于回调instance_init,instance_post_init,instance_finalize回调的参数
    //可用于构建动态class
    void *class_data;

    //实例的构造函数,对象初始化时会调用本函数，调用本函数时，父对象将已经被初始化，
    //故本类型仅仅初始化自有成员即可
    void (*instance_init)(Object *obj);
    //实例初始化完成后此函数将被调用，在所有@instance_init调用之后
    void (*instance_post_init)(Object *obj);
    //此函数在对象销毁期间被调用。在所有父类@instance_finalized调用之前调用，一个
    //对象仅仅需要稍毁此类型中的成员
    void (*instance_finalize)(Object *obj);

    //如果此字段为True,则此class不能被实附化。
    bool abstract;

    //对应的父类型名称
    const char *parent;
    //对应的父类型名称TypeImpl
    TypeImpl *parent_type;

    //每一个Type均有一个对应的class,每一个type实例前，其对应的class必须
    //已被初始化，函数type_initialize具体完成这一过程
    //class内存是平坦的，最前面与parent的ObjectClass一致
    ObjectClass *class;

    //接口数量
    int num_interfaces;
    //接口类型名称数组
    InterfaceImpl interfaces[MAX_INTERFACES];
};

static Type type_interface;

//存储type的全局hash表,通过type名称可获得对应的TypeImpl
static GHashTable *type_table_get(void)
{
    static GHashTable *type_table;

    //如果type_tabe没有创建，则创建它
    if (type_table == NULL) {
        type_table = g_hash_table_new(g_str_hash, g_str_equal);
    }

    return type_table;
}

static bool enumerating_types;

//向类型hash表中添加指定type(取type名称做key,放入hash表中）
static void type_table_add(TypeImpl *ti)
{
    assert(!enumerating_types);
    g_hash_table_insert(type_table_get(), (void *)ti->name, ti);
}

//给定名称查询type
static TypeImpl *type_table_lookup(const char *name)
{
    return g_hash_table_lookup(type_table_get(), name);
}

//TypeInfo用于指明type的继承，大小等信息，每一个TypeInfo均会被
//转换为一个TypeImpl保存在type表中
//依据info构造一份TypeImpl数据
static TypeImpl *type_new(const TypeInfo *info)
{
    TypeImpl *ti = g_malloc0(sizeof(*ti));
    int i;

    //必须指明类型名称
    g_assert(info->name != NULL);

    //类型已存在，则注册失败，代码有误，abort
    if (type_table_lookup(info->name) != NULL) {
        fprintf(stderr, "Registering `%s' which already exists\n", info->name);
        abort();
    }

    //由TypeInfo构造TypeImpl（除接口信息外，其它均相同）
    ti->name = g_strdup(info->name);
    ti->parent = g_strdup(info->parent);

    ti->class_size = info->class_size;
    ti->instance_size = info->instance_size;

    ti->class_init = info->class_init;
    ti->class_base_init = info->class_base_init;
    ti->class_data = info->class_data;

    ti->instance_init = info->instance_init;
    ti->instance_post_init = info->instance_post_init;
    ti->instance_finalize = info->instance_finalize;

    ti->abstract = info->abstract;

    //遍历type所有接口信息，设置接口类型名称
    for (i = 0; info->interfaces && info->interfaces[i].type; i++) {
        ti->interfaces[i].typename = g_strdup(info->interfaces[i].type);
    }
    ti->num_interfaces = i;

    return ti;
}

//type注册内部函数
static TypeImpl *type_register_internal(const TypeInfo *info)
{
    TypeImpl *ti;
    //由typeInfo创建typeImpl
    ti = type_new(info);

    //加入hash表中
    type_table_add(ti);
    return ti;
}

//type注册函数
TypeImpl *type_register(const TypeInfo *info)
{
	//类型必须要有parent
    assert(info->parent);
    return type_register_internal(info);
}

//实现类型注册(等同于type_register,此函数应删除掉)
TypeImpl *type_register_static(const TypeInfo *info)
{
    return type_register(info);
}

//实现类型注册（容许一次性注册多个）
void type_register_static_array(const TypeInfo *infos, int nr_infos)
{
    int i;

    for (i = 0; i < nr_infos; i++) {
        type_register_static(&infos[i]);
    }
}

//每一个type名称均会有一个TypeImpl被存放在type table中
//通过给定的type名称，我们可以查询到TypeImpl（支持name==NULL查询，返回NULL）
static TypeImpl *type_get_by_name(const char *name)
{
    if (name == NULL) {
        return NULL;
    }

    return type_table_lookup(name);
}

//取指定TypeImpl的父TypeImpl
static TypeImpl *type_get_parent(TypeImpl *type)
{
	//如果parent_type未赋值，则查询并赋值，否则直接返回
    if (!type->parent_type && type->parent) {
        //设置父TypeImpl
        type->parent_type = type_get_by_name(type->parent);
        if (!type->parent_type) {
            fprintf(stderr, "Type '%s' is missing its parent '%s'\n",
                    type->name, type->parent);
            abort();
        }
    }

    return type->parent_type;
}

//此类型是否有父类型
static bool type_has_parent(TypeImpl *type)
{
    return (type->parent != NULL);
}

//获取类型ti的ObjectClass大小
//如自身class_size不为0，则使用，否则使用父类型class_size
//否则使用sizeof(ObjectClass)
static size_t type_class_get_size(TypeImpl *ti)
{
    if (ti->class_size) {
        //如果自身class_size不为零，则使用
        return ti->class_size;
    }

    //否则尝试使用父节点的class_size
    if (type_has_parent(ti)) {
        return type_class_get_size(type_get_parent(ti));
    }

    //如果没有父节点，则使用objectclass
    return sizeof(ObjectClass);
}

//获取类型ti的instance_size
//如果instance_size不为0,返回instance_size
//否则使用父类型的instance_size
static size_t type_object_get_size(TypeImpl *ti)
{
	//如果instance_size不为0,返回instance_size
    if (ti->instance_size) {
        return ti->instance_size;
    }

    //否则使用父类型的instance_size
    if (type_has_parent(ti)) {
        return type_object_get_size(type_get_parent(ti));
    }

    //如果没有父节点，则使用0
    return 0;
}

//获取指定类型的实例大小
size_t object_type_get_instance_size(const char *typename)
{
    TypeImpl *type = type_get_by_name(typename);

    g_assert(type != NULL);
    return type_object_get_size(type);
}

//检查给定的TypeImpl,是否继承自target_type类型或者就是target_type
static bool type_is_ancestor(TypeImpl *type, TypeImpl *target_type)
{
    assert(target_type);

    /* Check if target_type is a direct ancestor of type */
    while (type) {
    	//首次进入时，如果两者类型一致返回True，后续进入时，
    	//type继承自target_type类型
        if (type == target_type) {
            return true;
        }

        //取type的parent TypeImpl
        type = type_get_parent(type);
    }

    return false;
}

static void type_initialize(TypeImpl *ti);

//类型的接口初始化
static void type_initialize_interface(TypeImpl *ti, TypeImpl *interface_type,
                                      TypeImpl *parent_type)
{
    InterfaceClass *new_iface;
    TypeInfo info = { };
    TypeImpl *iface_impl;

    //将接口看成是名称为$ti->name::$interfacename的类型
    //接口是抽象类
    info.parent = parent_type->name;
    info.name = g_strdup_printf("%s::%s", ti->name, interface_type->name);
    info.abstract = true;

    iface_impl = type_new(&info);//依据info创建type_impl
    iface_impl->parent_type = parent_type;
    type_initialize(iface_impl);//初始化此类型
    g_free((char *)info.name);//销毁info

    //实现函数继续
    new_iface = (InterfaceClass *)iface_impl->class;
    new_iface->concrete_class = ti->class;//类型归本类
    new_iface->interface_type = interface_type;//类型用上面的

    ti->class->interfaces = g_slist_append(ti->class->interfaces,
                                           iface_impl->class);
}

//属性值销毁函数
static void object_property_free(gpointer data)
{
    ObjectProperty *prop = data;

    if (prop->defval) {
        qobject_unref(prop->defval);
        prop->defval = NULL;
    }
    g_free(prop->name);
    g_free(prop->type);
    g_free(prop->description);
    g_free(prop);
}

//type Objectclass初始化（可简单理解为对象的初始化，通过memcpy父类初始化好的内存来实现）
//根据自身的class_size,申请class空间，然后先调基类的class_init,将基类的class空间copy到自身，再调用自身的class_init。
//按Type类型的注释说明，为了消除memcopy的影响，引入class_base_init在自身class_init之前来解决。
static void type_initialize(TypeImpl *ti)
{
    TypeImpl *parent;

    //如果type对应的objectclass已初始化，则直接返回
    if (ti->class) {
        return;
    }

    //获取ObjectClass数据大小，实例（对象）大小
    ti->class_size = type_class_get_size(ti);
    ti->instance_size = type_object_get_size(ti);
    /* Any type with zero instance_size is implicitly abstract.
     * This means interface types are all abstract.
     */
    if (ti->instance_size == 0) {
        //将实例大小为0，修改为抽象类
        ti->abstract = true;
    }

    if (type_is_ancestor(ti, type_interface)) {
        //ti继承自type_interface时，ti必须为抽象类
        assert(ti->instance_size == 0);
        assert(ti->abstract);
        assert(!ti->instance_init);
        assert(!ti->instance_post_init);
        assert(!ti->instance_finalize);
        assert(!ti->num_interfaces);
    }

    //生成ObjectClass需要的内存
    ti->class = g_malloc0(ti->class_size);

    parent = type_get_parent(ti);
    if (parent) {
    	//递归初始化父类型
        type_initialize(parent);
        GSList *e;
        int i;

        //将父类型实例化好的数据copy到自身class上来
        g_assert(parent->class_size <= ti->class_size);
        g_assert(parent->instance_size <= ti->instance_size);
        //父类的class占用的内存是从ti->class的首地址开始的，长度为parent->class_size
        //将父类型创建好的class copy到自身
        memcpy(ti->class, parent->class, parent->class_size);
        ti->class->interfaces = NULL;
        //构造属性表(传入hash函数，key compare函数，key销毁函数，value销毁函数）
        ti->class->properties = g_hash_table_new_full(
            g_str_hash, g_str_equal, NULL, object_property_free);

        //如果父类有接口，遍历所有父类接口
        for (e = parent->class->interfaces; e; e = e->next) {
            /*取interface对应的class*/
            InterfaceClass *iface = e->data;
            //强转interfaceClass为基类(ObjectClass)
            ObjectClass *klass = OBJECT_CLASS(iface);

            type_initialize_interface(ti, iface->interface_type, klass->type);
        }

        //初始化本类的接口
        for (i = 0; i < ti->num_interfaces; i++) {
        	//查询接口对应的类型
            TypeImpl *t = type_get_by_name(ti->interfaces[i].typename);
            if (!t) {
                error_report("missing interface '%s' for object '%s'",
                             ti->interfaces[i].typename, parent->name);
                abort();
            }
            for (e = ti->class->interfaces; e; e = e->next) {
                TypeImpl *target_type = OBJECT_CLASS(e->data)->type;

                if (type_is_ancestor(target_type, t)) {
                    break;//已在继承链上存在，不处理
                }
            }

            if (e) {
                continue;
            }

            //需要增加的新接口，以前没有
            type_initialize_interface(ti, t, t);
        }
    } else {
    	//构造ObjectClass的属性表
        ti->class->properties = g_hash_table_new_full(
            g_str_hash, g_str_equal, NULL, object_property_free);
    }

    ti->class->type = ti;//覆盖顶层基类的type

    //自下而上，调用class_base_init
    //用于消除memcopy对父类的影响（重复的多次调用）
    while (parent) {
        if (parent->class_base_init) {
            parent->class_base_init(ti->class, ti->class_data);
        }
        parent = type_get_parent(parent);
    }

    //优先调用父类的class_init,然后再调用本类的class_init
    if (ti->class_init) {
        ti->class_init(ti->class, ti->class_data);
    }
}

//采有ti类型初始化对象obj
static void object_init_with_type(Object *obj, TypeImpl *ti)
{
	//如果ti有父类，则由父类先初始化此obj
    if (type_has_parent(ti)) {
        object_init_with_type(obj, type_get_parent(ti));
    }

    //通过此类型的构造函数，初始化obj
    if (ti->instance_init) {
        ti->instance_init(obj);
    }
}

//采用ti类型针对obj调用post_init
static void object_post_init_with_type(Object *obj, TypeImpl *ti)
{
	//调用post_init函数
    if (ti->instance_post_init) {
        ti->instance_post_init(obj);
    }

    //如果此类型有父类型，则调用父类型的post_init函数
    if (type_has_parent(ti)) {
        object_post_init_with_type(obj, type_get_parent(ti));
    }
}

void object_apply_global_props(Object *obj, const GPtrArray *props, Error **errp)
{
    int i;

    if (!props) {
        return;
    }

    for (i = 0; i < props->len; i++) {
        GlobalProperty *p = g_ptr_array_index(props, i);
        Error *err = NULL;

        if (object_dynamic_cast(obj, p->driver) == NULL) {
            continue;
        }
        if (p->optional && !object_property_find(obj, p->property, NULL)) {
            continue;
        }
        p->used = true;
        object_property_parse(obj, p->value, p->property, &err);
        if (err != NULL) {
            error_prepend(&err, "can't apply global %s.%s=%s: ",
                          p->driver, p->property, p->value);
            /*
             * If errp != NULL, propagate error and return.
             * If errp == NULL, report a warning, but keep going
             * with the remaining globals.
             */
            if (errp) {
                error_propagate(errp, err);
                return;
            } else {
                warn_report_err(err);
            }
        }
    }
}

/*
 * Global property defaults
 * Slot 0: accelerator's global property defaults
 * Slot 1: machine's global property defaults
 * Slot 2: global properties from legacy command line option
 * Each is a GPtrArray of of GlobalProperty.
 * Applied in order, later entries override earlier ones.
 */
static GPtrArray *object_compat_props[3];

/*
 * Retrieve @GPtrArray for global property defined with options
 * other than "-global".  These are generally used for syntactic
 * sugar and legacy command line options.
 */
void object_register_sugar_prop(const char *driver, const char *prop, const char *value)
{
    GlobalProperty *g;
    if (!object_compat_props[2]) {
        object_compat_props[2] = g_ptr_array_new();
    }
    g = g_new0(GlobalProperty, 1);
    g->driver = g_strdup(driver);
    g->property = g_strdup(prop);
    g->value = g_strdup(value);
    g_ptr_array_add(object_compat_props[2], g);
}

/*
 * Set machine's global property defaults to @compat_props.
 * May be called at most once.
 */
void object_set_machine_compat_props(GPtrArray *compat_props)
{
    assert(!object_compat_props[1]);
    object_compat_props[1] = compat_props;
}

/*
 * Set accelerator's global property defaults to @compat_props.
 * May be called at most once.
 */
void object_set_accelerator_compat_props(GPtrArray *compat_props)
{
    assert(!object_compat_props[0]);
    object_compat_props[0] = compat_props;
}

void object_apply_compat_props(Object *obj)
{
    int i;

    for (i = 0; i < ARRAY_SIZE(object_compat_props); i++) {
        object_apply_global_props(obj, object_compat_props[i],
                                  i == 2 ? &error_fatal : &error_abort);
    }
}

//初始化ObjectClass的所有属性
static void object_class_property_init_all(Object *obj)
{
    ObjectPropertyIterator iter;
    ObjectProperty *prop;

    object_class_property_iter_init(&iter, object_get_class(obj));
    //遍历ObjectClass对应的所有prop及其父类的prop,针对每一个prop执行init函数
    while ((prop = object_property_iter_next(&iter))) {
        if (prop->init) {
            prop->init(obj, prop);
        }
    }
}

//object初始化
//@data 要初始化的对象
//@size 要初始化的对象内存长度
//@type 要初始化的对象属于那种类型
static void object_initialize_with_type(void *data/*待初始化的obj*/, size_t size, TypeImpl *type)
{
    Object *obj = data;

    //防止type的ObjectClass未初始化
    type_initialize(type);

    //可实例化的object都是object的子类，故大小必大于Object
    g_assert(type->instance_size >= sizeof(Object));
    g_assert(type->abstract == false);//可实例化的对象不可能是抽象类
    g_assert(size >= type->instance_size);//size一定是大于等于类型的实例size的，否则内存可能越界

    memset(obj, 0, type->instance_size);
    obj->class = type->class;//指明对象所属的class
    object_ref(obj);//增加对象的引用计数
    //初始化ObjectClass的所有属性
    object_class_property_init_all(obj);

    //初始化对象的属性表（key没有销毁函数）
    obj->properties = g_hash_table_new_full(g_str_hash, g_str_equal,
                                            NULL, object_property_free);
    object_init_with_type(obj, type);//调用构造函数列表初始化对象
    object_post_init_with_type(obj, type);//自底向上调用instance_post_init回调
    //obj初始化完成
}

//已知类型名称的对象初始化
void object_initialize(void *data, size_t size, const char *typename)
{
    //通过类型名称，找到其对应的TypeImpl
    TypeImpl *type = type_get_by_name(typename);

    if (!type) {
        error_report("missing object type '%s'", typename);
        abort();
    }

    object_initialize_with_type(data, size, type);
}

void object_initialize_child(Object *parentobj, const char *propname,
                             void *childobj, size_t size, const char *type,
                             Error **errp, ...)
{
    va_list vargs;

    va_start(vargs, errp);
    object_initialize_childv(parentobj, propname, childobj, size, type, errp,
                             vargs);
    va_end(vargs);
}

void object_initialize_childv(Object *parentobj, const char *propname,
                              void *childobj, size_t size, const char *type,
                              Error **errp, va_list vargs)
{
    Error *local_err = NULL;
    Object *obj;
    UserCreatable *uc;

    object_initialize(childobj, size, type);
    obj = OBJECT(childobj);

    object_set_propv(obj, &local_err, vargs);
    if (local_err) {
        goto out;
    }

    object_property_add_child(parentobj, propname, obj, &local_err);
    if (local_err) {
        goto out;
    }

    uc = (UserCreatable *)object_dynamic_cast(obj, TYPE_USER_CREATABLE);
    if (uc) {
        user_creatable_complete(uc, &local_err);
        if (local_err) {
            object_unparent(obj);
            goto out;
        }
    }

    /*
     * Since object_property_add_child added a reference to the child object,
     * we can drop the reference added by object_initialize(), so the child
     * property will own the only reference to the object.
     */
    object_unref(obj);

out:
    if (local_err) {
        error_propagate(errp, local_err);
        object_unref(obj);
    }
}

static inline bool object_property_is_child(ObjectProperty *prop)
{
	//检查prop->type是否以"child<"开头
    return strstart(prop->type, "child<", NULL);
}

//删除对象所有属性
static void object_property_del_all(Object *obj)
{
    g_autoptr(GHashTable) done = g_hash_table_new(NULL, NULL);
    ObjectProperty *prop;
    ObjectPropertyIterator iter;
    bool released;

    do {
        released = false;
        object_property_iter_init(&iter, obj);
        while ((prop = object_property_iter_next(&iter)) != NULL) {
            if (g_hash_table_add(done, prop)) {
            	//释放属性值
                if (prop->release) {
                    prop->release(obj, prop->name, prop->opaque);
                    released = true;
                    break;
                }
            }
        }
    //如果本次有释放，则续续，跳出时再无属性
    } while (released);

    g_hash_table_unref(obj->properties);
}

static void object_property_del_child(Object *obj, Object *child, Error **errp)
{
    ObjectProperty *prop;
    GHashTableIter iter;
    gpointer key, value;

    //遍历属性表
    g_hash_table_iter_init(&iter, obj->properties);
    while (g_hash_table_iter_next(&iter, &key, &value)) {
        prop = value;
        if (object_property_is_child(prop) && prop->opaque == child) {
            if (prop->release) {
                prop->release(obj, prop->name, prop->opaque);
                prop->release = NULL;
            }
            break;
        }
    }
    g_hash_table_iter_init(&iter, obj->properties);
    while (g_hash_table_iter_next(&iter, &key, &value)) {
        prop = value;
        if (object_property_is_child(prop) && prop->opaque == child) {
            g_hash_table_iter_remove(&iter);
            break;
        }
    }
}

void object_unparent(Object *obj)
{
    if (obj->parent) {
        object_property_del_child(obj->parent, obj, NULL);
    }
}

//调用对象的析构函数
static void object_deinit(Object *obj, TypeImpl *type)
{
	//析构函数与构造函数的顺序是相反的，且递归调用。
    if (type->instance_finalize) {
        type->instance_finalize(obj);
    }

    if (type_has_parent(type)) {
        object_deinit(obj, type_get_parent(type));
    }
}

//实现对象销毁
static void object_finalize(void *data)
{
    Object *obj = data;
    TypeImpl *ti = obj->class->type;

    //1.移除对象所有属性
    object_property_del_all(obj);
    //2.调用对象的析构函数
    object_deinit(obj, ti);

    //3.释放对象
    g_assert(obj->ref == 0);
    if (obj->free) {
        obj->free(obj);
    }
}

//针对类型type ,new一个对象
static Object *object_new_with_type(Type type)
{
    Object *obj;

    g_assert(type != NULL);
    //初始化type对应的ObjectClass
    type_initialize(type);

    //申请此类型obj所需要的合适内存
    obj = g_malloc(type->instance_size);

    //利用此类型初始化对象
    object_initialize_with_type(obj, type->instance_size, type);
    obj->free = g_free;

    return obj;
}

//给定class，构造其对应对象
Object *object_new_with_class(ObjectClass *klass)
{
    return object_new_with_type(klass->type);
}

//给定类型名称，构造对象
Object *object_new(const char *typename)
{
    //1。获得此type对应的TypeImpl
    TypeImpl *ti = type_get_by_name(typename);

    //2.通过TypeImpl实例化object
    return object_new_with_type(ti);
}


//含属性的对象new（不定参）
Object *object_new_with_props(const char *typename,
                              Object *parent,
                              const char *id,
                              Error **errp,
                              ...)
{
    va_list vargs;
    Object *obj;

    va_start(vargs, errp);
    obj = object_new_with_propv(typename, parent, id, errp, vargs);
    va_end(vargs);

    return obj;
}

//含属性的对象new（va_list参数）
Object *object_new_with_propv(const char *typename,
                              Object *parent,
                              const char *id,
                              Error **errp,
                              va_list vargs)
{
    Object *obj;
    ObjectClass *klass;
    Error *local_err = NULL;
    UserCreatable *uc;

    //通过typename找到此类型的ObjectClass数据
    klass = object_class_by_name(typename);
    if (!klass) {
        error_setg(errp, "invalid object type: %s", typename);
        return NULL;
    }

    //对抽象类返回NULL
    if (object_class_is_abstract(klass)) {
        error_setg(errp, "object type '%s' is abstract", typename);
        return NULL;
    }
    //构造此类型的对象
    obj = object_new_with_type(klass->type);

    //为对象设置属性
    if (object_set_propv(obj, &local_err, vargs) < 0) {
        goto error;
    }

    if (id != NULL) {
        object_property_add_child(parent, id, obj, &local_err);
        if (local_err) {
            goto error;
        }
    }

    uc = (UserCreatable *)object_dynamic_cast(obj, TYPE_USER_CREATABLE);
    if (uc) {
        user_creatable_complete(uc, &local_err);
        if (local_err) {
            if (id != NULL) {
                object_unparent(obj);
            }
            goto error;
        }
    }

    object_unref(OBJECT(obj));
    return obj;

 error:
    error_propagate(errp, local_err);
    object_unref(obj);
    return NULL;
}


int object_set_props(Object *obj,
                     Error **errp,
                     ...)
{
    va_list vargs;
    int ret;

    va_start(vargs, errp);
    ret = object_set_propv(obj, errp, vargs);
    va_end(vargs);

    return ret;
}

//通过vargs设置属性值（vargs的格式为 <char* prop_name,char*prop_value>
int object_set_propv(Object *obj,
                     Error **errp,
                     va_list vargs)
{
    const char *propname;
    Error *local_err = NULL;

    //取属性名称
    propname = va_arg(vargs, char *);
    while (propname != NULL) {
    	//当前存在属性名，再取属性值
        const char *value = va_arg(vargs, char *);

        g_assert(value != NULL);
        //设置obj中属性名称为propname的属性，其值为value（字符串形式）
        object_property_parse(obj, value, propname, &local_err);
        if (local_err) {
            error_propagate(errp, local_err);
            return -1;
        }
        //下一个属性名称
        propname = va_arg(vargs, char *);
    }

    return 0;
}

//通过此函数可以将obj转换为类型typename
//如果obj可转换为typename类型，则返回obj,否则返回NULL
Object *object_dynamic_cast(Object *obj, const char *typename)
{
    if (obj && object_class_dynamic_cast(object_get_class(obj), typename)) {
        return obj;
    }

    return NULL;
}

//如果可转换，则返回obj
Object *object_dynamic_cast_assert(Object *obj, const char *typename,
                                   const char *file, int line, const char *func)
{
    trace_object_dynamic_cast_assert(obj ? obj->class->type->name : "(null)",
                                     typename, file, line, func);

#ifdef CONFIG_QOM_CAST_DEBUG
    int i;
    Object *inst;

    for (i = 0; obj && i < OBJECT_CLASS_CAST_CACHE; i++) {
        if (atomic_read(&obj->class->object_cast_cache[i]) == typename) {
            goto out;
        }
    }

    inst = object_dynamic_cast(obj, typename);

    if (!inst && obj) {
    	//不可强转，报错，挂掉
        fprintf(stderr, "%s:%d:%s: Object %p is not an instance of type %s\n",
                file, line, func, obj, typename);
        abort();
    }

    assert(obj == inst);

    if (obj && obj == inst) {
        for (i = 1; i < OBJECT_CLASS_CAST_CACHE; i++) {
            atomic_set(&obj->class->object_cast_cache[i - 1],
                       atomic_read(&obj->class->object_cast_cache[i]));
        }
        atomic_set(&obj->class->object_cast_cache[i - 1], typename);
    }

out:
#endif
    return obj;
}

//返回NULL表示不能强转，返回！NULL表示可强转
ObjectClass *object_class_dynamic_cast(ObjectClass *class,
                                       const char *typename)
{
    ObjectClass *ret = NULL;
    TypeImpl *target_type;
    TypeImpl *type;

    if (!class) {
        return NULL;
    }

    /* A simple fast path that can trigger a lot for leaf classes.  */
    //如果type->name == typename,则检查的是最终的类类型（leaf class)
    type = class->type;
    if (type->name == typename) {
        return class;
    }

    //非最终类类型（1。检查是否有这种类型，如无，失败）
    target_type = type_get_by_name(typename);
    if (!target_type) {
        /* target class type unknown, so fail the cast */
        return NULL;
    }

    if (type->class->interfaces &&
            type_is_ancestor(target_type, type_interface)) {
        int found = 0;
        GSList *i;

        for (i = class->interfaces; i; i = i->next) {
            ObjectClass *target_class = i->data;

            if (type_is_ancestor(target_class->type, target_type)) {
                ret = target_class;
                found++;
            }
         }

        /* The match was ambiguous, don't allow a cast */
        if (found > 1) {
            ret = NULL;
        }
    } else if (type_is_ancestor(type, target_type)) {
    	    //继承链上的中间节点
        ret = class;
    }

    return ret;
}

//确认class的类型是否可强转为typename
ObjectClass *object_class_dynamic_cast_assert(ObjectClass *class,
                                              const char *typename,
                                              const char *file, int line,
                                              const char *func)
{
    ObjectClass *ret;

    trace_object_class_dynamic_cast_assert(class ? class->type->name : "(null)",
                                           typename, file, line, func);

#ifdef CONFIG_QOM_CAST_DEBUG
    int i;

    for (i = 0; class && i < OBJECT_CLASS_CAST_CACHE; i++) {
        if (atomic_read(&class->class_cast_cache[i]) == typename) {
            ret = class;
            goto out;
        }
    }
#else
    if (!class || !class->interfaces) {
        return class;
    }
#endif

    ret = object_class_dynamic_cast(class, typename);
    if (!ret && class) {
        fprintf(stderr, "%s:%d:%s: Object %p is not an instance of type %s\n",
                file, line, func, class, typename);
        abort();
    }

#ifdef CONFIG_QOM_CAST_DEBUG
    if (class && ret == class) {
        for (i = 1; i < OBJECT_CLASS_CAST_CACHE; i++) {
            atomic_set(&class->class_cast_cache[i - 1],
                       atomic_read(&class->class_cast_cache[i]));
        }
        atomic_set(&class->class_cast_cache[i - 1], typename);
    }
out:
#endif
    return ret;
}

//获得Object对应的类型名称
const char *object_get_typename(const Object *obj)
{
    return obj->class->type->name;
}

//取对象对应的ObjectClass
ObjectClass *object_get_class(Object *obj)
{
    return obj->class;
}

//检查此ObjectClass是否为抽象类
bool object_class_is_abstract(ObjectClass *klass)
{
    return klass->type->abstract;
}

//通过ObjectClass获得类型名称
const char *object_class_get_name(ObjectClass *klass)
{
    return klass->type->name;
}

//通过typename找ObjectClass
ObjectClass *object_class_by_name(const char *typename)
{
	//通过type找到TypeImpl
    TypeImpl *type = type_get_by_name(typename);

    if (!type) {
        return NULL;
    }

    type_initialize(type);//初始化此类型的class

    return type->class;
}

//取class的父节点
ObjectClass *object_class_get_parent(ObjectClass *class)
{
    TypeImpl *type = type_get_parent(class->type);

    if (!type) {
        return NULL;
    }

    type_initialize(type);

    return type->class;
}

typedef struct OCFData
{
    void (*fn)(ObjectClass *klass, void *opaque);//遍历函数
    const char *implements_type;//限制的实现基类（遍历时，如果类型不为其的子类，则不遍历）
    bool include_abstract;//是否遍历抽象结构
    void *opaque;//用户为回调注册的参数
} OCFData;

//此hash表针对全局的type hash表进行key,value的比对
static void object_class_foreach_tramp(gpointer key, gpointer value,
                                       gpointer opaque)
{
    OCFData *data = opaque;
    TypeImpl *type = value;/*全局type hash表存的value为TypeImpl类型*/
    ObjectClass *k;

    type_initialize(type);
    k = type->class;

    //指明不遍历抽象类型，本type为抽象类，则直接返回
    if (!data->include_abstract && type->abstract) {
        return;
    }

    //指明了基类，但类型不能强转为基类，则直接返回
    if (data->implements_type && 
        !object_class_dynamic_cast(k, data->implements_type)) {
        return;
    }

    //遍历
    data->fn(k, data->opaque);
}

//通过函数遍历type hash表
void object_class_foreach(void (*fn)(ObjectClass *klass, void *opaque)/*遍历函数*/,
                          const char *implements_type/*是否遍历子类*/, bool include_abstract/*是否遍历抽象类*/,
                          void *opaque/*遍历参数*/)
{
    OCFData data = { fn, implements_type, include_abstract, opaque };

    enumerating_types = true;
    //按函数 object_class_foreach_tramp遍历全局的type hash表
    g_hash_table_foreach(type_table_get(), object_class_foreach_tramp, &data);
    enumerating_types = false;
}

static int do_object_child_foreach(Object *obj,
                                   int (*fn)(Object *child, void *opaque),
                                   void *opaque, bool recurse)
{
    GHashTableIter iter;
    ObjectProperty *prop;
    int ret = 0;

    g_hash_table_iter_init(&iter, obj->properties);
    while (g_hash_table_iter_next(&iter, NULL, (gpointer *)&prop)) {
        if (object_property_is_child(prop)) {
            Object *child = prop->opaque;

            ret = fn(child, opaque);
            if (ret != 0) {
                break;
            }
            if (recurse) {
                do_object_child_foreach(child, fn, opaque, true);
            }
        }
    }
    return ret;
}

int object_child_foreach(Object *obj, int (*fn)(Object *child, void *opaque),
                         void *opaque)
{
    return do_object_child_foreach(obj, fn, opaque, false);
}

int object_child_foreach_recursive(Object *obj,
                                   int (*fn)(Object *child, void *opaque),
                                   void *opaque)
{
    return do_object_child_foreach(obj, fn, opaque, true);
}

/*将klass加入到list中*/
static void object_class_get_list_tramp(ObjectClass *klass, void *opaque)
{
    GSList **list = opaque;

    *list = g_slist_prepend(*list, klass);
}

//查找系统中所有 implements_type的基类及子类,并形成list返回
GSList *object_class_get_list(const char *implements_type/*要查询的基类名称*/,
                              bool include_abstract/*是否包含抽象类*/)
{
    GSList *list = NULL;

    object_class_foreach(object_class_get_list_tramp,
                         implements_type, include_abstract, &list);
    return list;
}

static gint object_class_cmp(gconstpointer a, gconstpointer b)
{
    return strcasecmp(object_class_get_name((ObjectClass *)a),
                      object_class_get_name((ObjectClass *)b));
}

GSList *object_class_get_list_sorted(const char *implements_type,
                                     bool include_abstract)
{
    return g_slist_sort(object_class_get_list(implements_type, include_abstract),
                        object_class_cmp);
}

//增加对象的引用计数
Object *object_ref(Object *obj)
{
    if (!obj) {
        return NULL;
    }
    atomic_inc(&obj->ref);
    return obj;
}

void object_unref(Object *obj)
{
    if (!obj) {
        return;
    }
    g_assert(obj->ref > 0);

    /* parent always holds a reference to its children */
    if (atomic_fetch_dec(&obj->ref) == 1) {
        object_finalize(obj);
    }
}

//向obj中添加属性
ObjectProperty *
object_property_add(Object *obj/*要添加属性的名称*/, const char *name/*属性名称*/, const char *type/*属性类型*/,
                    ObjectPropertyAccessor *get,
                    ObjectPropertyAccessor *set,
                    ObjectPropertyRelease *release,
                    void *opaque, Error **errp)
{
    ObjectProperty *prop;
    /*属性名称长度*/
    size_t name_len = strlen(name);

    //属性名称以'[*]'结尾的情况
    if (name_len >= 3 && !memcmp(name + name_len - 3, "[*]", 4)) {
        /*属性名称以[*]结尾的*/
        int i;
        ObjectProperty *ret;
        char *name_no_array = g_strdup(name);

        name_no_array[name_len - 3] = '\0';
        for (i = 0; ; ++i) {
            char *full_name = g_strdup_printf("%s[%d]", name_no_array, i);

            /*如果full_name的已存在，则增加i并尝试下一个，直到full_name不存在并填加成功*/
            ret = object_property_add(obj, full_name, type, get, set,
                                      release, opaque, NULL);
            g_free(full_name);
            if (ret) {
                break;
            }
        }
        g_free(name_no_array);
        return ret;
    }

    //检查属性是否已在obj中存在，如存在，则返回NULL
    if (object_property_find(obj, name, NULL) != NULL) {
        error_setg(errp, "attempt to add duplicate property '%s' to object (type '%s')",
                   name, object_get_typename(obj));
        return NULL;
    }

    /*构造prop,并将其加入到obj的properties表里*/
    prop = g_malloc0(sizeof(*prop));

    prop->name = g_strdup(name);
    prop->type = g_strdup(type);

    prop->get = get;
    prop->set = set;
    prop->release = release;
    prop->opaque = opaque;

    /*obj属性添加*/
    g_hash_table_insert(obj->properties, prop->name, prop);
    return prop;
}

//向ObjectClass中添加属性
ObjectProperty *
object_class_property_add(ObjectClass *klass,
                          const char *name/*属性名称*/,
                          const char *type/*属性类型*/,
                          ObjectPropertyAccessor *get/*属性get函数*/,
                          ObjectPropertyAccessor *set/*属性set函数*/,
                          ObjectPropertyRelease *release/*属性释放函数*/,
                          void *opaque/*访问函数不透明参数*/,
                          Error **errp)
{
    ObjectProperty *prop;

    //1.检查objectclass中是否存在此属性
    if (object_class_property_find(klass, name, NULL) != NULL) {
        error_setg(errp, "attempt to add duplicate property '%s' to class (type '%s')",
                   name, object_class_get_name(klass));
        return NULL;
    }

    //2。申请内存，填写属性名称及类型
    prop = g_malloc0(sizeof(*prop));

    prop->name = g_strdup(name);
    prop->type = g_strdup(type);

    //3.设置属性get,set，及释放函数
    prop->get = get;
    prop->set = set;
    prop->release = release;
    prop->opaque = opaque;

    //4.插入到属性表
    g_hash_table_insert(klass->properties, prop->name, prop);

    return prop;
}

//在对象中查找属性（含类静态变量）
ObjectProperty *object_property_find(Object *obj, const char *name,
                                     Error **errp)
{
    ObjectProperty *prop;
    ObjectClass *klass = object_get_class(obj);

    //在klass中查找名称为name的属性（类变量）
    prop = object_class_property_find(klass, name, NULL);
    if (prop) {
        return prop;
    }

    //对象属性查找
    prop = g_hash_table_lookup(obj->properties, name);
    if (prop) {
        return prop;
    }

    error_setg(errp, "Property '.%s' not found", name);
    return NULL;
}

void object_property_iter_init(ObjectPropertyIterator *iter,
                               Object *obj)
{
    g_hash_table_iter_init(&iter->iter, obj->properties);
    iter->nextclass = object_get_class(obj);
}

//返回迭代器对应的value
ObjectProperty *object_property_iter_next(ObjectPropertyIterator *iter)
{
    gpointer key, val;
    while (!g_hash_table_iter_next(&iter->iter, &key, &val)) {
        /*没有找到新的元素，迭代父节点*/
        if (!iter->nextclass) {
            /*如果nextClass为NULL，则返回NULL*/
            return NULL;
        }
        //再用父节点初始化迭代器
        g_hash_table_iter_init(&iter->iter, iter->nextclass->properties);
        iter->nextclass = object_class_get_parent(iter->nextclass);
    }
    return val;
}

//初始化objectClass属性迭代器
void object_class_property_iter_init(ObjectPropertyIterator *iter,
                                     ObjectClass *klass)
{
    g_hash_table_iter_init(&iter->iter, klass->properties);
    iter->nextclass = object_class_get_parent(klass);
}

//在klass中查找属性名称name,出错信息存入errp （类属性查找）
ObjectProperty *object_class_property_find(ObjectClass *klass, const char *name/*属性名称*/,
                                           Error **errp)
{
    ObjectProperty *prop;
    ObjectClass *parent_klass;

    //先递归从父节点中查找指定属性，如果找到就返回
    parent_klass = object_class_get_parent(klass);
    if (parent_klass) {
        prop = object_class_property_find(parent_klass, name, NULL);
        if (prop) {
            return prop;
        }
    }

    //父节点中无指定属性，查找自身属性表
    prop = g_hash_table_lookup(klass->properties, name);
    if (!prop) {
    		//查找失败时，报错，并返回NULL
        error_setg(errp, "Property '.%s' not found", name);
    }
    return prop;
}

//对象属性删除（仅可以删除自身属性表中的属性）
void object_property_del(Object *obj, const char *name, Error **errp)
{
    ObjectProperty *prop = g_hash_table_lookup(obj->properties, name);

    if (!prop) {
        error_setg(errp, "Property '.%s' not found", name);
        return;
    }

    //释放，并移除
    if (prop->release) {
        prop->release(obj, name, prop->opaque);
    }
    g_hash_table_remove(obj->properties, name);
}

//通过get取属性值
void object_property_get(Object *obj, Visitor *v, const char *name,
                         Error **errp)
{
    //查找object中名称为name的属性
    ObjectProperty *prop = object_property_find(obj, name, errp);
    if (prop == NULL) {
        return;
    }

    if (!prop->get) {
        /*如果属性无get回调，则报错*/
        error_setg(errp, QERR_PERMISSION_DENIED);
    } else {
        //通过get回调获属性值
        prop->get(obj, v, name, prop->opaque, errp);
    }
}

//Object属性设置
void object_property_set(Object *obj, Visitor *v, const char *name,
                         Error **errp)
{
	//如果名称为name的属性不存在，则返回
    ObjectProperty *prop = object_property_find(obj, name, errp);
    if (prop == NULL) {
        return;
    }

    //如果名称为name的属性存在，但没有set函数，则报错
    if (!prop->set) {
        error_setg(errp, QERR_PERMISSION_DENIED);
    } else {
    	//调用属性的set函数，设置此属性
        prop->set(obj, v, name, prop->opaque, errp);
    }
}

void object_property_set_str(Object *obj, const char *value,
                             const char *name, Error **errp)
{
    QString *qstr = qstring_from_str(value);
    object_property_set_qobject(obj, QOBJECT(qstr), name, errp);

    qobject_unref(qstr);
}

char *object_property_get_str(Object *obj, const char *name,
                              Error **errp)
{
    QObject *ret = object_property_get_qobject(obj, name, errp);
    char *retval;

    if (!ret) {
        return NULL;
    }

    retval = g_strdup(qobject_get_try_str(ret));
    if (!retval) {
        error_setg(errp, QERR_INVALID_PARAMETER_TYPE, name, "string");
    }

    qobject_unref(ret);
    return retval;
}

void object_property_set_link(Object *obj, Object *value,
                              const char *name, Error **errp)
{
    if (value) {
        gchar *path = object_get_canonical_path(value);
        object_property_set_str(obj, path, name, errp);
        g_free(path);
    } else {
        object_property_set_str(obj, "", name, errp);
    }
}

Object *object_property_get_link(Object *obj, const char *name,
                                 Error **errp)
{
    char *str = object_property_get_str(obj, name, errp);
    Object *target = NULL;

    if (str && *str) {
        target = object_resolve_path(str, NULL);
        if (!target) {
            error_set(errp, ERROR_CLASS_DEVICE_NOT_FOUND,
                      "Device '%s' not found", str);
        }
    }

    g_free(str);
    return target;
}

void object_property_set_bool(Object *obj, bool value/*bool属性值*/,
                              const char *name/*属性名*/, Error **errp)
{
    /*构造bool值*/
    QBool *qbool = qbool_from_bool(value);
    object_property_set_qobject(obj, QOBJECT(qbool), name, errp);

    qobject_unref(qbool);
}

bool object_property_get_bool(Object *obj, const char *name,
                              Error **errp)
{
    QObject *ret = object_property_get_qobject(obj, name, errp);
    QBool *qbool;
    bool retval;

    if (!ret) {
        return false;
    }
    qbool = qobject_to(QBool, ret);
    if (!qbool) {
        error_setg(errp, QERR_INVALID_PARAMETER_TYPE, name, "boolean");
        retval = false;
    } else {
        retval = qbool_get_bool(qbool);
    }

    qobject_unref(ret);
    return retval;
}

void object_property_set_int(Object *obj, int64_t value,
                             const char *name, Error **errp)
{
    QNum *qnum = qnum_from_int(value);
    object_property_set_qobject(obj, QOBJECT(qnum), name, errp);

    qobject_unref(qnum);
}

int64_t object_property_get_int(Object *obj, const char *name,
                                Error **errp)
{
    QObject *ret = object_property_get_qobject(obj, name, errp);
    QNum *qnum;
    int64_t retval;

    if (!ret) {
        return -1;
    }

    qnum = qobject_to(QNum, ret);
    if (!qnum || !qnum_get_try_int(qnum, &retval)) {
        error_setg(errp, QERR_INVALID_PARAMETER_TYPE, name, "int");
        retval = -1;
    }

    qobject_unref(ret);
    return retval;
}

static void object_property_init_defval(Object *obj, ObjectProperty *prop)
{
    Visitor *v = qobject_input_visitor_new(prop->defval);

    assert(prop->set != NULL);
    prop->set(obj, v, prop->name, prop->opaque, &error_abort);

    visit_free(v);
}

static void object_property_set_default(ObjectProperty *prop, QObject *defval)
{
    assert(!prop->defval);
    assert(!prop->init);

    prop->defval = defval;
    prop->init = object_property_init_defval;
}

void object_property_set_default_bool(ObjectProperty *prop, bool value)
{
    object_property_set_default(prop, QOBJECT(qbool_from_bool(value)));
}

void object_property_set_default_str(ObjectProperty *prop, const char *value)
{
    object_property_set_default(prop, QOBJECT(qstring_from_str(value)));
}

void object_property_set_default_int(ObjectProperty *prop, int64_t value)
{
    object_property_set_default(prop, QOBJECT(qnum_from_int(value)));
}

void object_property_set_default_uint(ObjectProperty *prop, uint64_t value)
{
    object_property_set_default(prop, QOBJECT(qnum_from_uint(value)));
}

void object_property_set_uint(Object *obj, uint64_t value,
                              const char *name, Error **errp)
{
    QNum *qnum = qnum_from_uint(value);

    object_property_set_qobject(obj, QOBJECT(qnum), name, errp);
    qobject_unref(qnum);
}

//取Object中name属性值（此值为无符号整数）
uint64_t object_property_get_uint(Object *obj, const char *name,
                                  Error **errp)
{
    //取object中的name属性值
    QObject *ret = object_property_get_qobject(obj, name, errp);
    QNum *qnum;
    uint64_t retval;

    if (!ret) {
        return 0;
    }
    //将ret转为QNum类型
    qnum = qobject_to(QNum, ret);

    //取QNum中保存的无符号整数值
    if (!qnum || !qnum_get_try_uint(qnum, &retval)) {
        //获取属性值失败，报错
        error_setg(errp, QERR_INVALID_PARAMETER_TYPE, name, "uint");
        retval = 0;
    }

    qobject_unref(ret);
    //返回此值
    return retval;
}

typedef struct EnumProperty {
    const QEnumLookup *lookup;
    int (*get)(Object *, Error **);
    void (*set)(Object *, int, Error **);
} EnumProperty;

int object_property_get_enum(Object *obj, const char *name,
                             const char *typename, Error **errp)
{
    Error *err = NULL;
    Visitor *v;
    char *str;
    int ret;
    ObjectProperty *prop = object_property_find(obj, name, errp);
    EnumProperty *enumprop;

    if (prop == NULL) {
        return 0;
    }

    if (!g_str_equal(prop->type, typename)) {
        error_setg(errp, "Property %s on %s is not '%s' enum type",
                   name, object_class_get_name(
                       object_get_class(obj)), typename);
        return 0;
    }

    enumprop = prop->opaque;

    v = string_output_visitor_new(false, &str);
    object_property_get(obj, v, name, &err);
    if (err) {
        error_propagate(errp, err);
        visit_free(v);
        return 0;
    }
    visit_complete(v, &str);
    visit_free(v);

    ret = qapi_enum_parse(enumprop->lookup, str, -1, errp);
    g_free(str);

    return ret;
}

void object_property_get_uint16List(Object *obj, const char *name,
                                    uint16List **list, Error **errp)
{
    Error *err = NULL;
    Visitor *v;
    char *str;

    v = string_output_visitor_new(false, &str);
    object_property_get(obj, v, name, &err);
    if (err) {
        error_propagate(errp, err);
        goto out;
    }
    visit_complete(v, &str);
    visit_free(v);
    v = string_input_visitor_new(str);
    visit_type_uint16List(v, NULL, list, errp);

    g_free(str);
out:
    visit_free(v);
}

//对象属性值解析，并调用属性的set设置其value
void object_property_parse(Object *obj, const char *string,
                           const char *name, Error **errp)
{
    //通过string构造Visitor，以便可以解析string
    Visitor *v = string_input_visitor_new(string);
    object_property_set(obj, v, name, errp);
    visit_free(v);
}

char *object_property_print(Object *obj, const char *name, bool human,
                            Error **errp)
{
    Visitor *v;
    char *string = NULL;
    Error *local_err = NULL;

    v = string_output_visitor_new(human, &string);
    object_property_get(obj, v, name, &local_err);
    if (local_err) {
        error_propagate(errp, local_err);
        goto out;
    }

    visit_complete(v, &string);

out:
    visit_free(v);
    return string;
}

const char *object_property_get_type(Object *obj, const char *name, Error **errp)
{
    ObjectProperty *prop = object_property_find(obj, name, errp);
    if (prop == NULL) {
        return NULL;
    }

    return prop->type;
}

//获得root
Object *object_get_root(void)
{
    static Object *root;

    if (!root) {
        //如果root不存在，则创建一个container类型的对象
        root = object_new("container");
    }

    return root;
}

Object *object_get_objects_root(void)
{
    return container_get(object_get_root(), "/objects");
}

/*构造一个container类型对象*/
Object *object_get_internal_root(void)
{
    static Object *internal_root;

    if (!internal_root) {
        internal_root = object_new("container");
    }

    return internal_root;
}

//返回obj的名称为name的child属性
static void object_get_child_property(Object *obj, Visitor *v,
                                      const char *name, void *opaque,
                                      Error **errp)
{
    Object *child = opaque;
    gchar *path;

    path = object_get_canonical_path(child);
    visit_type_str(v, name, &path, errp);
    g_free(path);
}

static Object *object_resolve_child_property(Object *parent, void *opaque, const gchar *part)
{
    return opaque;
}

static void object_finalize_child_property(Object *obj, const char *name,
                                           void *opaque)
{
    Object *child = opaque;

    if (child->class->unparent) {
        (child->class->unparent)(child);
    }
    child->parent = NULL;
    object_unref(child);
}

void object_property_add_child(Object *obj, const char *name,
                               Object *child, Error **errp)
{
    Error *local_err = NULL;
    gchar *type;
    ObjectProperty *op;

    if (child->parent != NULL) {
        /*子节点已指明父节点，不能再设置了*/
        error_setg(errp, "child object is already parented");
        return;
    }

    type = g_strdup_printf("child<%s>", object_get_typename(OBJECT(child)));

    //向obj中添加属性name，并指明类型为child<%s>
    op = object_property_add(obj, name, type, object_get_child_property, NULL,
                             object_finalize_child_property, child, &local_err);
    if (local_err) {
        error_propagate(errp, local_err);
        goto out;
    }

    op->resolve = object_resolve_child_property;
    object_ref(child);
    child->parent = obj;

out:
    g_free(type);
}

void object_property_allow_set_link(const Object *obj, const char *name,
                                    Object *val, Error **errp)
{
    /* Allow the link to be set, always */
}

typedef struct {
    union {
        Object **targetp;
        Object *target; /* if OBJ_PROP_LINK_DIRECT, when holding the pointer  */
        ptrdiff_t offset; /* if OBJ_PROP_LINK_CLASS */
    };
    void (*check)(const Object *, const char *, Object *, Error **);
    ObjectPropertyLinkFlags flags;
} LinkProperty;

static Object **
object_link_get_targetp(Object *obj, LinkProperty *lprop)
{
    if (lprop->flags & OBJ_PROP_LINK_DIRECT) {
        return &lprop->target;
    } else if (lprop->flags & OBJ_PROP_LINK_CLASS) {
        return (void *)obj + lprop->offset;
    } else {
        return lprop->targetp;
    }
}

static void object_get_link_property(Object *obj, Visitor *v,
                                     const char *name, void *opaque,
                                     Error **errp)
{
    LinkProperty *lprop = opaque;
    Object **targetp = object_link_get_targetp(obj, lprop);
    gchar *path;

    if (*targetp) {
        path = object_get_canonical_path(*targetp);
        visit_type_str(v, name, &path, errp);
        g_free(path);
    } else {
        path = (gchar *)"";
        visit_type_str(v, name, &path, errp);
    }
}

/*
 * object_resolve_link:
 *
 * Lookup an object and ensure its type matches the link property type.  This
 * is similar to object_resolve_path() except type verification against the
 * link property is performed.
 *
 * Returns: The matched object or NULL on path lookup failures.
 */
static Object *object_resolve_link(Object *obj, const char *name,
                                   const char *path, Error **errp)
{
    const char *type;
    gchar *target_type;
    bool ambiguous = false;
    Object *target;

    /* Go from link<FOO> to FOO.  */
    type = object_property_get_type(obj, name, NULL);
    target_type = g_strndup(&type[5], strlen(type) - 6);
    target = object_resolve_path_type(path, target_type, &ambiguous);

    if (ambiguous) {
        error_setg(errp, "Path '%s' does not uniquely identify an object",
                   path);
    } else if (!target) {
        target = object_resolve_path(path, &ambiguous);
        if (target || ambiguous) {
            error_setg(errp, QERR_INVALID_PARAMETER_TYPE, name, target_type);
        } else {
            error_set(errp, ERROR_CLASS_DEVICE_NOT_FOUND,
                      "Device '%s' not found", path);
        }
        target = NULL;
    }
    g_free(target_type);

    return target;
}

static void object_set_link_property(Object *obj, Visitor *v,
                                     const char *name, void *opaque,
                                     Error **errp)
{
    Error *local_err = NULL;
    LinkProperty *prop = opaque;
    Object **targetp = object_link_get_targetp(obj, prop);
    Object *old_target = *targetp;
    Object *new_target = NULL;
    char *path = NULL;

    visit_type_str(v, name, &path, &local_err);

    if (!local_err && strcmp(path, "") != 0) {
        new_target = object_resolve_link(obj, name, path, &local_err);
    }

    g_free(path);
    if (local_err) {
        error_propagate(errp, local_err);
        return;
    }

    prop->check(obj, name, new_target, &local_err);
    if (local_err) {
        error_propagate(errp, local_err);
        return;
    }

    *targetp = new_target;
    if (prop->flags & OBJ_PROP_LINK_STRONG) {
        object_ref(new_target);
        object_unref(old_target);
    }
}

static Object *object_resolve_link_property(Object *parent, void *opaque, const gchar *part)
{
    LinkProperty *lprop = opaque;

    return *object_link_get_targetp(parent, lprop);
}

static void object_release_link_property(Object *obj, const char *name,
                                         void *opaque)
{
    LinkProperty *prop = opaque;
    Object **targetp = object_link_get_targetp(obj, prop);

    if ((prop->flags & OBJ_PROP_LINK_STRONG) && *targetp) {
        object_unref(*targetp);
    }
    if (!(prop->flags & OBJ_PROP_LINK_CLASS)) {
        g_free(prop);
    }
}

static void object_add_link_prop(Object *obj, const char *name,
                                 const char *type, void *ptr,
                                 void (*check)(const Object *, const char *,
                                               Object *, Error **),
                                 ObjectPropertyLinkFlags flags,
                                 Error **errp)
{
    Error *local_err = NULL;
    LinkProperty *prop = g_malloc(sizeof(*prop));
    gchar *full_type;
    ObjectProperty *op;

    if (flags & OBJ_PROP_LINK_DIRECT) {
        prop->target = ptr;
    } else {
        prop->targetp = ptr;
    }
    prop->check = check;
    prop->flags = flags;

    full_type = g_strdup_printf("link<%s>", type);

    op = object_property_add(obj, name, full_type,
                             object_get_link_property,
                             check ? object_set_link_property : NULL,
                             object_release_link_property,
                             prop,
                             &local_err);
    if (local_err) {
        error_propagate(errp, local_err);
        g_free(prop);
        goto out;
    }

    op->resolve = object_resolve_link_property;

out:
    g_free(full_type);
}

void object_property_add_link(Object *obj, const char *name,
                              const char *type, Object **targetp,
                              void (*check)(const Object *, const char *,
                                            Object *, Error **),
                              ObjectPropertyLinkFlags flags,
                              Error **errp)
{
    object_add_link_prop(obj, name, type, targetp, check, flags, errp);
}

//向ObjectClass中添加LinkProperty类型属性
ObjectProperty *
object_class_property_add_link(ObjectClass *oc,
    const char *name/*属性名称*/,
    const char *type, ptrdiff_t offset,
    void (*check)(const Object *obj, const char *name,
                  Object *val, Error **errp),
    ObjectPropertyLinkFlags flags,
    Error **errp)
{
    Error *local_err = NULL;
    LinkProperty *prop = g_new0(LinkProperty, 1);
    gchar *full_type;
    ObjectProperty *op;

    prop->offset = offset;
    prop->check = check;
    prop->flags = flags | OBJ_PROP_LINK_CLASS;

    full_type = g_strdup_printf("link<%s>", type);

    op = object_class_property_add(oc, name, full_type,
                                   object_get_link_property,
                                   check ? object_set_link_property : NULL,
                                   object_release_link_property,
                                   prop,
                                   &local_err);
    if (local_err) {
        error_propagate(errp, local_err);
        g_free(prop);
        goto out;
    }

    op->resolve = object_resolve_link_property;

out:
    g_free(full_type);
    return op;
}

void object_property_add_const_link(Object *obj, const char *name,
                                    Object *target, Error **errp)
{
    object_add_link_prop(obj, name, object_get_typename(target), target,
                         NULL, OBJ_PROP_LINK_DIRECT, errp);
}

gchar *object_get_canonical_path_component(Object *obj)
{
    ObjectProperty *prop = NULL;
    GHashTableIter iter;

    if (obj->parent == NULL) {
        return NULL;
    }

    //遍历父节点的properties
    g_hash_table_iter_init(&iter, obj->parent->properties);
    while (g_hash_table_iter_next(&iter, NULL, (gpointer *)&prop)) {
        if (!object_property_is_child(prop)) {
            /*跳过非child的property*/
            continue;
        }

        //如果prop与obj相等，则返回此属性名称
        if (prop->opaque == obj) {
            return g_strdup(prop->name);
        }
    }

    /* obj had a parent but was not a child, should never happen */
    g_assert_not_reached();
    return NULL;
}

gchar *object_get_canonical_path(Object *obj)
{
    Object *root = object_get_root();
    char *newpath, *path = NULL;

    if (obj == root) {
        //如果obj就是root,则返回‘/’
        return g_strdup("/");
    }

    do {
        char *component = object_get_canonical_path_component(obj);

        if (!component) {
            /* A canonical path must be complete, so discard what was
             * collected so far.
             */
            g_free(path);
            return NULL;
        }

        //反向的path到'/'
        newpath = g_strdup_printf("/%s%s", component, path ? path : "");
        g_free(path);
        g_free(component);
        path = newpath;
        obj = obj->parent;
    } while (obj != root);

    return path;
}

//通过part查找属性，如果属性有resolve回调，则调用回调完成OBJ返回
Object *object_resolve_path_component(Object *parent, const gchar *part)
{
    ObjectProperty *prop = object_property_find(parent, part, NULL);
    if (prop == NULL) {
        return NULL;
    }

    if (prop->resolve) {
        return prop->resolve(parent, prop->opaque, part);
    } else {
        return NULL;
    }
}

static Object *object_resolve_abs_path(Object *parent,
                                          gchar **parts,
                                          const char *typename,
                                          int index)
{
    Object *child;

    if (parts[index] == NULL) {
        return object_dynamic_cast(parent, typename);
    }

    if (strcmp(parts[index], "") == 0) {
        return object_resolve_abs_path(parent, parts, typename, index + 1);
    }

    child = object_resolve_path_component(parent, parts[index]);
    if (!child) {
        return NULL;
    }

    return object_resolve_abs_path(child, parts, typename, index + 1);
}

static Object *object_resolve_partial_path(Object *parent,
                                              gchar **parts,
                                              const char *typename,
                                              bool *ambiguous)
{
    Object *obj;
    GHashTableIter iter;
    ObjectProperty *prop;

    obj = object_resolve_abs_path(parent, parts, typename, 0);

    g_hash_table_iter_init(&iter, parent->properties);
    while (g_hash_table_iter_next(&iter, NULL, (gpointer *)&prop)) {
        Object *found;

        if (!object_property_is_child(prop)) {
            continue;
        }

        found = object_resolve_partial_path(prop->opaque, parts,
                                            typename, ambiguous);
        if (found) {
            if (obj) {
                *ambiguous = true;
                return NULL;
            }
            obj = found;
        }

        if (*ambiguous) {
            return NULL;
        }
    }

    return obj;
}

Object *object_resolve_path_type(const char *path, const char *typename,
                                 bool *ambiguousp)
{
    Object *obj;
    gchar **parts;

    parts = g_strsplit(path, "/", 0);
    assert(parts);

    if (parts[0] == NULL || strcmp(parts[0], "") != 0) {
        bool ambiguous = false;
        obj = object_resolve_partial_path(object_get_root(), parts,
                                          typename, &ambiguous);
        if (ambiguousp) {
            *ambiguousp = ambiguous;
        }
    } else {
        obj = object_resolve_abs_path(object_get_root(), parts, typename, 1);
    }

    g_strfreev(parts);

    return obj;
}

Object *object_resolve_path(const char *path, bool *ambiguous)
{
    return object_resolve_path_type(path, TYPE_OBJECT, ambiguous);
}

//字符串属性
typedef struct StringProperty
{
    char *(*get)(Object *, Error **);//get函数
    void (*set)(Object *, const char *, Error **);//set函数
} StringProperty;

//获取属性的字符串取值
static void property_get_str(Object *obj, Visitor *v, const char *name,
                             void *opaque, Error **errp)
{
    StringProperty *prop = opaque;
    char *value;
    Error *err = NULL;

    //调用property的get回调，获得得value
    value = prop->get(obj, &err);
    if (err) {
        error_propagate(errp, err);
        return;
    }

    visit_type_str(v, name, &value, errp);
    g_free(value);
}

//设置字符串类型属性
static void property_set_str(Object *obj, Visitor *v, const char *name,
                             void *opaque, Error **errp)
{
    StringProperty *prop = opaque;
    char *value;
    Error *local_err = NULL;

    visit_type_str(v, name, &value, &local_err);
    if (local_err) {
        error_propagate(errp, local_err);
        return;
    }

    prop->set(obj, value, errp);
    g_free(value);
}

static void property_release_str(Object *obj, const char *name,
                                 void *opaque)
{
    StringProperty *prop = opaque;
    g_free(prop);
}

//添加字符串类型属性
void object_property_add_str(Object *obj, const char *name,
                           char *(*get)(Object *, Error **),
                           void (*set)(Object *, const char *, Error **),
                           Error **errp)
{
    Error *local_err = NULL;
    StringProperty *prop = g_malloc0(sizeof(*prop));

    prop->get = get;
    prop->set = set;

    //为object添加属性
    object_property_add(obj, name, "string",
                        get ? property_get_str : NULL,
                        set ? property_set_str : NULL,
                        property_release_str,
                        prop, &local_err);
    if (local_err) {
        error_propagate(errp, local_err);
        g_free(prop);
    }
}

ObjectProperty *
object_class_property_add_str(ObjectClass *klass, const char *name,
                                   char *(*get)(Object *, Error **),
                                   void (*set)(Object *, const char *,
                                               Error **),
                                   Error **errp)
{
    Error *local_err = NULL;
    StringProperty *prop = g_malloc0(sizeof(*prop));
    ObjectProperty *rv;

    prop->get = get;
    prop->set = set;

    //添加string类型的property
    rv = object_class_property_add(klass, name, "string",
                              get ? property_get_str : NULL,
                              set ? property_set_str : NULL,
                              NULL,
                              prop/*将prop做为参数*/, &local_err);
    if (local_err) {
        error_propagate(errp, local_err);
        g_free(prop);
    }

    return rv;
}

/*boolean类型属性*/
typedef struct BoolProperty
{
	/*取boolean属性值*/
    bool (*get)(Object *, Error **);
    /*设置boolean属性值*/
    void (*set)(Object *, bool, Error **);
} BoolProperty;

//bool属性访问
static void property_get_bool(Object *obj, Visitor *v, const char *name,
                              void *opaque, Error **errp)
{
    //转为bool property
    BoolProperty *prop = opaque;
    bool value;
    Error *err = NULL;

    /*通过prop的实际的get函数获得此属性的bool值*/
    value = prop->get(obj, &err);
    if (err) {
        error_propagate(errp, err);
        return;
    }

    visit_type_bool(v, name, &value, errp);
}

static void property_set_bool(Object *obj, Visitor *v, const char *name,
                              void *opaque, Error **errp)
{
    BoolProperty *prop = opaque;
    bool value;
    Error *local_err = NULL;

    visit_type_bool(v, name, &value, &local_err);
    if (local_err) {
        error_propagate(errp, local_err);
        return;
    }

    //设置object的属性
    prop->set(obj, value, errp);
}

static void property_release_bool(Object *obj, const char *name,
                                  void *opaque)
{
    BoolProperty *prop = opaque;
    g_free(prop);
}

<<<<<<< HEAD
void object_property_add_bool(Object *obj/*要添加的对象*/, const char *name,/*boolean属性值名称*/
                              bool (*get)(Object *, Error **)/*boolean属性get函数*/,
                              void (*set)(Object *, bool, Error **)/*boolean属性set函数*/,
=======
//添加name名称的bool类型属性
void object_property_add_bool(Object *obj, const char *name/*属性名称*/,
                              bool (*get)(Object *, Error **)/*属性的get函数*/,
                              void (*set)(Object *, bool, Error **)/*属性的set函数*/,
>>>>>>> 1ddbcc6a
                              Error **errp)
{
    Error *local_err = NULL;
    BoolProperty *prop = g_malloc0(sizeof(*prop));

    prop->get = get;
    prop->set = set;

    object_property_add(obj, name, "bool",
                        /*如果提供了get回调，则使用property_get_bool进行代理此回调*/
                        get ? property_get_bool : NULL,
                        /*如果未提供set回调，则使用property_set_bool进行代理此回调*/
                        set ? property_set_bool : NULL,
                        property_release_bool,
                        prop/*提供此属性*/, &local_err);
    if (local_err) {
        error_propagate(errp, local_err);
        g_free(prop);
    }
}

//向ObjectClass中添加bool类型的属性，属性名为name
ObjectProperty *
object_class_property_add_bool(ObjectClass *klass, const char *name/*属性名称*/,
                                    bool (*get/*属性获取*/)(Object *, Error **),
                                    void (*set/*属性设置*/)(Object *, bool, Error **),
                                    Error **errp)
{
    Error *local_err = NULL;
    BoolProperty *prop = g_malloc0(sizeof(*prop));
    ObjectProperty *rv;

    prop->get = get;
    prop->set = set;

    //添加名称为name的bool类型属性
    rv = object_class_property_add(klass, name, "bool",
                              get ? property_get_bool : NULL,
                              set ? property_set_bool : NULL,
                              NULL,
                              prop/*传入BoolProperty*/, &local_err);
    if (local_err) {
        error_propagate(errp, local_err);
        g_free(prop);
    }

    return rv;
}

static void property_get_enum(Object *obj, Visitor *v, const char *name,
                              void *opaque, Error **errp)
{
    EnumProperty *prop = opaque;
    int value;
    Error *err = NULL;

    value = prop->get(obj, &err);
    if (err) {
        error_propagate(errp, err);
        return;
    }

    visit_type_enum(v, name, &value, prop->lookup, errp);
}

static void property_set_enum(Object *obj, Visitor *v, const char *name,
                              void *opaque, Error **errp)
{
    EnumProperty *prop = opaque;
    int value;
    Error *err = NULL;

    visit_type_enum(v, name, &value, prop->lookup, &err);
    if (err) {
        error_propagate(errp, err);
        return;
    }
    prop->set(obj, value, errp);
}

static void property_release_enum(Object *obj, const char *name,
                                  void *opaque)
{
    EnumProperty *prop = opaque;
    g_free(prop);
}

void object_property_add_enum(Object *obj, const char *name,
                              const char *typename,
                              const QEnumLookup *lookup,
                              int (*get)(Object *, Error **),
                              void (*set)(Object *, int, Error **),
                              Error **errp)
{
    Error *local_err = NULL;
    EnumProperty *prop = g_malloc(sizeof(*prop));

    prop->lookup = lookup;
    prop->get = get;
    prop->set = set;

    object_property_add(obj, name, typename,
                        get ? property_get_enum : NULL,
                        set ? property_set_enum : NULL,
                        property_release_enum,
                        prop, &local_err);
    if (local_err) {
        error_propagate(errp, local_err);
        g_free(prop);
    }
}

ObjectProperty *
object_class_property_add_enum(ObjectClass *klass, const char *name,
                                    const char *typename,
                                    const QEnumLookup *lookup,
                                    int (*get)(Object *, Error **),
                                    void (*set)(Object *, int, Error **),
                                    Error **errp)
{
    Error *local_err = NULL;
    EnumProperty *prop = g_malloc(sizeof(*prop));
    ObjectProperty *rv;

    prop->lookup = lookup;
    prop->get = get;
    prop->set = set;

    rv = object_class_property_add(klass, name, typename,
                              get ? property_get_enum : NULL,
                              set ? property_set_enum : NULL,
                              NULL,
                              prop, &local_err);
    if (local_err) {
        error_propagate(errp, local_err);
        g_free(prop);
    }

    return rv;
}

typedef struct TMProperty {
    void (*get)(Object *, struct tm *, Error **);
} TMProperty;

static void property_get_tm(Object *obj, Visitor *v, const char *name,
                            void *opaque, Error **errp)
{
    TMProperty *prop = opaque;
    Error *err = NULL;
    struct tm value;

    prop->get(obj, &value, &err);
    if (err) {
        goto out;
    }

    visit_start_struct(v, name, NULL, 0, &err);
    if (err) {
        goto out;
    }
    visit_type_int32(v, "tm_year", &value.tm_year, &err);
    if (err) {
        goto out_end;
    }
    visit_type_int32(v, "tm_mon", &value.tm_mon, &err);
    if (err) {
        goto out_end;
    }
    visit_type_int32(v, "tm_mday", &value.tm_mday, &err);
    if (err) {
        goto out_end;
    }
    visit_type_int32(v, "tm_hour", &value.tm_hour, &err);
    if (err) {
        goto out_end;
    }
    visit_type_int32(v, "tm_min", &value.tm_min, &err);
    if (err) {
        goto out_end;
    }
    visit_type_int32(v, "tm_sec", &value.tm_sec, &err);
    if (err) {
        goto out_end;
    }
    visit_check_struct(v, &err);
out_end:
    visit_end_struct(v, NULL);
out:
    error_propagate(errp, err);

}

static void property_release_tm(Object *obj, const char *name,
                                void *opaque)
{
    TMProperty *prop = opaque;
    g_free(prop);
}

void object_property_add_tm(Object *obj, const char *name,
                            void (*get)(Object *, struct tm *, Error **),
                            Error **errp)
{
    Error *local_err = NULL;
    TMProperty *prop = g_malloc0(sizeof(*prop));

    prop->get = get;

    object_property_add(obj, name, "struct tm",
                        get ? property_get_tm : NULL, NULL,
                        property_release_tm,
                        prop, &local_err);
    if (local_err) {
        error_propagate(errp, local_err);
        g_free(prop);
    }
}

ObjectProperty *
object_class_property_add_tm(ObjectClass *klass, const char *name,
                                  void (*get)(Object *, struct tm *, Error **),
                                  Error **errp)
{
    Error *local_err = NULL;
    TMProperty *prop = g_malloc0(sizeof(*prop));
    ObjectProperty *rv;

    prop->get = get;

    rv = object_class_property_add(klass, name, "struct tm",
                              get ? property_get_tm : NULL, NULL,
                              NULL,
                              prop, &local_err);
    if (local_err) {
        error_propagate(errp, local_err);
        g_free(prop);
    }

    return rv;
}

static char *qdev_get_type(Object *obj, Error **errp)
{
    return g_strdup(object_get_typename(obj));
}

static void property_get_uint8_ptr(Object *obj, Visitor *v, const char *name,
                                   void *opaque, Error **errp)
{
    uint8_t value = *(uint8_t *)opaque;
    visit_type_uint8(v, name, &value, errp);
}

static void property_set_uint8_ptr(Object *obj, Visitor *v, const char *name,
                                   void *opaque, Error **errp)
{
    uint8_t *field = opaque;
    uint8_t value;
    Error *local_err = NULL;

    visit_type_uint8(v, name, &value, &local_err);
    if (local_err) {
        error_propagate(errp, local_err);
        return;
    }

    *field = value;
}

static void property_get_uint16_ptr(Object *obj, Visitor *v, const char *name,
                                    void *opaque, Error **errp)
{
    uint16_t value = *(uint16_t *)opaque;
    visit_type_uint16(v, name, &value, errp);
}

static void property_set_uint16_ptr(Object *obj, Visitor *v, const char *name,
                                    void *opaque, Error **errp)
{
    uint16_t *field = opaque;
    uint16_t value;
    Error *local_err = NULL;

    visit_type_uint16(v, name, &value, &local_err);
    if (local_err) {
        error_propagate(errp, local_err);
        return;
    }

    *field = value;
}

static void property_get_uint32_ptr(Object *obj, Visitor *v, const char *name,
                                    void *opaque, Error **errp)
{
    uint32_t value = *(uint32_t *)opaque;
    visit_type_uint32(v, name, &value, errp);
}

static void property_set_uint32_ptr(Object *obj, Visitor *v, const char *name,
                                    void *opaque, Error **errp)
{
    uint32_t *field = opaque;
    uint32_t value;
    Error *local_err = NULL;

    visit_type_uint32(v, name, &value, &local_err);
    if (local_err) {
        error_propagate(errp, local_err);
        return;
    }

    *field = value;
}

static void property_get_uint64_ptr(Object *obj, Visitor *v, const char *name,
                                    void *opaque, Error **errp)
{
    uint64_t value = *(uint64_t *)opaque;
    visit_type_uint64(v, name, &value, errp);
}

static void property_set_uint64_ptr(Object *obj, Visitor *v, const char *name,
                                    void *opaque, Error **errp)
{
    uint64_t *field = opaque;
    uint64_t value;
    Error *local_err = NULL;

    visit_type_uint64(v, name, &value, &local_err);
    if (local_err) {
        error_propagate(errp, local_err);
        return;
    }

    *field = value;
}

void object_property_add_uint8_ptr(Object *obj, const char *name,
                                   const uint8_t *v,
                                   ObjectPropertyFlags flags,
                                   Error **errp)
{
    ObjectPropertyAccessor *getter = NULL;
    ObjectPropertyAccessor *setter = NULL;

    if ((flags & OBJ_PROP_FLAG_READ) == OBJ_PROP_FLAG_READ) {
        getter = property_get_uint8_ptr;
    }

    if ((flags & OBJ_PROP_FLAG_WRITE) == OBJ_PROP_FLAG_WRITE) {
        setter = property_set_uint8_ptr;
    }

    object_property_add(obj, name, "uint8",
                        getter, setter, NULL, (void *)v, errp);
}

ObjectProperty *
object_class_property_add_uint8_ptr(ObjectClass *klass, const char *name,
                                    const uint8_t *v,
                                    ObjectPropertyFlags flags,
                                    Error **errp)
{
    ObjectPropertyAccessor *getter = NULL;
    ObjectPropertyAccessor *setter = NULL;

    if ((flags & OBJ_PROP_FLAG_READ) == OBJ_PROP_FLAG_READ) {
        getter = property_get_uint8_ptr;
    }

    if ((flags & OBJ_PROP_FLAG_WRITE) == OBJ_PROP_FLAG_WRITE) {
        setter = property_set_uint8_ptr;
    }

    return object_class_property_add(klass, name, "uint8",
                                     getter, setter, NULL, (void *)v, errp);
}

void object_property_add_uint16_ptr(Object *obj, const char *name,
                                    const uint16_t *v,
                                    ObjectPropertyFlags flags,
                                    Error **errp)
{
    ObjectPropertyAccessor *getter = NULL;
    ObjectPropertyAccessor *setter = NULL;

    if ((flags & OBJ_PROP_FLAG_READ) == OBJ_PROP_FLAG_READ) {
        getter = property_get_uint16_ptr;
    }

    if ((flags & OBJ_PROP_FLAG_WRITE) == OBJ_PROP_FLAG_WRITE) {
        setter = property_set_uint16_ptr;
    }

    object_property_add(obj, name, "uint16",
                        getter, setter, NULL, (void *)v, errp);
}

ObjectProperty *
object_class_property_add_uint16_ptr(ObjectClass *klass, const char *name,
                                     const uint16_t *v,
                                     ObjectPropertyFlags flags,
                                     Error **errp)
{
    ObjectPropertyAccessor *getter = NULL;
    ObjectPropertyAccessor *setter = NULL;

    if ((flags & OBJ_PROP_FLAG_READ) == OBJ_PROP_FLAG_READ) {
        getter = property_get_uint16_ptr;
    }

    if ((flags & OBJ_PROP_FLAG_WRITE) == OBJ_PROP_FLAG_WRITE) {
        setter = property_set_uint16_ptr;
    }

    return object_class_property_add(klass, name, "uint16",
                                     getter, setter, NULL, (void *)v, errp);
}

void object_property_add_uint32_ptr(Object *obj, const char *name,
                                    const uint32_t *v,
                                    ObjectPropertyFlags flags,
                                    Error **errp)
{
    ObjectPropertyAccessor *getter = NULL;
    ObjectPropertyAccessor *setter = NULL;

    if ((flags & OBJ_PROP_FLAG_READ) == OBJ_PROP_FLAG_READ) {
        getter = property_get_uint32_ptr;
    }

    if ((flags & OBJ_PROP_FLAG_WRITE) == OBJ_PROP_FLAG_WRITE) {
        setter = property_set_uint32_ptr;
    }

    object_property_add(obj, name, "uint32",
                        getter, setter, NULL, (void *)v, errp);
}

ObjectProperty *
object_class_property_add_uint32_ptr(ObjectClass *klass, const char *name,
                                     const uint32_t *v,
                                     ObjectPropertyFlags flags,
                                     Error **errp)
{
    ObjectPropertyAccessor *getter = NULL;
    ObjectPropertyAccessor *setter = NULL;

    if ((flags & OBJ_PROP_FLAG_READ) == OBJ_PROP_FLAG_READ) {
        getter = property_get_uint32_ptr;
    }

    if ((flags & OBJ_PROP_FLAG_WRITE) == OBJ_PROP_FLAG_WRITE) {
        setter = property_set_uint32_ptr;
    }

    return object_class_property_add(klass, name, "uint32",
                                     getter, setter, NULL, (void *)v, errp);
}

void object_property_add_uint64_ptr(Object *obj, const char *name,
                                    const uint64_t *v,
                                    ObjectPropertyFlags flags,
                                    Error **errp)
{
    ObjectPropertyAccessor *getter = NULL;
    ObjectPropertyAccessor *setter = NULL;

    if ((flags & OBJ_PROP_FLAG_READ) == OBJ_PROP_FLAG_READ) {
        getter = property_get_uint64_ptr;
    }

    if ((flags & OBJ_PROP_FLAG_WRITE) == OBJ_PROP_FLAG_WRITE) {
        setter = property_set_uint64_ptr;
    }

    object_property_add(obj, name, "uint64",
                        getter, setter, NULL, (void *)v, errp);
}

ObjectProperty *
object_class_property_add_uint64_ptr(ObjectClass *klass, const char *name,
                                     const uint64_t *v,
                                     ObjectPropertyFlags flags,
                                     Error **errp)
{
    ObjectPropertyAccessor *getter = NULL;
    ObjectPropertyAccessor *setter = NULL;

    if ((flags & OBJ_PROP_FLAG_READ) == OBJ_PROP_FLAG_READ) {
        getter = property_get_uint64_ptr;
    }

    if ((flags & OBJ_PROP_FLAG_WRITE) == OBJ_PROP_FLAG_WRITE) {
        setter = property_set_uint64_ptr;
    }

    return object_class_property_add(klass, name, "uint64",
                                     getter, setter, NULL, (void *)v, errp);
}

typedef struct {
    Object *target_obj;
    char *target_name;
} AliasProperty;

static void property_get_alias(Object *obj, Visitor *v, const char *name,
                               void *opaque, Error **errp)
{
    AliasProperty *prop = opaque;

    object_property_get(prop->target_obj, v, prop->target_name, errp);
}

static void property_set_alias(Object *obj, Visitor *v, const char *name,
                               void *opaque, Error **errp)
{
    AliasProperty *prop = opaque;

    object_property_set(prop->target_obj, v, prop->target_name, errp);
}

static Object *property_resolve_alias(Object *obj, void *opaque,
                                      const gchar *part)
{
    AliasProperty *prop = opaque;

    return object_resolve_path_component(prop->target_obj, prop->target_name);
}

static void property_release_alias(Object *obj, const char *name, void *opaque)
{
    AliasProperty *prop = opaque;

    g_free(prop->target_name);
    g_free(prop);
}

void object_property_add_alias(Object *obj, const char *name,
                               Object *target_obj, const char *target_name,
                               Error **errp)
{
    AliasProperty *prop;
    ObjectProperty *op;
    ObjectProperty *target_prop;
    gchar *prop_type;
    Error *local_err = NULL;

    target_prop = object_property_find(target_obj, target_name, errp);
    if (!target_prop) {
        return;
    }

    if (object_property_is_child(target_prop)) {
        prop_type = g_strdup_printf("link%s",
                                    target_prop->type + strlen("child"));
    } else {
        prop_type = g_strdup(target_prop->type);
    }

    prop = g_malloc(sizeof(*prop));
    prop->target_obj = target_obj;
    prop->target_name = g_strdup(target_name);

    op = object_property_add(obj, name, prop_type,
                             property_get_alias,
                             property_set_alias,
                             property_release_alias,
                             prop, &local_err);
    if (local_err) {
        error_propagate(errp, local_err);
        g_free(prop);
        goto out;
    }
    op->resolve = property_resolve_alias;
    if (target_prop->defval) {
        op->defval = qobject_ref(target_prop->defval);
    }

    object_property_set_description(obj, op->name,
                                    target_prop->description,
                                    &error_abort);

out:
    g_free(prop_type);
}

//设置ObjectProperty的描述信息
void object_property_set_description(Object *obj, const char *name,
                                     const char *description, Error **errp)
{
    ObjectProperty *op;

    //obj必须具有name属性
    op = object_property_find(obj, name, errp);
    if (!op) {
        return;
    }

    //更新属性描述符
    g_free(op->description);
    op->description = g_strdup(description);
}

//为class的属性设置描述信息
void object_class_property_set_description(ObjectClass *klass,
                                           const char *name,
                                           const char *description,
                                           Error **errp)
{
    ObjectProperty *op;

    //检查class中是否有此property
    op = g_hash_table_lookup(klass->properties, name);
    if (!op) {
        error_setg(errp, "Property '.%s' not found", name);
        return;
    }

    g_free(op->description);
    op->description = g_strdup(description);
}

static void object_class_init(ObjectClass *klass, void *data)
{
    object_class_property_add_str(klass, "type", qdev_get_type,
                                  NULL, &error_abort);
}

//实现基础类注册
static void register_types(void)
{
    //interface类型信息
    static TypeInfo interface_info = {
        .name = TYPE_INTERFACE,
        .class_size = sizeof(InterfaceClass),
        .abstract = true,
    };

    //object类型信息
    static TypeInfo object_info = {
        .name = TYPE_OBJECT,
        .instance_size = sizeof(Object),
        .class_init = object_class_init,
        .abstract = true,
    };

    //注册interface类型
    type_interface = type_register_internal(&interface_info);
    //注册object类型
    type_register_internal(&object_info);
}

//注册类型初始化函数
type_init(register_types)<|MERGE_RESOLUTION|>--- conflicted
+++ resolved
@@ -2478,16 +2478,10 @@
     g_free(prop);
 }
 
-<<<<<<< HEAD
+//添加name名称的bool类型属性
 void object_property_add_bool(Object *obj/*要添加的对象*/, const char *name,/*boolean属性值名称*/
                               bool (*get)(Object *, Error **)/*boolean属性get函数*/,
                               void (*set)(Object *, bool, Error **)/*boolean属性set函数*/,
-=======
-//添加name名称的bool类型属性
-void object_property_add_bool(Object *obj, const char *name/*属性名称*/,
-                              bool (*get)(Object *, Error **)/*属性的get函数*/,
-                              void (*set)(Object *, bool, Error **)/*属性的set函数*/,
->>>>>>> 1ddbcc6a
                               Error **errp)
 {
     Error *local_err = NULL;
