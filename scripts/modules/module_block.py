--- conflicted
+++ resolved
@@ -1,9 +1,5 @@
-<<<<<<< HEAD
-#!/usr/bin/python
+#!/usr/bin/env python3
 # encoding=utf-8
-=======
-#!/usr/bin/env python3
->>>>>>> 944fdc5e
 #
 # Module information generator
 #
@@ -98,41 +94,24 @@
 #endif
 ''')
 
-<<<<<<< HEAD
-# First argument: output file
-# All other arguments: modules source files (.c)
-output_file = sys.argv[1]
-with open(output_file, 'w') as fheader:
-    #生成文件头
-    print_top(fheader)
-
-    #argv[1]为输出文件，argv[2:]为输入文件
-    for filename in sys.argv[2:]:
-        if os.path.isfile(filename):
-            #输入文件必须存在，解析输入文件
-            process_file(fheader, filename)
-        else:
-            print("File " + filename + " does not exist.", file=sys.stderr)
-            sys.exit(1)
-
-    #显示生成文件尾部
-    print_bottom(fheader)
-=======
 if __name__ == '__main__':
     # First argument: output file
     # All other arguments: modules source files (.c)
     output_file = sys.argv[1]
     with open(output_file, 'w') as fheader:
+    	#生成文件头
         print_top(fheader)
 
+    	#argv[1]为输出文件，argv[2:]为输入文件
         for filename in sys.argv[2:]:
             if os.path.isfile(filename):
+            	#输入文件必须存在，解析输入文件
                 process_file(fheader, filename)
             else:
                 print("File " + filename + " does not exist.", file=sys.stderr)
                 sys.exit(1)
 
+    	#显示生成文件尾部
         print_bottom(fheader)
->>>>>>> 944fdc5e
 
     sys.exit(0)