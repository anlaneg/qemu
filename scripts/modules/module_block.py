#!/usr/bin/python
# encoding=utf-8
#
# Module information generator
#
# Copyright Red Hat, Inc. 2015 - 2016
#
# Authors:
#  Marc Mari <markmb@redhat.com>
#
# This work is licensed under the terms of the GNU GPL, version 2.
# See the COPYING file in the top-level directory.
<<<<<<< HEAD
#依据/block文件夹中的每个.c文件，生成一条block_driver_modules记录
from __future__ import print_function
=======

>>>>>>> 88e2b97a
import sys
import os

def get_string_struct(line):
    data = line.split()

    # data[0] -> struct element name
    # data[1] -> =
    # data[2] -> value

    return data[2].replace('"', '')[:-1]

def add_module(fheader, library, format_name, protocol_name):
    lines = []
    lines.append('.library_name = "' + library + '",')
    if format_name != "":
        lines.append('.format_name = "' + format_name + '",')
    if protocol_name != "":
        lines.append('.protocol_name = "' + protocol_name + '",')

    text = '\n        '.join(lines)
    fheader.write('\n    {\n        ' + text + '\n    },')

def process_file(fheader, filename):
    # This parser assumes the coding style rules are being followed
    with open(filename, "r") as cfile:
        found_start = False
        library, _ = os.path.splitext(os.path.basename(filename))
        for line in cfile:
            if found_start:
                line = line.replace('\n', '')
                if line.find(".format_name") != -1:
                    format_name = get_string_struct(line)
                elif line.find(".protocol_name") != -1:
                    protocol_name = get_string_struct(line)
                elif line == "};":
                    #添加模块
                    add_module(fheader, library, format_name, protocol_name)
                    found_start = False
            elif line.find("static BlockDriver") != -1:
                found_start = True
                format_name = ""
                protocol_name = ""

#生成文件头
def print_top(fheader):
    fheader.write('''/* AUTOMATICALLY GENERATED, DO NOT MODIFY */
/*
 * QEMU Block Module Infrastructure
 *
 * Authors:
 *  Marc Mari       <markmb@redhat.com>
 */

''')

    fheader.write('''#ifndef QEMU_MODULE_BLOCK_H
#define QEMU_MODULE_BLOCK_H

static const struct {
    const char *format_name;
    const char *protocol_name;
    const char *library_name;
} block_driver_modules[] = {''')

def print_bottom(fheader):
    fheader.write('''
};

#endif
''')

# First argument: output file
# All other arguments: modules source files (.c)
output_file = sys.argv[1]
with open(output_file, 'w') as fheader:
    #生成文件头
    print_top(fheader)

    for filename in sys.argv[2:]:
        if os.path.isfile(filename):
            #解析输入文件
            process_file(fheader, filename)
        else:
            print("File " + filename + " does not exist.", file=sys.stderr)
            sys.exit(1)

    print_bottom(fheader)

sys.exit(0)<|MERGE_RESOLUTION|>--- conflicted
+++ resolved
@@ -10,12 +10,8 @@
 #
 # This work is licensed under the terms of the GNU GPL, version 2.
 # See the COPYING file in the top-level directory.
-<<<<<<< HEAD
 #依据/block文件夹中的每个.c文件，生成一条block_driver_modules记录
-from __future__ import print_function
-=======
 
->>>>>>> 88e2b97a
 import sys
 import os
 
