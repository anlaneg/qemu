--- conflicted
+++ resolved
@@ -15,2076 +15,6 @@
 
 import re
 import string
-<<<<<<< HEAD
-import sys
-from collections import OrderedDict
-
-# Are documentation comments required?
-doc_required = False
-
-# Whitelist of commands allowed to return a non-dictionary
-returns_whitelist = []
-
-# Whitelist of entities allowed to violate case conventions
-name_case_whitelist = []
-
-
-#
-# Parsing the schema into expressions
-#
-
-class QAPISourceInfo(object):
-    def __init__(self, fname, line, parent):
-        self.fname = fname
-        self.line = line
-        self.parent = parent
-        self.defn_meta = None
-        self.defn_name = None
-
-    def set_defn(self, meta, name):
-        self.defn_meta = meta
-        self.defn_name = name
-
-    def next_line(self):
-        info = copy.copy(self)
-        info.line += 1
-        return info
-
-    def loc(self):
-        if self.fname is None:
-            return sys.argv[0]
-        ret = self.fname
-        if self.line is not None:
-            ret += ':%d' % self.line
-        return ret
-
-    def in_defn(self):
-        if self.defn_name:
-            return "%s: In %s '%s':\n" % (self.fname,
-                                          self.defn_meta, self.defn_name)
-        return ''
-
-    def include_path(self):
-        ret = ''
-        parent = self.parent
-        while parent:
-            ret = 'In file included from %s:\n' % parent.loc() + ret
-            parent = parent.parent
-        return ret
-
-    def __str__(self):
-        return self.include_path() + self.in_defn() + self.loc()
-
-
-class QAPIError(Exception):
-    def __init__(self, info, col, msg):
-        Exception.__init__(self)
-        self.info = info
-        self.col = col
-        self.msg = msg
-
-    def __str__(self):
-        loc = str(self.info)
-        if self.col is not None:
-            assert self.info.line is not None
-            loc += ':%s' % self.col
-        return loc + ': ' + self.msg
-
-
-class QAPIParseError(QAPIError):
-    def __init__(self, parser, msg):
-        col = 1
-        for ch in parser.src[parser.line_pos:parser.pos]:
-            if ch == '\t':
-                col = (col + 7) % 8 + 1
-            else:
-                col += 1
-        QAPIError.__init__(self, parser.info, col, msg)
-
-
-class QAPISemError(QAPIError):
-    def __init__(self, info, msg):
-        QAPIError.__init__(self, info, None, msg)
-
-
-class QAPIDoc(object):
-    """
-    A documentation comment block, either definition or free-form
-
-    Definition documentation blocks consist of
-
-    * a body section: one line naming the definition, followed by an
-      overview (any number of lines)
-
-    * argument sections: a description of each argument (for commands
-      and events) or member (for structs, unions and alternates)
-
-    * features sections: a description of each feature flag
-
-    * additional (non-argument) sections, possibly tagged
-
-    Free-form documentation blocks consist only of a body section.
-    """
-
-    class Section(object):
-        def __init__(self, name=None):
-            # optional section name (argument/member or section name)
-            self.name = name
-            # the list of lines for this section
-            self.text = ''
-
-        def append(self, line):
-            self.text += line.rstrip() + '\n'
-
-    class ArgSection(Section):
-        def __init__(self, name):
-            QAPIDoc.Section.__init__(self, name)
-            self.member = None
-
-        def connect(self, member):
-            self.member = member
-
-    def __init__(self, parser, info):
-        # self._parser is used to report errors with QAPIParseError.  The
-        # resulting error position depends on the state of the parser.
-        # It happens to be the beginning of the comment.  More or less
-        # servicable, but action at a distance.
-        self._parser = parser
-        self.info = info
-        self.symbol = None
-        self.body = QAPIDoc.Section()
-        # dict mapping parameter name to ArgSection
-        self.args = OrderedDict()
-        self.features = OrderedDict()
-        # a list of Section
-        self.sections = []
-        # the current section
-        self._section = self.body
-        self._append_line = self._append_body_line
-
-    def has_section(self, name):
-        """Return True if we have a section with this name."""
-        for i in self.sections:
-            if i.name == name:
-                return True
-        return False
-
-    def append(self, line):
-        """
-        Parse a comment line and add it to the documentation.
-
-        The way that the line is dealt with depends on which part of
-        the documentation we're parsing right now:
-        * The body section: ._append_line is ._append_body_line
-        * An argument section: ._append_line is ._append_args_line
-        * A features section: ._append_line is ._append_features_line
-        * An additional section: ._append_line is ._append_various_line
-        """
-        line = line[1:]
-        if not line:
-            self._append_freeform(line)
-            return
-
-        if line[0] != ' ':
-            raise QAPIParseError(self._parser, "missing space after #")
-        line = line[1:]
-        self._append_line(line)
-
-    def end_comment(self):
-        self._end_section()
-
-    @staticmethod
-    def _is_section_tag(name):
-        return name in ('Returns:', 'Since:',
-                        # those are often singular or plural
-                        'Note:', 'Notes:',
-                        'Example:', 'Examples:',
-                        'TODO:')
-
-    def _append_body_line(self, line):
-        """
-        Process a line of documentation text in the body section.
-
-        If this a symbol line and it is the section's first line, this
-        is a definition documentation block for that symbol.
-
-        If it's a definition documentation block, another symbol line
-        begins the argument section for the argument named by it, and
-        a section tag begins an additional section.  Start that
-        section and append the line to it.
-
-        Else, append the line to the current section.
-        """
-        name = line.split(' ', 1)[0]
-        # FIXME not nice: things like '#  @foo:' and '# @foo: ' aren't
-        # recognized, and get silently treated as ordinary text
-        if not self.symbol and not self.body.text and line.startswith('@'):
-            if not line.endswith(':'):
-                raise QAPIParseError(self._parser, "line should end with ':'")
-            self.symbol = line[1:-1]
-            # FIXME invalid names other than the empty string aren't flagged
-            if not self.symbol:
-                raise QAPIParseError(self._parser, "invalid name")
-        elif self.symbol:
-            # This is a definition documentation block
-            if name.startswith('@') and name.endswith(':'):
-                self._append_line = self._append_args_line
-                self._append_args_line(line)
-            elif line == 'Features:':
-                self._append_line = self._append_features_line
-            elif self._is_section_tag(name):
-                self._append_line = self._append_various_line
-                self._append_various_line(line)
-            else:
-                self._append_freeform(line.strip())
-        else:
-            # This is a free-form documentation block
-            self._append_freeform(line.strip())
-
-    def _append_args_line(self, line):
-        """
-        Process a line of documentation text in an argument section.
-
-        A symbol line begins the next argument section, a section tag
-        section or a non-indented line after a blank line begins an
-        additional section.  Start that section and append the line to
-        it.
-
-        Else, append the line to the current section.
-
-        """
-        name = line.split(' ', 1)[0]
-
-        if name.startswith('@') and name.endswith(':'):
-            line = line[len(name)+1:]
-            self._start_args_section(name[1:-1])
-        elif self._is_section_tag(name):
-            self._append_line = self._append_various_line
-            self._append_various_line(line)
-            return
-        elif (self._section.text.endswith('\n\n')
-              and line and not line[0].isspace()):
-            if line == 'Features:':
-                self._append_line = self._append_features_line
-            else:
-                self._start_section()
-                self._append_line = self._append_various_line
-                self._append_various_line(line)
-            return
-
-        self._append_freeform(line.strip())
-
-    def _append_features_line(self, line):
-        name = line.split(' ', 1)[0]
-
-        if name.startswith('@') and name.endswith(':'):
-            line = line[len(name)+1:]
-            self._start_features_section(name[1:-1])
-        elif self._is_section_tag(name):
-            self._append_line = self._append_various_line
-            self._append_various_line(line)
-            return
-        elif (self._section.text.endswith('\n\n')
-              and line and not line[0].isspace()):
-            self._start_section()
-            self._append_line = self._append_various_line
-            self._append_various_line(line)
-            return
-
-        self._append_freeform(line.strip())
-
-    def _append_various_line(self, line):
-        """
-        Process a line of documentation text in an additional section.
-
-        A symbol line is an error.
-
-        A section tag begins an additional section.  Start that
-        section and append the line to it.
-
-        Else, append the line to the current section.
-        """
-        name = line.split(' ', 1)[0]
-
-        if name.startswith('@') and name.endswith(':'):
-            raise QAPIParseError(self._parser,
-                                 "'%s' can't follow '%s' section"
-                                 % (name, self.sections[0].name))
-        elif self._is_section_tag(name):
-            line = line[len(name)+1:]
-            self._start_section(name[:-1])
-
-        if (not self._section.name or
-                not self._section.name.startswith('Example')):
-            line = line.strip()
-
-        self._append_freeform(line)
-
-    def _start_symbol_section(self, symbols_dict, name):
-        # FIXME invalid names other than the empty string aren't flagged
-        if not name:
-            raise QAPIParseError(self._parser, "invalid parameter name")
-        if name in symbols_dict:
-            raise QAPIParseError(self._parser,
-                                 "'%s' parameter name duplicated" % name)
-        assert not self.sections
-        self._end_section()
-        self._section = QAPIDoc.ArgSection(name)
-        symbols_dict[name] = self._section
-
-    def _start_args_section(self, name):
-        self._start_symbol_section(self.args, name)
-
-    def _start_features_section(self, name):
-        self._start_symbol_section(self.features, name)
-
-    def _start_section(self, name=None):
-        if name in ('Returns', 'Since') and self.has_section(name):
-            raise QAPIParseError(self._parser,
-                                 "duplicated '%s' section" % name)
-        self._end_section()
-        self._section = QAPIDoc.Section(name)
-        self.sections.append(self._section)
-
-    def _end_section(self):
-        if self._section:
-            text = self._section.text = self._section.text.strip()
-            if self._section.name and (not text or text.isspace()):
-                raise QAPIParseError(
-                    self._parser,
-                    "empty doc section '%s'" % self._section.name)
-            self._section = None
-
-    def _append_freeform(self, line):
-        match = re.match(r'(@\S+:)', line)
-        if match:
-            raise QAPIParseError(self._parser,
-                                 "'%s' not allowed in free-form documentation"
-                                 % match.group(1))
-        self._section.append(line)
-
-    def connect_member(self, member):
-        if member.name not in self.args:
-            # Undocumented TODO outlaw
-            self.args[member.name] = QAPIDoc.ArgSection(member.name)
-        self.args[member.name].connect(member)
-
-    def check_expr(self, expr):
-        if self.has_section('Returns') and 'command' not in expr:
-            raise QAPISemError(self.info,
-                               "'Returns:' is only valid for commands")
-
-    def check(self):
-        bogus = [name for name, section in self.args.items()
-                 if not section.member]
-        if bogus:
-            raise QAPISemError(
-                self.info,
-                "the following documented members are not in "
-                "the declaration: %s" % ", ".join(bogus))
-
-
-class QAPISchemaParser(object):
-
-    def __init__(self, fname, previously_included=[], incl_info=None):
-        previously_included.append(os.path.abspath(fname))
-
-        try:
-            if sys.version_info[0] >= 3:
-                fp = open(fname, 'r', encoding='utf-8')
-            else:
-                fp = open(fname, 'r')
-            self.src = fp.read()
-        except IOError as e:
-            raise QAPISemError(incl_info or QAPISourceInfo(None, None, None),
-                               "can't read %s file '%s': %s"
-                               % ("include" if incl_info else "schema",
-                                  fname,
-                                  e.strerror))
-
-        #如果文件内容为空或者文件不能'\n'结尾，则添加‘\n'
-        if self.src == '' or self.src[-1] != '\n':
-            self.src += '\n'
-        self.cursor = 0 #指向要解析的下一个位置
-        self.info = QAPISourceInfo(fname, 1, incl_info)
-        self.line_pos = 0
-        self.exprs = [] #识别出来的表达式
-        self.docs = []
-        self.accept()
-        cur_doc = None
-
-        while self.tok is not None:
-            info = self.info
-            if self.tok == '#':
-                #双'##'号处理
-                self.reject_expr_doc(cur_doc)
-                cur_doc = self.get_doc(info)
-                self.docs.append(cur_doc)
-                continue
-
-            expr = self.get_expr(False)
-            if 'include' in expr:
-                self.reject_expr_doc(cur_doc)
-                if len(expr) != 1:
-                    raise QAPISemError(info, "invalid 'include' directive")
-                include = expr['include']
-                if not isinstance(include, str):
-                    raise QAPISemError(info,
-                                       "value of 'include' must be a string")
-                incl_fname = os.path.join(os.path.dirname(fname),
-                                          include)
-                self.exprs.append({'expr': {'include': incl_fname},
-                                   'info': info})
-                #include处理
-                exprs_include = self._include(include, info, incl_fname,
-                                              previously_included)
-                if exprs_include:
-                    self.exprs.extend(exprs_include.exprs)
-                    self.docs.extend(exprs_include.docs)
-            elif "pragma" in expr:
-                self.reject_expr_doc(cur_doc)
-                if len(expr) != 1:
-                    raise QAPISemError(info, "invalid 'pragma' directive")
-                pragma = expr['pragma']
-                if not isinstance(pragma, dict):
-                    raise QAPISemError(
-                        info, "value of 'pragma' must be an object")
-                #pargma处理
-                for name, value in pragma.items():
-                    self._pragma(name, value, info)
-            else:
-                expr_elem = {'expr': expr,
-                             'info': info}
-                if cur_doc:
-                    if not cur_doc.symbol:
-                        raise QAPISemError(
-                            cur_doc.info, "definition documentation required")
-                    expr_elem['doc'] = cur_doc
-                self.exprs.append(expr_elem)
-            cur_doc = None
-        self.reject_expr_doc(cur_doc)
-
-    @staticmethod
-    def reject_expr_doc(doc):
-        if doc and doc.symbol:
-            raise QAPISemError(
-                doc.info,
-                "documentation for '%s' is not followed by the definition"
-                % doc.symbol)
-
-    def _include(self, include, info, incl_fname, previously_included):
-        incl_abs_fname = os.path.abspath(incl_fname)
-        # catch inclusion cycle
-        inf = info
-        while inf:
-            if incl_abs_fname == os.path.abspath(inf.fname):
-                raise QAPISemError(info, "inclusion loop for %s" % include)
-            inf = inf.parent
-
-        # skip multiple include of the same file
-        if incl_abs_fname in previously_included:
-            return None
-
-        return QAPISchemaParser(incl_fname, previously_included, info)
-
-    def _pragma(self, name, value, info):
-        global doc_required, returns_whitelist, name_case_whitelist
-        if name == 'doc-required':
-            if not isinstance(value, bool):
-                raise QAPISemError(info,
-                                   "pragma 'doc-required' must be boolean")
-            doc_required = value
-        elif name == 'returns-whitelist':
-            if (not isinstance(value, list)
-                    or any([not isinstance(elt, str) for elt in value])):
-                raise QAPISemError(
-                    info,
-                    "pragma returns-whitelist must be a list of strings")
-            returns_whitelist = value
-        elif name == 'name-case-whitelist':
-            if (not isinstance(value, list)
-                    or any([not isinstance(elt, str) for elt in value])):
-                raise QAPISemError(
-                    info,
-                    "pragma name-case-whitelist must be a list of strings")
-            name_case_whitelist = value
-        else:
-            raise QAPISemError(info, "unknown pragma '%s'" % name)
-
-    def accept(self, skip_comment=True):
-        while True:
-            self.tok = self.src[self.cursor]
-            self.pos = self.cursor
-            self.cursor += 1
-            self.val = None
-
-            if self.tok == '#':
-                if self.src[self.cursor] == '#':
-                    #有两个'#'号，不能跳过注释
-                    # Start of doc comment
-                    skip_comment = False
-                self.cursor = self.src.find('\n', self.cursor)
-                if not skip_comment:
-                    #返回起始位置与行尾间的数据
-                    self.val = self.src[self.pos:self.cursor]
-                    return
-            elif self.tok in '{}:,[]':
-                return
-            elif self.tok == "'":
-                # Note: we accept only printable ASCII
-                string = ''
-                esc = False
-                while True:
-                    ch = self.src[self.cursor]
-                    self.cursor += 1
-                    if ch == '\n':
-                        raise QAPIParseError(self, "missing terminating \"'\"")
-                    if esc:
-                        # Note: we recognize only \\ because we have
-                        # no use for funny characters in strings
-                        if ch != '\\':
-                            raise QAPIParseError(self,
-                                                 "unknown escape \\%s" % ch)
-                        esc = False
-                    elif ch == '\\':
-                        #遇到转义符，转到转议模式
-                        esc = True
-                        continue
-                    elif ch == "'":
-                        #遇到字符串结尾，收齐了字符串内容，返回
-                        self.val = string
-                        return
-                    if ord(ch) < 32 or ord(ch) >= 127:
-                        raise QAPIParseError(
-                            self, "funny character in string")
-                    #将字符加入string
-                    string += ch
-            elif self.src.startswith('true', self.pos):
-                #true
-                self.val = True
-                self.cursor += 3
-                return
-            elif self.src.startswith('false', self.pos):
-                self.val = False
-                self.cursor += 4
-                return
-            elif self.tok == '\n':
-                if self.cursor == len(self.src):
-                    #解析完成
-                    self.tok = None
-                    return
-                #行编号加1
-                self.info = self.info.next_line()
-                self.line_pos = self.cursor
-            #行首出现非期待的字符
-            elif not self.tok.isspace():
-                # Show up to next structural, whitespace or quote
-                # character
-                match = re.match('[^[\\]{}:,\\s\'"]+',
-                                 self.src[self.cursor-1:])
-                raise QAPIParseError(self, "stray '%s'" % match.group(0))
-
-    #获取object的内容
-    def get_members(self):
-        expr = OrderedDict()
-        if self.tok == '}':
-            self.accept()
-            return expr
-        if self.tok != "'":
-            #key必须以"'"开头
-            raise QAPIParseError(self, "expected string or '}'")
-        while True:
-            #将value识别为key
-            key = self.val
-            self.accept()
-            if self.tok != ':':
-                #key后面跟的是':',这里不是，报错，格式见json object中key:value方式
-                raise QAPIParseError(self, "expected ':'")
-            self.accept()
-            #重复的key,报错
-            if key in expr:
-                raise QAPIParseError(self, "duplicate key '%s'" % key)
-            #识别value
-            expr[key] = self.get_expr(True)
-            if self.tok == '}':
-                self.accept()
-                #object结束，返回expr
-                return expr
-            if self.tok != ',':
-                #期待的是key:value,key:value
-                raise QAPIParseError(self, "expected ',' or '}'")
-            self.accept()
-            #key必须为"'“开头
-            if self.tok != "'":
-                raise QAPIParseError(self, "expected string")
-
-    def get_values(self):
-        expr = []
-        if self.tok == ']':
-            self.accept()
-            return expr
-        if self.tok not in "{['tfn":
-            raise QAPIParseError(
-                self, "expected '{', '[', ']', string, boolean or 'null'")
-        while True:
-            expr.append(self.get_expr(True))
-            if self.tok == ']':
-                self.accept()
-                return expr
-            if self.tok != ',':
-                raise QAPIParseError(self, "expected ',' or ']'")
-            self.accept()
-
-    def get_expr(self, nested):
-        if self.tok != '{' and not nested:
-            #外层必须是object
-            raise QAPIParseError(self, "expected '{'")
-        if self.tok == '{':
-            self.accept()
-            expr = self.get_members()
-        elif self.tok == '[':
-            self.accept()
-            #解析数组类型
-            expr = self.get_values()
-        elif self.tok in "'tfn":
-            #解析'true','false','null',字符串类型
-            expr = self.val
-            self.accept()
-        else:
-            #不是期待的开头，报错
-            raise QAPIParseError(
-                self, "expected '{', '[', string, boolean or 'null'")
-        return expr
-
-    def get_doc(self, info):
-        if self.val != '##':
-            raise QAPIParseError(
-                self, "junk after '##' at start of documentation comment")
-
-        doc = QAPIDoc(self, info)
-        self.accept(False)
-        while self.tok == '#':
-            if self.val.startswith('##'):
-                # End of doc comment
-                if self.val != '##':
-                    raise QAPIParseError(
-                        self,
-                        "junk after '##' at end of documentation comment")
-                doc.end_comment()
-                self.accept()
-                return doc
-            else:
-                doc.append(self.val)
-            self.accept(False)
-
-        raise QAPIParseError(self, "documentation comment must end with '##'")
-
-
-#
-# Check (context-free) schema expression structure
-#
-
-# Names must be letters, numbers, -, and _.  They must start with letter,
-# except for downstream extensions which must start with __RFQDN_.
-# Dots are only valid in the downstream extension prefix.
-valid_name = re.compile(r'^(__[a-zA-Z0-9.-]+_)?'
-                        '[a-zA-Z][a-zA-Z0-9_-]*$')
-
-
-def check_name_is_str(name, info, source):
-    if not isinstance(name, str):
-        raise QAPISemError(info, "%s requires a string name" % source)
-
-
-def check_name_str(name, info, source,
-                   allow_optional=False, enum_member=False,
-                   permit_upper=False):
-    global valid_name
-    membername = name
-
-    if allow_optional and name.startswith('*'):
-        membername = name[1:]
-    # Enum members can start with a digit, because the generated C
-    # code always prefixes it with the enum name
-    if enum_member and membername[0].isdigit():
-        membername = 'D' + membername
-    # Reserve the entire 'q_' namespace for c_name(), and for 'q_empty'
-    # and 'q_obj_*' implicit type names.
-    if not valid_name.match(membername) or \
-       c_name(membername, False).startswith('q_'):
-        raise QAPISemError(info, "%s has an invalid name" % source)
-    if not permit_upper and name.lower() != name:
-        raise QAPISemError(
-            info, "%s uses uppercase in name" % source)
-    assert not membername.startswith('*')
-
-
-def check_defn_name_str(name, info, meta):
-    check_name_str(name, info, meta, permit_upper=True)
-    if name.endswith('Kind') or name.endswith('List'):
-        raise QAPISemError(
-            info, "%s name should not end in '%s'" % (meta, name[-4:]))
-
-
-def check_if(expr, info, source):
-
-    def check_if_str(ifcond, info):
-        if not isinstance(ifcond, str):
-            raise QAPISemError(
-                info,
-                "'if' condition of %s must be a string or a list of strings"
-                % source)
-        if ifcond.strip() == '':
-            raise QAPISemError(
-                info,
-                "'if' condition '%s' of %s makes no sense"
-                % (ifcond, source))
-
-    ifcond = expr.get('if')
-    if ifcond is None:
-        return
-    if isinstance(ifcond, list):
-        if ifcond == []:
-            raise QAPISemError(
-                info, "'if' condition [] of %s is useless" % source)
-        for elt in ifcond:
-            check_if_str(elt, info)
-    else:
-        check_if_str(ifcond, info)
-
-
-def check_type(value, info, source,
-               allow_array=False, allow_dict=False):
-    if value is None:
-        return
-
-    # Array type
-    if isinstance(value, list):
-        if not allow_array:
-            raise QAPISemError(info, "%s cannot be an array" % source)
-        if len(value) != 1 or not isinstance(value[0], str):
-            raise QAPISemError(info,
-                               "%s: array type must contain single type name" %
-                               source)
-        return
-
-    # Type name
-    if isinstance(value, str):
-        return
-
-    # Anonymous type
-
-    if not allow_dict:
-        raise QAPISemError(info, "%s should be a type name" % source)
-
-    if not isinstance(value, OrderedDict):
-        raise QAPISemError(info,
-                           "%s should be an object or type name" % source)
-
-    permit_upper = allow_dict in name_case_whitelist
-
-    # value is a dictionary, check that each member is okay
-    for (key, arg) in value.items():
-        key_source = "%s member '%s'" % (source, key)
-        check_name_str(key, info, key_source,
-                       allow_optional=True, permit_upper=permit_upper)
-        if c_name(key, False) == 'u' or c_name(key, False).startswith('has_'):
-            raise QAPISemError(info, "%s uses reserved name" % key_source)
-        check_keys(arg, info, key_source, ['type'], ['if'])
-        check_if(arg, info, key_source)
-        normalize_if(arg)
-        check_type(arg['type'], info, key_source, allow_array=True)
-
-
-def check_command(expr, info):
-    args = expr.get('data')
-    rets = expr.get('returns')
-    boxed = expr.get('boxed', False)
-
-    if boxed and args is None:
-        raise QAPISemError(info, "'boxed': true requires 'data'")
-    check_type(args, info, "'data'", allow_dict=not boxed)
-    check_type(rets, info, "'returns'", allow_array=True)
-
-
-def check_event(expr, info):
-    args = expr.get('data')
-    boxed = expr.get('boxed', False)
-
-    if boxed and args is None:
-        raise QAPISemError(info, "'boxed': true requires 'data'")
-    check_type(args, info, "'data'", allow_dict=not boxed)
-
-
-def check_union(expr, info):
-    name = expr['union']
-    base = expr.get('base')
-    discriminator = expr.get('discriminator')
-    members = expr['data']
-
-    if discriminator is None:   # simple union
-        if base is not None:
-            raise QAPISemError(info, "'base' requires 'discriminator'")
-    else:                       # flat union
-        check_type(base, info, "'base'", allow_dict=name)
-        if not base:
-            raise QAPISemError(info, "'discriminator' requires 'base'")
-        check_name_is_str(discriminator, info, "'discriminator'")
-
-    for (key, value) in members.items():
-        source = "'data' member '%s'" % key
-        check_name_str(key, info, source)
-        check_keys(value, info, source, ['type'], ['if'])
-        check_if(value, info, source)
-        normalize_if(value)
-        check_type(value['type'], info, source, allow_array=not base)
-
-
-def check_alternate(expr, info):
-    members = expr['data']
-
-    if len(members) == 0:
-        raise QAPISemError(info, "'data' must not be empty")
-    for (key, value) in members.items():
-        source = "'data' member '%s'" % key
-        check_name_str(key, info, source)
-        check_keys(value, info, source, ['type'], ['if'])
-        check_if(value, info, source)
-        normalize_if(value)
-        check_type(value['type'], info, source)
-
-
-def check_enum(expr, info):
-    name = expr['enum']
-    members = expr['data']
-    prefix = expr.get('prefix')
-
-    if not isinstance(members, list):
-        raise QAPISemError(info, "'data' must be an array")
-    if prefix is not None and not isinstance(prefix, str):
-        raise QAPISemError(info, "'prefix' must be a string")
-
-    permit_upper = name in name_case_whitelist
-
-    for member in members:
-        source = "'data' member"
-        check_keys(member, info, source, ['name'], ['if'])
-        check_name_is_str(member['name'], info, source)
-        source = "%s '%s'" % (source, member['name'])
-        check_name_str(member['name'], info, source,
-                       enum_member=True, permit_upper=permit_upper)
-        check_if(member, info, source)
-        normalize_if(member)
-
-
-def check_struct(expr, info):
-    name = expr['struct']
-    members = expr['data']
-    features = expr.get('features')
-
-    check_type(members, info, "'data'", allow_dict=name)
-    check_type(expr.get('base'), info, "'base'")
-
-    if features:
-        if not isinstance(features, list):
-            raise QAPISemError(info, "'features' must be an array")
-        for f in features:
-            source = "'features' member"
-            assert isinstance(f, dict)
-            check_keys(f, info, source, ['name'], ['if'])
-            check_name_is_str(f['name'], info, source)
-            source = "%s '%s'" % (source, f['name'])
-            check_name_str(f['name'], info, source)
-            check_if(f, info, source)
-            normalize_if(f)
-
-
-def check_keys(value, info, source, required, optional):
-
-    def pprint(elems):
-        return ', '.join("'" + e + "'" for e in sorted(elems))
-
-    missing = set(required) - set(value)
-    if missing:
-        raise QAPISemError(
-            info,
-            "%s misses key%s %s"
-            % (source, 's' if len(missing) > 1 else '',
-               pprint(missing)))
-    allowed = set(required + optional)
-    unknown = set(value) - allowed
-    if unknown:
-        raise QAPISemError(
-            info,
-            "%s has unknown key%s %s\nValid keys are %s."
-            % (source, 's' if len(unknown) > 1 else '',
-               pprint(unknown), pprint(allowed)))
-
-
-def check_flags(expr, info):
-    for key in ['gen', 'success-response']:
-        if key in expr and expr[key] is not False:
-            raise QAPISemError(
-                info, "flag '%s' may only use false value" % key)
-    for key in ['boxed', 'allow-oob', 'allow-preconfig']:
-        if key in expr and expr[key] is not True:
-            raise QAPISemError(
-                info, "flag '%s' may only use true value" % key)
-
-
-def normalize_enum(expr):
-    if isinstance(expr['data'], list):
-        expr['data'] = [m if isinstance(m, dict) else {'name': m}
-                        for m in expr['data']]
-
-
-def normalize_members(members):
-    if isinstance(members, OrderedDict):
-        for key, arg in members.items():
-            if isinstance(arg, dict):
-                continue
-            members[key] = {'type': arg}
-
-
-def normalize_features(features):
-    if isinstance(features, list):
-        features[:] = [f if isinstance(f, dict) else {'name': f}
-                       for f in features]
-
-
-def normalize_if(expr):
-    ifcond = expr.get('if')
-    if isinstance(ifcond, str):
-        expr['if'] = [ifcond]
-
-
-def check_exprs(exprs):
-    for expr_elem in exprs:
-        expr = expr_elem['expr']
-        info = expr_elem['info']
-        doc = expr_elem.get('doc')
-
-        if 'include' in expr:
-            continue
-
-        if 'enum' in expr:
-            meta = 'enum'
-        elif 'union' in expr:
-            meta = 'union'
-        elif 'alternate' in expr:
-            meta = 'alternate'
-        elif 'struct' in expr:
-            meta = 'struct'
-        elif 'command' in expr:
-            meta = 'command'
-        elif 'event' in expr:
-            meta = 'event'
-        else:
-            raise QAPISemError(info, "expression is missing metatype")
-
-        name = expr[meta]
-        check_name_is_str(name, info, "'%s'" % meta)
-        info.set_defn(meta, name)
-        check_defn_name_str(name, info, meta)
-
-        if doc:
-            if doc.symbol != name:
-                raise QAPISemError(
-                    info, "documentation comment is for '%s'" % doc.symbol)
-            doc.check_expr(expr)
-        elif doc_required:
-            raise QAPISemError(info,
-                               "documentation comment required")
-
-        if meta == 'enum':
-            check_keys(expr, info, meta,
-                       ['enum', 'data'], ['if', 'prefix'])
-            normalize_enum(expr)
-            check_enum(expr, info)
-        elif meta == 'union':
-            check_keys(expr, info, meta,
-                       ['union', 'data'],
-                       ['base', 'discriminator', 'if'])
-            normalize_members(expr.get('base'))
-            normalize_members(expr['data'])
-            check_union(expr, info)
-        elif meta == 'alternate':
-            check_keys(expr, info, meta,
-                       ['alternate', 'data'], ['if'])
-            normalize_members(expr['data'])
-            check_alternate(expr, info)
-        elif meta == 'struct':
-            check_keys(expr, info, meta,
-                       ['struct', 'data'], ['base', 'if', 'features'])
-            normalize_members(expr['data'])
-            normalize_features(expr.get('features'))
-            check_struct(expr, info)
-        elif meta == 'command':
-            check_keys(expr, info, meta,
-                       ['command'],
-                       ['data', 'returns', 'boxed', 'if',
-                        'gen', 'success-response', 'allow-oob',
-                        'allow-preconfig'])
-            normalize_members(expr.get('data'))
-            check_command(expr, info)
-        elif meta == 'event':
-            check_keys(expr, info, meta,
-                       ['event'], ['data', 'boxed', 'if'])
-            normalize_members(expr.get('data'))
-            check_event(expr, info)
-        else:
-            assert False, 'unexpected meta type'
-
-        normalize_if(expr)
-        check_if(expr, info, meta)
-        check_flags(expr, info)
-
-    return exprs
-
-
-#
-# Schema compiler frontend
-# TODO catching name collisions in generated code would be nice
-#
-
-class QAPISchemaEntity(object):
-    meta = None
-
-    def __init__(self, name, info, doc, ifcond=None):
-        assert name is None or isinstance(name, str)
-        self.name = name
-        self._module = None
-        # For explicitly defined entities, info points to the (explicit)
-        # definition.  For builtins (and their arrays), info is None.
-        # For implicitly defined entities, info points to a place that
-        # triggered the implicit definition (there may be more than one
-        # such place).
-        self.info = info
-        self.doc = doc
-        self._ifcond = ifcond or []
-        self._checked = False
-
-    def c_name(self):
-        return c_name(self.name)
-
-    def check(self, schema):
-        assert not self._checked
-        if self.info:
-            self._module = os.path.relpath(self.info.fname,
-                                           os.path.dirname(schema.fname))
-        self._checked = True
-
-    @property
-    def ifcond(self):
-        assert self._checked
-        return self._ifcond
-
-    @property
-    def module(self):
-        assert self._checked
-        return self._module
-
-    def is_implicit(self):
-        return not self.info
-
-    def visit(self, visitor):
-        assert self._checked
-
-    def describe(self):
-        assert self.meta
-        return "%s '%s'" % (self.meta, self.name)
-
-
-class QAPISchemaVisitor(object):
-    def visit_begin(self, schema):
-        pass
-
-    def visit_end(self):
-        pass
-
-    def visit_module(self, fname):
-        pass
-
-    def visit_needed(self, entity):
-        # Default to visiting everything
-        return True
-
-    def visit_include(self, fname, info):
-        pass
-
-    def visit_builtin_type(self, name, info, json_type):
-        pass
-
-    def visit_enum_type(self, name, info, ifcond, members, prefix):
-        pass
-
-    def visit_array_type(self, name, info, ifcond, element_type):
-        pass
-
-    def visit_object_type(self, name, info, ifcond, base, members, variants,
-                          features):
-        pass
-
-    def visit_object_type_flat(self, name, info, ifcond, members, variants,
-                               features):
-        pass
-
-    def visit_alternate_type(self, name, info, ifcond, variants):
-        pass
-
-    def visit_command(self, name, info, ifcond, arg_type, ret_type, gen,
-                      success_response, boxed, allow_oob, allow_preconfig):
-        pass
-
-    def visit_event(self, name, info, ifcond, arg_type, boxed):
-        pass
-
-
-class QAPISchemaInclude(QAPISchemaEntity):
-
-    def __init__(self, fname, info):
-        QAPISchemaEntity.__init__(self, None, info, None)
-        self.fname = fname
-
-    def visit(self, visitor):
-        QAPISchemaEntity.visit(self, visitor)
-        visitor.visit_include(self.fname, self.info)
-
-
-class QAPISchemaType(QAPISchemaEntity):
-    # Return the C type for common use.
-    # For the types we commonly box, this is a pointer type.
-    def c_type(self):
-        pass
-
-    # Return the C type to be used in a parameter list.
-    def c_param_type(self):
-        return self.c_type()
-
-    # Return the C type to be used where we suppress boxing.
-    def c_unboxed_type(self):
-        return self.c_type()
-
-    def json_type(self):
-        pass
-
-    def alternate_qtype(self):
-        json2qtype = {
-            'null':    'QTYPE_QNULL',
-            'string':  'QTYPE_QSTRING',
-            'number':  'QTYPE_QNUM',
-            'int':     'QTYPE_QNUM',
-            'boolean': 'QTYPE_QBOOL',
-            'object':  'QTYPE_QDICT'
-        }
-        return json2qtype.get(self.json_type())
-
-    def doc_type(self):
-        if self.is_implicit():
-            return None
-        return self.name
-
-    def describe(self):
-        assert self.meta
-        return "%s type '%s'" % (self.meta, self.name)
-
-
-class QAPISchemaBuiltinType(QAPISchemaType):
-    meta = 'built-in'
-
-    def __init__(self, name, json_type, c_type):
-        QAPISchemaType.__init__(self, name, None, None)
-        assert not c_type or isinstance(c_type, str)
-        assert json_type in ('string', 'number', 'int', 'boolean', 'null',
-                             'value')
-        self._json_type_name = json_type
-        self._c_type_name = c_type
-
-    def c_name(self):
-        return self.name
-
-    def c_type(self):
-        return self._c_type_name
-
-    def c_param_type(self):
-        if self.name == 'str':
-            return 'const ' + self._c_type_name
-        return self._c_type_name
-
-    def json_type(self):
-        return self._json_type_name
-
-    def doc_type(self):
-        return self.json_type()
-
-    def visit(self, visitor):
-        QAPISchemaType.visit(self, visitor)
-        visitor.visit_builtin_type(self.name, self.info, self.json_type())
-
-
-class QAPISchemaEnumType(QAPISchemaType):
-    meta = 'enum'
-
-    def __init__(self, name, info, doc, ifcond, members, prefix):
-        QAPISchemaType.__init__(self, name, info, doc, ifcond)
-        for m in members:
-            assert isinstance(m, QAPISchemaEnumMember)
-            m.set_defined_in(name)
-        assert prefix is None or isinstance(prefix, str)
-        self.members = members
-        self.prefix = prefix
-
-    def check(self, schema):
-        QAPISchemaType.check(self, schema)
-        seen = {}
-        for m in self.members:
-            m.check_clash(self.info, seen)
-            if self.doc:
-                self.doc.connect_member(m)
-
-    def is_implicit(self):
-        # See QAPISchema._make_implicit_enum_type() and ._def_predefineds()
-        return self.name.endswith('Kind') or self.name == 'QType'
-
-    def c_type(self):
-        return c_name(self.name)
-
-    def member_names(self):
-        return [m.name for m in self.members]
-
-    def json_type(self):
-        return 'string'
-
-    def visit(self, visitor):
-        QAPISchemaType.visit(self, visitor)
-        visitor.visit_enum_type(self.name, self.info, self.ifcond,
-                                self.members, self.prefix)
-
-
-class QAPISchemaArrayType(QAPISchemaType):
-    meta = 'array'
-
-    def __init__(self, name, info, element_type):
-        QAPISchemaType.__init__(self, name, info, None, None)
-        assert isinstance(element_type, str)
-        self._element_type_name = element_type
-        self.element_type = None
-
-    def check(self, schema):
-        QAPISchemaType.check(self, schema)
-        self.element_type = schema.resolve_type(
-            self._element_type_name, self.info,
-            self.info and self.info.defn_meta)
-        assert not isinstance(self.element_type, QAPISchemaArrayType)
-
-    @property
-    def ifcond(self):
-        assert self._checked
-        return self.element_type.ifcond
-
-    @property
-    def module(self):
-        assert self._checked
-        return self.element_type.module
-
-    def is_implicit(self):
-        return True
-
-    def c_type(self):
-        return c_name(self.name) + pointer_suffix
-
-    def json_type(self):
-        return 'array'
-
-    def doc_type(self):
-        elt_doc_type = self.element_type.doc_type()
-        if not elt_doc_type:
-            return None
-        return 'array of ' + elt_doc_type
-
-    def visit(self, visitor):
-        QAPISchemaType.visit(self, visitor)
-        visitor.visit_array_type(self.name, self.info, self.ifcond,
-                                 self.element_type)
-
-    def describe(self):
-        assert self.meta
-        return "%s type ['%s']" % (self.meta, self._element_type_name)
-
-
-class QAPISchemaObjectType(QAPISchemaType):
-    def __init__(self, name, info, doc, ifcond,
-                 base, local_members, variants, features):
-        # struct has local_members, optional base, and no variants
-        # flat union has base, variants, and no local_members
-        # simple union has local_members, variants, and no base
-        QAPISchemaType.__init__(self, name, info, doc, ifcond)
-        self.meta = 'union' if variants else 'struct'
-        assert base is None or isinstance(base, str)
-        for m in local_members:
-            assert isinstance(m, QAPISchemaObjectTypeMember)
-            m.set_defined_in(name)
-        if variants is not None:
-            assert isinstance(variants, QAPISchemaObjectTypeVariants)
-            variants.set_defined_in(name)
-        for f in features:
-            assert isinstance(f, QAPISchemaFeature)
-            f.set_defined_in(name)
-        self._base_name = base
-        self.base = None
-        self.local_members = local_members
-        self.variants = variants
-        self.members = None
-        self.features = features
-
-    def check(self, schema):
-        # This calls another type T's .check() exactly when the C
-        # struct emitted by gen_object() contains that T's C struct
-        # (pointers don't count).
-        if self.members is not None:
-            # A previous .check() completed: nothing to do
-            return
-        if self._checked:
-            # Recursed: C struct contains itself
-            raise QAPISemError(self.info,
-                               "object %s contains itself" % self.name)
-
-        QAPISchemaType.check(self, schema)
-        assert self._checked and self.members is None
-
-        seen = OrderedDict()
-        if self._base_name:
-            self.base = schema.resolve_type(self._base_name, self.info,
-                                            "'base'")
-            if (not isinstance(self.base, QAPISchemaObjectType)
-                    or self.base.variants):
-                raise QAPISemError(
-                    self.info,
-                    "'base' requires a struct type, %s isn't"
-                    % self.base.describe())
-            self.base.check(schema)
-            self.base.check_clash(self.info, seen)
-        for m in self.local_members:
-            m.check(schema)
-            m.check_clash(self.info, seen)
-            if self.doc:
-                self.doc.connect_member(m)
-        members = seen.values()
-
-        if self.variants:
-            self.variants.check(schema, seen)
-            self.variants.check_clash(self.info, seen)
-
-        # Features are in a name space separate from members
-        seen = {}
-        for f in self.features:
-            f.check_clash(self.info, seen)
-
-        if self.doc:
-            self.doc.check()
-
-        self.members = members  # mark completed
-
-    # Check that the members of this type do not cause duplicate JSON members,
-    # and update seen to track the members seen so far. Report any errors
-    # on behalf of info, which is not necessarily self.info
-    def check_clash(self, info, seen):
-        assert self._checked
-        assert not self.variants       # not implemented
-        for m in self.members:
-            m.check_clash(info, seen)
-
-    @property
-    def ifcond(self):
-        assert self._checked
-        if isinstance(self._ifcond, QAPISchemaType):
-            # Simple union wrapper type inherits from wrapped type;
-            # see _make_implicit_object_type()
-            return self._ifcond.ifcond
-        return self._ifcond
-
-    def is_implicit(self):
-        # See QAPISchema._make_implicit_object_type(), as well as
-        # _def_predefineds()
-        return self.name.startswith('q_')
-
-    def is_empty(self):
-        assert self.members is not None
-        return not self.members and not self.variants
-
-    def c_name(self):
-        assert self.name != 'q_empty'
-        return QAPISchemaType.c_name(self)
-
-    def c_type(self):
-        assert not self.is_implicit()
-        return c_name(self.name) + pointer_suffix
-
-    def c_unboxed_type(self):
-        return c_name(self.name)
-
-    def json_type(self):
-        return 'object'
-
-    def visit(self, visitor):
-        QAPISchemaType.visit(self, visitor)
-        visitor.visit_object_type(self.name, self.info, self.ifcond,
-                                  self.base, self.local_members, self.variants,
-                                  self.features)
-        visitor.visit_object_type_flat(self.name, self.info, self.ifcond,
-                                       self.members, self.variants,
-                                       self.features)
-
-
-class QAPISchemaMember(object):
-    """ Represents object members, enum members and features """
-    role = 'member'
-
-    def __init__(self, name, info, ifcond=None):
-        assert isinstance(name, str)
-        self.name = name
-        self.info = info
-        self.ifcond = ifcond or []
-        self.defined_in = None
-
-    def set_defined_in(self, name):
-        assert not self.defined_in
-        self.defined_in = name
-
-    def check_clash(self, info, seen):
-        cname = c_name(self.name)
-        if cname in seen:
-            raise QAPISemError(
-                info,
-                "%s collides with %s"
-                % (self.describe(info), seen[cname].describe(info)))
-        seen[cname] = self
-
-    def describe(self, info):
-        role = self.role
-        defined_in = self.defined_in
-        assert defined_in
-
-        if defined_in.startswith('q_obj_'):
-            # See QAPISchema._make_implicit_object_type() - reverse the
-            # mapping there to create a nice human-readable description
-            defined_in = defined_in[6:]
-            if defined_in.endswith('-arg'):
-                # Implicit type created for a command's dict 'data'
-                assert role == 'member'
-                role = 'parameter'
-            elif defined_in.endswith('-base'):
-                # Implicit type created for a flat union's dict 'base'
-                role = 'base ' + role
-            else:
-                # Implicit type created for a simple union's branch
-                assert defined_in.endswith('-wrapper')
-                # Unreachable and not implemented
-                assert False
-        elif defined_in.endswith('Kind'):
-            # See QAPISchema._make_implicit_enum_type()
-            # Implicit enum created for simple union's branches
-            assert role == 'value'
-            role = 'branch'
-        elif defined_in != info.defn_name:
-            return "%s '%s' of type '%s'" % (role, self.name, defined_in)
-        return "%s '%s'" % (role, self.name)
-
-
-class QAPISchemaEnumMember(QAPISchemaMember):
-    role = 'value'
-
-
-class QAPISchemaFeature(QAPISchemaMember):
-    role = 'feature'
-
-
-class QAPISchemaObjectTypeMember(QAPISchemaMember):
-    def __init__(self, name, info, typ, optional, ifcond=None):
-        QAPISchemaMember.__init__(self, name, info, ifcond)
-        assert isinstance(typ, str)
-        assert isinstance(optional, bool)
-        self._type_name = typ
-        self.type = None
-        self.optional = optional
-
-    def check(self, schema):
-        assert self.defined_in
-        self.type = schema.resolve_type(self._type_name, self.info,
-                                        self.describe)
-
-
-class QAPISchemaObjectTypeVariants(object):
-    def __init__(self, tag_name, info, tag_member, variants):
-        # Flat unions pass tag_name but not tag_member.
-        # Simple unions and alternates pass tag_member but not tag_name.
-        # After check(), tag_member is always set, and tag_name remains
-        # a reliable witness of being used by a flat union.
-        assert bool(tag_member) != bool(tag_name)
-        assert (isinstance(tag_name, str) or
-                isinstance(tag_member, QAPISchemaObjectTypeMember))
-        for v in variants:
-            assert isinstance(v, QAPISchemaObjectTypeVariant)
-        self._tag_name = tag_name
-        self.info = info
-        self.tag_member = tag_member
-        self.variants = variants
-
-    def set_defined_in(self, name):
-        for v in self.variants:
-            v.set_defined_in(name)
-
-    def check(self, schema, seen):
-        if not self.tag_member: # flat union
-            self.tag_member = seen.get(c_name(self._tag_name))
-            base = "'base'"
-            # Pointing to the base type when not implicit would be
-            # nice, but we don't know it here
-            if not self.tag_member or self._tag_name != self.tag_member.name:
-                raise QAPISemError(
-                    self.info,
-                    "discriminator '%s' is not a member of %s"
-                    % (self._tag_name, base))
-            # Here we do:
-            base_type = schema.lookup_type(self.tag_member.defined_in)
-            assert base_type
-            if not base_type.is_implicit():
-                base = "base type '%s'" % self.tag_member.defined_in
-            if not isinstance(self.tag_member.type, QAPISchemaEnumType):
-                raise QAPISemError(
-                    self.info,
-                    "discriminator member '%s' of %s must be of enum type"
-                    % (self._tag_name, base))
-            if self.tag_member.optional:
-                raise QAPISemError(
-                    self.info,
-                    "discriminator member '%s' of %s must not be optional"
-                    % (self._tag_name, base))
-            if self.tag_member.ifcond:
-                raise QAPISemError(
-                    self.info,
-                    "discriminator member '%s' of %s must not be conditional"
-                    % (self._tag_name, base))
-        else:                   # simple union
-            assert isinstance(self.tag_member.type, QAPISchemaEnumType)
-            assert not self.tag_member.optional
-            assert self.tag_member.ifcond == []
-        if self._tag_name:    # flat union
-            # branches that are not explicitly covered get an empty type
-            cases = set([v.name for v in self.variants])
-            for m in self.tag_member.type.members:
-                if m.name not in cases:
-                    v = QAPISchemaObjectTypeVariant(m.name, self.info,
-                                                    'q_empty', m.ifcond)
-                    v.set_defined_in(self.tag_member.defined_in)
-                    self.variants.append(v)
-        if not self.variants:
-            raise QAPISemError(self.info, "union has no branches")
-        for v in self.variants:
-            v.check(schema)
-            # Union names must match enum values; alternate names are
-            # checked separately. Use 'seen' to tell the two apart.
-            if seen:
-                if v.name not in self.tag_member.type.member_names():
-                    raise QAPISemError(
-                        self.info,
-                        "branch '%s' is not a value of %s"
-                        % (v.name, self.tag_member.type.describe()))
-                if (not isinstance(v.type, QAPISchemaObjectType)
-                        or v.type.variants):
-                    raise QAPISemError(
-                        self.info,
-                        "%s cannot use %s"
-                        % (v.describe(self.info), v.type.describe()))
-                v.type.check(schema)
-
-    def check_clash(self, info, seen):
-        for v in self.variants:
-            # Reset seen map for each variant, since qapi names from one
-            # branch do not affect another branch
-            v.type.check_clash(info, dict(seen))
-
-
-class QAPISchemaObjectTypeVariant(QAPISchemaObjectTypeMember):
-    role = 'branch'
-
-    def __init__(self, name, info, typ, ifcond=None):
-        QAPISchemaObjectTypeMember.__init__(self, name, info, typ,
-                                            False, ifcond)
-
-
-class QAPISchemaAlternateType(QAPISchemaType):
-    meta = 'alternate'
-
-    def __init__(self, name, info, doc, ifcond, variants):
-        QAPISchemaType.__init__(self, name, info, doc, ifcond)
-        assert isinstance(variants, QAPISchemaObjectTypeVariants)
-        assert variants.tag_member
-        variants.set_defined_in(name)
-        variants.tag_member.set_defined_in(self.name)
-        self.variants = variants
-
-    def check(self, schema):
-        QAPISchemaType.check(self, schema)
-        self.variants.tag_member.check(schema)
-        # Not calling self.variants.check_clash(), because there's nothing
-        # to clash with
-        self.variants.check(schema, {})
-        # Alternate branch names have no relation to the tag enum values;
-        # so we have to check for potential name collisions ourselves.
-        seen = {}
-        types_seen = {}
-        for v in self.variants.variants:
-            v.check_clash(self.info, seen)
-            qtype = v.type.alternate_qtype()
-            if not qtype:
-                raise QAPISemError(
-                    self.info,
-                    "%s cannot use %s"
-                    % (v.describe(self.info), v.type.describe()))
-            conflicting = set([qtype])
-            if qtype == 'QTYPE_QSTRING':
-                if isinstance(v.type, QAPISchemaEnumType):
-                    for m in v.type.members:
-                        if m.name in ['on', 'off']:
-                            conflicting.add('QTYPE_QBOOL')
-                        if re.match(r'[-+0-9.]', m.name):
-                            # lazy, could be tightened
-                            conflicting.add('QTYPE_QNUM')
-                else:
-                    conflicting.add('QTYPE_QNUM')
-                    conflicting.add('QTYPE_QBOOL')
-            for qt in conflicting:
-                if qt in types_seen:
-                    raise QAPISemError(
-                        self.info,
-                        "%s can't be distinguished from '%s'"
-                        % (v.describe(self.info), types_seen[qt]))
-                types_seen[qt] = v.name
-            if self.doc:
-                self.doc.connect_member(v)
-        if self.doc:
-            self.doc.check()
-
-    def c_type(self):
-        return c_name(self.name) + pointer_suffix
-
-    def json_type(self):
-        return 'value'
-
-    def visit(self, visitor):
-        QAPISchemaType.visit(self, visitor)
-        visitor.visit_alternate_type(self.name, self.info, self.ifcond,
-                                     self.variants)
-
-
-class QAPISchemaCommand(QAPISchemaEntity):
-    meta = 'command'
-
-    def __init__(self, name, info, doc, ifcond, arg_type, ret_type,
-                 gen, success_response, boxed, allow_oob, allow_preconfig):
-        QAPISchemaEntity.__init__(self, name, info, doc, ifcond)
-        assert not arg_type or isinstance(arg_type, str)
-        assert not ret_type or isinstance(ret_type, str)
-        self._arg_type_name = arg_type
-        self.arg_type = None
-        self._ret_type_name = ret_type
-        self.ret_type = None
-        self.gen = gen
-        self.success_response = success_response
-        self.boxed = boxed
-        self.allow_oob = allow_oob
-        self.allow_preconfig = allow_preconfig
-
-    def check(self, schema):
-        QAPISchemaEntity.check(self, schema)
-        if self._arg_type_name:
-            self.arg_type = schema.resolve_type(
-                self._arg_type_name, self.info, "command's 'data'")
-            if not isinstance(self.arg_type, QAPISchemaObjectType):
-                raise QAPISemError(
-                    self.info,
-                    "command's 'data' cannot take %s"
-                    % self.arg_type.describe())
-            if self.arg_type.variants and not self.boxed:
-                raise QAPISemError(
-                    self.info,
-                    "command's 'data' can take %s only with 'boxed': true"
-                    % self.arg_type.describe())
-        if self._ret_type_name:
-            self.ret_type = schema.resolve_type(
-                self._ret_type_name, self.info, "command's 'returns'")
-            if self.name not in returns_whitelist:
-                if not (isinstance(self.ret_type, QAPISchemaObjectType)
-                        or (isinstance(self.ret_type, QAPISchemaArrayType)
-                            and isinstance(self.ret_type.element_type,
-                                           QAPISchemaObjectType))):
-                    raise QAPISemError(
-                        self.info,
-                        "command's 'returns' cannot take %s"
-                        % self.ret_type.describe())
-
-    def visit(self, visitor):
-        QAPISchemaEntity.visit(self, visitor)
-        visitor.visit_command(self.name, self.info, self.ifcond,
-                              self.arg_type, self.ret_type,
-                              self.gen, self.success_response,
-                              self.boxed, self.allow_oob,
-                              self.allow_preconfig)
-
-
-class QAPISchemaEvent(QAPISchemaEntity):
-    meta = 'event'
-
-    def __init__(self, name, info, doc, ifcond, arg_type, boxed):
-        QAPISchemaEntity.__init__(self, name, info, doc, ifcond)
-        assert not arg_type or isinstance(arg_type, str)
-        self._arg_type_name = arg_type
-        self.arg_type = None
-        self.boxed = boxed
-
-    def check(self, schema):
-        QAPISchemaEntity.check(self, schema)
-        if self._arg_type_name:
-            self.arg_type = schema.resolve_type(
-                self._arg_type_name, self.info, "event's 'data'")
-            if not isinstance(self.arg_type, QAPISchemaObjectType):
-                raise QAPISemError(
-                    self.info,
-                    "event's 'data' cannot take %s"
-                    % self.arg_type.describe())
-            if self.arg_type.variants and not self.boxed:
-                raise QAPISemError(
-                    self.info,
-                    "event's 'data' can take %s only with 'boxed': true"
-                    % self.arg_type.describe())
-
-    def visit(self, visitor):
-        QAPISchemaEntity.visit(self, visitor)
-        visitor.visit_event(self.name, self.info, self.ifcond,
-                            self.arg_type, self.boxed)
-
-
-class QAPISchema(object):
-    def __init__(self, fname):
-        self.fname = fname
-        parser = QAPISchemaParser(fname)
-        exprs = check_exprs(parser.exprs)
-        self.docs = parser.docs
-        self._entity_list = []
-        self._entity_dict = {}
-        self._predefining = True
-        self._def_predefineds()
-        self._predefining = False
-        self._def_exprs(exprs)
-        self.check()
-
-    def _def_entity(self, ent):
-        # Only the predefined types are allowed to not have info
-        assert ent.info or self._predefining
-        self._entity_list.append(ent)
-        if ent.name is None:
-            return
-        # TODO reject names that differ only in '_' vs. '.'  vs. '-',
-        # because they're liable to clash in generated C.
-        other_ent = self._entity_dict.get(ent.name)
-        if other_ent:
-            if other_ent.info:
-                where = QAPIError(other_ent.info, None, "previous definition")
-                raise QAPISemError(
-                    ent.info,
-                    "'%s' is already defined\n%s" % (ent.name, where))
-            raise QAPISemError(
-                ent.info, "%s is already defined" % other_ent.describe())
-        self._entity_dict[ent.name] = ent
-
-    def lookup_entity(self, name, typ=None):
-        ent = self._entity_dict.get(name)
-        if typ and not isinstance(ent, typ):
-            return None
-        return ent
-
-    def lookup_type(self, name):
-        return self.lookup_entity(name, QAPISchemaType)
-
-    def resolve_type(self, name, info, what):
-        typ = self.lookup_type(name)
-        if not typ:
-            if callable(what):
-                what = what(info)
-            raise QAPISemError(
-                info, "%s uses unknown type '%s'" % (what, name))
-        return typ
-
-    def _def_include(self, expr, info, doc):
-        include = expr['include']
-        assert doc is None
-        main_info = info
-        while main_info.parent:
-            main_info = main_info.parent
-        fname = os.path.relpath(include, os.path.dirname(main_info.fname))
-        self._def_entity(QAPISchemaInclude(fname, info))
-
-    def _def_builtin_type(self, name, json_type, c_type):
-        self._def_entity(QAPISchemaBuiltinType(name, json_type, c_type))
-        # Instantiating only the arrays that are actually used would
-        # be nice, but we can't as long as their generated code
-        # (qapi-builtin-types.[ch]) may be shared by some other
-        # schema.
-        self._make_array_type(name, None)
-
-    def _def_predefineds(self):
-        for t in [('str',    'string',  'char' + pointer_suffix),
-                  ('number', 'number',  'double'),
-                  ('int',    'int',     'int64_t'),
-                  ('int8',   'int',     'int8_t'),
-                  ('int16',  'int',     'int16_t'),
-                  ('int32',  'int',     'int32_t'),
-                  ('int64',  'int',     'int64_t'),
-                  ('uint8',  'int',     'uint8_t'),
-                  ('uint16', 'int',     'uint16_t'),
-                  ('uint32', 'int',     'uint32_t'),
-                  ('uint64', 'int',     'uint64_t'),
-                  ('size',   'int',     'uint64_t'),
-                  ('bool',   'boolean', 'bool'),
-                  ('any',    'value',   'QObject' + pointer_suffix),
-                  ('null',   'null',    'QNull' + pointer_suffix)]:
-            self._def_builtin_type(*t)
-        self.the_empty_object_type = QAPISchemaObjectType(
-            'q_empty', None, None, None, None, [], None, [])
-        self._def_entity(self.the_empty_object_type)
-
-        qtypes = ['none', 'qnull', 'qnum', 'qstring', 'qdict', 'qlist',
-                  'qbool']
-        qtype_values = self._make_enum_members(
-            [{'name': n} for n in qtypes], None)
-
-        self._def_entity(QAPISchemaEnumType('QType', None, None, None,
-                                            qtype_values, 'QTYPE'))
-
-    def _make_features(self, features, info):
-        return [QAPISchemaFeature(f['name'], info, f.get('if'))
-                for f in features]
-
-    def _make_enum_members(self, values, info):
-        return [QAPISchemaEnumMember(v['name'], info, v.get('if'))
-                for v in values]
-
-    def _make_implicit_enum_type(self, name, info, ifcond, values):
-        # See also QAPISchemaObjectTypeMember.describe()
-        name = name + 'Kind'    # reserved by check_defn_name_str()
-        self._def_entity(QAPISchemaEnumType(
-            name, info, None, ifcond, self._make_enum_members(values, info),
-            None))
-        return name
-
-    def _make_array_type(self, element_type, info):
-        name = element_type + 'List'    # reserved by check_defn_name_str()
-        if not self.lookup_type(name):
-            self._def_entity(QAPISchemaArrayType(name, info, element_type))
-        return name
-
-    def _make_implicit_object_type(self, name, info, doc, ifcond,
-                                   role, members):
-        if not members:
-            return None
-        # See also QAPISchemaObjectTypeMember.describe()
-        name = 'q_obj_%s-%s' % (name, role)
-        typ = self.lookup_entity(name, QAPISchemaObjectType)
-        if typ:
-            # The implicit object type has multiple users.  This can
-            # happen only for simple unions' implicit wrapper types.
-            # Its ifcond should be the disjunction of its user's
-            # ifconds.  Not implemented.  Instead, we always pass the
-            # wrapped type's ifcond, which is trivially the same for all
-            # users.  It's also necessary for the wrapper to compile.
-            # But it's not tight: the disjunction need not imply it.  We
-            # may end up compiling useless wrapper types.
-            # TODO kill simple unions or implement the disjunction
-            assert (ifcond or []) == typ._ifcond # pylint: disable=protected-access
-        else:
-            self._def_entity(QAPISchemaObjectType(name, info, doc, ifcond,
-                                                  None, members, None, []))
-        return name
-
-    def _def_enum_type(self, expr, info, doc):
-        name = expr['enum']
-        data = expr['data']
-        prefix = expr.get('prefix')
-        ifcond = expr.get('if')
-        self._def_entity(QAPISchemaEnumType(
-            name, info, doc, ifcond,
-            self._make_enum_members(data, info), prefix))
-
-    def _make_member(self, name, typ, ifcond, info):
-        optional = False
-        if name.startswith('*'):
-            name = name[1:]
-            optional = True
-        if isinstance(typ, list):
-            assert len(typ) == 1
-            typ = self._make_array_type(typ[0], info)
-        return QAPISchemaObjectTypeMember(name, info, typ, optional, ifcond)
-
-    def _make_members(self, data, info):
-        return [self._make_member(key, value['type'], value.get('if'), info)
-                for (key, value) in data.items()]
-
-    def _def_struct_type(self, expr, info, doc):
-        name = expr['struct']
-        base = expr.get('base')
-        data = expr['data']
-        ifcond = expr.get('if')
-        features = expr.get('features', [])
-        self._def_entity(QAPISchemaObjectType(
-            name, info, doc, ifcond, base,
-            self._make_members(data, info),
-            None,
-            self._make_features(features, info)))
-
-    def _make_variant(self, case, typ, ifcond, info):
-        return QAPISchemaObjectTypeVariant(case, info, typ, ifcond)
-
-    def _make_simple_variant(self, case, typ, ifcond, info):
-        if isinstance(typ, list):
-            assert len(typ) == 1
-            typ = self._make_array_type(typ[0], info)
-        typ = self._make_implicit_object_type(
-            typ, info, None, self.lookup_type(typ),
-            'wrapper', [self._make_member('data', typ, None, info)])
-        return QAPISchemaObjectTypeVariant(case, info, typ, ifcond)
-
-    def _def_union_type(self, expr, info, doc):
-        name = expr['union']
-        data = expr['data']
-        base = expr.get('base')
-        ifcond = expr.get('if')
-        tag_name = expr.get('discriminator')
-        tag_member = None
-        if isinstance(base, dict):
-            base = self._make_implicit_object_type(
-                name, info, doc, ifcond,
-                'base', self._make_members(base, info))
-        if tag_name:
-            variants = [self._make_variant(key, value['type'],
-                                           value.get('if'), info)
-                        for (key, value) in data.items()]
-            members = []
-        else:
-            variants = [self._make_simple_variant(key, value['type'],
-                                                  value.get('if'), info)
-                        for (key, value) in data.items()]
-            enum = [{'name': v.name, 'if': v.ifcond} for v in variants]
-            typ = self._make_implicit_enum_type(name, info, ifcond, enum)
-            tag_member = QAPISchemaObjectTypeMember('type', info, typ, False)
-            members = [tag_member]
-        self._def_entity(
-            QAPISchemaObjectType(name, info, doc, ifcond, base, members,
-                                 QAPISchemaObjectTypeVariants(
-                                     tag_name, info, tag_member, variants),
-                                 []))
-
-    def _def_alternate_type(self, expr, info, doc):
-        name = expr['alternate']
-        data = expr['data']
-        ifcond = expr.get('if')
-        variants = [self._make_variant(key, value['type'], value.get('if'),
-                                       info)
-                    for (key, value) in data.items()]
-        tag_member = QAPISchemaObjectTypeMember('type', info, 'QType', False)
-        self._def_entity(
-            QAPISchemaAlternateType(name, info, doc, ifcond,
-                                    QAPISchemaObjectTypeVariants(
-                                        None, info, tag_member, variants)))
-
-    def _def_command(self, expr, info, doc):
-        name = expr['command']
-        data = expr.get('data')
-        rets = expr.get('returns')
-        gen = expr.get('gen', True)
-        success_response = expr.get('success-response', True)
-        boxed = expr.get('boxed', False)
-        allow_oob = expr.get('allow-oob', False)
-        allow_preconfig = expr.get('allow-preconfig', False)
-        ifcond = expr.get('if')
-        if isinstance(data, OrderedDict):
-            data = self._make_implicit_object_type(
-                name, info, doc, ifcond, 'arg', self._make_members(data, info))
-        if isinstance(rets, list):
-            assert len(rets) == 1
-            rets = self._make_array_type(rets[0], info)
-        self._def_entity(QAPISchemaCommand(name, info, doc, ifcond, data, rets,
-                                           gen, success_response,
-                                           boxed, allow_oob, allow_preconfig))
-
-    def _def_event(self, expr, info, doc):
-        name = expr['event']
-        data = expr.get('data')
-        boxed = expr.get('boxed', False)
-        ifcond = expr.get('if')
-        if isinstance(data, OrderedDict):
-            data = self._make_implicit_object_type(
-                name, info, doc, ifcond, 'arg', self._make_members(data, info))
-        self._def_entity(QAPISchemaEvent(name, info, doc, ifcond, data, boxed))
-
-    def _def_exprs(self, exprs):
-        for expr_elem in exprs:
-            expr = expr_elem['expr']
-            info = expr_elem['info']
-            doc = expr_elem.get('doc')
-            if 'enum' in expr:
-                self._def_enum_type(expr, info, doc)
-            elif 'struct' in expr:
-                self._def_struct_type(expr, info, doc)
-            elif 'union' in expr:
-                self._def_union_type(expr, info, doc)
-            elif 'alternate' in expr:
-                self._def_alternate_type(expr, info, doc)
-            elif 'command' in expr:
-                self._def_command(expr, info, doc)
-            elif 'event' in expr:
-                self._def_event(expr, info, doc)
-            elif 'include' in expr:
-                self._def_include(expr, info, doc)
-            else:
-                assert False
-
-    def check(self):
-        for ent in self._entity_list:
-            ent.check(self)
-
-    def visit(self, visitor):
-        visitor.visit_begin(self)
-        module = None
-        visitor.visit_module(module)
-        for entity in self._entity_list:
-            if visitor.visit_needed(entity):
-                if entity.module != module:
-                    module = entity.module
-                    visitor.visit_module(module)
-                entity.visit(visitor)
-        visitor.visit_end()
-
-
-#
-# Code generation helpers
-#
-
-def camel_case(name):
-    new_name = ''
-    first = True
-    for ch in name:
-        if ch in ['_', '-']:
-            first = True
-        elif first:
-            new_name += ch.upper()
-            first = False
-        else:
-            new_name += ch.lower()
-    return new_name
-=======
->>>>>>> 187f3551
-
 
 # ENUMName -> ENUM_NAME, EnumName1 -> ENUM_NAME1
 # ENUM_NAME -> ENUM_NAME, ENUM_NAME1 -> ENUM_NAME1, ENUM_Name2 -> ENUM_NAME2
