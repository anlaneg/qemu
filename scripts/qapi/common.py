--- conflicted
+++ resolved
@@ -16,12 +16,6 @@
 import re
 from typing import Optional, Sequence
 
-<<<<<<< HEAD
-# ENUMName -> ENUM_NAME, EnumName1 -> ENUM_NAME1
-# ENUM_NAME -> ENUM_NAME, ENUM_NAME1 -> ENUM_NAME1, ENUM_Name2 -> ENUM_NAME2
-# ENUM24_Name -> ENUM24_NAME
-def camel_to_upper(value):
-=======
 
 #: Magic string that gets removed along with all space to its right.
 EATSPACE = '\033EATSPACE.'
@@ -42,7 +36,6 @@
         ENUM_Name2 -> ENUM_NAME2
         ENUM24_Name -> ENUM24_NAME
     """
->>>>>>> 944fdc5e
     c_fun_str = c_name(value, False)
     if value.isupper():
         return c_fun_str
@@ -76,32 +69,14 @@
     return camel_to_upper(type_name) + '_' + c_name(const_name, False).upper()
 
 
-<<<<<<< HEAD
-#构造映射表，将‘.'对应到'_',将'-'对应到'_'
-c_name_trans = str.maketrans('.-', '__')
-=======
 def c_name(name: str, protect: bool = True) -> str:
     """
     Map ``name`` to a valid C identifier.
->>>>>>> 944fdc5e
 
     Used for converting 'name' from a 'name':'type' qapi definition
     into a generated struct member, as well as converting type names
     into substrings of a generated C function name.
 
-<<<<<<< HEAD
-# Map @name to a valid C identifier.
-# If @protect, avoid returning certain ticklish identifiers (like
-# C keywords) by prepending 'q_'.
-#
-# Used for converting 'name' from a 'name':'type' qapi definition
-# into a generated struct member, as well as converting type names
-# into substrings of a generated C function name.
-# '__a.b_c' -> '__a_b_c', 'x-foo' -> 'x_foo'
-# protect=True: 'int' -> 'q_int'; protect=False: 'int' -> 'int'
-#规范name值，使其不包含'.'，‘—'，如果需要使其不等于关键字
-def c_name(name, protect=True):
-=======
     '__a.b_c' -> '__a_b_c', 'x-foo' -> 'x_foo'
     protect=True: 'int' -> 'q_int'; protect=False: 'int' -> 'int'
 
@@ -109,7 +84,6 @@
     :param protect: If true, avoid returning certain ticklish identifiers
                     (like C keywords) by prepending ``q_``.
     """
->>>>>>> 944fdc5e
     # ANSI X3J11/88-090, 3.1.1
     c89_words = set(['auto', 'break', 'case', 'char', 'const', 'continue',
                      'default', 'do', 'double', 'else', 'enum', 'extern',
@@ -138,13 +112,7 @@
     # namespace pollution:
     polluted_words = set(['unix', 'errno', 'mips', 'sparc'])
     polluted_words = set(['unix', 'errno', 'mips', 'sparc', 'i386'])
-<<<<<<< HEAD
-    #将name中的字符按c_name_trans表进行转换
-    name = name.translate(c_name_trans)
-    #如果name变换为c89,c99,c11等关键字，则如果需要保护，则在其它加“q_"前缀
-=======
     name = name.translate(_C_NAME_TRANS)
->>>>>>> 944fdc5e
     if protect and (name in c89_words | c99_words | c11_words | gcc_words
                     | cpp_words | polluted_words):
         return 'q_' + name
@@ -210,12 +178,7 @@
     return cgen(code, **kwds)
 
 
-<<<<<<< HEAD
-#规范文件名称
-def c_fname(filename):
-=======
 def c_fname(filename: str) -> str:
->>>>>>> 944fdc5e
     return re.sub(r'[^A-Za-z0-9_]', '_', filename)
 
 
