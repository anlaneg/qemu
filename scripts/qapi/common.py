
# encoding:utf-8
#
# QAPI helper library
#
# Copyright IBM, Corp. 2011
# Copyright (c) 2013-2018 Red Hat Inc.
#
# Authors:
#  Anthony Liguori <aliguori@us.ibm.com>
#  Markus Armbruster <armbru@redhat.com>
#
# This work is licensed under the terms of the GNU GPL, version 2.
# See the COPYING file in the top-level directory.

import re
from typing import (
    Any,
    Dict,
    Match,
    Optional,
    Sequence,
    Union,
)


#: Magic string that gets removed along with all space to its right.
EATSPACE = '\033EATSPACE.'
POINTER_SUFFIX = ' *' + EATSPACE


def camel_to_upper(value: str) -> str:
    """
    Converts CamelCase to CAMEL_CASE.

    Examples::

        ENUMName -> ENUM_NAME
        EnumName1 -> ENUM_NAME1
        ENUM_NAME -> ENUM_NAME
        ENUM_NAME1 -> ENUM_NAME1
        ENUM_Name2 -> ENUM_NAME2
        ENUM24_Name -> ENUM24_NAME
    """
    c_fun_str = c_name(value, False)
    if value.isupper():
        return c_fun_str

    new_name = ''
    length = len(c_fun_str)
    for i in range(length):
        char = c_fun_str[i]
        # When char is upper case and no '_' appears before, do more checks
        if char.isupper() and (i > 0) and c_fun_str[i - 1] != '_':
            if i < length - 1 and c_fun_str[i + 1].islower():
                new_name += '_'
            elif c_fun_str[i - 1].isdigit():
                new_name += '_'
        new_name += char
    return new_name.lstrip('_').upper()


def c_enum_const(type_name: str,
                 const_name: str,
                 prefix: Optional[str] = None) -> str:
    """
    Generate a C enumeration constant name.

    :param type_name: The name of the enumeration.
    :param const_name: The name of this constant.
    :param prefix: Optional, prefix that overrides the type_name.
    """
    if prefix is not None:
        type_name = prefix
    return camel_to_upper(type_name) + '_' + c_name(const_name, False).upper()


def c_name(name: str, protect: bool = True) -> str:
    """
    Map ``name`` to a valid C identifier.

    Used for converting 'name' from a 'name':'type' qapi definition
    into a generated struct member, as well as converting type names
    into substrings of a generated C function name.

    '__a.b_c' -> '__a_b_c', 'x-foo' -> 'x_foo'
    protect=True: 'int' -> 'q_int'; protect=False: 'int' -> 'int'

    :param name: The name to map.
    :param protect: If true, avoid returning certain ticklish identifiers
                    (like C keywords) by prepending ``q_``.
    """
    # ANSI X3J11/88-090, 3.1.1
    c89_words = set(['auto', 'break', 'case', 'char', 'const', 'continue',
                     'default', 'do', 'double', 'else', 'enum', 'extern',
                     'float', 'for', 'goto', 'if', 'int', 'long', 'register',
                     'return', 'short', 'signed', 'sizeof', 'static',
                     'struct', 'switch', 'typedef', 'union', 'unsigned',
                     'void', 'volatile', 'while'])
    # ISO/IEC 9899:1999, 6.4.1
    c99_words = set(['inline', 'restrict', '_Bool', '_Complex', '_Imaginary'])
    # ISO/IEC 9899:2011, 6.4.1
    c11_words = set(['_Alignas', '_Alignof', '_Atomic', '_Generic',
                     '_Noreturn', '_Static_assert', '_Thread_local'])
    # GCC http://gcc.gnu.org/onlinedocs/gcc-4.7.1/gcc/C-Extensions.html
    # excluding _.*
    gcc_words = set(['asm', 'typeof'])
    # C++ ISO/IEC 14882:2003 2.11
    cpp_words = set(['bool', 'catch', 'class', 'const_cast', 'delete',
                     'dynamic_cast', 'explicit', 'false', 'friend', 'mutable',
                     'namespace', 'new', 'operator', 'private', 'protected',
                     'public', 'reinterpret_cast', 'static_cast', 'template',
                     'this', 'throw', 'true', 'try', 'typeid', 'typename',
                     'using', 'virtual', 'wchar_t',
                     # alternative representations
                     'and', 'and_eq', 'bitand', 'bitor', 'compl', 'not',
                     'not_eq', 'or', 'or_eq', 'xor', 'xor_eq'])
    # namespace pollution:
<<<<<<< HEAD
    polluted_words = set(['unix', 'errno', 'mips', 'sparc'])
    polluted_words = set(['unix', 'errno', 'mips', 'sparc', 'i386'])
    name = name.translate(_C_NAME_TRANS)
    if protect and (name in c89_words | c99_words | c11_words | gcc_words
                    | cpp_words | polluted_words):
=======
    polluted_words = set(['unix', 'errno', 'mips', 'sparc', 'i386', 'linux'])
    name = re.sub(r'[^A-Za-z0-9_]', '_', name)
    if protect and (name in (c89_words | c99_words | c11_words | gcc_words
                             | cpp_words | polluted_words)
                    or name[0].isdigit()):
>>>>>>> 6c9ae1ce
        return 'q_' + name
    #直接返回name
    return name


class Indentation:
    """
    Indentation level management.

    :param initial: Initial number of spaces, default 0.
    """
    def __init__(self, initial: int = 0) -> None:
        self._level = initial

    def __repr__(self) -> str:
        return "{}({:d})".format(type(self).__name__, self._level)

    def __str__(self) -> str:
        """Return the current indentation as a string of spaces."""
        return ' ' * self._level

    def increase(self, amount: int = 4) -> None:
        """Increase the indentation level by ``amount``, default 4."""
        self._level += amount

    def decrease(self, amount: int = 4) -> None:
        """Decrease the indentation level by ``amount``, default 4."""
        assert amount <= self._level
        self._level -= amount


#: Global, current indent level for code generation.
indent = Indentation()


def cgen(code: str, **kwds: object) -> str:
    """
    Generate ``code`` with ``kwds`` interpolated.

    Obey `indent`, and strip `EATSPACE`.
    """
    raw = code % kwds
    pfx = str(indent)
    if pfx:
        raw = re.sub(r'^(?!(#|$))', pfx, raw, flags=re.MULTILINE)
    return re.sub(re.escape(EATSPACE) + r' *', '', raw)


def mcgen(code: str, **kwds: object) -> str:
    if code[0] == '\n':
        #剔除行首的“换行符”
        code = code[1:]
    return cgen(code, **kwds)


def c_fname(filename: str) -> str:
    return re.sub(r'[^A-Za-z0-9_]', '_', filename)


def guardstart(name: str) -> str:
    return mcgen('''
#ifndef %(name)s
#define %(name)s

''',
                 name=c_fname(name).upper())


def guardend(name: str) -> str:
    return mcgen('''

#endif /* %(name)s */
''',
                 name=c_fname(name).upper())


def gen_ifcond(ifcond: Optional[Union[str, Dict[str, Any]]],
               cond_fmt: str, not_fmt: str,
               all_operator: str, any_operator: str) -> str:

    def do_gen(ifcond: Union[str, Dict[str, Any]],
               need_parens: bool) -> str:
        if isinstance(ifcond, str):
            return cond_fmt % ifcond
        assert isinstance(ifcond, dict) and len(ifcond) == 1
        if 'not' in ifcond:
            return not_fmt % do_gen(ifcond['not'], True)
        if 'all' in ifcond:
            gen = gen_infix(all_operator, ifcond['all'])
        else:
            gen = gen_infix(any_operator, ifcond['any'])
        if need_parens:
            gen = '(' + gen + ')'
        return gen

    def gen_infix(operator: str, operands: Sequence[Any]) -> str:
        return operator.join([do_gen(o, True) for o in operands])

    if not ifcond:
        return ''
    return do_gen(ifcond, False)


def cgen_ifcond(ifcond: Optional[Union[str, Dict[str, Any]]]) -> str:
    return gen_ifcond(ifcond, 'defined(%s)', '!%s', ' && ', ' || ')


def docgen_ifcond(ifcond: Optional[Union[str, Dict[str, Any]]]) -> str:
    # TODO Doc generated for conditions needs polish
    return gen_ifcond(ifcond, '%s', 'not %s', ' and ', ' or ')


def gen_if(cond: str) -> str:
    if not cond:
        return ''
    return mcgen('''
#if %(cond)s
''', cond=cond)


def gen_endif(cond: str) -> str:
    if not cond:
        return ''
    return mcgen('''
#endif /* %(cond)s */
''', cond=cond)


def must_match(pattern: str, string: str) -> Match[str]:
    match = re.match(pattern, string)
    assert match is not None
    return match<|MERGE_RESOLUTION|>--- conflicted
+++ resolved
@@ -116,19 +116,11 @@
                      'and', 'and_eq', 'bitand', 'bitor', 'compl', 'not',
                      'not_eq', 'or', 'or_eq', 'xor', 'xor_eq'])
     # namespace pollution:
-<<<<<<< HEAD
-    polluted_words = set(['unix', 'errno', 'mips', 'sparc'])
-    polluted_words = set(['unix', 'errno', 'mips', 'sparc', 'i386'])
-    name = name.translate(_C_NAME_TRANS)
-    if protect and (name in c89_words | c99_words | c11_words | gcc_words
-                    | cpp_words | polluted_words):
-=======
     polluted_words = set(['unix', 'errno', 'mips', 'sparc', 'i386', 'linux'])
     name = re.sub(r'[^A-Za-z0-9_]', '_', name)
     if protect and (name in (c89_words | c99_words | c11_words | gcc_words
                              | cpp_words | polluted_words)
                     or name[0].isdigit()):
->>>>>>> 6c9ae1ce
         return 'q_' + name
     #直接返回name
     return name
