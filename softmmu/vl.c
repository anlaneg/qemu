/*
 * QEMU System Emulator
 *
 * Copyright (c) 2003-2008 Fabrice Bellard
 *
 * Permission is hereby granted, free of charge, to any person obtaining a copy
 * of this software and associated documentation files (the "Software"), to deal
 * in the Software without restriction, including without limitation the rights
 * to use, copy, modify, merge, publish, distribute, sublicense, and/or sell
 * copies of the Software, and to permit persons to whom the Software is
 * furnished to do so, subject to the following conditions:
 *
 * The above copyright notice and this permission notice shall be included in
 * all copies or substantial portions of the Software.
 *
 * THE SOFTWARE IS PROVIDED "AS IS", WITHOUT WARRANTY OF ANY KIND, EXPRESS OR
 * IMPLIED, INCLUDING BUT NOT LIMITED TO THE WARRANTIES OF MERCHANTABILITY,
 * FITNESS FOR A PARTICULAR PURPOSE AND NONINFRINGEMENT. IN NO EVENT SHALL
 * THE AUTHORS OR COPYRIGHT HOLDERS BE LIABLE FOR ANY CLAIM, DAMAGES OR OTHER
 * LIABILITY, WHETHER IN AN ACTION OF CONTRACT, TORT OR OTHERWISE, ARISING FROM,
 * OUT OF OR IN CONNECTION WITH THE SOFTWARE OR THE USE OR OTHER DEALINGS IN
 * THE SOFTWARE.
 */

#include "qemu/osdep.h"
#include "qemu-common.h"
#include "qemu/datadir.h"
#include "qemu/units.h"
#include "exec/cpu-common.h"
#include "hw/boards.h"
#include "hw/qdev-properties.h"
#include "qapi/error.h"
#include "qapi/qmp/qdict.h"
#include "qemu-version.h"
#include "qemu/cutils.h"
#include "qemu/help_option.h"
#include "qemu/uuid.h"
#include "sysemu/reset.h"
#include "sysemu/runstate.h"
#include "sysemu/runstate-action.h"
#include "sysemu/seccomp.h"
#include "sysemu/tcg.h"
#include "sysemu/xen.h"

#include "qemu/error-report.h"
#include "qemu/sockets.h"
#include "sysemu/accel.h"
#include "hw/usb.h"
#include "hw/isa/isa.h"
#include "hw/scsi/scsi.h"
#include "hw/display/vga.h"
#include "sysemu/watchdog.h"
#include "hw/firmware/smbios.h"
#include "hw/acpi/acpi.h"
#include "hw/xen/xen.h"
#include "hw/loader.h"
#include "monitor/qdev.h"
#include "net/net.h"
#include "net/slirp.h"
#include "monitor/monitor.h"
#include "ui/console.h"
#include "ui/input.h"
#include "sysemu/sysemu.h"
#include "sysemu/numa.h"
#include "sysemu/hostmem.h"
#include "exec/gdbstub.h"
#include "qemu/timer.h"
#include "chardev/char.h"
#include "qemu/bitmap.h"
#include "qemu/log.h"
#include "sysemu/blockdev.h"
#include "hw/block/block.h"
#include "hw/i386/x86.h"
#include "hw/i386/pc.h"
#include "migration/misc.h"
#include "migration/snapshot.h"
#include "sysemu/tpm.h"
#include "sysemu/dma.h"
#include "hw/audio/soundhw.h"
#include "audio/audio.h"
#include "sysemu/cpus.h"
#include "sysemu/cpu-timers.h"
#include "migration/colo.h"
#include "migration/postcopy-ram.h"
#include "sysemu/kvm.h"
#include "sysemu/hax.h"
#include "qapi/qobject-input-visitor.h"
#include "qemu/option.h"
#include "qemu/config-file.h"
#include "qemu-options.h"
#include "qemu/main-loop.h"
#ifdef CONFIG_VIRTFS
#include "fsdev/qemu-fsdev.h"
#endif
#include "sysemu/qtest.h"

#include "disas/disas.h"

#include "trace.h"
#include "trace/control.h"
#include "qemu/plugin.h"
#include "qemu/queue.h"
#include "sysemu/arch_init.h"

#include "ui/qemu-spice.h"
#include "qapi/string-input-visitor.h"
#include "qapi/opts-visitor.h"
#include "qapi/clone-visitor.h"
#include "qom/object_interfaces.h"
#include "hw/semihosting/semihost.h"
#include "crypto/init.h"
#include "sysemu/replay.h"
#include "qapi/qapi-events-run-state.h"
#include "qapi/qapi-visit-block-core.h"
#include "qapi/qapi-visit-ui.h"
#include "qapi/qapi-commands-block-core.h"
#include "qapi/qapi-commands-migration.h"
#include "qapi/qapi-commands-misc.h"
#include "qapi/qapi-commands-ui.h"
#include "qapi/qmp/qerror.h"
#include "sysemu/iothread.h"
#include "qemu/guest-random.h"

#define MAX_VIRTIO_CONSOLES 1

typedef struct BlockdevOptionsQueueEntry {
    BlockdevOptions *bdo;
    Location loc;
    QSIMPLEQ_ENTRY(BlockdevOptionsQueueEntry) entry;
} BlockdevOptionsQueueEntry;

typedef QSIMPLEQ_HEAD(, BlockdevOptionsQueueEntry) BlockdevOptionsQueue;

static const char *cpu_option;
static const char *mem_path;
static const char *incoming;
static const char *loadvm;
static ram_addr_t maxram_size;
static uint64_t ram_slots;
static int display_remote;
static int snapshot;
static bool preconfig_requested;
static QemuPluginList plugin_list = QTAILQ_HEAD_INITIALIZER(plugin_list);
static BlockdevOptionsQueue bdo_queue = QSIMPLEQ_HEAD_INITIALIZER(bdo_queue);
static bool nographic = false;
static int mem_prealloc; /* force preallocation of physical target memory */
static ram_addr_t ram_size;
static const char *vga_model = NULL;
static DisplayOptions dpy;
static int num_serial_hds;
static Chardev **serial_hds;
static const char *log_mask;
static const char *log_file;
static bool list_data_dirs;
static const char *watchdog;
static const char *qtest_chrdev;
static const char *qtest_log;

<<<<<<< HEAD
/* The bytes in qemu_uuid are in the order specified by RFC4122, _not_ in the
 * little-endian "wire format" described in the SMBIOS 2.6 specification.
 */
QemuUUID qemu_uuid;
bool qemu_uuid_set;

//qemu退出时的通知回调
static NotifierList exit_notifiers =
    NOTIFIER_LIST_INITIALIZER(exit_notifiers);

static NotifierList machine_init_done_notifiers =
    NOTIFIER_LIST_INITIALIZER(machine_init_done_notifiers);

uint32_t xen_domid;
enum xen_mode xen_mode = XEN_EMULATE;
bool xen_domid_restrict;

=======
>>>>>>> fef80ea0
static int has_defaults = 1;
static int default_serial = 1;
static int default_parallel = 1;
static int default_monitor = 1;
static int default_floppy = 1;
static int default_cdrom = 1;
static int default_sdcard = 1;
static int default_vga = 1;
static int default_net = 1;

static struct {
    const char *driver;
    int *flag;
} default_list[] = {
    { .driver = "isa-serial",           .flag = &default_serial    },
    { .driver = "isa-parallel",         .flag = &default_parallel  },
    { .driver = "isa-fdc",              .flag = &default_floppy    },
    { .driver = "floppy",               .flag = &default_floppy    },
    { .driver = "ide-cd",               .flag = &default_cdrom     },
    { .driver = "ide-hd",               .flag = &default_cdrom     },
    { .driver = "ide-drive",            .flag = &default_cdrom     },
    { .driver = "scsi-cd",              .flag = &default_cdrom     },
    { .driver = "scsi-hd",              .flag = &default_cdrom     },
    { .driver = "VGA",                  .flag = &default_vga       },
    { .driver = "isa-vga",              .flag = &default_vga       },
    { .driver = "cirrus-vga",           .flag = &default_vga       },
    { .driver = "isa-cirrus-vga",       .flag = &default_vga       },
    { .driver = "vmware-svga",          .flag = &default_vga       },
    { .driver = "qxl-vga",              .flag = &default_vga       },
    { .driver = "virtio-vga",           .flag = &default_vga       },
    { .driver = "ati-vga",              .flag = &default_vga       },
    { .driver = "vhost-user-vga",       .flag = &default_vga       },
};

static QemuOptsList qemu_rtc_opts = {
    .name = "rtc",
    .head = QTAILQ_HEAD_INITIALIZER(qemu_rtc_opts.head),
    .merge_lists = true,
    .desc = {
        {
            .name = "base",
            .type = QEMU_OPT_STRING,
        },{
            .name = "clock",
            .type = QEMU_OPT_STRING,
        },{
            .name = "driftfix",
            .type = QEMU_OPT_STRING,
        },
        { /* end of list */ }
    },
};

static QemuOptsList qemu_option_rom_opts = {
    .name = "option-rom",
    .implied_opt_name = "romfile",
    .head = QTAILQ_HEAD_INITIALIZER(qemu_option_rom_opts.head),
    .desc = {
        {
            .name = "bootindex",
            .type = QEMU_OPT_NUMBER,
        }, {
            .name = "romfile",
            .type = QEMU_OPT_STRING,
        },
        { /* end of list */ }
    },
};

static QemuOptsList qemu_machine_opts = {
    .name = "machine",
    .implied_opt_name = "type",
    .merge_lists = true,
    .head = QTAILQ_HEAD_INITIALIZER(qemu_machine_opts.head),
    .desc = {
        /*
         * no elements => accept any
         * sanity checking will happen later
         * when setting machine properties
         */
        { }
    },
};

static QemuOptsList qemu_accel_opts = {
    .name = "accel",
    .implied_opt_name = "accel",
    .head = QTAILQ_HEAD_INITIALIZER(qemu_accel_opts.head),
    .desc = {
        /*
         * no elements => accept any
         * sanity checking will happen later
         * when setting accelerator properties
         */
        { }
    },
};

static QemuOptsList qemu_boot_opts = {
    .name = "boot-opts",
    .implied_opt_name = "order",
    .merge_lists = true,
    .head = QTAILQ_HEAD_INITIALIZER(qemu_boot_opts.head),
    .desc = {
        {
            .name = "order",
            .type = QEMU_OPT_STRING,
        }, {
            .name = "once",
            .type = QEMU_OPT_STRING,
        }, {
            .name = "menu",
            .type = QEMU_OPT_BOOL,
        }, {
            .name = "splash",
            .type = QEMU_OPT_STRING,
        }, {
            .name = "splash-time",
            .type = QEMU_OPT_NUMBER,
        }, {
            .name = "reboot-timeout",
            .type = QEMU_OPT_NUMBER,
        }, {
            .name = "strict",
            .type = QEMU_OPT_BOOL,
        },
        { /*End of list */ }
    },
};

static QemuOptsList qemu_add_fd_opts = {
    .name = "add-fd",
    .head = QTAILQ_HEAD_INITIALIZER(qemu_add_fd_opts.head),
    .desc = {
        {
            .name = "fd",
            .type = QEMU_OPT_NUMBER,
            .help = "file descriptor of which a duplicate is added to fd set",
        },{
            .name = "set",
            .type = QEMU_OPT_NUMBER,
            .help = "ID of the fd set to add fd to",
        },{
            .name = "opaque",
            .type = QEMU_OPT_STRING,
            .help = "free-form string used to describe fd",
        },
        { /* end of list */ }
    },
};

static QemuOptsList qemu_object_opts = {
    .name = "object",
    .implied_opt_name = "qom-type",
    .head = QTAILQ_HEAD_INITIALIZER(qemu_object_opts.head),
    .desc = {
        { }
    },
};

static QemuOptsList qemu_tpmdev_opts = {
    .name = "tpmdev",
    .implied_opt_name = "type",
    .head = QTAILQ_HEAD_INITIALIZER(qemu_tpmdev_opts.head),
    .desc = {
        /* options are defined in the TPM backends */
        { /* end of list */ }
    },
};

static QemuOptsList qemu_overcommit_opts = {
    .name = "overcommit",
    .head = QTAILQ_HEAD_INITIALIZER(qemu_overcommit_opts.head),
    .desc = {
        {
            .name = "mem-lock",
            .type = QEMU_OPT_BOOL,
        },
        {
            .name = "cpu-pm",
            .type = QEMU_OPT_BOOL,
        },
        { /* end of list */ }
    },
};

static QemuOptsList qemu_msg_opts = {
    .name = "msg",
    .head = QTAILQ_HEAD_INITIALIZER(qemu_msg_opts.head),
    .desc = {
        {
            .name = "timestamp",
            .type = QEMU_OPT_BOOL,
        },
        {
            .name = "guest-name",
            .type = QEMU_OPT_BOOL,
            .help = "Prepends guest name for error messages but only if "
                    "-name guest is set otherwise option is ignored\n",
        },
        { /* end of list */ }
    },
};

static QemuOptsList qemu_name_opts = {
    .name = "name",
    .implied_opt_name = "guest",
    .merge_lists = true,
    .head = QTAILQ_HEAD_INITIALIZER(qemu_name_opts.head),
    .desc = {
        {
            .name = "guest",
            .type = QEMU_OPT_STRING,
            .help = "Sets the name of the guest.\n"
                    "This name will be displayed in the SDL window caption.\n"
                    "The name will also be used for the VNC server",
        }, {
            .name = "process",
            .type = QEMU_OPT_STRING,
            .help = "Sets the name of the QEMU process, as shown in top etc",
        }, {
            .name = "debug-threads",
            .type = QEMU_OPT_BOOL,
            .help = "When enabled, name the individual threads; defaults off.\n"
                    "NOTE: The thread names are for debugging and not a\n"
                    "stable API.",
        },
        { /* End of list */ }
    },
};

static QemuOptsList qemu_mem_opts = {
    .name = "memory",
    .implied_opt_name = "size",
    .head = QTAILQ_HEAD_INITIALIZER(qemu_mem_opts.head),
    .merge_lists = true,
    .desc = {
        {
            .name = "size",
            .type = QEMU_OPT_SIZE,
        },
        {
            .name = "slots",
            .type = QEMU_OPT_NUMBER,
        },
        {
            .name = "maxmem",
            .type = QEMU_OPT_SIZE,
        },
        { /* end of list */ }
    },
};

static QemuOptsList qemu_icount_opts = {
    .name = "icount",
    .implied_opt_name = "shift",
    .merge_lists = true,
    .head = QTAILQ_HEAD_INITIALIZER(qemu_icount_opts.head),
    .desc = {
        {
            .name = "shift",
            .type = QEMU_OPT_STRING,
        }, {
            .name = "align",
            .type = QEMU_OPT_BOOL,
        }, {
            .name = "sleep",
            .type = QEMU_OPT_BOOL,
        }, {
            .name = "rr",
            .type = QEMU_OPT_STRING,
        }, {
            .name = "rrfile",
            .type = QEMU_OPT_STRING,
        }, {
            .name = "rrsnapshot",
            .type = QEMU_OPT_STRING,
        },
        { /* end of list */ }
    },
};

static QemuOptsList qemu_fw_cfg_opts = {
    .name = "fw_cfg",
    .implied_opt_name = "name",
    .head = QTAILQ_HEAD_INITIALIZER(qemu_fw_cfg_opts.head),
    .desc = {
        {
            .name = "name",
            .type = QEMU_OPT_STRING,
            .help = "Sets the fw_cfg name of the blob to be inserted",
        }, {
            .name = "file",
            .type = QEMU_OPT_STRING,
            .help = "Sets the name of the file from which "
                    "the fw_cfg blob will be loaded",
        }, {
            .name = "string",
            .type = QEMU_OPT_STRING,
            .help = "Sets content of the blob to be inserted from a string",
        }, {
            .name = "gen_id",
            .type = QEMU_OPT_STRING,
            .help = "Sets id of the object generating the fw_cfg blob "
                    "to be inserted",
        },
        { /* end of list */ }
    },
};

static QemuOptsList qemu_action_opts = {
    .name = "action",
    .merge_lists = true,
    .head = QTAILQ_HEAD_INITIALIZER(qemu_action_opts.head),
    .desc = {
        {
            .name = "shutdown",
            .type = QEMU_OPT_STRING,
        },{
            .name = "reboot",
            .type = QEMU_OPT_STRING,
        },{
            .name = "panic",
            .type = QEMU_OPT_STRING,
        },{
            .name = "watchdog",
            .type = QEMU_OPT_STRING,
        },
        { /* end of list */ }
    },
};

/**
 * Get machine options
 *
 * Returns: machine options (never null).
 */
<<<<<<< HEAD
//取machine对应的QemuOpts
QemuOpts *qemu_get_machine_opts(void)
=======
static QemuOpts *qemu_get_machine_opts(void)
>>>>>>> fef80ea0
{
    return qemu_find_opts_singleton("machine");
}

const char *qemu_get_vm_name(void)
{
    return qemu_name;
}

static int default_driver_check(void *opaque, QemuOpts *opts, Error **errp)
{
    const char *driver = qemu_opt_get(opts, "driver");
    int i;

    if (!driver)
    	//如果没有配置driver,则通过
        return 0;
    for (i = 0; i < ARRAY_SIZE(default_list); i++) {
        if (strcmp(default_list[i].driver, driver) != 0)
            continue;
        *(default_list[i].flag) = 0;//遇到相应driver，修改flag
    }
    return 0;
}

<<<<<<< HEAD
/***********************************************************/
/* QEMU state */

//当前状态
static RunState current_run_state = RUN_STATE_PRECONFIG;

/* We use RUN_STATE__MAX but any invalid value will do */
static RunState vmstop_requested = RUN_STATE__MAX;
static QemuMutex vmstop_lock;

typedef struct {
    RunState from;
    RunState to;
} RunStateTransition;

//定义可以相互转换的状态
static const RunStateTransition runstate_transitions_def[] = {
    /*     from      ->     to      */
    { RUN_STATE_PRECONFIG, RUN_STATE_PRELAUNCH },
      /* Early switch to inmigrate state to allow  -incoming CLI option work
       * as it used to. TODO: delay actual switching to inmigrate state to
       * the point after machine is built and remove this hack.
       */
    { RUN_STATE_PRECONFIG, RUN_STATE_INMIGRATE },

    { RUN_STATE_DEBUG, RUN_STATE_RUNNING },
    { RUN_STATE_DEBUG, RUN_STATE_FINISH_MIGRATE },
    { RUN_STATE_DEBUG, RUN_STATE_PRELAUNCH },

    { RUN_STATE_INMIGRATE, RUN_STATE_INTERNAL_ERROR },
    { RUN_STATE_INMIGRATE, RUN_STATE_IO_ERROR },
    { RUN_STATE_INMIGRATE, RUN_STATE_PAUSED },
    { RUN_STATE_INMIGRATE, RUN_STATE_RUNNING },
    { RUN_STATE_INMIGRATE, RUN_STATE_SHUTDOWN },
    { RUN_STATE_INMIGRATE, RUN_STATE_SUSPENDED },
    { RUN_STATE_INMIGRATE, RUN_STATE_WATCHDOG },
    { RUN_STATE_INMIGRATE, RUN_STATE_GUEST_PANICKED },
    { RUN_STATE_INMIGRATE, RUN_STATE_FINISH_MIGRATE },
    { RUN_STATE_INMIGRATE, RUN_STATE_PRELAUNCH },
    { RUN_STATE_INMIGRATE, RUN_STATE_POSTMIGRATE },
    { RUN_STATE_INMIGRATE, RUN_STATE_COLO },

    { RUN_STATE_INTERNAL_ERROR, RUN_STATE_PAUSED },
    { RUN_STATE_INTERNAL_ERROR, RUN_STATE_FINISH_MIGRATE },
    { RUN_STATE_INTERNAL_ERROR, RUN_STATE_PRELAUNCH },

    { RUN_STATE_IO_ERROR, RUN_STATE_RUNNING },
    { RUN_STATE_IO_ERROR, RUN_STATE_FINISH_MIGRATE },
    { RUN_STATE_IO_ERROR, RUN_STATE_PRELAUNCH },

    { RUN_STATE_PAUSED, RUN_STATE_RUNNING },
    { RUN_STATE_PAUSED, RUN_STATE_FINISH_MIGRATE },
    { RUN_STATE_PAUSED, RUN_STATE_POSTMIGRATE },
    { RUN_STATE_PAUSED, RUN_STATE_PRELAUNCH },
    { RUN_STATE_PAUSED, RUN_STATE_COLO},

    { RUN_STATE_POSTMIGRATE, RUN_STATE_RUNNING },
    { RUN_STATE_POSTMIGRATE, RUN_STATE_FINISH_MIGRATE },
    { RUN_STATE_POSTMIGRATE, RUN_STATE_PRELAUNCH },

    { RUN_STATE_PRELAUNCH, RUN_STATE_RUNNING },
    { RUN_STATE_PRELAUNCH, RUN_STATE_FINISH_MIGRATE },
    { RUN_STATE_PRELAUNCH, RUN_STATE_INMIGRATE },

    { RUN_STATE_FINISH_MIGRATE, RUN_STATE_RUNNING },
    { RUN_STATE_FINISH_MIGRATE, RUN_STATE_PAUSED },
    { RUN_STATE_FINISH_MIGRATE, RUN_STATE_POSTMIGRATE },
    { RUN_STATE_FINISH_MIGRATE, RUN_STATE_PRELAUNCH },
    { RUN_STATE_FINISH_MIGRATE, RUN_STATE_COLO},

    { RUN_STATE_RESTORE_VM, RUN_STATE_RUNNING },
    { RUN_STATE_RESTORE_VM, RUN_STATE_PRELAUNCH },

    { RUN_STATE_COLO, RUN_STATE_RUNNING },

    { RUN_STATE_RUNNING, RUN_STATE_DEBUG },
    { RUN_STATE_RUNNING, RUN_STATE_INTERNAL_ERROR },
    { RUN_STATE_RUNNING, RUN_STATE_IO_ERROR },
    { RUN_STATE_RUNNING, RUN_STATE_PAUSED },
    { RUN_STATE_RUNNING, RUN_STATE_FINISH_MIGRATE },
    { RUN_STATE_RUNNING, RUN_STATE_RESTORE_VM },
    { RUN_STATE_RUNNING, RUN_STATE_SAVE_VM },
    { RUN_STATE_RUNNING, RUN_STATE_SHUTDOWN },
    { RUN_STATE_RUNNING, RUN_STATE_WATCHDOG },
    { RUN_STATE_RUNNING, RUN_STATE_GUEST_PANICKED },
    { RUN_STATE_RUNNING, RUN_STATE_COLO},

    { RUN_STATE_SAVE_VM, RUN_STATE_RUNNING },

    { RUN_STATE_SHUTDOWN, RUN_STATE_PAUSED },
    { RUN_STATE_SHUTDOWN, RUN_STATE_FINISH_MIGRATE },
    { RUN_STATE_SHUTDOWN, RUN_STATE_PRELAUNCH },
    { RUN_STATE_SHUTDOWN, RUN_STATE_COLO },

    { RUN_STATE_DEBUG, RUN_STATE_SUSPENDED },
    { RUN_STATE_RUNNING, RUN_STATE_SUSPENDED },
    { RUN_STATE_SUSPENDED, RUN_STATE_RUNNING },
    { RUN_STATE_SUSPENDED, RUN_STATE_FINISH_MIGRATE },
    { RUN_STATE_SUSPENDED, RUN_STATE_PRELAUNCH },
    { RUN_STATE_SUSPENDED, RUN_STATE_COLO},

    { RUN_STATE_WATCHDOG, RUN_STATE_RUNNING },
    { RUN_STATE_WATCHDOG, RUN_STATE_FINISH_MIGRATE },
    { RUN_STATE_WATCHDOG, RUN_STATE_PRELAUNCH },
    { RUN_STATE_WATCHDOG, RUN_STATE_COLO},

    { RUN_STATE_GUEST_PANICKED, RUN_STATE_RUNNING },
    { RUN_STATE_GUEST_PANICKED, RUN_STATE_FINISH_MIGRATE },
    { RUN_STATE_GUEST_PANICKED, RUN_STATE_PRELAUNCH },

    { RUN_STATE__MAX, RUN_STATE__MAX },
};

//标记自state可以到达state状态（如果为False，则不能转换）
static bool runstate_valid_transitions[RUN_STATE__MAX][RUN_STATE__MAX];

//检查state状态是否为当前状态
bool runstate_check(RunState state)
{
    return current_run_state == state;
}

bool runstate_store(char *str, size_t size)
{
    const char *state = RunState_str(current_run_state);
    size_t len = strlen(state) + 1;

    if (len > size) {
        return false;
    }
    memcpy(str, state, len);
    return true;
}

//标记自from到to的状态是有效的，其它状态转变是无效的
static void runstate_init(void)
{
    const RunStateTransition *p;

    memset(&runstate_valid_transitions, 0, sizeof(runstate_valid_transitions));
    for (p = &runstate_transitions_def[0]; p->from != RUN_STATE__MAX; p++) {
        runstate_valid_transitions[p->from][p->to] = true;
    }

    qemu_mutex_init(&vmstop_lock);
}

/* This function will abort() on invalid state transitions */
void runstate_set(RunState new_state)
{
    assert(new_state < RUN_STATE__MAX);

    trace_runstate_set(current_run_state, RunState_str(current_run_state),
                       new_state, RunState_str(new_state));

    //如果当前状态已为new_state,则不必更新
    if (current_run_state == new_state) {
        return;
    }

    //检查此转换是否为有效的转换，如果不是有效的，则挂掉
    if (!runstate_valid_transitions[current_run_state][new_state]) {
        error_report("invalid runstate transition: '%s' -> '%s'",
                     RunState_str(current_run_state),
                     RunState_str(new_state));
        abort();
    }

    current_run_state = new_state;//更新当前状态
}

//检查是否为running状态
int runstate_is_running(void)
{
    return runstate_check(RUN_STATE_RUNNING);
}

bool runstate_needs_reset(void)
{
	//返回是否为internal_error或shutdown
    return runstate_check(RUN_STATE_INTERNAL_ERROR) ||
        runstate_check(RUN_STATE_SHUTDOWN);
}

//查询当前状态
StatusInfo *qmp_query_status(Error **errp)
{
    StatusInfo *info = g_malloc0(sizeof(*info));

    info->running = runstate_is_running();//是否运行状态
    info->singlestep = singlestep;
    info->status = current_run_state;//设置当前状态

    return info;
}

bool qemu_vmstop_requested(RunState *r)
{
    qemu_mutex_lock(&vmstop_lock);
    *r = vmstop_requested;
    vmstop_requested = RUN_STATE__MAX;
    qemu_mutex_unlock(&vmstop_lock);
    return *r < RUN_STATE__MAX;
}

void qemu_system_vmstop_request_prepare(void)
{
    qemu_mutex_lock(&vmstop_lock);
}

void qemu_system_vmstop_request(RunState state)
{
    vmstop_requested = state;
    qemu_mutex_unlock(&vmstop_lock);
    qemu_notify_event();
}

/***********************************************************/
/* RTC reference time/date access */
static time_t qemu_ref_timedate(QEMUClockType clock)
{
    time_t value = qemu_clock_get_ms(clock) / 1000;
    switch (clock) {
    case QEMU_CLOCK_REALTIME:
        value -= rtc_realtime_clock_offset;
        /* fall through */
    case QEMU_CLOCK_VIRTUAL:
        value += rtc_ref_start_datetime;
        break;
    case QEMU_CLOCK_HOST:
        if (rtc_base_type == RTC_BASE_DATETIME) {
            value -= rtc_host_datetime_offset;
        }
        break;
    default:
        assert(0);
    }
    return value;
}

void qemu_get_timedate(struct tm *tm, int offset)
{
    time_t ti = qemu_ref_timedate(rtc_clock);

    ti += offset;

    switch (rtc_base_type) {
    case RTC_BASE_DATETIME:
    case RTC_BASE_UTC:
        gmtime_r(&ti, tm);
        break;
    case RTC_BASE_LOCALTIME:
        localtime_r(&ti, tm);
        break;
    }
}

int qemu_timedate_diff(struct tm *tm)
{
    time_t seconds;

    switch (rtc_base_type) {
    case RTC_BASE_DATETIME:
    case RTC_BASE_UTC:
        seconds = mktimegm(tm);
        break;
    case RTC_BASE_LOCALTIME:
    {
        struct tm tmp = *tm;
        tmp.tm_isdst = -1; /* use timezone to figure it out */
        seconds = mktime(&tmp);
        break;
    }
    default:
        abort();
    }

    return seconds - qemu_ref_timedate(QEMU_CLOCK_HOST);
}

static void configure_rtc_base_datetime(const char *startdate)
{
    time_t rtc_start_datetime;
    struct tm tm;

    if (sscanf(startdate, "%d-%d-%dT%d:%d:%d", &tm.tm_year, &tm.tm_mon,
               &tm.tm_mday, &tm.tm_hour, &tm.tm_min, &tm.tm_sec) == 6) {
        /* OK */
    } else if (sscanf(startdate, "%d-%d-%d",
                      &tm.tm_year, &tm.tm_mon, &tm.tm_mday) == 3) {
        tm.tm_hour = 0;
        tm.tm_min = 0;
        tm.tm_sec = 0;
    } else {
        goto date_fail;
    }
    tm.tm_year -= 1900;
    tm.tm_mon--;
    rtc_start_datetime = mktimegm(&tm);
    if (rtc_start_datetime == -1) {
    date_fail:
        error_report("invalid datetime format");
        error_printf("valid formats: "
                     "'2006-06-17T16:01:21' or '2006-06-17'\n");
        exit(1);
    }
    rtc_host_datetime_offset = rtc_ref_start_datetime - rtc_start_datetime;
    rtc_ref_start_datetime = rtc_start_datetime;
}

static void configure_rtc(QemuOpts *opts)
{
    const char *value;

    /* Set defaults */
    rtc_clock = QEMU_CLOCK_HOST;
    rtc_ref_start_datetime = qemu_clock_get_ms(QEMU_CLOCK_HOST) / 1000;
    rtc_realtime_clock_offset = qemu_clock_get_ms(QEMU_CLOCK_REALTIME) / 1000;

    value = qemu_opt_get(opts, "base");
    if (value) {
        if (!strcmp(value, "utc")) {
            rtc_base_type = RTC_BASE_UTC;
        } else if (!strcmp(value, "localtime")) {
            Error *blocker = NULL;
            rtc_base_type = RTC_BASE_LOCALTIME;
            error_setg(&blocker, QERR_REPLAY_NOT_SUPPORTED,
                      "-rtc base=localtime");
            replay_add_blocker(blocker);
        } else {
            rtc_base_type = RTC_BASE_DATETIME;
            configure_rtc_base_datetime(value);
        }
    }
    value = qemu_opt_get(opts, "clock");
    if (value) {
        if (!strcmp(value, "host")) {
            rtc_clock = QEMU_CLOCK_HOST;
        } else if (!strcmp(value, "rt")) {
            rtc_clock = QEMU_CLOCK_REALTIME;
        } else if (!strcmp(value, "vm")) {
            rtc_clock = QEMU_CLOCK_VIRTUAL;
        } else {
            error_report("invalid option value '%s'", value);
            exit(1);
        }
    }
    value = qemu_opt_get(opts, "driftfix");
    if (value) {
        if (!strcmp(value, "slew")) {
            object_register_sugar_prop("mc146818rtc",
                                       "lost_tick_policy",
                                       "slew");
        } else if (!strcmp(value, "none")) {
            /* discard is default */
        } else {
            error_report("invalid option value '%s'", value);
            exit(1);
        }
    }
}

=======
>>>>>>> fef80ea0
static int parse_name(void *opaque, QemuOpts *opts, Error **errp)
{
    const char *proc_name;

    if (qemu_opt_get(opts, "debug-threads")) {
        qemu_thread_naming(qemu_opt_get_bool(opts, "debug-threads", false));
    }
    qemu_name = qemu_opt_get(opts, "guest");

    proc_name = qemu_opt_get(opts, "process");
    if (proc_name) {
        os_set_proc_name(proc_name);
    }

    return 0;
}

bool defaults_enabled(void)
{
    return has_defaults;
}

#ifndef _WIN32
static int parse_add_fd(void *opaque, QemuOpts *opts, Error **errp)
{
    int fd, dupfd, flags;
    int64_t fdset_id;
    const char *fd_opaque = NULL;
    AddfdInfo *fdinfo;

    fd = qemu_opt_get_number(opts, "fd", -1);
    fdset_id = qemu_opt_get_number(opts, "set", -1);
    fd_opaque = qemu_opt_get(opts, "opaque");

    if (fd < 0) {
        error_setg(errp, "fd option is required and must be non-negative");
        return -1;
    }

    if (fd <= STDERR_FILENO) {
        error_setg(errp, "fd cannot be a standard I/O stream");
        return -1;
    }

    /*
     * All fds inherited across exec() necessarily have FD_CLOEXEC
     * clear, while qemu sets FD_CLOEXEC on all other fds used internally.
     */
    flags = fcntl(fd, F_GETFD);
    if (flags == -1 || (flags & FD_CLOEXEC)) {
        error_setg(errp, "fd is not valid or already in use");
        return -1;
    }

    if (fdset_id < 0) {
        error_setg(errp, "set option is required and must be non-negative");
        return -1;
    }

#ifdef F_DUPFD_CLOEXEC
    dupfd = fcntl(fd, F_DUPFD_CLOEXEC, 0);
#else
    dupfd = dup(fd);
    if (dupfd != -1) {
        qemu_set_cloexec(dupfd);
    }
#endif
    if (dupfd == -1) {
        error_setg(errp, "error duplicating fd: %s", strerror(errno));
        return -1;
    }

    /* add the duplicate fd, and optionally the opaque string, to the fd set */
    fdinfo = monitor_fdset_add_fd(dupfd, true, fdset_id, !!fd_opaque, fd_opaque,
                                  &error_abort);
    g_free(fdinfo);

    return 0;
}

static int cleanup_add_fd(void *opaque, QemuOpts *opts, Error **errp)
{
    int fd;

    fd = qemu_opt_get_number(opts, "fd", -1);
    close(fd);

    return 0;
}
#endif

/***********************************************************/
/* QEMU Block devices */

#define HD_OPTS "media=disk"
#define CDROM_OPTS "media=cdrom"
#define FD_OPTS ""
#define PFLASH_OPTS ""
#define MTD_OPTS ""
#define SD_OPTS ""

static int drive_init_func(void *opaque, QemuOpts *opts, Error **errp)
{
    BlockInterfaceType *block_default_type = opaque;

    return drive_new(opts, *block_default_type, errp) == NULL;
}

static int drive_enable_snapshot(void *opaque, QemuOpts *opts, Error **errp)
{
    if (qemu_opt_get(opts, "snapshot") == NULL) {
        qemu_opt_set(opts, "snapshot", "on", &error_abort);
    }
    return 0;
}

static void default_drive(int enable, int snapshot, BlockInterfaceType type,
                          int index, const char *optstr)
{
    QemuOpts *opts;
    DriveInfo *dinfo;

    if (!enable || drive_get_by_index(type, index)) {
        return;
    }

    opts = drive_add(type, index, NULL, optstr);
    if (snapshot) {
        drive_enable_snapshot(NULL, opts, NULL);
    }

    dinfo = drive_new(opts, type, &error_abort);
    dinfo->is_default = true;

}

static void configure_blockdev(BlockdevOptionsQueue *bdo_queue,
                               MachineClass *machine_class, int snapshot)
{
    /*
     * If the currently selected machine wishes to override the
     * units-per-bus property of its default HBA interface type, do so
     * now.
     */
    if (machine_class->units_per_default_bus) {
        override_max_devs(machine_class->block_default_type,
                          machine_class->units_per_default_bus);
    }

    /* open the virtual block devices */
    while (!QSIMPLEQ_EMPTY(bdo_queue)) {
        BlockdevOptionsQueueEntry *bdo = QSIMPLEQ_FIRST(bdo_queue);

        QSIMPLEQ_REMOVE_HEAD(bdo_queue, entry);
        loc_push_restore(&bdo->loc);
        qmp_blockdev_add(bdo->bdo, &error_fatal);
        loc_pop(&bdo->loc);
        qapi_free_BlockdevOptions(bdo->bdo);
        g_free(bdo);
    }
    if (snapshot) {
        qemu_opts_foreach(qemu_find_opts("drive"), drive_enable_snapshot,
                          NULL, NULL);
    }
    if (qemu_opts_foreach(qemu_find_opts("drive"), drive_init_func,
                          &machine_class->block_default_type, &error_fatal)) {
        /* We printed help */
        exit(0);
    }

    default_drive(default_cdrom, snapshot, machine_class->block_default_type, 2,
                  CDROM_OPTS);
    default_drive(default_floppy, snapshot, IF_FLOPPY, 0, FD_OPTS);
    default_drive(default_sdcard, snapshot, IF_SD, 0, SD_OPTS);

}

static QemuOptsList qemu_smp_opts = {
    .name = "smp-opts",
    .implied_opt_name = "cpus",
    .merge_lists = true,
    .head = QTAILQ_HEAD_INITIALIZER(qemu_smp_opts.head),
    .desc = {
        {
            .name = "cpus",
            .type = QEMU_OPT_NUMBER,
        }, {
            .name = "sockets",
            .type = QEMU_OPT_NUMBER,
        }, {
            .name = "dies",
            .type = QEMU_OPT_NUMBER,
        }, {
            .name = "cores",
            .type = QEMU_OPT_NUMBER,
        }, {
            .name = "threads",
            .type = QEMU_OPT_NUMBER,
        }, {
            .name = "maxcpus",
            .type = QEMU_OPT_NUMBER,
        },
        { /*End of list */ }
    },
};

static void realtime_init(void)
{
    if (enable_mlock) {
        if (os_mlock() < 0) {
            error_report("locking memory failed");
            exit(1);
        }
    }
}


static void configure_msg(QemuOpts *opts)
{
    error_with_timestamp = qemu_opt_get_bool(opts, "timestamp", false);
    error_with_guestname = qemu_opt_get_bool(opts, "guest-name", false);
}


/***********************************************************/
/* USB devices */

static int usb_device_add(const char *devname)
{
    USBDevice *dev = NULL;

    if (!machine_usb(current_machine)) {
        return -1;
    }

    dev = usbdevice_create(devname);
    if (!dev)
        return -1;

    return 0;
}

static int usb_parse(const char *cmdline)
{
    int r;
    r = usb_device_add(cmdline);
    if (r < 0) {
        error_report("could not add USB device '%s'", cmdline);
    }
    return r;
}

/***********************************************************/
/* machine registration */

<<<<<<< HEAD
MachineState *current_machine;

//遍历machines链表，查找名称为name的machineClass
=======
>>>>>>> fef80ea0
static MachineClass *find_machine(const char *name, GSList *machines)
{
    GSList *el;

    for (el = machines; el; el = el->next) {
        MachineClass *mc = el->data;

        if (!strcmp(mc->name, name) || !g_strcmp0(mc->alias, name)) {
            return mc;
        }
    }

    return NULL;
}

static MachineClass *find_default_machine(GSList *machines)
{
    GSList *el;
    MachineClass *default_machineclass = NULL;

    for (el = machines; el; el = el->next) {
        MachineClass *mc = el->data;

        if (mc->is_default) {
            assert(default_machineclass == NULL && "Multiple default machines");
            default_machineclass = mc;
        }
    }

    return default_machineclass;
}

static int machine_help_func(QemuOpts *opts, MachineState *machine)
{
    ObjectProperty *prop;
    ObjectPropertyIterator iter;

    if (!qemu_opt_has_help_opt(opts)) {
        return 0;
    }

    object_property_iter_init(&iter, OBJECT(machine));
    while ((prop = object_property_iter_next(&iter))) {
        if (!prop->set) {
            continue;
        }

        printf("%s.%s=%s", MACHINE_GET_CLASS(machine)->name,
               prop->name, prop->type);
        if (prop->description) {
            printf(" (%s)\n", prop->description);
        } else {
            printf("\n");
        }
    }

    return 1;
}

<<<<<<< HEAD
struct VMChangeStateEntry {
    VMChangeStateHandler *cb;
    void *opaque;
    QTAILQ_ENTRY(VMChangeStateEntry) entries;
    int priority;
};

//vm状态变更通知链（当vm状态发生变更时，会知会这些成员）
static QTAILQ_HEAD(, VMChangeStateEntry) vm_change_state_head;

/**
 * qemu_add_vm_change_state_handler_prio:
 * @cb: the callback to invoke
 * @opaque: user data passed to the callback
 * @priority: low priorities execute first when the vm runs and the reverse is
 *            true when the vm stops
 *
 * Register a callback function that is invoked when the vm starts or stops
 * running.
 *
 * Returns: an entry to be freed using qemu_del_vm_change_state_handler()
 */
//注册vm状态变更handler
VMChangeStateEntry *qemu_add_vm_change_state_handler_prio(
        VMChangeStateHandler *cb, void *opaque, int priority)
{
    VMChangeStateEntry *e;
    VMChangeStateEntry *other;

    e = g_malloc0(sizeof(*e));
    e->cb = cb;
    e->opaque = opaque;
    e->priority = priority;

    /* Keep list sorted in ascending priority order */
    QTAILQ_FOREACH(other, &vm_change_state_head, entries) {
        if (priority < other->priority) {
            QTAILQ_INSERT_BEFORE(other, e, entries);
            return e;
        }
    }

    QTAILQ_INSERT_TAIL(&vm_change_state_head, e, entries);
    return e;
}

VMChangeStateEntry *qemu_add_vm_change_state_handler(VMChangeStateHandler *cb,
                                                     void *opaque)
=======
static void version(void)
>>>>>>> fef80ea0
{
    printf("QEMU emulator version " QEMU_FULL_VERSION "\n"
           QEMU_COPYRIGHT "\n");
}

static void help(int exitcode)
{
    version();
    printf("usage: %s [options] [disk_image]\n\n"
           "'disk_image' is a raw hard disk image for IDE hard disk 0\n\n",
            error_get_progname());

<<<<<<< HEAD
//vm状态变更通知
void vm_state_notify(int running, RunState state)
{
    VMChangeStateEntry *e, *next;
=======
#define QEMU_OPTIONS_GENERATE_HELP
#include "qemu-options-wrapper.h"
>>>>>>> fef80ea0

    printf("\nDuring emulation, the following keys are useful:\n"
           "ctrl-alt-f      toggle full screen\n"
           "ctrl-alt-n      switch to virtual console 'n'\n"
           "ctrl-alt        toggle mouse and keyboard grab\n"
           "\n"
           "When using -nographic, press 'ctrl-a h' to get some help.\n"
           "\n"
           QEMU_HELP_BOTTOM "\n");

<<<<<<< HEAD
    //通知此链上所有节点
    if (running) {
        QTAILQ_FOREACH_SAFE(e, &vm_change_state_head, entries, next) {
            e->cb(e->opaque, running, state);
        }
    } else {
        QTAILQ_FOREACH_REVERSE_SAFE(e, &vm_change_state_head, entries, next) {
            e->cb(e->opaque, running, state);
        }
    }
=======
    exit(exitcode);
>>>>>>> fef80ea0
}

#define HAS_ARG 0x0001

typedef struct QEMUOption {
    const char *name;
    int flags;
    int index;
    uint32_t arch_mask;
} QEMUOption;

static const QEMUOption qemu_options[] = {
    { "h", 0, QEMU_OPTION_h, QEMU_ARCH_ALL },
#define QEMU_OPTIONS_GENERATE_OPTIONS
#include "qemu-options-wrapper.h"
    { NULL },
};

typedef struct VGAInterfaceInfo {
    const char *opt_name;    /* option name */
    const char *name;        /* human-readable name */
    /* Class names indicating that support is available.
     * If no class is specified, the interface is always available */
    const char *class_names[2];
} VGAInterfaceInfo;

static const VGAInterfaceInfo vga_interfaces[VGA_TYPE_MAX] = {
    [VGA_NONE] = {
        .opt_name = "none",
        .name = "no graphic card",
    },
    [VGA_STD] = {
        .opt_name = "std",
        .name = "standard VGA",
        .class_names = { "VGA", "isa-vga" },
    },
    [VGA_CIRRUS] = {
        .opt_name = "cirrus",
        .name = "Cirrus VGA",
        .class_names = { "cirrus-vga", "isa-cirrus-vga" },
    },
    [VGA_VMWARE] = {
        .opt_name = "vmware",
        .name = "VMWare SVGA",
        .class_names = { "vmware-svga" },
    },
    [VGA_VIRTIO] = {
        .opt_name = "virtio",
        .name = "Virtio VGA",
        .class_names = { "virtio-vga" },
    },
    [VGA_QXL] = {
        .opt_name = "qxl",
        .name = "QXL VGA",
        .class_names = { "qxl-vga" },
    },
    [VGA_TCX] = {
        .opt_name = "tcx",
        .name = "TCX framebuffer",
        .class_names = { "SUNW,tcx" },
    },
    [VGA_CG3] = {
        .opt_name = "cg3",
        .name = "CG3 framebuffer",
        .class_names = { "cgthree" },
    },
    [VGA_XENFB] = {
        .opt_name = "xenfb",
        .name = "Xen paravirtualized framebuffer",
    },
};

static bool vga_interface_available(VGAInterfaceType t)
{
<<<<<<< HEAD
    ShutdownCause r = reset_requested;

    if (r && replay_checkpoint(CHECKPOINT_RESET_REQUESTED)) {
        reset_requested = SHUTDOWN_CAUSE_NONE;
        return r;
    }
    return SHUTDOWN_CAUSE_NONE;
}

static int qemu_suspend_requested(void)
{
    int r = suspend_requested;
    if (r && replay_checkpoint(CHECKPOINT_SUSPEND_REQUESTED)) {
        suspend_requested = 0;
        return r;
    }
    return false;
}

static WakeupReason qemu_wakeup_requested(void)
{
    return wakeup_reason;
}

static int qemu_powerdown_requested(void)
{
    int r = powerdown_requested;
    powerdown_requested = 0;
    return r;
}

static int qemu_debug_requested(void)
{
    int r = debug_requested;
    debug_requested = 0;
    return r;
}

void qemu_exit_preconfig_request(void)
{
    preconfig_exit_requested = true;
}

/*
 * Reset the VM. Issue an event unless @reason is SHUTDOWN_CAUSE_NONE.
 */
void qemu_system_reset(ShutdownCause reason)
{
    MachineClass *mc;

    mc = current_machine ? MACHINE_GET_CLASS(current_machine) : NULL;

    cpu_synchronize_all_states();

    if (mc && mc->reset) {
        mc->reset(current_machine);
    } else {
        qemu_devices_reset();
    }
    if (reason && reason != SHUTDOWN_CAUSE_SUBSYSTEM_RESET) {
        qapi_event_send_reset(shutdown_caused_by_guest(reason), reason);
    }
    cpu_synchronize_all_post_reset();
}

/*
 * Wake the VM after suspend.
 */
static void qemu_system_wakeup(void)
{
    MachineClass *mc;

    mc = current_machine ? MACHINE_GET_CLASS(current_machine) : NULL;

    if (mc && mc->wakeup) {
        mc->wakeup(current_machine);
    }
}

void qemu_system_guest_panicked(GuestPanicInformation *info)
{
    qemu_log_mask(LOG_GUEST_ERROR, "Guest crashed");

    if (current_cpu) {
        current_cpu->crash_occurred = true;
    }
    qapi_event_send_guest_panicked(GUEST_PANIC_ACTION_PAUSE,
                                   !!info, info);
    vm_stop(RUN_STATE_GUEST_PANICKED);
    if (!no_shutdown) {
        qapi_event_send_guest_panicked(GUEST_PANIC_ACTION_POWEROFF,
                                       !!info, info);
        qemu_system_shutdown_request(SHUTDOWN_CAUSE_GUEST_PANIC);
    }

    if (info) {
        if (info->type == GUEST_PANIC_INFORMATION_TYPE_HYPER_V) {
            qemu_log_mask(LOG_GUEST_ERROR, "\nHV crash parameters: (%#"PRIx64
                          " %#"PRIx64" %#"PRIx64" %#"PRIx64" %#"PRIx64")\n",
                          info->u.hyper_v.arg1,
                          info->u.hyper_v.arg2,
                          info->u.hyper_v.arg3,
                          info->u.hyper_v.arg4,
                          info->u.hyper_v.arg5);
        } else if (info->type == GUEST_PANIC_INFORMATION_TYPE_S390) {
            qemu_log_mask(LOG_GUEST_ERROR, " on cpu %d: %s\n"
                          "PSW: 0x%016" PRIx64 " 0x%016" PRIx64"\n",
                          info->u.s390.core,
                          S390CrashReason_str(info->u.s390.reason),
                          info->u.s390.psw_mask,
                          info->u.s390.psw_addr);
        }
        qapi_free_GuestPanicInformation(info);
    }
}

void qemu_system_guest_crashloaded(GuestPanicInformation *info)
{
    qemu_log_mask(LOG_GUEST_ERROR, "Guest crash loaded");

    qapi_event_send_guest_crashloaded(GUEST_PANIC_ACTION_RUN,
                                   !!info, info);

    if (info) {
        qapi_free_GuestPanicInformation(info);
    }
}

void qemu_system_reset_request(ShutdownCause reason)
{
    if (no_reboot && reason != SHUTDOWN_CAUSE_SUBSYSTEM_RESET) {
        shutdown_requested = reason;
    } else {
        reset_requested = reason;
    }
    cpu_stop_current();
    qemu_notify_event();
}

static void qemu_system_suspend(void)
{
    pause_all_vcpus();
    notifier_list_notify(&suspend_notifiers, NULL);
    runstate_set(RUN_STATE_SUSPENDED);
    qapi_event_send_suspend();
}

void qemu_system_suspend_request(void)
{
    if (runstate_check(RUN_STATE_SUSPENDED)) {
        return;
    }
    suspend_requested = 1;
    cpu_stop_current();
    qemu_notify_event();
}

void qemu_register_suspend_notifier(Notifier *notifier)
{
    notifier_list_add(&suspend_notifiers, notifier);
}

void qemu_system_wakeup_request(WakeupReason reason, Error **errp)
{
    trace_system_wakeup_request(reason);

    if (!runstate_check(RUN_STATE_SUSPENDED)) {
        error_setg(errp,
                   "Unable to wake up: guest is not in suspended state");
        return;
    }
    if (!(wakeup_reason_mask & (1 << reason))) {
        return;
    }
    runstate_set(RUN_STATE_RUNNING);
    wakeup_reason = reason;
    qemu_notify_event();
}

void qemu_system_wakeup_enable(WakeupReason reason, bool enabled)
{
    if (enabled) {
        wakeup_reason_mask |= (1 << reason);
    } else {
        wakeup_reason_mask &= ~(1 << reason);
    }
}

void qemu_register_wakeup_notifier(Notifier *notifier)
{
    notifier_list_add(&wakeup_notifiers, notifier);
}

void qemu_register_wakeup_support(void)
{
    wakeup_suspend_enabled = true;
}

bool qemu_wakeup_suspend_enabled(void)
{
    return wakeup_suspend_enabled;
}

void qemu_system_killed(int signal, pid_t pid)
{
    shutdown_signal = signal;
    shutdown_pid = pid;
    no_shutdown = 0;

    /* Cannot call qemu_system_shutdown_request directly because
     * we are in a signal handler.
     */
    shutdown_requested = SHUTDOWN_CAUSE_HOST_SIGNAL;
    qemu_notify_event();
}

void qemu_system_shutdown_request(ShutdownCause reason)
{
    trace_qemu_system_shutdown_request(reason);
    replay_shutdown_request(reason);
    shutdown_requested = reason;
    qemu_notify_event();
}

static void qemu_system_powerdown(void)
{
    qapi_event_send_powerdown();
    notifier_list_notify(&powerdown_notifiers, NULL);
}

static void qemu_system_shutdown(ShutdownCause cause)
{
    qapi_event_send_shutdown(shutdown_caused_by_guest(cause), cause);
    notifier_list_notify(&shutdown_notifiers, &cause);
}

void qemu_system_powerdown_request(void)
{
    trace_qemu_system_powerdown_request();
    powerdown_requested = 1;
    qemu_notify_event();
}

void qemu_register_powerdown_notifier(Notifier *notifier)
{
    notifier_list_add(&powerdown_notifiers, notifier);
}

void qemu_register_shutdown_notifier(Notifier *notifier)
{
    notifier_list_add(&shutdown_notifiers, notifier);
}

void qemu_system_debug_request(void)
{
    debug_requested = 1;
    qemu_notify_event();
}

static bool main_loop_should_exit(void)
{
    RunState r;
    ShutdownCause request;

    if (preconfig_exit_requested) {
        if (runstate_check(RUN_STATE_PRECONFIG)) {
            runstate_set(RUN_STATE_PRELAUNCH);
        }
        preconfig_exit_requested = false;
        return true;
    }
    if (qemu_debug_requested()) {
        vm_stop(RUN_STATE_DEBUG);
    }
    if (qemu_suspend_requested()) {
        qemu_system_suspend();
    }
    request = qemu_shutdown_requested();
    if (request) {
        qemu_kill_report();
        qemu_system_shutdown(request);
        if (no_shutdown) {
            vm_stop(RUN_STATE_SHUTDOWN);
        } else {
            return true;
        }
    }
    request = qemu_reset_requested();
    if (request) {
        pause_all_vcpus();
        qemu_system_reset(request);
        resume_all_vcpus();
        /*
         * runstate can change in pause_all_vcpus()
         * as iothread mutex is unlocked
         */
        if (!runstate_check(RUN_STATE_RUNNING) &&
                !runstate_check(RUN_STATE_INMIGRATE) &&
                !runstate_check(RUN_STATE_FINISH_MIGRATE)) {
            runstate_set(RUN_STATE_PRELAUNCH);
        }
    }
    if (qemu_wakeup_requested()) {
        pause_all_vcpus();
        qemu_system_wakeup();
        notifier_list_notify(&wakeup_notifiers, &wakeup_reason);
        wakeup_reason = QEMU_WAKEUP_REASON_NONE;
        resume_all_vcpus();
        qapi_event_send_wakeup();
    }
    if (qemu_powerdown_requested()) {
        qemu_system_powerdown();
    }
    if (qemu_vmstop_requested(&r)) {
        vm_stop(r);
    }
    return false;
}

void qemu_main_loop(void)
{
#ifdef CONFIG_PROFILER
    int64_t ti;
#endif
    while (!main_loop_should_exit()) {
#ifdef CONFIG_PROFILER
        ti = profile_getclock();
#endif
        main_loop_wait(false);
#ifdef CONFIG_PROFILER
        dev_time += profile_getclock() - ti;
#endif
    }
}

static void version(void)
{
    printf("QEMU emulator version " QEMU_FULL_VERSION "\n"
           QEMU_COPYRIGHT "\n");
}

static void help(int exitcode)
{
    version();
    printf("usage: %s [options] [disk_image]\n\n"
           "'disk_image' is a raw hard disk image for IDE hard disk 0\n\n",
            error_get_progname());

#define QEMU_OPTIONS_GENERATE_HELP
#include "qemu-options-wrapper.h"

    printf("\nDuring emulation, the following keys are useful:\n"
           "ctrl-alt-f      toggle full screen\n"
           "ctrl-alt-n      switch to virtual console 'n'\n"
           "ctrl-alt        toggle mouse and keyboard grab\n"
           "\n"
           "When using -nographic, press 'ctrl-a h' to get some help.\n"
           "\n"
           QEMU_HELP_BOTTOM "\n");

    exit(exitcode);
}

#define HAS_ARG 0x0001

typedef struct QEMUOption {
    const char *name;//选项名称
    int flags;//选项的flag(目前仅有是否含参）
    int index;//可以理解为短选项名，如--help,-h一样
    uint32_t arch_mask;//那个体系结构有此参数
} QEMUOption;

//qemu当前支持的选项
static const QEMUOption qemu_options[] = {
    { "h", 0, QEMU_OPTION_h, QEMU_ARCH_ALL },
#define QEMU_OPTIONS_GENERATE_OPTIONS //通过这个宏可以控制生成的样式
#include "qemu-options-wrapper.h"
    { NULL },
};

typedef struct VGAInterfaceInfo {
    const char *opt_name;    /* option name */
    const char *name;        /* human-readable name */
    /* Class names indicating that support is available.
     * If no class is specified, the interface is always available */
    const char *class_names[2];
} VGAInterfaceInfo;

static const VGAInterfaceInfo vga_interfaces[VGA_TYPE_MAX] = {
    [VGA_NONE] = {
        .opt_name = "none",
        .name = "no graphic card",
    },
    [VGA_STD] = {
        .opt_name = "std",
        .name = "standard VGA",
        .class_names = { "VGA", "isa-vga" },
    },
    [VGA_CIRRUS] = {
        .opt_name = "cirrus",
        .name = "Cirrus VGA",
        .class_names = { "cirrus-vga", "isa-cirrus-vga" },
    },
    [VGA_VMWARE] = {
        .opt_name = "vmware",
        .name = "VMWare SVGA",
        .class_names = { "vmware-svga" },
    },
    [VGA_VIRTIO] = {
        .opt_name = "virtio",
        .name = "Virtio VGA",
        .class_names = { "virtio-vga" },
    },
    [VGA_QXL] = {
        .opt_name = "qxl",
        .name = "QXL VGA",
        .class_names = { "qxl-vga" },
    },
    [VGA_TCX] = {
        .opt_name = "tcx",
        .name = "TCX framebuffer",
        .class_names = { "SUNW,tcx" },
    },
    [VGA_CG3] = {
        .opt_name = "cg3",
        .name = "CG3 framebuffer",
        .class_names = { "cgthree" },
    },
    [VGA_XENFB] = {
        .opt_name = "xenfb",
        .name = "Xen paravirtualized framebuffer",
    },
};

static bool vga_interface_available(VGAInterfaceType t)
{
=======
>>>>>>> fef80ea0
    const VGAInterfaceInfo *ti = &vga_interfaces[t];

    assert(t < VGA_TYPE_MAX);
    return !ti->class_names[0] ||
           module_object_class_by_name(ti->class_names[0]) ||
           module_object_class_by_name(ti->class_names[1]);
}

static const char *
get_default_vga_model(const MachineClass *machine_class)
{
    if (machine_class->default_display) {
        return machine_class->default_display;
    } else if (vga_interface_available(VGA_CIRRUS)) {
        return "cirrus";
    } else if (vga_interface_available(VGA_STD)) {
        return "std";
    }

    return NULL;
}

static void select_vgahw(const MachineClass *machine_class, const char *p)
{
    const char *opts;
    int t;

    if (g_str_equal(p, "help")) {
        const char *def = get_default_vga_model(machine_class);

        for (t = 0; t < VGA_TYPE_MAX; t++) {
            const VGAInterfaceInfo *ti = &vga_interfaces[t];

            if (vga_interface_available(t) && ti->opt_name) {
                printf("%-20s %s%s\n", ti->opt_name, ti->name ?: "",
                       g_str_equal(ti->opt_name, def) ? " (default)" : "");
            }
        }
        exit(0);
    }

    assert(vga_interface_type == VGA_NONE);
    for (t = 0; t < VGA_TYPE_MAX; t++) {
        const VGAInterfaceInfo *ti = &vga_interfaces[t];
        if (ti->opt_name && strstart(p, ti->opt_name, &opts)) {
            if (!vga_interface_available(t)) {
                error_report("%s not available", ti->name);
                exit(1);
            }
            vga_interface_type = t;
            break;
        }
    }
    if (t == VGA_TYPE_MAX) {
    invalid_vga:
        error_report("unknown vga type: %s", p);
        exit(1);
    }
    while (*opts) {
        const char *nextopt;

        if (strstart(opts, ",retrace=", &nextopt)) {
            opts = nextopt;
            if (strstart(opts, "dumb", &nextopt))
                vga_retrace_method = VGA_RETRACE_DUMB;
            else if (strstart(opts, "precise", &nextopt))
                vga_retrace_method = VGA_RETRACE_PRECISE;
            else goto invalid_vga;
        } else goto invalid_vga;
        opts = nextopt;
    }
}

static void parse_display_qapi(const char *optarg)
{
    DisplayOptions *opts;
    Visitor *v;

    v = qobject_input_visitor_new_str(optarg, "type", &error_fatal);

    visit_type_DisplayOptions(v, NULL, &opts, &error_fatal);
    QAPI_CLONE_MEMBERS(DisplayOptions, &dpy, opts);

    qapi_free_DisplayOptions(opts);
    visit_free(v);
}

DisplayOptions *qmp_query_display_options(Error **errp)
{
    return QAPI_CLONE(DisplayOptions, &dpy);
}

static void parse_display(const char *p)
{
    const char *opts;

    if (is_help_option(p)) {
        qemu_display_help();
        exit(0);
    }

    if (strstart(p, "sdl", &opts)) {
        /*
         * sdl DisplayType needs hand-crafted parser instead of
         * parse_display_qapi() due to some options not in
         * DisplayOptions, specifically:
         *   - frame
         *     Already deprecated.
         *   - ctrl_grab + alt_grab
         *     Not clear yet what happens to them long-term.  Should
         *     replaced by something better or deprecated and dropped.
         */
        dpy.type = DISPLAY_TYPE_SDL;
        while (*opts) {
            const char *nextopt;

            if (strstart(opts, ",alt_grab=", &nextopt)) {
                opts = nextopt;
                if (strstart(opts, "on", &nextopt)) {
                    alt_grab = 1;
                } else if (strstart(opts, "off", &nextopt)) {
                    alt_grab = 0;
                } else {
                    goto invalid_sdl_args;
                }
            } else if (strstart(opts, ",ctrl_grab=", &nextopt)) {
                opts = nextopt;
                if (strstart(opts, "on", &nextopt)) {
                    ctrl_grab = 1;
                } else if (strstart(opts, "off", &nextopt)) {
                    ctrl_grab = 0;
                } else {
                    goto invalid_sdl_args;
                }
            } else if (strstart(opts, ",window_close=", &nextopt)) {
                opts = nextopt;
                dpy.has_window_close = true;
                if (strstart(opts, "on", &nextopt)) {
                    dpy.window_close = true;
                } else if (strstart(opts, "off", &nextopt)) {
                    dpy.window_close = false;
                } else {
                    goto invalid_sdl_args;
                }
            } else if (strstart(opts, ",show-cursor=", &nextopt)) {
                opts = nextopt;
                dpy.has_show_cursor = true;
                if (strstart(opts, "on", &nextopt)) {
                    dpy.show_cursor = true;
                } else if (strstart(opts, "off", &nextopt)) {
                    dpy.show_cursor = false;
                } else {
                    goto invalid_sdl_args;
                }
            } else if (strstart(opts, ",gl=", &nextopt)) {
                opts = nextopt;
                dpy.has_gl = true;
                if (strstart(opts, "on", &nextopt)) {
                    dpy.gl = DISPLAYGL_MODE_ON;
                } else if (strstart(opts, "core", &nextopt)) {
                    dpy.gl = DISPLAYGL_MODE_CORE;
                } else if (strstart(opts, "es", &nextopt)) {
                    dpy.gl = DISPLAYGL_MODE_ES;
                } else if (strstart(opts, "off", &nextopt)) {
                    dpy.gl = DISPLAYGL_MODE_OFF;
                } else {
                    goto invalid_sdl_args;
                }
            } else {
            invalid_sdl_args:
                error_report("invalid SDL option string");
                exit(1);
            }
            opts = nextopt;
        }
    } else if (strstart(p, "vnc", &opts)) {
        /*
         * vnc isn't a (local) DisplayType but a protocol for remote
         * display access.
         */
        if (*opts == '=') {
            vnc_parse(opts + 1, &error_fatal);
        } else {
            error_report("VNC requires a display argument vnc=<display>");
            exit(1);
        }
    } else {
        parse_display_qapi(p);
    }
}

static inline bool nonempty_str(const char *str)
{
    return str && *str;
}

static int parse_fw_cfg(void *opaque, QemuOpts *opts, Error **errp)
{
    gchar *buf;
    size_t size;
    const char *name, *file, *str, *gen_id;
    FWCfgState *fw_cfg = (FWCfgState *) opaque;

    if (fw_cfg == NULL) {
        error_setg(errp, "fw_cfg device not available");
        return -1;
    }
    name = qemu_opt_get(opts, "name");
    file = qemu_opt_get(opts, "file");
    str = qemu_opt_get(opts, "string");
    gen_id = qemu_opt_get(opts, "gen_id");

    /* we need the name, and exactly one of: file, content string, gen_id */
    if (!nonempty_str(name) ||
        nonempty_str(file) + nonempty_str(str) + nonempty_str(gen_id) != 1) {
        error_setg(errp, "name, plus exactly one of file,"
                         " string and gen_id, are needed");
        return -1;
    }
    if (strlen(name) > FW_CFG_MAX_FILE_PATH - 1) {
        error_setg(errp, "name too long (max. %d char)",
                   FW_CFG_MAX_FILE_PATH - 1);
        return -1;
    }
    if (nonempty_str(gen_id)) {
        /*
         * In this particular case where the content is populated
         * internally, the "etc/" namespace protection is relaxed,
         * so do not emit a warning.
         */
    } else if (strncmp(name, "opt/", 4) != 0) {
        warn_report("externally provided fw_cfg item names "
                    "should be prefixed with \"opt/\"");
    }
    if (nonempty_str(str)) {
        size = strlen(str); /* NUL terminator NOT included in fw_cfg blob */
        buf = g_memdup(str, size);
    } else if (nonempty_str(gen_id)) {
        if (!fw_cfg_add_from_generator(fw_cfg, name, gen_id, errp)) {
            return -1;
        }
        return 0;
    } else {
        GError *err = NULL;
        if (!g_file_get_contents(file, &buf, &size, &err)) {
            error_setg(errp, "can't load %s: %s", file, err->message);
            g_error_free(err);
            return -1;
        }
    }
    /* For legacy, keep user files in a specific global order. */
    fw_cfg_set_order_override(fw_cfg, FW_CFG_ORDER_OVERRIDE_USER);
    fw_cfg_add_file(fw_cfg, name, buf, size);
    fw_cfg_reset_order_override(fw_cfg);
    return 0;
}

static int device_help_func(void *opaque, QemuOpts *opts, Error **errp)
{
    return qdev_device_help(opts);
}

/*按选项初始化设备*/
static int device_init_func(void *opaque, QemuOpts *opts, Error **errp)
{
    DeviceState *dev;

    dev = qdev_device_add(opts, errp);
    if (!dev && *errp) {
        error_report_err(*errp);
        return -1;
    } else if (dev) {
        object_unref(OBJECT(dev));
    }
    return 0;
}

//chardev初始化函数
static int chardev_init_func(void *opaque, QemuOpts *opts, Error **errp)
{
    Error *local_err = NULL;

    //创建opts中指定的某个char设备
    if (!qemu_chr_new_from_opts(opts, NULL, &local_err)) {
        if (local_err) {
            error_propagate(errp, local_err);
            return -1;
        }
        exit(0);
    }
    return 0;
}

#ifdef CONFIG_VIRTFS
static int fsdev_init_func(void *opaque, QemuOpts *opts, Error **errp)
{
    return qemu_fsdev_add(opts, errp);
}
#endif

static int mon_init_func(void *opaque, QemuOpts *opts, Error **errp)
{
    return monitor_init_opts(opts, errp);
}

static void monitor_parse(const char *optarg, const char *mode, bool pretty)
{
    static int monitor_device_index = 0;
    QemuOpts *opts;
    const char *p;
    char label[32];

    if (strstart(optarg, "chardev:", &p)) {
        snprintf(label, sizeof(label), "%s", p);
    } else {
        snprintf(label, sizeof(label), "compat_monitor%d",
                 monitor_device_index);
        opts = qemu_chr_parse_compat(label, optarg, true);
        if (!opts) {
            error_report("parse error: %s", optarg);
            exit(1);
        }
    }

    opts = qemu_opts_create(qemu_find_opts("mon"), label, 1, &error_fatal);
    qemu_opt_set(opts, "mode", mode, &error_abort);
    qemu_opt_set(opts, "chardev", label, &error_abort);
    if (!strcmp(mode, "control")) {
        qemu_opt_set_bool(opts, "pretty", pretty, &error_abort);
    } else {
        assert(pretty == false);
    }
    monitor_device_index++;
}

struct device_config {
    enum {
        DEV_USB,       /* -usbdevice     */
        DEV_SERIAL,    /* -serial        */
        DEV_PARALLEL,  /* -parallel      */
        DEV_DEBUGCON,  /* -debugcon */
        DEV_GDB,       /* -gdb, -s */
        DEV_SCLP,      /* s390 sclp */
    } type;
    const char *cmdline;
    Location loc;
    QTAILQ_ENTRY(device_config) next;
};

static QTAILQ_HEAD(, device_config) device_configs =
    QTAILQ_HEAD_INITIALIZER(device_configs);

static void add_device_config(int type, const char *cmdline)
{
    struct device_config *conf;

    conf = g_malloc0(sizeof(*conf));
    conf->type = type;
    conf->cmdline = cmdline;
    loc_save(&conf->loc);
    QTAILQ_INSERT_TAIL(&device_configs, conf, next);
}

static int foreach_device_config(int type, int (*func)(const char *cmdline))
{
    struct device_config *conf;
    int rc;

    QTAILQ_FOREACH(conf, &device_configs, next) {
        if (conf->type != type)
            continue;
        loc_push_restore(&conf->loc);
        rc = func(conf->cmdline);
        loc_pop(&conf->loc);
        if (rc) {
            return rc;
        }
    }
    return 0;
}

static void qemu_disable_default_devices(void)
{
    MachineClass *machine_class = MACHINE_GET_CLASS(current_machine);

    qemu_opts_foreach(qemu_find_opts("device"),
                      default_driver_check, NULL, NULL);
    qemu_opts_foreach(qemu_find_opts("global"),
                      default_driver_check, NULL, NULL);

    if (!vga_model && !default_vga) {
        vga_interface_type = VGA_DEVICE;
    }
    if (!has_defaults || machine_class->no_serial) {
        default_serial = 0;
    }
    if (!has_defaults || machine_class->no_parallel) {
        default_parallel = 0;
    }
    if (!has_defaults || machine_class->no_floppy) {
        default_floppy = 0;
    }
    if (!has_defaults || machine_class->no_cdrom) {
        default_cdrom = 0;
    }
    if (!has_defaults || machine_class->no_sdcard) {
        default_sdcard = 0;
    }
    if (!has_defaults) {
        default_monitor = 0;
        default_net = 0;
        default_vga = 0;
    }
}

static void qemu_create_default_devices(void)
{
    MachineClass *machine_class = MACHINE_GET_CLASS(current_machine);

    if (is_daemonized()) {
        /* According to documentation and historically, -nographic redirects
         * serial port, parallel port and monitor to stdio, which does not work
         * with -daemonize.  We can redirect these to null instead, but since
         * -nographic is legacy, let's just error out.
         * We disallow -nographic only if all other ports are not redirected
         * explicitly, to not break existing legacy setups which uses
         * -nographic _and_ redirects all ports explicitly - this is valid
         * usage, -nographic is just a no-op in this case.
         */
        if (nographic
            && (default_parallel || default_serial || default_monitor)) {
            error_report("-nographic cannot be used with -daemonize");
            exit(1);
        }
    }

    if (nographic) {
        if (default_parallel)
            add_device_config(DEV_PARALLEL, "null");
        if (default_serial && default_monitor) {
            add_device_config(DEV_SERIAL, "mon:stdio");
        } else {
            if (default_serial)
                add_device_config(DEV_SERIAL, "stdio");
            if (default_monitor)
                monitor_parse("stdio", "readline", false);
        }
    } else {
        if (default_serial)
            add_device_config(DEV_SERIAL, "vc:80Cx24C");
        if (default_parallel)
            add_device_config(DEV_PARALLEL, "vc:80Cx24C");
        if (default_monitor)
            monitor_parse("vc:80Cx24C", "readline", false);
    }

    if (default_net) {
        QemuOptsList *net = qemu_find_opts("net");
        qemu_opts_parse(net, "nic", true, &error_abort);
#ifdef CONFIG_SLIRP
        qemu_opts_parse(net, "user", true, &error_abort);
#endif
    }

#if defined(CONFIG_VNC)
    if (!QTAILQ_EMPTY(&(qemu_find_opts("vnc")->head))) {
        display_remote++;
    }
#endif
    if (dpy.type == DISPLAY_TYPE_DEFAULT && !display_remote) {
        if (!qemu_display_find_default(&dpy)) {
            dpy.type = DISPLAY_TYPE_NONE;
#if defined(CONFIG_VNC)
            vnc_parse("localhost:0,to=99,id=default", &error_abort);
#endif
        }
    }
    if (dpy.type == DISPLAY_TYPE_DEFAULT) {
        dpy.type = DISPLAY_TYPE_NONE;
    }

    /* If no default VGA is requested, the default is "none".  */
    if (default_vga) {
        vga_model = get_default_vga_model(machine_class);
    }
    if (vga_model) {
        select_vgahw(machine_class, vga_model);
    }
}

static int serial_parse(const char *devname)
{
    int index = num_serial_hds;
    char label[32];

    if (strcmp(devname, "none") == 0)
        return 0;
    snprintf(label, sizeof(label), "serial%d", index);
    serial_hds = g_renew(Chardev *, serial_hds, index + 1);

    serial_hds[index] = qemu_chr_new_mux_mon(label, devname, NULL);
    if (!serial_hds[index]) {
        error_report("could not connect serial device"
                     " to character backend '%s'", devname);
        return -1;
    }
    num_serial_hds++;
    return 0;
}

Chardev *serial_hd(int i)
{
    assert(i >= 0);
    if (i < num_serial_hds) {
        return serial_hds[i];
    }
    return NULL;
}

static int parallel_parse(const char *devname)
{
    static int index = 0;
    char label[32];

    if (strcmp(devname, "none") == 0)
        return 0;
    if (index == MAX_PARALLEL_PORTS) {
        error_report("too many parallel ports");
        exit(1);
    }
    snprintf(label, sizeof(label), "parallel%d", index);
    parallel_hds[index] = qemu_chr_new_mux_mon(label, devname, NULL);
    if (!parallel_hds[index]) {
        error_report("could not connect parallel device"
                     " to character backend '%s'", devname);
        return -1;
    }
    index++;
    return 0;
}

static int debugcon_parse(const char *devname)
{
    QemuOpts *opts;

    if (!qemu_chr_new_mux_mon("debugcon", devname, NULL)) {
        error_report("invalid character backend '%s'", devname);
        exit(1);
    }
    opts = qemu_opts_create(qemu_find_opts("device"), "debugcon", 1, NULL);
    if (!opts) {
        error_report("already have a debugcon device");
        exit(1);
    }
    qemu_opt_set(opts, "driver", "isa-debugcon", &error_abort);
    qemu_opt_set(opts, "chardev", "debugcon", &error_abort);
    return 0;
}

static gint machine_class_cmp(gconstpointer a, gconstpointer b)
{
    const MachineClass *mc1 = a, *mc2 = b;
    int res;

    if (mc1->family == NULL) {
        if (mc2->family == NULL) {
            /* Compare standalone machine types against each other; they sort
             * in increasing order.
             */
            return strcmp(object_class_get_name(OBJECT_CLASS(mc1)),
                          object_class_get_name(OBJECT_CLASS(mc2)));
        }

        /* Standalone machine types sort after families. */
        return 1;
    }

    if (mc2->family == NULL) {
        /* Families sort before standalone machine types. */
        return -1;
    }

    /* Families sort between each other alphabetically increasingly. */
    res = strcmp(mc1->family, mc2->family);
    if (res != 0) {
        return res;
    }

    /* Within the same family, machine types sort in decreasing order. */
    return strcmp(object_class_get_name(OBJECT_CLASS(mc2)),
                  object_class_get_name(OBJECT_CLASS(mc1)));
}

static MachineClass *machine_parse(const char *name, GSList *machines)
{
    MachineClass *mc;
    GSList *el;

    if (is_help_option(name)) {
        //显示machine的帮助信息
        printf("Supported machines are:\n");
        machines = g_slist_sort(machines, machine_class_cmp);
        for (el = machines; el; el = el->next) {
            MachineClass *mc = el->data;
            if (mc->alias) {
                printf("%-20s %s (alias of %s)\n", mc->alias, mc->desc, mc->name);
            }
            printf("%-20s %s%s%s\n", mc->name, mc->desc,
                   mc->is_default ? " (default)" : "",
                   mc->deprecation_reason ? " (deprecated)" : "");
        }
        exit(0);
    }

    mc = find_machine(name, machines);
    if (!mc) {
        error_report("unsupported machine type");
        error_printf("Use -machine help to list supported machines\n");
        exit(1);
    }
    return mc;
}

<<<<<<< HEAD
//注册qemu退出时的通知回调
void qemu_add_exit_notifier(Notifier *notify)
{
    notifier_list_add(&exit_notifiers, notify);
}

//移除qemu退出时的通知回调
void qemu_remove_exit_notifier(Notifier *notify)
{
    notifier_remove(notify);
}

//qemu通出时调用exit_notifiers链上的所有通知回调
static void qemu_run_exit_notifiers(void)
{
    notifier_list_notify(&exit_notifiers, NULL);
}

=======
>>>>>>> fef80ea0
static const char *pid_file;
static Notifier qemu_unlink_pidfile_notifier;

static void qemu_unlink_pidfile(Notifier *n, void *data)
{
    if (pid_file) {
        unlink(pid_file);
    }
}

<<<<<<< HEAD
bool machine_init_done;

void qemu_add_machine_init_done_notifier(Notifier *notify)
{
    notifier_list_add(&machine_init_done_notifiers, notify);
    if (machine_init_done) {
        notify->notify(notify, NULL);
    }
}

void qemu_remove_machine_init_done_notifier(Notifier *notify)
{
    notifier_remove(notify);
}

static void qemu_run_machine_init_done_notifiers(void)
{
    machine_init_done = true;
    notifier_list_notify(&machine_init_done_notifiers, NULL);
}

//解析一个选项及其参数取值。从poptind位置开始分析argv,确认参数使用的是那个选项（返回值）,确定
//选项参数(poptarg参数）
//常见qemu参数：
//-chardev socket,id=char1,path=/usr/local/var/run/openvswitch/vhost-user-1
//-netdev type=vhost-user,id=mynet1,chardev=char1,vhostforce
//-device virtio-net-pci,mac=00:00:00:00:00:01,netdev=mynet1
=======
>>>>>>> fef80ea0
static const QEMUOption *lookup_opt(int argc, char **argv,
                                    const char **poptarg/*出参，选项的参数*/, int *poptind/*入出参，下次optindex*/)
{
    const QEMUOption *popt;
    int optind = *poptind;
    char *r = argv[optind];
    const char *optarg;

    loc_set_cmdline(argv, optind, 1);
    optind++;
    /* Treat --foo the same as -foo.  */
    //使得--fo 与-fo等价
    if (r[1] == '-')
        r++;
    popt = qemu_options;//qemu选项
    for(;;) {
    	//最后一项为NULL,错误的选项（或者没有找到与参数相匹配的选项）
        if (!popt->name) {
            error_report("invalid option");
            exit(1);
        }

        //找一个与参数相匹配的选项(跳过‘-’）
        if (!strcmp(popt->name, r + 1))
            break;
        popt++;
    }

    //有参数情况
    if (popt->flags & HAS_ARG) {
        if (optind >= argc) {
            error_report("requires an argument");
            exit(1);
        }
        optarg = argv[optind++];//取参数
        //改变位置
        loc_set_cmdline(argv, optind - 2, 2);
    } else {
        optarg = NULL;
    }

    //记录参数，记录访问索引
    *poptarg = optarg;
    *poptind = optind;

    return popt;
}

//选出系统指定的machine
static MachineClass *select_machine(void)
{
    //取“machine”类型的所有子类（不含抽象类型）
    //即当前系统支持的所有machines类型
    GSList *machines = object_class_get_list(TYPE_MACHINE, false);

    //选出链表上第一个有is_default标记的machines
    MachineClass *machine_class = find_default_machine(machines);
    const char *optarg;
    QemuOpts *opts;
    Location loc;

    loc_push_none(&loc);

    //取machine选项组
    opts = qemu_get_machine_opts();
    qemu_opts_loc_restore(opts);

    //取machine选项组中的type取值，匹配它指定的machine类型
    optarg = qemu_opt_get(opts, "type");
    if (optarg) {
        machine_class = machine_parse(optarg, machines);
    }

    if (!machine_class) {
        /*必须能选出默认的machine*/
        error_report("No machine specified, and there is no default");
        error_printf("Use -machine help to list supported machines\n");
        exit(1);
    }

    loc_pop(&loc);
    g_slist_free(machines);
    return machine_class;
}

static int object_parse_property_opt(Object *obj,
                                     const char *name, const char *value,
                                     const char *skip, Error **errp)
{
    if (g_str_equal(name, skip)) {
        return 0;
    }

    if (!object_property_parse(obj, name, value, errp)) {
        return -1;
    }

    return 0;
}

static int machine_set_property(void *opaque,
                                const char *name, const char *value,
                                Error **errp)
{
    g_autofree char *qom_name = g_strdup(name);
    char *p;

    for (p = qom_name; *p; p++) {
        if (*p == '_') {
            *p = '-';
        }
    }

    /* Legacy options do not correspond to MachineState properties.  */
    if (g_str_equal(qom_name, "accel")) {
        return 0;
    }
    if (g_str_equal(qom_name, "igd-passthru")) {
        object_register_sugar_prop(ACCEL_CLASS_NAME("xen"), qom_name, value);
        return 0;
    }
    if (g_str_equal(qom_name, "kvm-shadow-mem")) {
        object_register_sugar_prop(ACCEL_CLASS_NAME("kvm"), qom_name, value);
        return 0;
    }
    if (g_str_equal(qom_name, "kernel-irqchip")) {
        object_register_sugar_prop(ACCEL_CLASS_NAME("kvm"), qom_name, value);
        object_register_sugar_prop(ACCEL_CLASS_NAME("whpx"), qom_name, value);
        return 0;
    }

    return object_parse_property_opt(opaque, name, value, "type", errp);
}

/*
 * Initial object creation happens before all other
 * QEMU data types are created. The majority of objects
 * can be created at this point. The rng-egd object
 * cannot be created here, as it depends on the chardev
 * already existing.
 */
static bool object_create_early(const char *type, QemuOpts *opts)
{
    if (user_creatable_print_help(type, opts)) {
        exit(0);
    }

    /*
     * Objects should not be made "delayed" without a reason.  If you
     * add one, state the reason in a comment!
     */

    /* Reason: rng-egd property "chardev" */
    if (g_str_equal(type, "rng-egd")) {
        return false;
    }

#if defined(CONFIG_VHOST_USER) && defined(CONFIG_LINUX)
    /* Reason: cryptodev-vhost-user property "chardev" */
    if (g_str_equal(type, "cryptodev-vhost-user")) {
        return false;
    }
#endif

    /* Reason: vhost-user-blk-server property "node-name" */
    if (g_str_equal(type, "vhost-user-blk-server")) {
        return false;
    }
    /*
     * Reason: filter-* property "netdev" etc.
     */
    if (g_str_equal(type, "filter-buffer") ||
        g_str_equal(type, "filter-dump") ||
        g_str_equal(type, "filter-mirror") ||
        g_str_equal(type, "filter-redirector") ||
        g_str_equal(type, "colo-compare") ||
        g_str_equal(type, "filter-rewriter") ||
        g_str_equal(type, "filter-replay")) {
        return false;
    }

    /* Allocation of large amounts of memory may delay
     * chardev initialization for too long, and trigger timeouts
     * on software that waits for a monitor socket to be created
     * (e.g. libvirt).
     */
    if (g_str_has_prefix(type, "memory-backend-")) {
        return false;
    }

    return true;
}

static void qemu_apply_machine_options(void)
{
    MachineClass *machine_class = MACHINE_GET_CLASS(current_machine);
    QemuOpts *machine_opts = qemu_get_machine_opts();
    const char *boot_order = NULL;
    const char *boot_once = NULL;
    QemuOpts *opts;

    qemu_opt_foreach(machine_opts, machine_set_property, current_machine,
                     &error_fatal);
    current_machine->ram_size = ram_size;
    current_machine->maxram_size = maxram_size;
    current_machine->ram_slots = ram_slots;

<<<<<<< HEAD
    sz = 0;
    mem_str = qemu_opt_get(opts, "size");//取设置的内存大小
    if (mem_str) {
        if (!*mem_str) {
            error_report("missing 'size' option value");
            exit(EXIT_FAILURE);
        }

        //取内存大小，直接转为整数返回
        sz = qemu_opt_get_size(opts, "size", ram_size);

        /* Fix up legacy suffix-less format */
        if (g_ascii_isdigit(mem_str[strlen(mem_str) - 1])) {
            uint64_t overflow_check = sz;

            sz *= MiB;
            if (sz / MiB != overflow_check) {
                error_report("too large 'size' option value");
                exit(EXIT_FAILURE);
            }
=======
    opts = qemu_opts_find(qemu_find_opts("boot-opts"), NULL);
    if (opts) {
        boot_order = qemu_opt_get(opts, "order");
        if (boot_order) {
            validate_bootdevices(boot_order, &error_fatal);
        }

        boot_once = qemu_opt_get(opts, "once");
        if (boot_once) {
            validate_bootdevices(boot_once, &error_fatal);
>>>>>>> fef80ea0
        }

        boot_menu = qemu_opt_get_bool(opts, "menu", boot_menu);
        boot_strict = qemu_opt_get_bool(opts, "strict", false);
    }

<<<<<<< HEAD
    sz = QEMU_ALIGN_UP(sz, 8192);//对齐到8192
    if (mc->fixup_ram_size) {
        sz = mc->fixup_ram_size(sz);
    }
    ram_size = sz;
    //防止32位机器上地址超限
    if (ram_size != sz) {
        error_report("ram size too large");
        exit(EXIT_FAILURE);
    }

    /* store value for the future use */
    //更改内存大小
    qemu_opt_set_number(opts, "size", ram_size, &error_abort);
    *maxram_size = ram_size;

    if (qemu_opt_get(opts, "maxmem")) {
        uint64_t slots;

        sz = qemu_opt_get_size(opts, "maxmem", 0);
        slots = qemu_opt_get_number(opts, "slots", 0);
        if (sz < ram_size) {
            error_report("invalid value of -m option maxmem: "
                         "maximum memory size (0x%" PRIx64 ") must be at least "
                         "the initial memory size (0x" RAM_ADDR_FMT ")",
                         sz, ram_size);
            exit(EXIT_FAILURE);
        } else if (slots && sz == ram_size) {
            error_report("invalid value of -m option maxmem: "
                         "memory slots were specified but maximum memory size "
                         "(0x%" PRIx64 ") is equal to the initial memory size "
                         "(0x" RAM_ADDR_FMT ")", sz, ram_size);
            exit(EXIT_FAILURE);
        }
=======
    if (!boot_order) {
        boot_order = machine_class->default_boot_order;
    }

    current_machine->boot_order = boot_order;
    current_machine->boot_once = boot_once;
>>>>>>> fef80ea0

    if (semihosting_enabled() && !semihosting_get_argc()) {
        const char *kernel_filename = qemu_opt_get(machine_opts, "kernel");
        const char *kernel_cmdline = qemu_opt_get(machine_opts, "append") ?: "";
        /* fall back to the -kernel/-append */
        semihosting_arg_fallback(kernel_filename, kernel_cmdline);
    }
}

static void qemu_create_early_backends(void)
{
    MachineClass *machine_class = MACHINE_GET_CLASS(current_machine);

<<<<<<< HEAD
//默认读取qemu.conf文件
static int qemu_read_default_config_file(void)
{
    int ret;
    g_autofree char *file = get_relocated_path(CONFIG_QEMU_CONFDIR "/qemu.conf");

    //读取qemu.conf，例如/usr/local/etc/qemu/qemu.conf
    ret = qemu_read_config_file(file);
    if (ret < 0 && ret != -ENOENT) {
        return ret;
=======
    if ((alt_grab || ctrl_grab) && dpy.type != DISPLAY_TYPE_SDL) {
        error_report("-alt-grab and -ctrl-grab are only valid "
                     "for SDL, ignoring option");
    }
    if (dpy.has_window_close &&
        (dpy.type != DISPLAY_TYPE_GTK && dpy.type != DISPLAY_TYPE_SDL)) {
        error_report("-no-quit is only valid for GTK and SDL, "
                     "ignoring option");
    }

    qemu_display_early_init(&dpy);
    qemu_console_early_init();

    if (dpy.has_gl && dpy.gl != DISPLAYGL_MODE_OFF && display_opengl == 0) {
#if defined(CONFIG_OPENGL)
        error_report("OpenGL is not supported by the display");
#else
        error_report("OpenGL support is disabled");
#endif
        exit(1);
>>>>>>> fef80ea0
    }

    qemu_opts_foreach(qemu_find_opts("object"),
                      user_creatable_add_opts_foreach,
                      object_create_early, &error_fatal);

    /* spice needs the timers to be initialized by this point */
    /* spice must initialize before audio as it changes the default auiodev */
    /* spice must initialize before chardevs (for spicevmc and spiceport) */
    qemu_spice.init();

    qemu_opts_foreach(qemu_find_opts("chardev"),
                      chardev_init_func, NULL, &error_fatal);

#ifdef CONFIG_VIRTFS
    qemu_opts_foreach(qemu_find_opts("fsdev"),
                      fsdev_init_func, NULL, &error_fatal);
#endif

    /*
     * Note: we need to create audio and block backends before
     * machine_set_property(), so machine properties can refer to
     * them.
     */
    configure_blockdev(&bdo_queue, machine_class, snapshot);
    audio_init_audiodevs();
}


/*
 * The remainder of object creation happens after the
 * creation of chardev, fsdev, net clients and device data types.
 */
static bool object_create_late(const char *type, QemuOpts *opts)
{
<<<<<<< HEAD
    //取global选项组中的driver,value,property
    qemu_opts_foreach(qemu_find_opts("global"),
                      global_init_func, NULL, NULL);
=======
    return !object_create_early(type, opts);
>>>>>>> fef80ea0
}

static void qemu_create_late_backends(void)
{
    if (qtest_chrdev) {
        qtest_server_init(qtest_chrdev, qtest_log, &error_fatal);
    }

    net_init_clients(&error_fatal);

    qemu_opts_foreach(qemu_find_opts("object"),
                      user_creatable_add_opts_foreach,
                      object_create_late, &error_fatal);

    if (tpm_init() < 0) {
        exit(1);
    }

    qemu_opts_foreach(qemu_find_opts("mon"),
                      mon_init_func, NULL, &error_fatal);

    if (foreach_device_config(DEV_SERIAL, serial_parse) < 0)
        exit(1);
    if (foreach_device_config(DEV_PARALLEL, parallel_parse) < 0)
        exit(1);
    if (foreach_device_config(DEV_DEBUGCON, debugcon_parse) < 0)
        exit(1);

    /* now chardevs have been created we may have semihosting to connect */
    qemu_semihosting_connect_chardevs();
    qemu_semihosting_console_init();
}

static bool have_custom_ram_size(void)
{
    QemuOpts *opts = qemu_find_opts_singleton("memory");
    return !!qemu_opt_get_size(opts, "size", 0);
}

static void qemu_resolve_machine_memdev(void)
{
<<<<<<< HEAD
    bool *p_init_failed = opaque;
    //取machine中的accel，例如kvm
    const char *acc = qemu_opt_get(opts, "accel");
    AccelClass *ac = accel_find(acc);
    AccelState *accel;
    int ret;
    bool qtest_with_kvm;

    qtest_with_kvm = g_str_equal(acc, "kvm") && qtest_chrdev != NULL;
=======
    if (current_machine->ram_memdev_id) {
        Object *backend;
        ram_addr_t backend_size;
>>>>>>> fef80ea0

        backend = object_resolve_path_type(current_machine->ram_memdev_id,
                                           TYPE_MEMORY_BACKEND, NULL);
        if (!backend) {
            error_report("Memory backend '%s' not found",
                         current_machine->ram_memdev_id);
            exit(EXIT_FAILURE);
        }
        backend_size = object_property_get_uint(backend, "size",  &error_abort);
        if (have_custom_ram_size() && backend_size != ram_size) {
                error_report("Size specified by -m option must match size of "
                             "explicitly specified 'memory-backend' property");
                exit(EXIT_FAILURE);
        }
        if (mem_path) {
            error_report("'-mem-path' can't be used together with"
                         "'-machine memory-backend'");
            exit(EXIT_FAILURE);
        }
        ram_size = backend_size;
    }

    if (!xen_enabled()) {
        /* On 32-bit hosts, QEMU is limited by virtual address space */
        if (ram_size > (2047 << 20) && HOST_LONG_BITS == 32) {
            error_report("at most 2047 MB RAM can be simulated");
            exit(1);
        }
    }
}

static void set_memory_options(MachineClass *mc)
{
    uint64_t sz;
    const char *mem_str;
    const ram_addr_t default_ram_size = mc->default_ram_size;
    QemuOpts *opts = qemu_find_opts_singleton("memory");
    Location loc;

    loc_push_none(&loc);
    qemu_opts_loc_restore(opts);

<<<<<<< HEAD
    //取machine中的accel，例如kvm
    accel = qemu_opt_get(qemu_get_machine_opts(), "accel");
    if (QTAILQ_EMPTY(&qemu_accel_opts.head)) {
        char **accel_list, **tmp;

        if (accel == NULL) {
            /* Select the default accelerator */
            //如果未配置accel,则检查程序结尾，如果以kvm结尾，则使用kvm及tcg
            bool have_tcg = accel_find("tcg");
            bool have_kvm = accel_find("kvm");

            if (have_tcg && have_kvm) {
                if (g_str_has_suffix(progname, "kvm")) {
                    /* If the program name ends with "kvm", we prefer KVM */
                    accel = "kvm:tcg";
                } else {
                    accel = "tcg:kvm";
                }
            } else if (have_kvm) {
                accel = "kvm";
            } else if (have_tcg) {
                accel = "tcg";
            } else {
                error_report("No accelerator selected and"
                             " no default accelerator available");
                exit(1);
            }
        }

        //将accel按':'号分割，并遍历accel_list（取首个可成功初始化machie的accel)
        accel_list = g_strsplit(accel, ":", 0);

        for (tmp = accel_list; *tmp; tmp++) {
            /*
             * Filter invalid accelerators here, to prevent obscenities
             * such as "-machine accel=tcg,,thread=single".
             */
            //针对一种accel，用其初始化machie
            if (accel_find(*tmp)) {
                qemu_opts_parse_noisily(qemu_find_opts("accel"), *tmp, true);
            } else {
                init_failed = true;
                error_report("invalid accelerator %s", *tmp);
=======
    sz = 0;
    mem_str = qemu_opt_get(opts, "size");
    if (mem_str) {
        if (!*mem_str) {
            error_report("missing 'size' option value");
            exit(EXIT_FAILURE);
        }

        sz = qemu_opt_get_size(opts, "size", ram_size);

        /* Fix up legacy suffix-less format */
        if (g_ascii_isdigit(mem_str[strlen(mem_str) - 1])) {
            uint64_t overflow_check = sz;

            sz *= MiB;
            if (sz / MiB != overflow_check) {
                error_report("too large 'size' option value");
                exit(EXIT_FAILURE);
>>>>>>> fef80ea0
            }
        }
    }

    /* backward compatibility behaviour for case "-m 0" */
    if (sz == 0) {
        sz = default_ram_size;
    }

    sz = QEMU_ALIGN_UP(sz, 8192);
    if (mc->fixup_ram_size) {
        sz = mc->fixup_ram_size(sz);
    }
    ram_size = sz;
    if (ram_size != sz) {
        error_report("ram size too large");
        exit(EXIT_FAILURE);
    }

    /* store value for the future use */
    qemu_opt_set_number(opts, "size", ram_size, &error_abort);
    maxram_size = ram_size;

    if (qemu_opt_get(opts, "maxmem")) {
        uint64_t slots;

        sz = qemu_opt_get_size(opts, "maxmem", 0);
        slots = qemu_opt_get_number(opts, "slots", 0);
        if (sz < ram_size) {
            error_report("invalid value of -m option maxmem: "
                         "maximum memory size (0x%" PRIx64 ") must be at least "
                         "the initial memory size (0x" RAM_ADDR_FMT ")",
                         sz, ram_size);
            exit(EXIT_FAILURE);
        } else if (slots && sz == ram_size) {
            error_report("invalid value of -m option maxmem: "
                         "memory slots were specified but maximum memory size "
                         "(0x%" PRIx64 ") is equal to the initial memory size "
                         "(0x" RAM_ADDR_FMT ")", sz, ram_size);
            exit(EXIT_FAILURE);
        }

        maxram_size = sz;
        ram_slots = slots;
    } else if (qemu_opt_get(opts, "slots")) {
        error_report("invalid -m option value: missing 'maxmem' option");
        exit(EXIT_FAILURE);
    }

    loc_pop(&loc);
}

static void qemu_create_machine(MachineClass *machine_class)
{
    object_set_machine_compat_props(machine_class->compat_props);

    set_memory_options(machine_class);

    current_machine = MACHINE(object_new_with_class(OBJECT_CLASS(machine_class)));
    if (machine_help_func(qemu_get_machine_opts(), current_machine)) {
        exit(0);
    }
    object_property_add_child(object_get_root(), "machine",
                              OBJECT(current_machine));
    object_property_add_child(container_get(OBJECT(current_machine),
                                            "/unattached"),
                              "sysbus", OBJECT(sysbus_get_default()));

    if (machine_class->minimum_page_bits) {
        if (!set_preferred_target_page_bits(machine_class->minimum_page_bits)) {
            /* This would be a board error: specifying a minimum smaller than
             * a target's compile-time fixed setting.
             */
            g_assert_not_reached();
        }
    }

    cpu_exec_init_all();
    page_size_init();

    if (machine_class->hw_version) {
        qemu_set_hw_version(machine_class->hw_version);
    }

    machine_smp_parse(current_machine,
        qemu_opts_find(qemu_find_opts("smp-opts"), NULL), &error_fatal);

    /*
     * Get the default machine options from the machine if it is not already
     * specified either by the configuration file or by the command line.
     */
    if (machine_class->default_machine_opts) {
        qemu_opts_set_defaults(qemu_find_opts("machine"),
                               machine_class->default_machine_opts, 0);
    }
}

<<<<<<< HEAD
//qemu-system入口
void qemu_init(int argc, char **argv, char **envp)
{
    int i;
    int snapshot, linux_boot;
    const char *initrd_filename;
    const char *kernel_filename, *kernel_cmdline;
    const char *boot_order = NULL;
    const char *boot_once = NULL;
    DisplayState *ds;
    QemuOpts *opts, *machine_opts;
    QemuOpts *icount_opts = NULL, *accel_opts = NULL;
    QemuOptsList *olist;
    int optind;
    const char *optarg;
    const char *loadvm = NULL;
    MachineClass *machine_class;
    const char *cpu_option;//-cpu 参数
    const char *vga_model = NULL;
    const char *incoming = NULL;
    bool userconfig = true;
    bool nographic = false;
    int display_remote = 0;
    const char *log_mask = NULL;
    const char *log_file = NULL;
    ram_addr_t maxram_size;
    uint64_t ram_slots = 0;
    FILE *vmstate_dump_file = NULL;
    Error *main_loop_err = NULL;
    Error *err = NULL;
    bool list_data_dirs = false;
    char **dirs;
    const char *mem_path = NULL;
    bool have_custom_ram_size;
    BlockdevOptionsQueue bdo_queue = QSIMPLEQ_HEAD_INITIALIZER(bdo_queue);
    QemuPluginList plugin_list = QTAILQ_HEAD_INITIALIZER(plugin_list);
    int mem_prealloc = 0; /* force preallocation of physical target memory */

    os_set_line_buffering();

    error_init(argv[0]);
    //见trace_init宏定义的所有module初始化函数
    module_call_init(MODULE_INIT_TRACE);
=======
static int global_init_func(void *opaque, QemuOpts *opts, Error **errp)
{
    GlobalProperty *g;

    g = g_malloc0(sizeof(*g));
    g->driver   = qemu_opt_get(opts, "driver");
    g->property = qemu_opt_get(opts, "property");
    g->value    = qemu_opt_get(opts, "value");
    qdev_prop_register_global(g);
    return 0;
}
>>>>>>> fef80ea0

static int qemu_read_default_config_file(void)
{
    int ret;
    g_autofree char *file = get_relocated_path(CONFIG_QEMU_CONFDIR "/qemu.conf");

    ret = qemu_read_config_file(file);
    if (ret < 0 && ret != -ENOENT) {
        return ret;
    }

<<<<<<< HEAD
    //注册qemu退出时，触发退出通知回调
    atexit(qemu_run_exit_notifiers);
    qemu_init_exec_dir(argv[0]);

    //type注册，将type名称与TypeImpl映射情况加入到
    //type_table_get 表中
    module_call_init(MODULE_INIT_QOM);
    module_call_init(MODULE_INIT_MIGRATION);

    //qemu group_list选项注册
    qemu_add_opts(&qemu_drive_opts);
    qemu_add_drive_opts(&qemu_legacy_drive_opts);
    qemu_add_drive_opts(&qemu_common_drive_opts);
    qemu_add_drive_opts(&qemu_drive_opts);
    qemu_add_drive_opts(&bdrv_runtime_opts);
    qemu_add_opts(&qemu_chardev_opts);//加入chardev的opts
    qemu_add_opts(&qemu_device_opts);
    qemu_add_opts(&qemu_netdev_opts);//注册netdev类型的opts
    qemu_add_opts(&qemu_nic_opts);
    qemu_add_opts(&qemu_net_opts);//注册net类型的opts
    qemu_add_opts(&qemu_rtc_opts);
    qemu_add_opts(&qemu_global_opts);
    qemu_add_opts(&qemu_mon_opts);
    qemu_add_opts(&qemu_trace_opts);
    qemu_plugin_add_opts();
    qemu_add_opts(&qemu_option_rom_opts);
    qemu_add_opts(&qemu_machine_opts);
    qemu_add_opts(&qemu_accel_opts);
    qemu_add_opts(&qemu_mem_opts);
    qemu_add_opts(&qemu_smp_opts);
    qemu_add_opts(&qemu_boot_opts);
    qemu_add_opts(&qemu_add_fd_opts);
    qemu_add_opts(&qemu_object_opts);
    qemu_add_opts(&qemu_tpmdev_opts);
    qemu_add_opts(&qemu_realtime_opts);
    qemu_add_opts(&qemu_overcommit_opts);
    qemu_add_opts(&qemu_msg_opts);
    qemu_add_opts(&qemu_name_opts);
    qemu_add_opts(&qemu_numa_opts);
    qemu_add_opts(&qemu_icount_opts);
    qemu_add_opts(&qemu_semihosting_config_opts);
    qemu_add_opts(&qemu_fw_cfg_opts);

    //加载其它模块引入的opts
    module_call_init(MODULE_INIT_OPTS);

    //指定状态转换规则
    runstate_init();

    //初始化通知链
    precopy_infrastructure_init();//初始化通知链（作用？）
    postcopy_infrastructure_init();

    //？？？
    monitor_init_globals();
=======
    return 0;
}

static int qemu_set_option(const char *str)
{
    Error *local_err = NULL;
    char group[64], id[64], arg[64];
    QemuOptsList *list;
    QemuOpts *opts;
    int rc, offset;

    rc = sscanf(str, "%63[^.].%63[^.].%63[^=]%n", group, id, arg, &offset);
    if (rc < 3 || str[offset] != '=') {
        error_report("can't parse: \"%s\"", str);
        return -1;
    }

    list = qemu_find_opts(group);
    if (list == NULL) {
        return -1;
    }
>>>>>>> fef80ea0

    opts = qemu_opts_find(list, id);
    if (!opts) {
        error_report("there is no %s \"%s\" defined",
                     list->name, id);
        return -1;
    }

    if (!qemu_opt_set(opts, arg, str + offset + 1, &local_err)) {
        error_report_err(local_err);
        return -1;
    }
    return 0;
}

static void user_register_global_props(void)
{
    qemu_opts_foreach(qemu_find_opts("global"),
                      global_init_func, NULL, NULL);
}

static int do_configure_icount(void *opaque, QemuOpts *opts, Error **errp)
{
    icount_configure(opts, errp);
    return 0;
}

<<<<<<< HEAD
    //block模块注册(注册不同格式的块设备/qemu/block目录）
    bdrv_init_with_whitelist();
=======
static int accelerator_set_property(void *opaque,
                                const char *name, const char *value,
                                Error **errp)
{
    return object_parse_property_opt(opaque, name, value, "accel", errp);
}
>>>>>>> fef80ea0

static int do_configure_accelerator(void *opaque, QemuOpts *opts, Error **errp)
{
    bool *p_init_failed = opaque;
    const char *acc = qemu_opt_get(opts, "accel");
    AccelClass *ac = accel_find(acc);
    AccelState *accel;
    int ret;
    bool qtest_with_kvm;

<<<<<<< HEAD
    /* first pass of option parsing */
    //首次处理参数，主要目的，分辨出用户是否配置了userconfig=false
    optind = 1;
    while (optind < argc) {
    	//跳过非选项
        if (argv[optind][0] != '-') {
            /* disk image */
            optind++;
        } else {
            const QEMUOption *popt;

            //argv[optind][0] 肯定等于'-'
            popt = lookup_opt(argc, argv, &optarg, &optind);
            switch (popt->index) {
            case QEMU_OPTION_nouserconfig:
                /*配置了禁止读取config*/
                userconfig = false;
                break;
            }
=======
    qtest_with_kvm = g_str_equal(acc, "kvm") && qtest_chrdev != NULL;

    if (!ac) {
        *p_init_failed = true;
        if (!qtest_with_kvm) {
            error_report("invalid accelerator %s", acc);
>>>>>>> fef80ea0
        }
        return 0;
    }
    accel = ACCEL(object_new_with_class(OBJECT_CLASS(ac)));
    object_apply_compat_props(OBJECT(accel));
    qemu_opt_foreach(opts, accelerator_set_property,
                     accel,
                     &error_fatal);

<<<<<<< HEAD
    if (userconfig) {
    	//读取默认配置文件
        if (qemu_read_default_config_file() < 0) {
            exit(1);
=======
    ret = accel_init_machine(accel, current_machine);
    if (ret < 0) {
        *p_init_failed = true;
        if (!qtest_with_kvm || ret != -ENOENT) {
            error_report("failed to initialize %s: %s", acc, strerror(-ret));
>>>>>>> fef80ea0
        }
        return 0;
    }

<<<<<<< HEAD
    /* second pass of option parsing */
    //第二遍解析参数，解析命令行参数，将解析结果qemuOpts保存到相应optgroup的head指针下
    optind = 1;
    for(;;) {
        if (optind >= argc)
            break;
        //如果参数不是选项，则加入到IF_DEFAULT中
        if (argv[optind][0] != '-') {
            loc_set_cmdline(argv, optind, 1);
            drive_add(IF_DEFAULT, 0, argv[optind++], HD_OPTS);
        } else {
            const QEMUOption *popt;

            //找到与argv[optind]指明的选项相同的QEMUOption
            popt = lookup_opt(argc, argv, &optarg, &optind);
            if (!(popt->arch_mask & arch_type)) {
            	//此选项不能用于本arch_type
                error_report("Option not supported for this target");
                exit(1);
            }
            switch(popt->index) {
            case QEMU_OPTION_cpu:
                /* hw initialization will check this */
                cpu_option = optarg;
                break;
            case QEMU_OPTION_hda:
            case QEMU_OPTION_hdb:
            case QEMU_OPTION_hdc:
            case QEMU_OPTION_hdd:
                /*drive参数解析*/
                drive_add(IF_DEFAULT, popt->index - QEMU_OPTION_hda, optarg,
                          HD_OPTS);
                break;
            case QEMU_OPTION_blockdev:
                {
                    Visitor *v;
                    BlockdevOptionsQueueEntry *bdo;
=======
    return 1;
}

static void configure_accelerators(const char *progname)
{
    const char *accelerators;
    bool init_failed = false;
>>>>>>> fef80ea0

    qemu_opts_foreach(qemu_find_opts("icount"),
                      do_configure_icount, NULL, &error_fatal);

    accelerators = qemu_opt_get(qemu_get_machine_opts(), "accel");
    if (QTAILQ_EMPTY(&qemu_accel_opts.head)) {
        char **accel_list, **tmp;

        if (accelerators == NULL) {
            /* Select the default accelerator */
            bool have_tcg = accel_find("tcg");
            bool have_kvm = accel_find("kvm");

            if (have_tcg && have_kvm) {
                if (g_str_has_suffix(progname, "kvm")) {
                    /* If the program name ends with "kvm", we prefer KVM */
                    accelerators = "kvm:tcg";
                } else {
                    accelerators = "tcg:kvm";
                }
            } else if (have_kvm) {
                accelerators = "kvm";
            } else if (have_tcg) {
                accelerators = "tcg";
            } else {
                error_report("No accelerator selected and"
                             " no default accelerator available");
                exit(1);
            }
        }
        accel_list = g_strsplit(accelerators, ":", 0);

        for (tmp = accel_list; *tmp; tmp++) {
            /*
             * Filter invalid accelerators here, to prevent obscenities
             * such as "-machine accel=tcg,,thread=single".
             */
            if (accel_find(*tmp)) {
                qemu_opts_parse_noisily(qemu_find_opts("accel"), *tmp, true);
            } else {
                init_failed = true;
                error_report("invalid accelerator %s", *tmp);
            }
        }
        g_strfreev(accel_list);
    } else {
        if (accelerators != NULL) {
            error_report("The -accel and \"-machine accel=\" options are incompatible");
            exit(1);
        }
    }

    if (!qemu_opts_foreach(qemu_find_opts("accel"),
                           do_configure_accelerator, &init_failed, &error_fatal)) {
        if (!init_failed) {
            error_report("no accelerator found");
        }
        exit(1);
    }

    if (init_failed && !qtest_chrdev) {
        AccelClass *ac = ACCEL_GET_CLASS(current_accel());
        error_report("falling back to %s", ac->name);
    }

    if (icount_enabled() && !tcg_enabled()) {
        error_report("-icount is not allowed with hardware virtualization");
        exit(1);
    }
}

static void create_default_memdev(MachineState *ms, const char *path)
{
    Object *obj;
    MachineClass *mc = MACHINE_GET_CLASS(ms);

    obj = object_new(path ? TYPE_MEMORY_BACKEND_FILE : TYPE_MEMORY_BACKEND_RAM);
    if (path) {
        object_property_set_str(obj, "mem-path", path, &error_fatal);
    }
    object_property_set_int(obj, "size", ms->ram_size, &error_fatal);
    object_property_add_child(object_get_objects_root(), mc->default_ram_id,
                              obj);
    /* Ensure backend's memory region name is equal to mc->default_ram_id */
    object_property_set_bool(obj, "x-use-canonical-path-for-ramblock-id",
                             false, &error_fatal);
    user_creatable_complete(USER_CREATABLE(obj), &error_fatal);
    object_unref(obj);
    object_property_set_str(OBJECT(ms), "memory-backend", mc->default_ram_id,
                            &error_fatal);
}

static void qemu_validate_options(void)
{
    QemuOpts *machine_opts = qemu_get_machine_opts();
    const char *kernel_filename = qemu_opt_get(machine_opts, "kernel");
    const char *initrd_filename = qemu_opt_get(machine_opts, "initrd");
    const char *kernel_cmdline = qemu_opt_get(machine_opts, "append");

    if (kernel_filename == NULL) {
         if (kernel_cmdline != NULL) {
              error_report("-append only allowed with -kernel option");
              exit(1);
          }

          if (initrd_filename != NULL) {
              error_report("-initrd only allowed with -kernel option");
              exit(1);
          }
    }

    if (loadvm && preconfig_requested) {
        error_report("'preconfig' and 'loadvm' options are "
                     "mutually exclusive");
        exit(EXIT_FAILURE);
    }
    if (incoming && preconfig_requested && strcmp(incoming, "defer") != 0) {
        error_report("'preconfig' supports '-incoming defer' only");
        exit(EXIT_FAILURE);
    }

#ifdef CONFIG_CURSES
    if (is_daemonized() && dpy.type == DISPLAY_TYPE_CURSES) {
        error_report("curses display cannot be used with -daemonize");
        exit(1);
    }
#endif
}

static void qemu_process_sugar_options(void)
{
    if (mem_prealloc) {
        char *val;

        val = g_strdup_printf("%d",
                 (uint32_t) qemu_opt_get_number(qemu_find_opts_singleton("smp-opts"), "cpus", 1));
        object_register_sugar_prop("memory-backend", "prealloc-threads", val);
        g_free(val);
        object_register_sugar_prop("memory-backend", "prealloc", "on");
    }

    if (watchdog) {
        int i = select_watchdog(watchdog);
        if (i > 0)
            exit (i == 1 ? 1 : 0);
    }
}

/* -action processing */

/*
 * Process all the -action parameters parsed from cmdline.
 */
static int process_runstate_actions(void *opaque, QemuOpts *opts, Error **errp)
{
    Error *local_err = NULL;
    QDict *qdict = qemu_opts_to_qdict(opts, NULL);
    QObject *ret = NULL;
    qmp_marshal_set_action(qdict, &ret, &local_err);
    qobject_unref(ret);
    qobject_unref(qdict);
    if (local_err) {
        error_propagate(errp, local_err);
        return 1;
    }
    return 0;
}

static void qemu_process_early_options(void)
{
#ifdef CONFIG_SECCOMP
    QemuOptsList *olist = qemu_find_opts_err("sandbox", NULL);
    if (olist) {
        qemu_opts_foreach(olist, parse_sandbox, NULL, &error_fatal);
    }
#endif

    qemu_opts_foreach(qemu_find_opts("name"),
                      parse_name, NULL, &error_fatal);

    if (qemu_opts_foreach(qemu_find_opts("action"),
                          process_runstate_actions, NULL, &error_fatal)) {
        exit(1);
    }

#ifndef _WIN32
    qemu_opts_foreach(qemu_find_opts("add-fd"),
                      parse_add_fd, NULL, &error_fatal);

    qemu_opts_foreach(qemu_find_opts("add-fd"),
                      cleanup_add_fd, NULL, &error_fatal);
#endif

    if (!trace_init_backends()) {
        exit(1);
    }
    trace_init_file();

    /* Open the logfile at this point and set the log mask if necessary.  */
    qemu_set_log_filename(log_file, &error_fatal);
    if (log_mask) {
        int mask;
        mask = qemu_str_to_log_mask(log_mask);
        if (!mask) {
            qemu_print_log_usage(stdout);
            exit(1);
        }
        qemu_set_log(mask);
    } else {
        qemu_set_log(0);
    }

    qemu_add_default_firmwarepath();
}

static void qemu_process_help_options(void)
{
    /*
     * Check for -cpu help and -device help before we call select_machine(),
     * which will return an error if the architecture has no default machine
     * type and the user did not specify one, so that the user doesn't need
     * to say '-cpu help -machine something'.
     */
    if (cpu_option && is_help_option(cpu_option)) {
        list_cpus(cpu_option);
        exit(0);
    }

    if (qemu_opts_foreach(qemu_find_opts("device"),
                          device_help_func, NULL, NULL)) {
        exit(0);
    }

    /* -L help lists the data directories and exits. */
    if (list_data_dirs) {
        qemu_list_data_dirs();
        exit(0);
    }
}

static void qemu_maybe_daemonize(const char *pid_file)
{
    Error *err;

    os_daemonize();
    rcu_disable_atfork();

    if (pid_file && !qemu_write_pidfile(pid_file, &err)) {
        error_reportf_err(err, "cannot create PID file: ");
        exit(1);
    }

    qemu_unlink_pidfile_notifier.notify = qemu_unlink_pidfile;
    qemu_add_exit_notifier(&qemu_unlink_pidfile_notifier);
}

static void qemu_init_displays(void)
{
    DisplayState *ds;

    /* init local displays */
    ds = init_displaystate();
    qemu_display_init(ds, &dpy);

    /* must be after terminal init, SDL library changes signal handlers */
    os_setup_signal_handling();

    /* init remote displays */
#ifdef CONFIG_VNC
    qemu_opts_foreach(qemu_find_opts("vnc"),
                      vnc_init_func, NULL, &error_fatal);
#endif

    if (using_spice) {
        qemu_spice.display_init();
    }
}

static void qemu_init_board(void)
{
    MachineClass *machine_class = MACHINE_GET_CLASS(current_machine);

    if (machine_class->default_ram_id && current_machine->ram_size &&
        numa_uses_legacy_mem() && !current_machine->ram_memdev_id) {
        create_default_memdev(current_machine, mem_path);
    }

    /* process plugin before CPUs are created, but once -smp has been parsed */
    qemu_plugin_load_list(&plugin_list, &error_fatal);

    /* From here on we enter MACHINE_PHASE_INITIALIZED.  */
    machine_run_board_init(current_machine);

    /*
     * TODO To drop support for deprecated bogus if=..., move
     * drive_check_orphaned() here, replacing this call.  Also drop
     * its deprecation warning, along with DriveInfo member
     * @claimed_by_board.
     */
    drive_mark_claimed_by_board();

    realtime_init();

    if (hax_enabled()) {
        /* FIXME: why isn't cpu_synchronize_all_post_init enough? */
        hax_sync_vcpus();
    }
}

static void qemu_create_cli_devices(void)
{
    soundhw_init();

    qemu_opts_foreach(qemu_find_opts("fw_cfg"),
                      parse_fw_cfg, fw_cfg_find(), &error_fatal);

    /* init USB devices */
    if (machine_usb(current_machine)) {
        if (foreach_device_config(DEV_USB, usb_parse) < 0)
            exit(1);
    }

    /* init generic devices */
    rom_set_order_override(FW_CFG_ORDER_OVERRIDE_DEVICE);
    qemu_opts_foreach(qemu_find_opts("device"),
                      device_init_func, NULL, &error_fatal);
    rom_reset_order_override();
}

static void qemu_machine_creation_done(void)
{
    /* Did we create any drives that we failed to create a device for? */
    drive_check_orphaned();

    /* Don't warn about the default network setup that you get if
     * no command line -net or -netdev options are specified. There
     * are two cases that we would otherwise complain about:
     * (1) board doesn't support a NIC but the implicit "-net nic"
     * requested one
     * (2) CONFIG_SLIRP not set, in which case the implicit "-net nic"
     * sets up a nic that isn't connected to anything.
     */
    if (!default_net && (!qtest_enabled() || has_defaults)) {
        net_check_clients();
    }

    qdev_prop_check_globals();

    qdev_machine_creation_done();

    if (foreach_device_config(DEV_GDB, gdbserver_start) < 0) {
        exit(1);
    }
}

void qmp_x_exit_preconfig(Error **errp)
{
    if (phase_check(PHASE_MACHINE_INITIALIZED)) {
        error_setg(errp, "The command is permitted only before machine initialization");
        return;
    }

    qemu_init_board();
    qemu_create_cli_devices();
    qemu_machine_creation_done();

    if (loadvm) {
        Error *local_err = NULL;
        if (load_snapshot(loadvm, &local_err) < 0) {
            error_report_err(local_err);
            autostart = 0;
            exit(1);
        }
    }
    if (replay_mode != REPLAY_MODE_NONE) {
        replay_vmstate_init();
    }

    if (incoming) {
        Error *local_err = NULL;
        if (strcmp(incoming, "defer") != 0) {
            qmp_migrate_incoming(incoming, &local_err);
            if (local_err) {
                error_reportf_err(local_err, "-incoming %s: ", incoming);
                exit(1);
            }
        }
    } else if (autostart) {
        qmp_cont(NULL);
    }
}

void qemu_init(int argc, char **argv, char **envp)
{
    QemuOpts *opts;
    QemuOpts *icount_opts = NULL, *accel_opts = NULL;
    QemuOptsList *olist;
    int optind;
    const char *optarg;
    MachineClass *machine_class;
    bool userconfig = true;
    FILE *vmstate_dump_file = NULL;

    qemu_add_opts(&qemu_drive_opts);
    qemu_add_drive_opts(&qemu_legacy_drive_opts);
    qemu_add_drive_opts(&qemu_common_drive_opts);
    qemu_add_drive_opts(&qemu_drive_opts);
    qemu_add_drive_opts(&bdrv_runtime_opts);
    qemu_add_opts(&qemu_chardev_opts);
    qemu_add_opts(&qemu_device_opts);
    qemu_add_opts(&qemu_netdev_opts);
    qemu_add_opts(&qemu_nic_opts);
    qemu_add_opts(&qemu_net_opts);
    qemu_add_opts(&qemu_rtc_opts);
    qemu_add_opts(&qemu_global_opts);
    qemu_add_opts(&qemu_mon_opts);
    qemu_add_opts(&qemu_trace_opts);
    qemu_plugin_add_opts();
    qemu_add_opts(&qemu_option_rom_opts);
    qemu_add_opts(&qemu_machine_opts);
    qemu_add_opts(&qemu_accel_opts);
    qemu_add_opts(&qemu_mem_opts);
    qemu_add_opts(&qemu_smp_opts);
    qemu_add_opts(&qemu_boot_opts);
    qemu_add_opts(&qemu_add_fd_opts);
    qemu_add_opts(&qemu_object_opts);
    qemu_add_opts(&qemu_tpmdev_opts);
    qemu_add_opts(&qemu_overcommit_opts);
    qemu_add_opts(&qemu_msg_opts);
    qemu_add_opts(&qemu_name_opts);
    qemu_add_opts(&qemu_numa_opts);
    qemu_add_opts(&qemu_icount_opts);
    qemu_add_opts(&qemu_semihosting_config_opts);
    qemu_add_opts(&qemu_fw_cfg_opts);
    qemu_add_opts(&qemu_action_opts);
    module_call_init(MODULE_INIT_OPTS);

    error_init(argv[0]);
    qemu_init_exec_dir(argv[0]);

    qemu_init_subsystems();

    /* first pass of option parsing */
    optind = 1;
    while (optind < argc) {
        if (argv[optind][0] != '-') {
            /* disk image */
            optind++;
        } else {
            const QEMUOption *popt;

            popt = lookup_opt(argc, argv, &optarg, &optind);
            switch (popt->index) {
            case QEMU_OPTION_nouserconfig:
                userconfig = false;
                break;
            }
        }
    }

    if (userconfig) {
        if (qemu_read_default_config_file() < 0) {
            exit(1);
        }
    }

    /* second pass of option parsing */
    optind = 1;
    for(;;) {
        if (optind >= argc)
            break;
        if (argv[optind][0] != '-') {
            loc_set_cmdline(argv, optind, 1);
            drive_add(IF_DEFAULT, 0, argv[optind++], HD_OPTS);
        } else {
            const QEMUOption *popt;

            popt = lookup_opt(argc, argv, &optarg, &optind);
            if (!(popt->arch_mask & arch_type)) {
                error_report("Option not supported for this target");
                exit(1);
            }
            switch(popt->index) {
            case QEMU_OPTION_cpu:
                /* hw initialization will check this */
                cpu_option = optarg;
                break;
            case QEMU_OPTION_hda:
            case QEMU_OPTION_hdb:
            case QEMU_OPTION_hdc:
            case QEMU_OPTION_hdd:
                drive_add(IF_DEFAULT, popt->index - QEMU_OPTION_hda, optarg,
                          HD_OPTS);
                break;
            case QEMU_OPTION_blockdev:
                {
                    Visitor *v;
                    BlockdevOptionsQueueEntry *bdo;

                    v = qobject_input_visitor_new_str(optarg, "driver",
                                                      &error_fatal);

                    bdo = g_new(BlockdevOptionsQueueEntry, 1);
                    visit_type_BlockdevOptions(v, NULL, &bdo->bdo,
                                               &error_fatal);
                    visit_free(v);
                    loc_save(&bdo->loc);
                    QSIMPLEQ_INSERT_TAIL(&bdo_queue, bdo, entry);
                    break;
                }
            case QEMU_OPTION_drive:
                if (drive_def(optarg) == NULL) {
                    exit(1);
                }
                break;
            case QEMU_OPTION_set:
                if (qemu_set_option(optarg) != 0)
                    exit(1);
                break;
            case QEMU_OPTION_global:
                if (qemu_global_option(optarg) != 0)
                    exit(1);
                break;
            case QEMU_OPTION_mtdblock:
                drive_add(IF_MTD, -1, optarg, MTD_OPTS);
                break;
            case QEMU_OPTION_sd:
                drive_add(IF_SD, -1, optarg, SD_OPTS);
                break;
            case QEMU_OPTION_pflash:
                drive_add(IF_PFLASH, -1, optarg, PFLASH_OPTS);
                break;
            case QEMU_OPTION_snapshot:
                {
                    Error *blocker = NULL;
                    snapshot = 1;
                    error_setg(&blocker, QERR_REPLAY_NOT_SUPPORTED,
                               "-snapshot");
                    replay_add_blocker(blocker);
                }
                break;
            case QEMU_OPTION_numa://-numa
                opts = qemu_opts_parse_noisily(qemu_find_opts("numa"),
                                               optarg, true);
                if (!opts) {
                    exit(1);
                }
                break;
            case QEMU_OPTION_display:
                parse_display(optarg);
                break;
            case QEMU_OPTION_nographic:
                olist = qemu_find_opts("machine");
                qemu_opts_parse_noisily(olist, "graphics=off", false);
                nographic = true;
                dpy.type = DISPLAY_TYPE_NONE;
                break;
            case QEMU_OPTION_curses:
#ifdef CONFIG_CURSES
                dpy.type = DISPLAY_TYPE_CURSES;
#else
                error_report("curses or iconv support is disabled");
                exit(1);
#endif
                break;
            case QEMU_OPTION_portrait:
                graphic_rotate = 90;
                break;
            case QEMU_OPTION_rotate:
                graphic_rotate = strtol(optarg, (char **) &optarg, 10);
                if (graphic_rotate != 0 && graphic_rotate != 90 &&
                    graphic_rotate != 180 && graphic_rotate != 270) {
                    error_report("only 90, 180, 270 deg rotation is available");
                    exit(1);
                }
                break;
            case QEMU_OPTION_kernel:
                qemu_opts_set(qemu_find_opts("machine"), "kernel", optarg, &error_abort);
                break;
            case QEMU_OPTION_initrd:
                qemu_opts_set(qemu_find_opts("machine"), "initrd", optarg, &error_abort);
                break;
            case QEMU_OPTION_append:
                qemu_opts_set(qemu_find_opts("machine"), "append", optarg, &error_abort);
                break;
            case QEMU_OPTION_dtb:
                qemu_opts_set(qemu_find_opts("machine"), "dtb", optarg, &error_abort);
                break;
            case QEMU_OPTION_cdrom:
                drive_add(IF_DEFAULT, 2, optarg, CDROM_OPTS);
                break;
            case QEMU_OPTION_boot:
                opts = qemu_opts_parse_noisily(qemu_find_opts("boot-opts"),
                                               optarg, true);
                if (!opts) {
                    exit(1);
                }
                break;
            case QEMU_OPTION_fda:
            case QEMU_OPTION_fdb:
                drive_add(IF_FLOPPY, popt->index - QEMU_OPTION_fda,
                          optarg, FD_OPTS);
                break;
            case QEMU_OPTION_no_fd_bootchk:
                fd_bootchk = 0;
                break;
            case QEMU_OPTION_netdev://-netdev参数处理
                default_net = 0;
                if (net_client_parse(qemu_find_opts("netdev"), optarg) == -1) {
                    exit(1);
                }
                break;
            case QEMU_OPTION_nic:
                default_net = 0;
                if (net_client_parse(qemu_find_opts("nic"), optarg) == -1) {
                    exit(1);
                }
                break;
            case QEMU_OPTION_net://-net
                default_net = 0;
                if (net_client_parse(qemu_find_opts("net"), optarg) == -1) {
                    exit(1);
                }
                break;
#ifdef CONFIG_LIBISCSI
            case QEMU_OPTION_iscsi:
                opts = qemu_opts_parse_noisily(qemu_find_opts("iscsi"),
                                               optarg, false);
                if (!opts) {
                    exit(1);
                }
                break;
#endif
            case QEMU_OPTION_audio_help:
                audio_legacy_help();
                exit (0);
                break;
            case QEMU_OPTION_audiodev:
                audio_parse_option(optarg);
                break;
            case QEMU_OPTION_soundhw:
                select_soundhw (optarg);
                break;
            case QEMU_OPTION_h:
                help(0);
                break;
            case QEMU_OPTION_version:
                version();
                exit(0);
                break;
            case QEMU_OPTION_m://-m选项处理 （将size＝$optarg存入)
                opts = qemu_opts_parse_noisily(qemu_find_opts("memory"),
                                               optarg, true);
                if (!opts) {
                    exit(EXIT_FAILURE);
                }
                break;
#ifdef CONFIG_TPM
            case QEMU_OPTION_tpmdev:
                if (tpm_config_parse(qemu_find_opts("tpmdev"), optarg) < 0) {
                    exit(1);
                }
                break;
#endif
            case QEMU_OPTION_mempath:
                mem_path = optarg;
                break;
            case QEMU_OPTION_mem_prealloc://-mem-prealloc
                mem_prealloc = 1;
                break;
            case QEMU_OPTION_d:
                log_mask = optarg;
                break;
            case QEMU_OPTION_D:
                log_file = optarg;
                break;
            case QEMU_OPTION_DFILTER:
                qemu_set_dfilter_ranges(optarg, &error_fatal);
                break;
            case QEMU_OPTION_seed:
                qemu_guest_random_seed_main(optarg, &error_fatal);
                break;
            case QEMU_OPTION_s:
                add_device_config(DEV_GDB, "tcp::" DEFAULT_GDBSTUB_PORT);
                break;
            case QEMU_OPTION_gdb:
                add_device_config(DEV_GDB, optarg);
                break;
            case QEMU_OPTION_L:
                if (is_help_option(optarg)) {
                    list_data_dirs = true;
                } else {
                    qemu_add_data_dir(g_strdup(optarg));
                }
                break;
            case QEMU_OPTION_bios:
                qemu_opts_set(qemu_find_opts("machine"), "firmware", optarg, &error_abort);
                break;
            case QEMU_OPTION_singlestep:
                singlestep = 1;
                break;
            case QEMU_OPTION_S:
                autostart = 0;
                break;
            case QEMU_OPTION_k:
                keyboard_layout = optarg;
                break;
            case QEMU_OPTION_vga:
                vga_model = optarg;
                default_vga = 0;
                break;
            case QEMU_OPTION_g:
                {
                    const char *p;
                    int w, h, depth;
                    p = optarg;
                    w = strtol(p, (char **)&p, 10);
                    if (w <= 0) {
                    graphic_error:
                        error_report("invalid resolution or depth");
                        exit(1);
                    }
                    if (*p != 'x')
                        goto graphic_error;
                    p++;
                    h = strtol(p, (char **)&p, 10);
                    if (h <= 0)
                        goto graphic_error;
                    if (*p == 'x') {
                        p++;
                        depth = strtol(p, (char **)&p, 10);
                        if (depth != 1 && depth != 2 && depth != 4 &&
                            depth != 8 && depth != 15 && depth != 16 &&
                            depth != 24 && depth != 32)
                            goto graphic_error;
                    } else if (*p == '\0') {
                        depth = graphic_depth;
                    } else {
                        goto graphic_error;
                    }

                    graphic_width = w;
                    graphic_height = h;
                    graphic_depth = depth;
                }
                break;
            case QEMU_OPTION_echr:
                {
                    char *r;
                    term_escape_char = strtol(optarg, &r, 0);
                    if (r == optarg)
                        printf("Bad argument to echr\n");
                    break;
                }
            case QEMU_OPTION_monitor:
                default_monitor = 0;
                if (strncmp(optarg, "none", 4)) {
                    monitor_parse(optarg, "readline", false);
                }
                break;
            case QEMU_OPTION_qmp:
                monitor_parse(optarg, "control", false);
                default_monitor = 0;
                break;
            case QEMU_OPTION_qmp_pretty:
                monitor_parse(optarg, "control", true);
                default_monitor = 0;
                break;
            case QEMU_OPTION_mon:
                opts = qemu_opts_parse_noisily(qemu_find_opts("mon"), optarg,
                                               true);
                if (!opts) {
                    exit(1);
                }
                default_monitor = 0;
                break;
            case QEMU_OPTION_chardev://-chardev
            	//-chardev socket,id=char0,path=/var/run/openvswitch/vhost-user0
            	//解析-chardev的配置参数，并将其配置后保存在opts中
                opts = qemu_opts_parse_noisily(qemu_find_opts("chardev"),
                                               optarg, true);
                if (!opts) {
                    exit(1);
                }
                break;
            case QEMU_OPTION_fsdev:
                olist = qemu_find_opts("fsdev");
                if (!olist) {
                    error_report("fsdev support is disabled");
                    exit(1);
                }
                opts = qemu_opts_parse_noisily(olist, optarg, true);
                if (!opts) {
                    exit(1);
                }
                break;
            case QEMU_OPTION_virtfs: {
                QemuOpts *fsdev;
                QemuOpts *device;
                const char *writeout, *sock_fd, *socket, *path, *security_model,
                           *multidevs;

                olist = qemu_find_opts("virtfs");
                if (!olist) {
                    error_report("virtfs support is disabled");
                    exit(1);
                }
                opts = qemu_opts_parse_noisily(olist, optarg, true);
                if (!opts) {
                    exit(1);
                }

                if (qemu_opt_get(opts, "fsdriver") == NULL ||
                    qemu_opt_get(opts, "mount_tag") == NULL) {
                    error_report("Usage: -virtfs fsdriver,mount_tag=tag");
                    exit(1);
                }
                fsdev = qemu_opts_create(qemu_find_opts("fsdev"),
                                         qemu_opts_id(opts) ?:
                                         qemu_opt_get(opts, "mount_tag"),
                                         1, NULL);
                if (!fsdev) {
                    error_report("duplicate or invalid fsdev id: %s",
                                 qemu_opt_get(opts, "mount_tag"));
                    exit(1);
                }

                writeout = qemu_opt_get(opts, "writeout");
                if (writeout) {
#ifdef CONFIG_SYNC_FILE_RANGE
                    qemu_opt_set(fsdev, "writeout", writeout, &error_abort);
#else
                    error_report("writeout=immediate not supported "
                                 "on this platform");
                    exit(1);
#endif
                }
                qemu_opt_set(fsdev, "fsdriver",
                             qemu_opt_get(opts, "fsdriver"), &error_abort);
                path = qemu_opt_get(opts, "path");
                if (path) {
                    qemu_opt_set(fsdev, "path", path, &error_abort);
                }
                security_model = qemu_opt_get(opts, "security_model");
                if (security_model) {
                    qemu_opt_set(fsdev, "security_model", security_model,
                                 &error_abort);
                }
                socket = qemu_opt_get(opts, "socket");
                if (socket) {
                    qemu_opt_set(fsdev, "socket", socket, &error_abort);
                }
                sock_fd = qemu_opt_get(opts, "sock_fd");
                if (sock_fd) {
                    qemu_opt_set(fsdev, "sock_fd", sock_fd, &error_abort);
                }

                qemu_opt_set_bool(fsdev, "readonly",
                                  qemu_opt_get_bool(opts, "readonly", 0),
                                  &error_abort);
                multidevs = qemu_opt_get(opts, "multidevs");
                if (multidevs) {
                    qemu_opt_set(fsdev, "multidevs", multidevs, &error_abort);
                }
                device = qemu_opts_create(qemu_find_opts("device"), NULL, 0,
                                          &error_abort);
                qemu_opt_set(device, "driver", "virtio-9p-pci", &error_abort);
                qemu_opt_set(device, "fsdev",
                             qemu_opts_id(fsdev), &error_abort);
                qemu_opt_set(device, "mount_tag",
                             qemu_opt_get(opts, "mount_tag"), &error_abort);
                break;
            }
            case QEMU_OPTION_serial:
                add_device_config(DEV_SERIAL, optarg);
                default_serial = 0;
                if (strncmp(optarg, "mon:", 4) == 0) {
                    default_monitor = 0;
                }
                break;
            case QEMU_OPTION_watchdog:
                if (watchdog) {
                    error_report("only one watchdog option may be given");
                    exit(1);
                }
                watchdog = optarg;
                break;
            case QEMU_OPTION_action:
                olist = qemu_find_opts("action");
                if (!qemu_opts_parse_noisily(olist, optarg, false)) {
                     exit(1);
                }
                break;
            case QEMU_OPTION_watchdog_action:
                if (select_watchdog_action(optarg) == -1) {
                    error_report("unknown -watchdog-action parameter");
                    exit(1);
                }
                break;
            case QEMU_OPTION_parallel:
                add_device_config(DEV_PARALLEL, optarg);
                default_parallel = 0;
                if (strncmp(optarg, "mon:", 4) == 0) {
                    default_monitor = 0;
                }
                break;
            case QEMU_OPTION_debugcon:
                add_device_config(DEV_DEBUGCON, optarg);
                break;
            case QEMU_OPTION_loadvm:
                loadvm = optarg;
                break;
            case QEMU_OPTION_full_screen:
                dpy.has_full_screen = true;
                dpy.full_screen = true;
                break;
            case QEMU_OPTION_alt_grab:
                alt_grab = 1;
                break;
            case QEMU_OPTION_ctrl_grab:
                ctrl_grab = 1;
                break;
            case QEMU_OPTION_no_quit:
                dpy.has_window_close = true;
                dpy.window_close = false;
                break;
            case QEMU_OPTION_sdl:
#ifdef CONFIG_SDL
                dpy.type = DISPLAY_TYPE_SDL;
                break;
#else
                error_report("SDL support is disabled");
                exit(1);
#endif
            case QEMU_OPTION_pidfile:
                pid_file = optarg;
                break;
            case QEMU_OPTION_win2k_hack:
                win2k_install_hack = 1;
                break;
            case QEMU_OPTION_acpitable:
                opts = qemu_opts_parse_noisily(qemu_find_opts("acpi"),
                                               optarg, true);
                if (!opts) {
                    exit(1);
                }
                acpi_table_add(opts, &error_fatal);
                break;
            case QEMU_OPTION_smbios:
                opts = qemu_opts_parse_noisily(qemu_find_opts("smbios"),
                                               optarg, false);
                if (!opts) {
                    exit(1);
                }
                smbios_entry_add(opts, &error_fatal);
                break;
            case QEMU_OPTION_fwcfg:
                opts = qemu_opts_parse_noisily(qemu_find_opts("fw_cfg"),
                                               optarg, true);
                if (opts == NULL) {
                    exit(1);
                }
                break;
            case QEMU_OPTION_preconfig:
                preconfig_requested = true;
                break;
            case QEMU_OPTION_enable_kvm:
                olist = qemu_find_opts("machine");
                qemu_opts_parse_noisily(olist, "accel=kvm", false);//将accel=kvm参数加入machine，并解析
                break;
            case QEMU_OPTION_M:
            case QEMU_OPTION_machine:
                olist = qemu_find_opts("machine");
                opts = qemu_opts_parse_noisily(olist, optarg, true);
                if (!opts) {
                    exit(1);
                }
                break;
            case QEMU_OPTION_accel:
                accel_opts = qemu_opts_parse_noisily(qemu_find_opts("accel"),
                                                     optarg, true);
                optarg = qemu_opt_get(accel_opts, "accel");
                if (!optarg || is_help_option(optarg)) {
                    printf("Accelerators supported in QEMU binary:\n");
                    GSList *el, *accel_list = object_class_get_list(TYPE_ACCEL,
                                                                    false);
                    for (el = accel_list; el; el = el->next) {
                        gchar *typename = g_strdup(object_class_get_name(
                                                   OBJECT_CLASS(el->data)));
                        /* omit qtest which is used for tests only */
                        if (g_strcmp0(typename, ACCEL_CLASS_NAME("qtest")) &&
                            g_str_has_suffix(typename, ACCEL_CLASS_SUFFIX)) {
                            gchar **optname = g_strsplit(typename,
                                                         ACCEL_CLASS_SUFFIX, 0);
                            printf("%s\n", optname[0]);
                            g_strfreev(optname);
                        }
                        g_free(typename);
                    }
                    g_slist_free(accel_list);
                    exit(0);
                }
                break;
            case QEMU_OPTION_usb:
                olist = qemu_find_opts("machine");
                qemu_opts_parse_noisily(olist, "usb=on", false);
                break;
            case QEMU_OPTION_usbdevice:
                error_report("'-usbdevice' is deprecated, please use "
                             "'-device usb-...' instead");
                olist = qemu_find_opts("machine");
                qemu_opts_parse_noisily(olist, "usb=on", false);
                add_device_config(DEV_USB, optarg);
                break;
            case QEMU_OPTION_device://-device 选项处理，将driver=$optarg加入
                if (!qemu_opts_parse_noisily(qemu_find_opts("device"),
                                             optarg, true)) {
                    exit(1);
                }
                break;
            case QEMU_OPTION_smp://-smp选项处理， 将cpus=$optarg加入
                if (!qemu_opts_parse_noisily(qemu_find_opts("smp-opts"),
                                             optarg, true)) {
                    exit(1);
                }
                break;
            case QEMU_OPTION_vnc:
                vnc_parse(optarg, &error_fatal);
                break;
            case QEMU_OPTION_no_acpi:
                olist = qemu_find_opts("machine");
                qemu_opts_parse_noisily(olist, "acpi=off", false);
                break;
            case QEMU_OPTION_no_hpet:
                olist = qemu_find_opts("machine");
                qemu_opts_parse_noisily(olist, "hpet=off", false);
                break;
            case QEMU_OPTION_no_reboot:
                olist = qemu_find_opts("action");
                qemu_opts_parse_noisily(olist, "reboot=shutdown", false);
                break;
            case QEMU_OPTION_no_shutdown:
                olist = qemu_find_opts("action");
                qemu_opts_parse_noisily(olist, "panic=pause,shutdown=pause", false);
                break;
            case QEMU_OPTION_uuid:
                if (qemu_uuid_parse(optarg, &qemu_uuid) < 0) {
                    error_report("failed to parse UUID string: wrong format");
                    exit(1);
                }
                qemu_uuid_set = true;
                break;
            case QEMU_OPTION_option_rom:
                if (nb_option_roms >= MAX_OPTION_ROMS) {
                    error_report("too many option ROMs");
                    exit(1);
                }
                opts = qemu_opts_parse_noisily(qemu_find_opts("option-rom"),
                                               optarg, true);
                if (!opts) {
                    exit(1);
                }
                option_rom[nb_option_roms].name = qemu_opt_get(opts, "romfile");
                option_rom[nb_option_roms].bootindex =
                    qemu_opt_get_number(opts, "bootindex", -1);
                if (!option_rom[nb_option_roms].name) {
                    error_report("Option ROM file is not specified");
                    exit(1);
                }
                nb_option_roms++;
                break;
            case QEMU_OPTION_semihosting:
                qemu_semihosting_enable();
                break;
            case QEMU_OPTION_semihosting_config:
                if (qemu_semihosting_config_options(optarg) != 0) {
                    exit(1);
                }
                break;
            case QEMU_OPTION_name:
                opts = qemu_opts_parse_noisily(qemu_find_opts("name"),
                                               optarg, true);
                if (!opts) {
                    exit(1);
                }
                /* Capture guest name if -msg guest-name is used later */
                error_guest_name = qemu_opt_get(opts, "guest");
                break;
            case QEMU_OPTION_prom_env:
                if (nb_prom_envs >= MAX_PROM_ENVS) {
                    error_report("too many prom variables");
                    exit(1);
                }
                prom_envs[nb_prom_envs] = optarg;
                nb_prom_envs++;
                break;
            case QEMU_OPTION_old_param:
                old_param = 1;
                break;
            case QEMU_OPTION_rtc:
                opts = qemu_opts_parse_noisily(qemu_find_opts("rtc"), optarg,
                                               false);
                if (!opts) {
                    exit(1);
                }
                break;
            case QEMU_OPTION_icount:
                icount_opts = qemu_opts_parse_noisily(qemu_find_opts("icount"),
                                                      optarg, true);
                if (!icount_opts) {
                    exit(1);
                }
                break;
            case QEMU_OPTION_incoming:
                if (!incoming) {
                    runstate_set(RUN_STATE_INMIGRATE);
                }
                incoming = optarg;
                break;
            case QEMU_OPTION_only_migratable:
                only_migratable = 1;
                break;
            case QEMU_OPTION_nodefaults:
                has_defaults = 0;
                break;
            case QEMU_OPTION_xen_domid:
                if (!(xen_available())) {
                    error_report("Option not supported for this target");
                    exit(1);
                }
                xen_domid = atoi(optarg);
                break;
            case QEMU_OPTION_xen_attach:
                if (!(xen_available())) {
                    error_report("Option not supported for this target");
                    exit(1);
                }
                xen_mode = XEN_ATTACH;
                break;
            case QEMU_OPTION_xen_domid_restrict:
                if (!(xen_available())) {
                    error_report("Option not supported for this target");
                    exit(1);
                }
                xen_domid_restrict = true;
                break;
            case QEMU_OPTION_trace:
                trace_opt_parse(optarg);
                break;
            case QEMU_OPTION_plugin:
                qemu_plugin_opt_parse(optarg, &plugin_list);
                break;
            case QEMU_OPTION_readconfig:
                {
                    int ret = qemu_read_config_file(optarg);
                    if (ret < 0) {
                        error_report("read config %s: %s", optarg,
                                     strerror(-ret));
                        exit(1);
                    }
                    break;
                }
            case QEMU_OPTION_spice:
                olist = qemu_find_opts_err("spice", NULL);
                if (!olist) {
                    ui_module_load_one("spice-core");
                    olist = qemu_find_opts("spice");
                }
                if (!olist) {
                    error_report("spice support is disabled");
                    exit(1);
                }
                opts = qemu_opts_parse_noisily(olist, optarg, false);
                if (!opts) {
                    exit(1);
                }
                display_remote++;
                break;
            case QEMU_OPTION_writeconfig:
                {
                    FILE *fp;
                    if (strcmp(optarg, "-") == 0) {
                        fp = stdout;
                    } else {
                        fp = fopen(optarg, "w");
                        if (fp == NULL) {
                            error_report("open %s: %s", optarg,
                                         strerror(errno));
                            exit(1);
                        }
                    }
                    qemu_config_write(fp);
                    if (fp != stdout) {
                        fclose(fp);
                    }
                    break;
                }
            case QEMU_OPTION_qtest:
                qtest_chrdev = optarg;
                break;
            case QEMU_OPTION_qtest_log:
                qtest_log = optarg;
                break;
            case QEMU_OPTION_sandbox:
                olist = qemu_find_opts("sandbox");
                if (!olist) {
#ifndef CONFIG_SECCOMP
                    error_report("-sandbox support is not enabled "
                                 "in this QEMU binary");
#endif
                    exit(1);
                }
<<<<<<< HEAD

                opts = qemu_opts_parse_noisily(olist, optarg, true);
                if (!opts) {
                    exit(1);
                }
                break;
            case QEMU_OPTION_add_fd:
#ifndef _WIN32
                opts = qemu_opts_parse_noisily(qemu_find_opts("add-fd"),
                                               optarg, false);
                if (!opts) {
                    exit(1);
                }
#else
                error_report("File descriptor passing is disabled on this "
                             "platform");
                exit(1);
#endif
                break;
            case QEMU_OPTION_object://-object
                opts = qemu_opts_parse_noisily(qemu_find_opts("object"),
                                               optarg, true);
                if (!opts) {
                    exit(1);
                }
                break;
            case QEMU_OPTION_realtime:
                warn_report("'-realtime mlock=...' is deprecated, please use "
                             "'-overcommit mem-lock=...' instead");
                opts = qemu_opts_parse_noisily(qemu_find_opts("realtime"),
                                               optarg, false);
                if (!opts) {
                    exit(1);
                }
                /* Don't override the -overcommit option if set */
                enable_mlock = enable_mlock ||
                    qemu_opt_get_bool(opts, "mlock", true);
                break;
            case QEMU_OPTION_overcommit:
                opts = qemu_opts_parse_noisily(qemu_find_opts("overcommit"),
                                               optarg, false);
                if (!opts) {
                    exit(1);
                }
                /* Don't override the -realtime option if set */
                enable_mlock = enable_mlock ||
                    qemu_opt_get_bool(opts, "mem-lock", false);
                enable_cpu_pm = qemu_opt_get_bool(opts, "cpu-pm", false);
                break;
            case QEMU_OPTION_msg:
                opts = qemu_opts_parse_noisily(qemu_find_opts("msg"), optarg,
                                               false);
                if (!opts) {
                    exit(1);
                }
                configure_msg(opts);
                break;
            case QEMU_OPTION_dump_vmstate:
                if (vmstate_dump_file) {
                    error_report("only one '-dump-vmstate' "
                                 "option may be given");
                    exit(1);
                }
                vmstate_dump_file = fopen(optarg, "w");
                if (vmstate_dump_file == NULL) {
                    error_report("open %s: %s", optarg, strerror(errno));
                    exit(1);
                }
                break;
            case QEMU_OPTION_enable_sync_profile:
                qsp_enable();
                break;
            case QEMU_OPTION_nouserconfig:
                /* Nothing to be parsed here. Especially, do not error out below. */
                break;
            default:
                if (os_parse_cmd_args(popt->index, optarg)) {
                    error_report("Option not supported in this build");
                    exit(1);
                }
            }
        }
    }
    /*
     * Clear error location left behind by the loop.
     * Best done right after the loop.  Do not insert code here!
     */
    loc_set_none();//清空当前位置信息

    /*
     * Check for -cpu help and -device help before we call select_machine(),
     * which will return an error if the architecture has no default machine
     * type and the user did not specify one, so that the user doesn't need
     * to say '-cpu help -machine something'.
     */
    if (cpu_option && is_help_option(cpu_option)) {
        list_cpus(cpu_option);
        exit(0);
    }

    if (qemu_opts_foreach(qemu_find_opts("device"),
                          device_help_func, NULL, NULL)) {
        exit(0);
    }

    user_register_global_props();

    replay_configure(icount_opts);

    if (incoming && !preconfig_exit_requested) {
        error_report("'preconfig' and 'incoming' options are "
                     "mutually exclusive");
        exit(EXIT_FAILURE);
    }

    configure_rtc(qemu_find_opts_singleton("rtc"));

    //选出指定的machine
    machine_class = select_machine();
    object_set_machine_compat_props(machine_class->compat_props);

    have_custom_ram_size = set_memory_options(&ram_slots, &maxram_size,
                                              machine_class);

    os_daemonize();//daemonize处理
    rcu_disable_atfork();

    //写fd文件
    if (pid_file && !qemu_write_pidfile(pid_file, &err)) {
        error_reportf_err(err, "cannot create PID file: ");
        exit(1);
    }

    qemu_unlink_pidfile_notifier.notify = qemu_unlink_pidfile;
    qemu_add_exit_notifier(&qemu_unlink_pidfile_notifier);

    if (qemu_init_main_loop(&main_loop_err)) {
        error_report_err(main_loop_err);
        exit(1);
    }

#ifdef CONFIG_SECCOMP
    olist = qemu_find_opts_err("sandbox", NULL);
    if (olist) {
        qemu_opts_foreach(olist, parse_sandbox, NULL, &error_fatal);
    }
#endif

    qemu_opts_foreach(qemu_find_opts("name"),
                      parse_name, NULL, &error_fatal);

#ifndef _WIN32
    qemu_opts_foreach(qemu_find_opts("add-fd"),
                      parse_add_fd, NULL, &error_fatal);

    qemu_opts_foreach(qemu_find_opts("add-fd"),
                      cleanup_add_fd, NULL, &error_fatal);
#endif

    //构造machine实例
    current_machine = MACHINE(object_new_with_class(OBJECT_CLASS(machine_class)));
    if (machine_help_func(qemu_get_machine_opts(), current_machine)) {
        exit(0);
    }
    //在root object中添加machine对象
    object_property_add_child(object_get_root(), "machine",
                              OBJECT(current_machine));
    //创建在current_machine中创建unattached,并在其中添加sysbus名称的object
    object_property_add_child(container_get(OBJECT(current_machine),
                                            "/unattached"),
                              "sysbus", OBJECT(sysbus_get_default()));
=======
>>>>>>> fef80ea0

                opts = qemu_opts_parse_noisily(olist, optarg, true);
                if (!opts) {
                    exit(1);
                }
                break;
            case QEMU_OPTION_add_fd:
#ifndef _WIN32
                opts = qemu_opts_parse_noisily(qemu_find_opts("add-fd"),
                                               optarg, false);
                if (!opts) {
                    exit(1);
                }
#else
                error_report("File descriptor passing is disabled on this "
                             "platform");
                exit(1);
#endif
                break;
            case QEMU_OPTION_object:
                opts = qemu_opts_parse_noisily(qemu_find_opts("object"),
                                               optarg, true);
                if (!opts) {
                    exit(1);
                }
                break;
            case QEMU_OPTION_overcommit:
                opts = qemu_opts_parse_noisily(qemu_find_opts("overcommit"),
                                               optarg, false);
                if (!opts) {
                    exit(1);
                }
                enable_mlock = qemu_opt_get_bool(opts, "mem-lock", false);
                enable_cpu_pm = qemu_opt_get_bool(opts, "cpu-pm", false);
                break;
            case QEMU_OPTION_msg:
                opts = qemu_opts_parse_noisily(qemu_find_opts("msg"), optarg,
                                               false);
                if (!opts) {
                    exit(1);
                }
                configure_msg(opts);
                break;
            case QEMU_OPTION_dump_vmstate:
                if (vmstate_dump_file) {
                    error_report("only one '-dump-vmstate' "
                                 "option may be given");
                    exit(1);
                }
                vmstate_dump_file = fopen(optarg, "w");
                if (vmstate_dump_file == NULL) {
                    error_report("open %s: %s", optarg, strerror(errno));
                    exit(1);
                }
                break;
            case QEMU_OPTION_enable_sync_profile:
                qsp_enable();
                break;
            case QEMU_OPTION_nouserconfig:
                /* Nothing to be parsed here. Especially, do not error out below. */
                break;
            default:
                if (os_parse_cmd_args(popt->index, optarg)) {
                    error_report("Option not supported in this build");
                    exit(1);
                }
            }
        }
    }
    /*
     * Clear error location left behind by the loop.
     * Best done right after the loop.  Do not insert code here!
     */
    loc_set_none();

    qemu_validate_options();
    qemu_process_sugar_options();

    /*
     * These options affect everything else and should be processed
     * before daemonizing.
     */
    qemu_process_early_options();

<<<<<<< HEAD
    /* process plugin before CPUs are created, but once -smp has been parsed */
    if (qemu_plugin_load_list(&plugin_list)) {
        exit(1);
    }

    //针对所有device/global配置，如果指定了driver选项，则更新default_list
    qemu_opts_foreach(qemu_find_opts("device"),
                      default_driver_check, NULL, NULL);
    qemu_opts_foreach(qemu_find_opts("global"),
                      default_driver_check, NULL, NULL);

    if (!vga_model && !default_vga) {
        vga_interface_type = VGA_DEVICE;
    }
    if (!has_defaults || machine_class->no_serial) {
        default_serial = 0;
    }
    if (!has_defaults || machine_class->no_parallel) {
        default_parallel = 0;
    }
    if (!has_defaults || machine_class->no_floppy) {
        default_floppy = 0;
    }
    if (!has_defaults || machine_class->no_cdrom) {
        default_cdrom = 0;
    }
    if (!has_defaults || machine_class->no_sdcard) {
        default_sdcard = 0;
    }
    if (!has_defaults) {
        default_monitor = 0;
        default_net = 0;
        default_vga = 0;
    }

    if (is_daemonized()) {
        if (!preconfig_exit_requested) {
            error_report("'preconfig' and 'daemonize' options are "
                         "mutually exclusive");
            exit(EXIT_FAILURE);
        }

        /* According to documentation and historically, -nographic redirects
         * serial port, parallel port and monitor to stdio, which does not work
         * with -daemonize.  We can redirect these to null instead, but since
         * -nographic is legacy, let's just error out.
         * We disallow -nographic only if all other ports are not redirected
         * explicitly, to not break existing legacy setups which uses
         * -nographic _and_ redirects all ports explicitly - this is valid
         * usage, -nographic is just a no-op in this case.
         */
        if (nographic
            && (default_parallel || default_serial || default_monitor)) {
            error_report("-nographic cannot be used with -daemonize");
            exit(1);
        }
#ifdef CONFIG_CURSES
        if (dpy.type == DISPLAY_TYPE_CURSES) {
            error_report("curses display cannot be used with -daemonize");
            exit(1);
        }
#endif
    }

    if (nographic) {
        if (default_parallel)
            add_device_config(DEV_PARALLEL, "null");
        if (default_serial && default_monitor) {
            add_device_config(DEV_SERIAL, "mon:stdio");
        } else {
            if (default_serial)
                add_device_config(DEV_SERIAL, "stdio");
            if (default_monitor)
                monitor_parse("stdio", "readline", false);
        }
    } else {
        if (default_serial)
            add_device_config(DEV_SERIAL, "vc:80Cx24C");
        if (default_parallel)
            add_device_config(DEV_PARALLEL, "vc:80Cx24C");
        if (default_monitor)
            monitor_parse("vc:80Cx24C", "readline", false);
    }

#if defined(CONFIG_VNC)
    if (!QTAILQ_EMPTY(&(qemu_find_opts("vnc")->head))) {
        display_remote++;
    }
#endif
    if (dpy.type == DISPLAY_TYPE_DEFAULT && !display_remote) {
        if (!qemu_display_find_default(&dpy)) {
            dpy.type = DISPLAY_TYPE_NONE;
#if defined(CONFIG_VNC)
            vnc_parse("localhost:0,to=99,id=default", &error_abort);
#endif
        }
    }
    if (dpy.type == DISPLAY_TYPE_DEFAULT) {
        dpy.type = DISPLAY_TYPE_NONE;
    }

    if ((alt_grab || ctrl_grab) && dpy.type != DISPLAY_TYPE_SDL) {
        error_report("-alt-grab and -ctrl-grab are only valid "
                     "for SDL, ignoring option");
    }
    if (dpy.has_window_close &&
        (dpy.type != DISPLAY_TYPE_GTK && dpy.type != DISPLAY_TYPE_SDL)) {
        error_report("-no-quit is only valid for GTK and SDL, "
                     "ignoring option");
    }

    qemu_display_early_init(&dpy);
    qemu_console_early_init();

    if (dpy.has_gl && dpy.gl != DISPLAYGL_MODE_OFF && display_opengl == 0) {
#if defined(CONFIG_OPENGL)
        error_report("OpenGL is not supported by the display");
#else
        error_report("OpenGL support is disabled");
#endif
        exit(1);
    }
=======
    qemu_process_help_options();
    qemu_maybe_daemonize(pid_file);
>>>>>>> fef80ea0

    qemu_init_main_loop(&error_fatal);
    cpu_timers_init();

    user_register_global_props();
    replay_configure(icount_opts);

    configure_rtc(qemu_find_opts_singleton("rtc"));

<<<<<<< HEAD
    //针对每一个chardev选项，执行init,创建对应的chardev
    qemu_opts_foreach(qemu_find_opts("chardev"),
                      chardev_init_func, NULL, &error_fatal);
=======
    qemu_create_machine(select_machine());
>>>>>>> fef80ea0

    suspend_mux_open();

    qemu_disable_default_devices();
    qemu_create_default_devices();
    qemu_create_early_backends();

    qemu_apply_machine_options();
    phase_advance(PHASE_MACHINE_CREATED);

    /*
     * Note: uses machine properties such as kernel-irqchip, must run
     * after machine_set_property().
     */
    //配置加速器，例如kvm式加速器
    configure_accelerators(argv[0]);
    phase_advance(PHASE_ACCEL_CREATED);

    /*
     * Beware, QOM objects created before this point miss global and
     * compat properties.
     *
     * Global properties get set up by qdev_prop_register_global(),
     * called from user_register_global_props(), and certain option
     * desugaring.  Also in CPU feature desugaring (buried in
     * parse_cpu_option()), which happens below this point, but may
     * only target the CPU type, which can only be created after
     * parse_cpu_option() returned the type.
     *
     * Machine compat properties: object_set_machine_compat_props().
     * Accelerator compat props: object_set_accelerator_compat_props(),
     * called from configure_accelerator().
     */

    machine_class = MACHINE_GET_CLASS(current_machine);
    if (!qtest_enabled() && machine_class->deprecation_reason) {
        error_report("Machine type '%s' is deprecated: %s",
                     machine_class->name, machine_class->deprecation_reason);
    }

    /*
     * Note: creates a QOM object, must run only after global and
     * compat properties have been set up.
     */
    migration_object_init();

<<<<<<< HEAD
    if (qtest_chrdev) {
        qtest_server_init(qtest_chrdev, qtest_log, &error_fatal);
    }

    machine_opts = qemu_get_machine_opts();
    kernel_filename = qemu_opt_get(machine_opts, "kernel");
    initrd_filename = qemu_opt_get(machine_opts, "initrd");
    kernel_cmdline = qemu_opt_get(machine_opts, "append");
    bios_name = qemu_opt_get(machine_opts, "firmware");

    opts = qemu_opts_find(qemu_find_opts("boot-opts"), NULL);
    if (opts) {
        boot_order = qemu_opt_get(opts, "order");
        if (boot_order) {
            //启动顺序校验
            validate_bootdevices(boot_order, &error_fatal);
        }

        boot_once = qemu_opt_get(opts, "once");
        if (boot_once) {
            validate_bootdevices(boot_once, &error_fatal);
        }

        boot_menu = qemu_opt_get_bool(opts, "menu", boot_menu);
        boot_strict = qemu_opt_get_bool(opts, "strict", false);
    }

    if (!boot_order) {
        boot_order = machine_class->default_boot_order;
    }

    if (!kernel_cmdline) {
        kernel_cmdline = "";
        current_machine->kernel_cmdline = (char *)kernel_cmdline;
    }

    linux_boot = (kernel_filename != NULL);

    if (!linux_boot && *kernel_cmdline != '\0') {
        error_report("-append only allowed with -kernel option");
        exit(1);
    }

    if (!linux_boot && initrd_filename != NULL) {
        error_report("-initrd only allowed with -kernel option");
        exit(1);
    }

    if (semihosting_enabled() && !semihosting_get_argc() && kernel_filename) {
        /* fall back to the -kernel/-append */
        semihosting_arg_fallback(kernel_filename, kernel_cmdline);
    }

    /* initialize cpu timers and VCPU throttle modules */
    cpu_timers_init();

    if (default_net) {
        QemuOptsList *net = qemu_find_opts("net");
        qemu_opts_set(net, NULL, "type", "nic", &error_abort);
#ifdef CONFIG_SLIRP
        qemu_opts_set(net, NULL, "type", "user", &error_abort);
#endif
    }

    //netdev前端初始化
    if (net_init_clients(&err) < 0) {
        error_report_err(err);
        exit(1);
    }

    qemu_opts_foreach(qemu_find_opts("object"),
                      user_creatable_add_opts_foreach,
                      object_create_delayed, &error_fatal);

    if (tpm_init() < 0) {
        exit(1);
    }

    blk_mig_init();
    ram_mig_init();
    dirty_bitmap_mig_init();

    qemu_opts_foreach(qemu_find_opts("mon"),
                      mon_init_func, NULL, &error_fatal);

    if (foreach_device_config(DEV_SERIAL, serial_parse) < 0)
        exit(1);
    if (foreach_device_config(DEV_PARALLEL, parallel_parse) < 0)
        exit(1);
    if (foreach_device_config(DEV_DEBUGCON, debugcon_parse) < 0)
        exit(1);

    /* now chardevs have been created we may have semihosting to connect */
    qemu_semihosting_connect_chardevs();
    qemu_semihosting_console_init();

    /* If no default VGA is requested, the default is "none".  */
    if (default_vga) {
        vga_model = get_default_vga_model(machine_class);
    }
    if (vga_model) {
        select_vgahw(machine_class, vga_model);
    }

    if (watchdog) {
        i = select_watchdog(watchdog);
        if (i > 0)
            exit (i == 1 ? 1 : 0);
    }

    /* This checkpoint is required by replay to separate prior clock
       reading from the other reads, because timer polling functions query
       clock values from the log. */
    replay_checkpoint(CHECKPOINT_INIT);
    qdev_machine_init();

    current_machine->boot_order = boot_order;
=======
    qemu_create_late_backends();
>>>>>>> fef80ea0

    /* parse features once if machine provides default cpu_type */
    current_machine->cpu_type = machine_class->default_cpu_type;
    if (cpu_option) {
        current_machine->cpu_type = parse_cpu_option(cpu_option);
    }

    qemu_resolve_machine_memdev();
    parse_numa_opts(current_machine);

<<<<<<< HEAD
    /* do monitor/qmp handling at preconfig state if requested */
    qemu_main_loop();

    if (machine_class->default_ram_id && current_machine->ram_size &&
        numa_uses_legacy_mem() && !current_machine->ram_memdev_id) {
        create_default_memdev(current_machine, mem_path);
    }

    /* from here on runstate is RUN_STATE_PRELAUNCH */
    //执行主板的初始化
    machine_run_board_init(current_machine);

    /*
     * TODO To drop support for deprecated bogus if=..., move
     * drive_check_orphaned() here, replacing this call.  Also drop
     * its deprecation warning, along with DriveInfo member
     * @claimed_by_board.
     */
    drive_mark_claimed_by_board();

    realtime_init();

    soundhw_init();

    if (hax_enabled()) {
        hax_sync_vcpus();
    }

    qemu_opts_foreach(qemu_find_opts("fw_cfg"),
                      parse_fw_cfg, fw_cfg_find(), &error_fatal);

    /* init USB devices */
    if (machine_usb(current_machine)) {
        if (foreach_device_config(DEV_USB, usb_parse) < 0)
            exit(1);
    }

    /* init generic devices */
    rom_set_order_override(FW_CFG_ORDER_OVERRIDE_DEVICE);
    /*针对所有device执行设备初始化*/
    qemu_opts_foreach(qemu_find_opts("device"),
                      device_init_func, NULL, &error_fatal);

    cpu_synchronize_all_post_init();

    rom_reset_order_override();

    /* Did we create any drives that we failed to create a device for? */
    drive_check_orphaned();

    /* Don't warn about the default network setup that you get if
     * no command line -net or -netdev options are specified. There
     * are two cases that we would otherwise complain about:
     * (1) board doesn't support a NIC but the implicit "-net nic"
     * requested one
     * (2) CONFIG_SLIRP not set, in which case the implicit "-net nic"
     * sets up a nic that isn't connected to anything.
     */
    if (!default_net && (!qtest_enabled() || has_defaults)) {
        net_check_clients();
    }

    if (boot_once) {
        qemu_boot_set(boot_once, &error_fatal);
        qemu_register_reset(restore_boot_order, g_strdup(boot_order));
    }

    /* init local displays */
    ds = init_displaystate();
    qemu_display_init(ds, &dpy);

    /* must be after terminal init, SDL library changes signal handlers */
    os_setup_signal_handling();

    /* init remote displays */
#ifdef CONFIG_VNC
    qemu_opts_foreach(qemu_find_opts("vnc"),
                      vnc_init_func, NULL, &error_fatal);
#endif

    if (using_spice) {
        //spice方式显示初始化
        qemu_spice.display_init();
    }

    if (foreach_device_config(DEV_GDB, gdbserver_start) < 0) {
        exit(1);
    }

    qdev_machine_creation_done();

    /* TODO: once all bus devices are qdevified, this should be done
     * when bus is created by qdev.c */
    /*
     * TODO: If we had a main 'reset container' that the whole system
     * lived in, we could reset that using the multi-phase reset
     * APIs. For the moment, we just reset the sysbus, which will cause
     * all devices hanging off it (and all their child buses, recursively)
     * to be reset. Note that this will *not* reset any Device objects
     * which are not attached to some part of the qbus tree!
     */
    qemu_register_reset(resettable_cold_reset_fn, sysbus_get_default());
    qemu_run_machine_init_done_notifiers();

    if (rom_check_and_register_reset() != 0) {
        error_report("rom check and register reset failed");
        exit(1);
    }

    replay_start();

    /* This checkpoint is required by replay to separate prior clock
       reading from the other reads, because timer polling functions query
       clock values from the log. */
    replay_checkpoint(CHECKPOINT_RESET);
    qemu_system_reset(SHUTDOWN_CAUSE_NONE);
    register_global_state();
    if (loadvm) {
        Error *local_err = NULL;
        if (load_snapshot(loadvm, &local_err) < 0) {
            error_report_err(local_err);
            autostart = 0;
            exit(1);
        }
    }
    if (replay_mode != REPLAY_MODE_NONE) {
        replay_vmstate_init();
    }

    qdev_prop_check_globals();
=======
>>>>>>> fef80ea0
    if (vmstate_dump_file) {
        /* dump and exit */
        dump_vmstate_json_to_file(vmstate_dump_file);
        exit(0);
    }

    if (!preconfig_requested) {
        qmp_x_exit_preconfig(&error_fatal);
    }
    qemu_init_displays();
    accel_setup_post(current_machine);
    os_setup_post();
<<<<<<< HEAD

    //执行vm实例销毁
    return;
}

void qemu_cleanup(void)
{
    gdbserver_cleanup();

    /*
     * cleaning up the migration object cancels any existing migration
     * try to do this early so that it also stops using devices.
     */
    migration_shutdown();

    /*
     * We must cancel all block jobs while the block layer is drained,
     * or cancelling will be affected by throttling and thus may block
     * for an extended period of time.
     * vm_shutdown() will bdrv_drain_all(), so we may as well include
     * it in the drained section.
     * We do not need to end this section, because we do not want any
     * requests happening from here on anyway.
     */
    bdrv_drain_all_begin();

    /* No more vcpu or device emulation activity beyond this point */
    vm_shutdown();
    replay_finish();

    job_cancel_sync_all();
    bdrv_close_all();

    res_free();

    /* vhost-user must be cleaned up before chardevs.  */
    tpm_cleanup();
    net_cleanup();
    audio_cleanup();
    monitor_cleanup();
    qemu_chr_cleanup();
    user_creatable_cleanup();
    /* TODO: unref root container, check all devices are ok */
=======
    resume_mux_open();
>>>>>>> fef80ea0
}<|MERGE_RESOLUTION|>--- conflicted
+++ resolved
@@ -156,26 +156,6 @@
 static const char *qtest_chrdev;
 static const char *qtest_log;
 
-<<<<<<< HEAD
-/* The bytes in qemu_uuid are in the order specified by RFC4122, _not_ in the
- * little-endian "wire format" described in the SMBIOS 2.6 specification.
- */
-QemuUUID qemu_uuid;
-bool qemu_uuid_set;
-
-//qemu退出时的通知回调
-static NotifierList exit_notifiers =
-    NOTIFIER_LIST_INITIALIZER(exit_notifiers);
-
-static NotifierList machine_init_done_notifiers =
-    NOTIFIER_LIST_INITIALIZER(machine_init_done_notifiers);
-
-uint32_t xen_domid;
-enum xen_mode xen_mode = XEN_EMULATE;
-bool xen_domid_restrict;
-
-=======
->>>>>>> fef80ea0
 static int has_defaults = 1;
 static int default_serial = 1;
 static int default_parallel = 1;
@@ -513,12 +493,8 @@
  *
  * Returns: machine options (never null).
  */
-<<<<<<< HEAD
 //取machine对应的QemuOpts
-QemuOpts *qemu_get_machine_opts(void)
-=======
 static QemuOpts *qemu_get_machine_opts(void)
->>>>>>> fef80ea0
 {
     return qemu_find_opts_singleton("machine");
 }
@@ -544,371 +520,6 @@
     return 0;
 }
 
-<<<<<<< HEAD
-/***********************************************************/
-/* QEMU state */
-
-//当前状态
-static RunState current_run_state = RUN_STATE_PRECONFIG;
-
-/* We use RUN_STATE__MAX but any invalid value will do */
-static RunState vmstop_requested = RUN_STATE__MAX;
-static QemuMutex vmstop_lock;
-
-typedef struct {
-    RunState from;
-    RunState to;
-} RunStateTransition;
-
-//定义可以相互转换的状态
-static const RunStateTransition runstate_transitions_def[] = {
-    /*     from      ->     to      */
-    { RUN_STATE_PRECONFIG, RUN_STATE_PRELAUNCH },
-      /* Early switch to inmigrate state to allow  -incoming CLI option work
-       * as it used to. TODO: delay actual switching to inmigrate state to
-       * the point after machine is built and remove this hack.
-       */
-    { RUN_STATE_PRECONFIG, RUN_STATE_INMIGRATE },
-
-    { RUN_STATE_DEBUG, RUN_STATE_RUNNING },
-    { RUN_STATE_DEBUG, RUN_STATE_FINISH_MIGRATE },
-    { RUN_STATE_DEBUG, RUN_STATE_PRELAUNCH },
-
-    { RUN_STATE_INMIGRATE, RUN_STATE_INTERNAL_ERROR },
-    { RUN_STATE_INMIGRATE, RUN_STATE_IO_ERROR },
-    { RUN_STATE_INMIGRATE, RUN_STATE_PAUSED },
-    { RUN_STATE_INMIGRATE, RUN_STATE_RUNNING },
-    { RUN_STATE_INMIGRATE, RUN_STATE_SHUTDOWN },
-    { RUN_STATE_INMIGRATE, RUN_STATE_SUSPENDED },
-    { RUN_STATE_INMIGRATE, RUN_STATE_WATCHDOG },
-    { RUN_STATE_INMIGRATE, RUN_STATE_GUEST_PANICKED },
-    { RUN_STATE_INMIGRATE, RUN_STATE_FINISH_MIGRATE },
-    { RUN_STATE_INMIGRATE, RUN_STATE_PRELAUNCH },
-    { RUN_STATE_INMIGRATE, RUN_STATE_POSTMIGRATE },
-    { RUN_STATE_INMIGRATE, RUN_STATE_COLO },
-
-    { RUN_STATE_INTERNAL_ERROR, RUN_STATE_PAUSED },
-    { RUN_STATE_INTERNAL_ERROR, RUN_STATE_FINISH_MIGRATE },
-    { RUN_STATE_INTERNAL_ERROR, RUN_STATE_PRELAUNCH },
-
-    { RUN_STATE_IO_ERROR, RUN_STATE_RUNNING },
-    { RUN_STATE_IO_ERROR, RUN_STATE_FINISH_MIGRATE },
-    { RUN_STATE_IO_ERROR, RUN_STATE_PRELAUNCH },
-
-    { RUN_STATE_PAUSED, RUN_STATE_RUNNING },
-    { RUN_STATE_PAUSED, RUN_STATE_FINISH_MIGRATE },
-    { RUN_STATE_PAUSED, RUN_STATE_POSTMIGRATE },
-    { RUN_STATE_PAUSED, RUN_STATE_PRELAUNCH },
-    { RUN_STATE_PAUSED, RUN_STATE_COLO},
-
-    { RUN_STATE_POSTMIGRATE, RUN_STATE_RUNNING },
-    { RUN_STATE_POSTMIGRATE, RUN_STATE_FINISH_MIGRATE },
-    { RUN_STATE_POSTMIGRATE, RUN_STATE_PRELAUNCH },
-
-    { RUN_STATE_PRELAUNCH, RUN_STATE_RUNNING },
-    { RUN_STATE_PRELAUNCH, RUN_STATE_FINISH_MIGRATE },
-    { RUN_STATE_PRELAUNCH, RUN_STATE_INMIGRATE },
-
-    { RUN_STATE_FINISH_MIGRATE, RUN_STATE_RUNNING },
-    { RUN_STATE_FINISH_MIGRATE, RUN_STATE_PAUSED },
-    { RUN_STATE_FINISH_MIGRATE, RUN_STATE_POSTMIGRATE },
-    { RUN_STATE_FINISH_MIGRATE, RUN_STATE_PRELAUNCH },
-    { RUN_STATE_FINISH_MIGRATE, RUN_STATE_COLO},
-
-    { RUN_STATE_RESTORE_VM, RUN_STATE_RUNNING },
-    { RUN_STATE_RESTORE_VM, RUN_STATE_PRELAUNCH },
-
-    { RUN_STATE_COLO, RUN_STATE_RUNNING },
-
-    { RUN_STATE_RUNNING, RUN_STATE_DEBUG },
-    { RUN_STATE_RUNNING, RUN_STATE_INTERNAL_ERROR },
-    { RUN_STATE_RUNNING, RUN_STATE_IO_ERROR },
-    { RUN_STATE_RUNNING, RUN_STATE_PAUSED },
-    { RUN_STATE_RUNNING, RUN_STATE_FINISH_MIGRATE },
-    { RUN_STATE_RUNNING, RUN_STATE_RESTORE_VM },
-    { RUN_STATE_RUNNING, RUN_STATE_SAVE_VM },
-    { RUN_STATE_RUNNING, RUN_STATE_SHUTDOWN },
-    { RUN_STATE_RUNNING, RUN_STATE_WATCHDOG },
-    { RUN_STATE_RUNNING, RUN_STATE_GUEST_PANICKED },
-    { RUN_STATE_RUNNING, RUN_STATE_COLO},
-
-    { RUN_STATE_SAVE_VM, RUN_STATE_RUNNING },
-
-    { RUN_STATE_SHUTDOWN, RUN_STATE_PAUSED },
-    { RUN_STATE_SHUTDOWN, RUN_STATE_FINISH_MIGRATE },
-    { RUN_STATE_SHUTDOWN, RUN_STATE_PRELAUNCH },
-    { RUN_STATE_SHUTDOWN, RUN_STATE_COLO },
-
-    { RUN_STATE_DEBUG, RUN_STATE_SUSPENDED },
-    { RUN_STATE_RUNNING, RUN_STATE_SUSPENDED },
-    { RUN_STATE_SUSPENDED, RUN_STATE_RUNNING },
-    { RUN_STATE_SUSPENDED, RUN_STATE_FINISH_MIGRATE },
-    { RUN_STATE_SUSPENDED, RUN_STATE_PRELAUNCH },
-    { RUN_STATE_SUSPENDED, RUN_STATE_COLO},
-
-    { RUN_STATE_WATCHDOG, RUN_STATE_RUNNING },
-    { RUN_STATE_WATCHDOG, RUN_STATE_FINISH_MIGRATE },
-    { RUN_STATE_WATCHDOG, RUN_STATE_PRELAUNCH },
-    { RUN_STATE_WATCHDOG, RUN_STATE_COLO},
-
-    { RUN_STATE_GUEST_PANICKED, RUN_STATE_RUNNING },
-    { RUN_STATE_GUEST_PANICKED, RUN_STATE_FINISH_MIGRATE },
-    { RUN_STATE_GUEST_PANICKED, RUN_STATE_PRELAUNCH },
-
-    { RUN_STATE__MAX, RUN_STATE__MAX },
-};
-
-//标记自state可以到达state状态（如果为False，则不能转换）
-static bool runstate_valid_transitions[RUN_STATE__MAX][RUN_STATE__MAX];
-
-//检查state状态是否为当前状态
-bool runstate_check(RunState state)
-{
-    return current_run_state == state;
-}
-
-bool runstate_store(char *str, size_t size)
-{
-    const char *state = RunState_str(current_run_state);
-    size_t len = strlen(state) + 1;
-
-    if (len > size) {
-        return false;
-    }
-    memcpy(str, state, len);
-    return true;
-}
-
-//标记自from到to的状态是有效的，其它状态转变是无效的
-static void runstate_init(void)
-{
-    const RunStateTransition *p;
-
-    memset(&runstate_valid_transitions, 0, sizeof(runstate_valid_transitions));
-    for (p = &runstate_transitions_def[0]; p->from != RUN_STATE__MAX; p++) {
-        runstate_valid_transitions[p->from][p->to] = true;
-    }
-
-    qemu_mutex_init(&vmstop_lock);
-}
-
-/* This function will abort() on invalid state transitions */
-void runstate_set(RunState new_state)
-{
-    assert(new_state < RUN_STATE__MAX);
-
-    trace_runstate_set(current_run_state, RunState_str(current_run_state),
-                       new_state, RunState_str(new_state));
-
-    //如果当前状态已为new_state,则不必更新
-    if (current_run_state == new_state) {
-        return;
-    }
-
-    //检查此转换是否为有效的转换，如果不是有效的，则挂掉
-    if (!runstate_valid_transitions[current_run_state][new_state]) {
-        error_report("invalid runstate transition: '%s' -> '%s'",
-                     RunState_str(current_run_state),
-                     RunState_str(new_state));
-        abort();
-    }
-
-    current_run_state = new_state;//更新当前状态
-}
-
-//检查是否为running状态
-int runstate_is_running(void)
-{
-    return runstate_check(RUN_STATE_RUNNING);
-}
-
-bool runstate_needs_reset(void)
-{
-	//返回是否为internal_error或shutdown
-    return runstate_check(RUN_STATE_INTERNAL_ERROR) ||
-        runstate_check(RUN_STATE_SHUTDOWN);
-}
-
-//查询当前状态
-StatusInfo *qmp_query_status(Error **errp)
-{
-    StatusInfo *info = g_malloc0(sizeof(*info));
-
-    info->running = runstate_is_running();//是否运行状态
-    info->singlestep = singlestep;
-    info->status = current_run_state;//设置当前状态
-
-    return info;
-}
-
-bool qemu_vmstop_requested(RunState *r)
-{
-    qemu_mutex_lock(&vmstop_lock);
-    *r = vmstop_requested;
-    vmstop_requested = RUN_STATE__MAX;
-    qemu_mutex_unlock(&vmstop_lock);
-    return *r < RUN_STATE__MAX;
-}
-
-void qemu_system_vmstop_request_prepare(void)
-{
-    qemu_mutex_lock(&vmstop_lock);
-}
-
-void qemu_system_vmstop_request(RunState state)
-{
-    vmstop_requested = state;
-    qemu_mutex_unlock(&vmstop_lock);
-    qemu_notify_event();
-}
-
-/***********************************************************/
-/* RTC reference time/date access */
-static time_t qemu_ref_timedate(QEMUClockType clock)
-{
-    time_t value = qemu_clock_get_ms(clock) / 1000;
-    switch (clock) {
-    case QEMU_CLOCK_REALTIME:
-        value -= rtc_realtime_clock_offset;
-        /* fall through */
-    case QEMU_CLOCK_VIRTUAL:
-        value += rtc_ref_start_datetime;
-        break;
-    case QEMU_CLOCK_HOST:
-        if (rtc_base_type == RTC_BASE_DATETIME) {
-            value -= rtc_host_datetime_offset;
-        }
-        break;
-    default:
-        assert(0);
-    }
-    return value;
-}
-
-void qemu_get_timedate(struct tm *tm, int offset)
-{
-    time_t ti = qemu_ref_timedate(rtc_clock);
-
-    ti += offset;
-
-    switch (rtc_base_type) {
-    case RTC_BASE_DATETIME:
-    case RTC_BASE_UTC:
-        gmtime_r(&ti, tm);
-        break;
-    case RTC_BASE_LOCALTIME:
-        localtime_r(&ti, tm);
-        break;
-    }
-}
-
-int qemu_timedate_diff(struct tm *tm)
-{
-    time_t seconds;
-
-    switch (rtc_base_type) {
-    case RTC_BASE_DATETIME:
-    case RTC_BASE_UTC:
-        seconds = mktimegm(tm);
-        break;
-    case RTC_BASE_LOCALTIME:
-    {
-        struct tm tmp = *tm;
-        tmp.tm_isdst = -1; /* use timezone to figure it out */
-        seconds = mktime(&tmp);
-        break;
-    }
-    default:
-        abort();
-    }
-
-    return seconds - qemu_ref_timedate(QEMU_CLOCK_HOST);
-}
-
-static void configure_rtc_base_datetime(const char *startdate)
-{
-    time_t rtc_start_datetime;
-    struct tm tm;
-
-    if (sscanf(startdate, "%d-%d-%dT%d:%d:%d", &tm.tm_year, &tm.tm_mon,
-               &tm.tm_mday, &tm.tm_hour, &tm.tm_min, &tm.tm_sec) == 6) {
-        /* OK */
-    } else if (sscanf(startdate, "%d-%d-%d",
-                      &tm.tm_year, &tm.tm_mon, &tm.tm_mday) == 3) {
-        tm.tm_hour = 0;
-        tm.tm_min = 0;
-        tm.tm_sec = 0;
-    } else {
-        goto date_fail;
-    }
-    tm.tm_year -= 1900;
-    tm.tm_mon--;
-    rtc_start_datetime = mktimegm(&tm);
-    if (rtc_start_datetime == -1) {
-    date_fail:
-        error_report("invalid datetime format");
-        error_printf("valid formats: "
-                     "'2006-06-17T16:01:21' or '2006-06-17'\n");
-        exit(1);
-    }
-    rtc_host_datetime_offset = rtc_ref_start_datetime - rtc_start_datetime;
-    rtc_ref_start_datetime = rtc_start_datetime;
-}
-
-static void configure_rtc(QemuOpts *opts)
-{
-    const char *value;
-
-    /* Set defaults */
-    rtc_clock = QEMU_CLOCK_HOST;
-    rtc_ref_start_datetime = qemu_clock_get_ms(QEMU_CLOCK_HOST) / 1000;
-    rtc_realtime_clock_offset = qemu_clock_get_ms(QEMU_CLOCK_REALTIME) / 1000;
-
-    value = qemu_opt_get(opts, "base");
-    if (value) {
-        if (!strcmp(value, "utc")) {
-            rtc_base_type = RTC_BASE_UTC;
-        } else if (!strcmp(value, "localtime")) {
-            Error *blocker = NULL;
-            rtc_base_type = RTC_BASE_LOCALTIME;
-            error_setg(&blocker, QERR_REPLAY_NOT_SUPPORTED,
-                      "-rtc base=localtime");
-            replay_add_blocker(blocker);
-        } else {
-            rtc_base_type = RTC_BASE_DATETIME;
-            configure_rtc_base_datetime(value);
-        }
-    }
-    value = qemu_opt_get(opts, "clock");
-    if (value) {
-        if (!strcmp(value, "host")) {
-            rtc_clock = QEMU_CLOCK_HOST;
-        } else if (!strcmp(value, "rt")) {
-            rtc_clock = QEMU_CLOCK_REALTIME;
-        } else if (!strcmp(value, "vm")) {
-            rtc_clock = QEMU_CLOCK_VIRTUAL;
-        } else {
-            error_report("invalid option value '%s'", value);
-            exit(1);
-        }
-    }
-    value = qemu_opt_get(opts, "driftfix");
-    if (value) {
-        if (!strcmp(value, "slew")) {
-            object_register_sugar_prop("mc146818rtc",
-                                       "lost_tick_policy",
-                                       "slew");
-        } else if (!strcmp(value, "none")) {
-            /* discard is default */
-        } else {
-            error_report("invalid option value '%s'", value);
-            exit(1);
-        }
-    }
-}
-
-=======
->>>>>>> fef80ea0
 static int parse_name(void *opaque, QemuOpts *opts, Error **errp)
 {
     const char *proc_name;
@@ -1164,12 +775,7 @@
 /***********************************************************/
 /* machine registration */
 
-<<<<<<< HEAD
-MachineState *current_machine;
-
 //遍历machines链表，查找名称为name的machineClass
-=======
->>>>>>> fef80ea0
 static MachineClass *find_machine(const char *name, GSList *machines)
 {
     GSList *el;
@@ -1229,58 +835,7 @@
     return 1;
 }
 
-<<<<<<< HEAD
-struct VMChangeStateEntry {
-    VMChangeStateHandler *cb;
-    void *opaque;
-    QTAILQ_ENTRY(VMChangeStateEntry) entries;
-    int priority;
-};
-
-//vm状态变更通知链（当vm状态发生变更时，会知会这些成员）
-static QTAILQ_HEAD(, VMChangeStateEntry) vm_change_state_head;
-
-/**
- * qemu_add_vm_change_state_handler_prio:
- * @cb: the callback to invoke
- * @opaque: user data passed to the callback
- * @priority: low priorities execute first when the vm runs and the reverse is
- *            true when the vm stops
- *
- * Register a callback function that is invoked when the vm starts or stops
- * running.
- *
- * Returns: an entry to be freed using qemu_del_vm_change_state_handler()
- */
-//注册vm状态变更handler
-VMChangeStateEntry *qemu_add_vm_change_state_handler_prio(
-        VMChangeStateHandler *cb, void *opaque, int priority)
-{
-    VMChangeStateEntry *e;
-    VMChangeStateEntry *other;
-
-    e = g_malloc0(sizeof(*e));
-    e->cb = cb;
-    e->opaque = opaque;
-    e->priority = priority;
-
-    /* Keep list sorted in ascending priority order */
-    QTAILQ_FOREACH(other, &vm_change_state_head, entries) {
-        if (priority < other->priority) {
-            QTAILQ_INSERT_BEFORE(other, e, entries);
-            return e;
-        }
-    }
-
-    QTAILQ_INSERT_TAIL(&vm_change_state_head, e, entries);
-    return e;
-}
-
-VMChangeStateEntry *qemu_add_vm_change_state_handler(VMChangeStateHandler *cb,
-                                                     void *opaque)
-=======
 static void version(void)
->>>>>>> fef80ea0
 {
     printf("QEMU emulator version " QEMU_FULL_VERSION "\n"
            QEMU_COPYRIGHT "\n");
@@ -1293,15 +848,8 @@
            "'disk_image' is a raw hard disk image for IDE hard disk 0\n\n",
             error_get_progname());
 
-<<<<<<< HEAD
-//vm状态变更通知
-void vm_state_notify(int running, RunState state)
-{
-    VMChangeStateEntry *e, *next;
-=======
 #define QEMU_OPTIONS_GENERATE_HELP
 #include "qemu-options-wrapper.h"
->>>>>>> fef80ea0
 
     printf("\nDuring emulation, the following keys are useful:\n"
            "ctrl-alt-f      toggle full screen\n"
@@ -1312,20 +860,7 @@
            "\n"
            QEMU_HELP_BOTTOM "\n");
 
-<<<<<<< HEAD
-    //通知此链上所有节点
-    if (running) {
-        QTAILQ_FOREACH_SAFE(e, &vm_change_state_head, entries, next) {
-            e->cb(e->opaque, running, state);
-        }
-    } else {
-        QTAILQ_FOREACH_REVERSE_SAFE(e, &vm_change_state_head, entries, next) {
-            e->cb(e->opaque, running, state);
-        }
-    }
-=======
     exit(exitcode);
->>>>>>> fef80ea0
 }
 
 #define HAS_ARG 0x0001
@@ -1400,445 +935,7 @@
 
 static bool vga_interface_available(VGAInterfaceType t)
 {
-<<<<<<< HEAD
-    ShutdownCause r = reset_requested;
-
-    if (r && replay_checkpoint(CHECKPOINT_RESET_REQUESTED)) {
-        reset_requested = SHUTDOWN_CAUSE_NONE;
-        return r;
-    }
-    return SHUTDOWN_CAUSE_NONE;
-}
-
-static int qemu_suspend_requested(void)
-{
-    int r = suspend_requested;
-    if (r && replay_checkpoint(CHECKPOINT_SUSPEND_REQUESTED)) {
-        suspend_requested = 0;
-        return r;
-    }
-    return false;
-}
-
-static WakeupReason qemu_wakeup_requested(void)
-{
-    return wakeup_reason;
-}
-
-static int qemu_powerdown_requested(void)
-{
-    int r = powerdown_requested;
-    powerdown_requested = 0;
-    return r;
-}
-
-static int qemu_debug_requested(void)
-{
-    int r = debug_requested;
-    debug_requested = 0;
-    return r;
-}
-
-void qemu_exit_preconfig_request(void)
-{
-    preconfig_exit_requested = true;
-}
-
-/*
- * Reset the VM. Issue an event unless @reason is SHUTDOWN_CAUSE_NONE.
- */
-void qemu_system_reset(ShutdownCause reason)
-{
-    MachineClass *mc;
-
-    mc = current_machine ? MACHINE_GET_CLASS(current_machine) : NULL;
-
-    cpu_synchronize_all_states();
-
-    if (mc && mc->reset) {
-        mc->reset(current_machine);
-    } else {
-        qemu_devices_reset();
-    }
-    if (reason && reason != SHUTDOWN_CAUSE_SUBSYSTEM_RESET) {
-        qapi_event_send_reset(shutdown_caused_by_guest(reason), reason);
-    }
-    cpu_synchronize_all_post_reset();
-}
-
-/*
- * Wake the VM after suspend.
- */
-static void qemu_system_wakeup(void)
-{
-    MachineClass *mc;
-
-    mc = current_machine ? MACHINE_GET_CLASS(current_machine) : NULL;
-
-    if (mc && mc->wakeup) {
-        mc->wakeup(current_machine);
-    }
-}
-
-void qemu_system_guest_panicked(GuestPanicInformation *info)
-{
-    qemu_log_mask(LOG_GUEST_ERROR, "Guest crashed");
-
-    if (current_cpu) {
-        current_cpu->crash_occurred = true;
-    }
-    qapi_event_send_guest_panicked(GUEST_PANIC_ACTION_PAUSE,
-                                   !!info, info);
-    vm_stop(RUN_STATE_GUEST_PANICKED);
-    if (!no_shutdown) {
-        qapi_event_send_guest_panicked(GUEST_PANIC_ACTION_POWEROFF,
-                                       !!info, info);
-        qemu_system_shutdown_request(SHUTDOWN_CAUSE_GUEST_PANIC);
-    }
-
-    if (info) {
-        if (info->type == GUEST_PANIC_INFORMATION_TYPE_HYPER_V) {
-            qemu_log_mask(LOG_GUEST_ERROR, "\nHV crash parameters: (%#"PRIx64
-                          " %#"PRIx64" %#"PRIx64" %#"PRIx64" %#"PRIx64")\n",
-                          info->u.hyper_v.arg1,
-                          info->u.hyper_v.arg2,
-                          info->u.hyper_v.arg3,
-                          info->u.hyper_v.arg4,
-                          info->u.hyper_v.arg5);
-        } else if (info->type == GUEST_PANIC_INFORMATION_TYPE_S390) {
-            qemu_log_mask(LOG_GUEST_ERROR, " on cpu %d: %s\n"
-                          "PSW: 0x%016" PRIx64 " 0x%016" PRIx64"\n",
-                          info->u.s390.core,
-                          S390CrashReason_str(info->u.s390.reason),
-                          info->u.s390.psw_mask,
-                          info->u.s390.psw_addr);
-        }
-        qapi_free_GuestPanicInformation(info);
-    }
-}
-
-void qemu_system_guest_crashloaded(GuestPanicInformation *info)
-{
-    qemu_log_mask(LOG_GUEST_ERROR, "Guest crash loaded");
-
-    qapi_event_send_guest_crashloaded(GUEST_PANIC_ACTION_RUN,
-                                   !!info, info);
-
-    if (info) {
-        qapi_free_GuestPanicInformation(info);
-    }
-}
-
-void qemu_system_reset_request(ShutdownCause reason)
-{
-    if (no_reboot && reason != SHUTDOWN_CAUSE_SUBSYSTEM_RESET) {
-        shutdown_requested = reason;
-    } else {
-        reset_requested = reason;
-    }
-    cpu_stop_current();
-    qemu_notify_event();
-}
-
-static void qemu_system_suspend(void)
-{
-    pause_all_vcpus();
-    notifier_list_notify(&suspend_notifiers, NULL);
-    runstate_set(RUN_STATE_SUSPENDED);
-    qapi_event_send_suspend();
-}
-
-void qemu_system_suspend_request(void)
-{
-    if (runstate_check(RUN_STATE_SUSPENDED)) {
-        return;
-    }
-    suspend_requested = 1;
-    cpu_stop_current();
-    qemu_notify_event();
-}
-
-void qemu_register_suspend_notifier(Notifier *notifier)
-{
-    notifier_list_add(&suspend_notifiers, notifier);
-}
-
-void qemu_system_wakeup_request(WakeupReason reason, Error **errp)
-{
-    trace_system_wakeup_request(reason);
-
-    if (!runstate_check(RUN_STATE_SUSPENDED)) {
-        error_setg(errp,
-                   "Unable to wake up: guest is not in suspended state");
-        return;
-    }
-    if (!(wakeup_reason_mask & (1 << reason))) {
-        return;
-    }
-    runstate_set(RUN_STATE_RUNNING);
-    wakeup_reason = reason;
-    qemu_notify_event();
-}
-
-void qemu_system_wakeup_enable(WakeupReason reason, bool enabled)
-{
-    if (enabled) {
-        wakeup_reason_mask |= (1 << reason);
-    } else {
-        wakeup_reason_mask &= ~(1 << reason);
-    }
-}
-
-void qemu_register_wakeup_notifier(Notifier *notifier)
-{
-    notifier_list_add(&wakeup_notifiers, notifier);
-}
-
-void qemu_register_wakeup_support(void)
-{
-    wakeup_suspend_enabled = true;
-}
-
-bool qemu_wakeup_suspend_enabled(void)
-{
-    return wakeup_suspend_enabled;
-}
-
-void qemu_system_killed(int signal, pid_t pid)
-{
-    shutdown_signal = signal;
-    shutdown_pid = pid;
-    no_shutdown = 0;
-
-    /* Cannot call qemu_system_shutdown_request directly because
-     * we are in a signal handler.
-     */
-    shutdown_requested = SHUTDOWN_CAUSE_HOST_SIGNAL;
-    qemu_notify_event();
-}
-
-void qemu_system_shutdown_request(ShutdownCause reason)
-{
-    trace_qemu_system_shutdown_request(reason);
-    replay_shutdown_request(reason);
-    shutdown_requested = reason;
-    qemu_notify_event();
-}
-
-static void qemu_system_powerdown(void)
-{
-    qapi_event_send_powerdown();
-    notifier_list_notify(&powerdown_notifiers, NULL);
-}
-
-static void qemu_system_shutdown(ShutdownCause cause)
-{
-    qapi_event_send_shutdown(shutdown_caused_by_guest(cause), cause);
-    notifier_list_notify(&shutdown_notifiers, &cause);
-}
-
-void qemu_system_powerdown_request(void)
-{
-    trace_qemu_system_powerdown_request();
-    powerdown_requested = 1;
-    qemu_notify_event();
-}
-
-void qemu_register_powerdown_notifier(Notifier *notifier)
-{
-    notifier_list_add(&powerdown_notifiers, notifier);
-}
-
-void qemu_register_shutdown_notifier(Notifier *notifier)
-{
-    notifier_list_add(&shutdown_notifiers, notifier);
-}
-
-void qemu_system_debug_request(void)
-{
-    debug_requested = 1;
-    qemu_notify_event();
-}
-
-static bool main_loop_should_exit(void)
-{
-    RunState r;
-    ShutdownCause request;
-
-    if (preconfig_exit_requested) {
-        if (runstate_check(RUN_STATE_PRECONFIG)) {
-            runstate_set(RUN_STATE_PRELAUNCH);
-        }
-        preconfig_exit_requested = false;
-        return true;
-    }
-    if (qemu_debug_requested()) {
-        vm_stop(RUN_STATE_DEBUG);
-    }
-    if (qemu_suspend_requested()) {
-        qemu_system_suspend();
-    }
-    request = qemu_shutdown_requested();
-    if (request) {
-        qemu_kill_report();
-        qemu_system_shutdown(request);
-        if (no_shutdown) {
-            vm_stop(RUN_STATE_SHUTDOWN);
-        } else {
-            return true;
-        }
-    }
-    request = qemu_reset_requested();
-    if (request) {
-        pause_all_vcpus();
-        qemu_system_reset(request);
-        resume_all_vcpus();
-        /*
-         * runstate can change in pause_all_vcpus()
-         * as iothread mutex is unlocked
-         */
-        if (!runstate_check(RUN_STATE_RUNNING) &&
-                !runstate_check(RUN_STATE_INMIGRATE) &&
-                !runstate_check(RUN_STATE_FINISH_MIGRATE)) {
-            runstate_set(RUN_STATE_PRELAUNCH);
-        }
-    }
-    if (qemu_wakeup_requested()) {
-        pause_all_vcpus();
-        qemu_system_wakeup();
-        notifier_list_notify(&wakeup_notifiers, &wakeup_reason);
-        wakeup_reason = QEMU_WAKEUP_REASON_NONE;
-        resume_all_vcpus();
-        qapi_event_send_wakeup();
-    }
-    if (qemu_powerdown_requested()) {
-        qemu_system_powerdown();
-    }
-    if (qemu_vmstop_requested(&r)) {
-        vm_stop(r);
-    }
-    return false;
-}
-
-void qemu_main_loop(void)
-{
-#ifdef CONFIG_PROFILER
-    int64_t ti;
-#endif
-    while (!main_loop_should_exit()) {
-#ifdef CONFIG_PROFILER
-        ti = profile_getclock();
-#endif
-        main_loop_wait(false);
-#ifdef CONFIG_PROFILER
-        dev_time += profile_getclock() - ti;
-#endif
-    }
-}
-
-static void version(void)
-{
-    printf("QEMU emulator version " QEMU_FULL_VERSION "\n"
-           QEMU_COPYRIGHT "\n");
-}
-
-static void help(int exitcode)
-{
-    version();
-    printf("usage: %s [options] [disk_image]\n\n"
-           "'disk_image' is a raw hard disk image for IDE hard disk 0\n\n",
-            error_get_progname());
-
-#define QEMU_OPTIONS_GENERATE_HELP
-#include "qemu-options-wrapper.h"
-
-    printf("\nDuring emulation, the following keys are useful:\n"
-           "ctrl-alt-f      toggle full screen\n"
-           "ctrl-alt-n      switch to virtual console 'n'\n"
-           "ctrl-alt        toggle mouse and keyboard grab\n"
-           "\n"
-           "When using -nographic, press 'ctrl-a h' to get some help.\n"
-           "\n"
-           QEMU_HELP_BOTTOM "\n");
-
-    exit(exitcode);
-}
-
-#define HAS_ARG 0x0001
-
-typedef struct QEMUOption {
-    const char *name;//选项名称
-    int flags;//选项的flag(目前仅有是否含参）
-    int index;//可以理解为短选项名，如--help,-h一样
-    uint32_t arch_mask;//那个体系结构有此参数
-} QEMUOption;
-
-//qemu当前支持的选项
-static const QEMUOption qemu_options[] = {
-    { "h", 0, QEMU_OPTION_h, QEMU_ARCH_ALL },
-#define QEMU_OPTIONS_GENERATE_OPTIONS //通过这个宏可以控制生成的样式
-#include "qemu-options-wrapper.h"
-    { NULL },
-};
-
-typedef struct VGAInterfaceInfo {
-    const char *opt_name;    /* option name */
-    const char *name;        /* human-readable name */
-    /* Class names indicating that support is available.
-     * If no class is specified, the interface is always available */
-    const char *class_names[2];
-} VGAInterfaceInfo;
-
-static const VGAInterfaceInfo vga_interfaces[VGA_TYPE_MAX] = {
-    [VGA_NONE] = {
-        .opt_name = "none",
-        .name = "no graphic card",
-    },
-    [VGA_STD] = {
-        .opt_name = "std",
-        .name = "standard VGA",
-        .class_names = { "VGA", "isa-vga" },
-    },
-    [VGA_CIRRUS] = {
-        .opt_name = "cirrus",
-        .name = "Cirrus VGA",
-        .class_names = { "cirrus-vga", "isa-cirrus-vga" },
-    },
-    [VGA_VMWARE] = {
-        .opt_name = "vmware",
-        .name = "VMWare SVGA",
-        .class_names = { "vmware-svga" },
-    },
-    [VGA_VIRTIO] = {
-        .opt_name = "virtio",
-        .name = "Virtio VGA",
-        .class_names = { "virtio-vga" },
-    },
-    [VGA_QXL] = {
-        .opt_name = "qxl",
-        .name = "QXL VGA",
-        .class_names = { "qxl-vga" },
-    },
-    [VGA_TCX] = {
-        .opt_name = "tcx",
-        .name = "TCX framebuffer",
-        .class_names = { "SUNW,tcx" },
-    },
-    [VGA_CG3] = {
-        .opt_name = "cg3",
-        .name = "CG3 framebuffer",
-        .class_names = { "cgthree" },
-    },
-    [VGA_XENFB] = {
-        .opt_name = "xenfb",
-        .name = "Xen paravirtualized framebuffer",
-    },
-};
-
-static bool vga_interface_available(VGAInterfaceType t)
-{
-=======
->>>>>>> fef80ea0
+
     const VGAInterfaceInfo *ti = &vga_interfaces[t];
 
     assert(t < VGA_TYPE_MAX);
@@ -2462,27 +1559,6 @@
     return mc;
 }
 
-<<<<<<< HEAD
-//注册qemu退出时的通知回调
-void qemu_add_exit_notifier(Notifier *notify)
-{
-    notifier_list_add(&exit_notifiers, notify);
-}
-
-//移除qemu退出时的通知回调
-void qemu_remove_exit_notifier(Notifier *notify)
-{
-    notifier_remove(notify);
-}
-
-//qemu通出时调用exit_notifiers链上的所有通知回调
-static void qemu_run_exit_notifiers(void)
-{
-    notifier_list_notify(&exit_notifiers, NULL);
-}
-
-=======
->>>>>>> fef80ea0
 static const char *pid_file;
 static Notifier qemu_unlink_pidfile_notifier;
 
@@ -2491,28 +1567,6 @@
     if (pid_file) {
         unlink(pid_file);
     }
-}
-
-<<<<<<< HEAD
-bool machine_init_done;
-
-void qemu_add_machine_init_done_notifier(Notifier *notify)
-{
-    notifier_list_add(&machine_init_done_notifiers, notify);
-    if (machine_init_done) {
-        notify->notify(notify, NULL);
-    }
-}
-
-void qemu_remove_machine_init_done_notifier(Notifier *notify)
-{
-    notifier_remove(notify);
-}
-
-static void qemu_run_machine_init_done_notifiers(void)
-{
-    machine_init_done = true;
-    notifier_list_notify(&machine_init_done_notifiers, NULL);
 }
 
 //解析一个选项及其参数取值。从poptind位置开始分析argv,确认参数使用的是那个选项（返回值）,确定
@@ -2521,8 +1575,6 @@
 //-chardev socket,id=char1,path=/usr/local/var/run/openvswitch/vhost-user-1
 //-netdev type=vhost-user,id=mynet1,chardev=char1,vhostforce
 //-device virtio-net-pci,mac=00:00:00:00:00:01,netdev=mynet1
-=======
->>>>>>> fef80ea0
 static const QEMUOption *lookup_opt(int argc, char **argv,
                                     const char **poptarg/*出参，选项的参数*/, int *poptind/*入出参，下次optindex*/)
 {
@@ -2730,16 +1782,191 @@
     current_machine->maxram_size = maxram_size;
     current_machine->ram_slots = ram_slots;
 
-<<<<<<< HEAD
+    opts = qemu_opts_find(qemu_find_opts("boot-opts"), NULL);
+    if (opts) {
+        boot_order = qemu_opt_get(opts, "order");
+        if (boot_order) {
+            validate_bootdevices(boot_order, &error_fatal);
+        }
+
+        boot_once = qemu_opt_get(opts, "once");
+        if (boot_once) {
+            validate_bootdevices(boot_once, &error_fatal);
+        }
+
+        boot_menu = qemu_opt_get_bool(opts, "menu", boot_menu);
+        boot_strict = qemu_opt_get_bool(opts, "strict", false);
+    }
+
+    if (!boot_order) {
+        boot_order = machine_class->default_boot_order;
+    }
+
+    current_machine->boot_order = boot_order;
+    current_machine->boot_once = boot_once;
+
+    if (semihosting_enabled() && !semihosting_get_argc()) {
+        const char *kernel_filename = qemu_opt_get(machine_opts, "kernel");
+        const char *kernel_cmdline = qemu_opt_get(machine_opts, "append") ?: "";
+        /* fall back to the -kernel/-append */
+        semihosting_arg_fallback(kernel_filename, kernel_cmdline);
+    }
+}
+
+static void qemu_create_early_backends(void)
+{
+    MachineClass *machine_class = MACHINE_GET_CLASS(current_machine);
+
+    if ((alt_grab || ctrl_grab) && dpy.type != DISPLAY_TYPE_SDL) {
+        error_report("-alt-grab and -ctrl-grab are only valid "
+                     "for SDL, ignoring option");
+    }
+    if (dpy.has_window_close &&
+        (dpy.type != DISPLAY_TYPE_GTK && dpy.type != DISPLAY_TYPE_SDL)) {
+        error_report("-no-quit is only valid for GTK and SDL, "
+                     "ignoring option");
+    }
+
+    qemu_display_early_init(&dpy);
+    qemu_console_early_init();
+
+    if (dpy.has_gl && dpy.gl != DISPLAYGL_MODE_OFF && display_opengl == 0) {
+#if defined(CONFIG_OPENGL)
+        error_report("OpenGL is not supported by the display");
+#else
+        error_report("OpenGL support is disabled");
+#endif
+        exit(1);
+    }
+
+    qemu_opts_foreach(qemu_find_opts("object"),
+                      user_creatable_add_opts_foreach,
+                      object_create_early, &error_fatal);
+
+    /* spice needs the timers to be initialized by this point */
+    /* spice must initialize before audio as it changes the default auiodev */
+    /* spice must initialize before chardevs (for spicevmc and spiceport) */
+    qemu_spice.init();
+
+    qemu_opts_foreach(qemu_find_opts("chardev"),
+                      chardev_init_func, NULL, &error_fatal);
+
+#ifdef CONFIG_VIRTFS
+    qemu_opts_foreach(qemu_find_opts("fsdev"),
+                      fsdev_init_func, NULL, &error_fatal);
+#endif
+
+    /*
+     * Note: we need to create audio and block backends before
+     * machine_set_property(), so machine properties can refer to
+     * them.
+     */
+    configure_blockdev(&bdo_queue, machine_class, snapshot);
+    audio_init_audiodevs();
+}
+
+
+/*
+ * The remainder of object creation happens after the
+ * creation of chardev, fsdev, net clients and device data types.
+ */
+static bool object_create_late(const char *type, QemuOpts *opts)
+{
+    return !object_create_early(type, opts);
+}
+
+static void qemu_create_late_backends(void)
+{
+    if (qtest_chrdev) {
+        qtest_server_init(qtest_chrdev, qtest_log, &error_fatal);
+    }
+
+    net_init_clients(&error_fatal);
+
+    qemu_opts_foreach(qemu_find_opts("object"),
+                      user_creatable_add_opts_foreach,
+                      object_create_late, &error_fatal);
+
+    if (tpm_init() < 0) {
+        exit(1);
+    }
+
+    qemu_opts_foreach(qemu_find_opts("mon"),
+                      mon_init_func, NULL, &error_fatal);
+
+    if (foreach_device_config(DEV_SERIAL, serial_parse) < 0)
+        exit(1);
+    if (foreach_device_config(DEV_PARALLEL, parallel_parse) < 0)
+        exit(1);
+    if (foreach_device_config(DEV_DEBUGCON, debugcon_parse) < 0)
+        exit(1);
+
+    /* now chardevs have been created we may have semihosting to connect */
+    qemu_semihosting_connect_chardevs();
+    qemu_semihosting_console_init();
+}
+
+static bool have_custom_ram_size(void)
+{
+    QemuOpts *opts = qemu_find_opts_singleton("memory");
+    return !!qemu_opt_get_size(opts, "size", 0);
+}
+
+static void qemu_resolve_machine_memdev(void)
+{
+    if (current_machine->ram_memdev_id) {
+        Object *backend;
+        ram_addr_t backend_size;
+
+        backend = object_resolve_path_type(current_machine->ram_memdev_id,
+                                           TYPE_MEMORY_BACKEND, NULL);
+        if (!backend) {
+            error_report("Memory backend '%s' not found",
+                         current_machine->ram_memdev_id);
+            exit(EXIT_FAILURE);
+        }
+        backend_size = object_property_get_uint(backend, "size",  &error_abort);
+        if (have_custom_ram_size() && backend_size != ram_size) {
+                error_report("Size specified by -m option must match size of "
+                             "explicitly specified 'memory-backend' property");
+                exit(EXIT_FAILURE);
+        }
+        if (mem_path) {
+            error_report("'-mem-path' can't be used together with"
+                         "'-machine memory-backend'");
+            exit(EXIT_FAILURE);
+        }
+        ram_size = backend_size;
+    }
+
+    if (!xen_enabled()) {
+        /* On 32-bit hosts, QEMU is limited by virtual address space */
+        if (ram_size > (2047 << 20) && HOST_LONG_BITS == 32) {
+            error_report("at most 2047 MB RAM can be simulated");
+            exit(1);
+        }
+    }
+}
+
+static void set_memory_options(MachineClass *mc)
+{
+    uint64_t sz;
+    const char *mem_str;
+    const ram_addr_t default_ram_size = mc->default_ram_size;
+    QemuOpts *opts = qemu_find_opts_singleton("memory");
+    Location loc;
+
+    loc_push_none(&loc);
+    qemu_opts_loc_restore(opts);
+
     sz = 0;
-    mem_str = qemu_opt_get(opts, "size");//取设置的内存大小
+    mem_str = qemu_opt_get(opts, "size");
     if (mem_str) {
         if (!*mem_str) {
             error_report("missing 'size' option value");
             exit(EXIT_FAILURE);
         }
 
-        //取内存大小，直接转为整数返回
         sz = qemu_opt_get_size(opts, "size", ram_size);
 
         /* Fix up legacy suffix-less format */
@@ -2751,40 +1978,27 @@
                 error_report("too large 'size' option value");
                 exit(EXIT_FAILURE);
             }
-=======
-    opts = qemu_opts_find(qemu_find_opts("boot-opts"), NULL);
-    if (opts) {
-        boot_order = qemu_opt_get(opts, "order");
-        if (boot_order) {
-            validate_bootdevices(boot_order, &error_fatal);
-        }
-
-        boot_once = qemu_opt_get(opts, "once");
-        if (boot_once) {
-            validate_bootdevices(boot_once, &error_fatal);
->>>>>>> fef80ea0
-        }
-
-        boot_menu = qemu_opt_get_bool(opts, "menu", boot_menu);
-        boot_strict = qemu_opt_get_bool(opts, "strict", false);
-    }
-
-<<<<<<< HEAD
-    sz = QEMU_ALIGN_UP(sz, 8192);//对齐到8192
+        }
+    }
+
+    /* backward compatibility behaviour for case "-m 0" */
+    if (sz == 0) {
+        sz = default_ram_size;
+    }
+
+    sz = QEMU_ALIGN_UP(sz, 8192);
     if (mc->fixup_ram_size) {
         sz = mc->fixup_ram_size(sz);
     }
     ram_size = sz;
-    //防止32位机器上地址超限
     if (ram_size != sz) {
         error_report("ram size too large");
         exit(EXIT_FAILURE);
     }
 
     /* store value for the future use */
-    //更改内存大小
     qemu_opt_set_number(opts, "size", ram_size, &error_abort);
-    *maxram_size = ram_size;
+    maxram_size = ram_size;
 
     if (qemu_opt_get(opts, "maxmem")) {
         uint64_t slots;
@@ -2804,305 +2018,6 @@
                          "(0x" RAM_ADDR_FMT ")", sz, ram_size);
             exit(EXIT_FAILURE);
         }
-=======
-    if (!boot_order) {
-        boot_order = machine_class->default_boot_order;
-    }
-
-    current_machine->boot_order = boot_order;
-    current_machine->boot_once = boot_once;
->>>>>>> fef80ea0
-
-    if (semihosting_enabled() && !semihosting_get_argc()) {
-        const char *kernel_filename = qemu_opt_get(machine_opts, "kernel");
-        const char *kernel_cmdline = qemu_opt_get(machine_opts, "append") ?: "";
-        /* fall back to the -kernel/-append */
-        semihosting_arg_fallback(kernel_filename, kernel_cmdline);
-    }
-}
-
-static void qemu_create_early_backends(void)
-{
-    MachineClass *machine_class = MACHINE_GET_CLASS(current_machine);
-
-<<<<<<< HEAD
-//默认读取qemu.conf文件
-static int qemu_read_default_config_file(void)
-{
-    int ret;
-    g_autofree char *file = get_relocated_path(CONFIG_QEMU_CONFDIR "/qemu.conf");
-
-    //读取qemu.conf，例如/usr/local/etc/qemu/qemu.conf
-    ret = qemu_read_config_file(file);
-    if (ret < 0 && ret != -ENOENT) {
-        return ret;
-=======
-    if ((alt_grab || ctrl_grab) && dpy.type != DISPLAY_TYPE_SDL) {
-        error_report("-alt-grab and -ctrl-grab are only valid "
-                     "for SDL, ignoring option");
-    }
-    if (dpy.has_window_close &&
-        (dpy.type != DISPLAY_TYPE_GTK && dpy.type != DISPLAY_TYPE_SDL)) {
-        error_report("-no-quit is only valid for GTK and SDL, "
-                     "ignoring option");
-    }
-
-    qemu_display_early_init(&dpy);
-    qemu_console_early_init();
-
-    if (dpy.has_gl && dpy.gl != DISPLAYGL_MODE_OFF && display_opengl == 0) {
-#if defined(CONFIG_OPENGL)
-        error_report("OpenGL is not supported by the display");
-#else
-        error_report("OpenGL support is disabled");
-#endif
-        exit(1);
->>>>>>> fef80ea0
-    }
-
-    qemu_opts_foreach(qemu_find_opts("object"),
-                      user_creatable_add_opts_foreach,
-                      object_create_early, &error_fatal);
-
-    /* spice needs the timers to be initialized by this point */
-    /* spice must initialize before audio as it changes the default auiodev */
-    /* spice must initialize before chardevs (for spicevmc and spiceport) */
-    qemu_spice.init();
-
-    qemu_opts_foreach(qemu_find_opts("chardev"),
-                      chardev_init_func, NULL, &error_fatal);
-
-#ifdef CONFIG_VIRTFS
-    qemu_opts_foreach(qemu_find_opts("fsdev"),
-                      fsdev_init_func, NULL, &error_fatal);
-#endif
-
-    /*
-     * Note: we need to create audio and block backends before
-     * machine_set_property(), so machine properties can refer to
-     * them.
-     */
-    configure_blockdev(&bdo_queue, machine_class, snapshot);
-    audio_init_audiodevs();
-}
-
-
-/*
- * The remainder of object creation happens after the
- * creation of chardev, fsdev, net clients and device data types.
- */
-static bool object_create_late(const char *type, QemuOpts *opts)
-{
-<<<<<<< HEAD
-    //取global选项组中的driver,value,property
-    qemu_opts_foreach(qemu_find_opts("global"),
-                      global_init_func, NULL, NULL);
-=======
-    return !object_create_early(type, opts);
->>>>>>> fef80ea0
-}
-
-static void qemu_create_late_backends(void)
-{
-    if (qtest_chrdev) {
-        qtest_server_init(qtest_chrdev, qtest_log, &error_fatal);
-    }
-
-    net_init_clients(&error_fatal);
-
-    qemu_opts_foreach(qemu_find_opts("object"),
-                      user_creatable_add_opts_foreach,
-                      object_create_late, &error_fatal);
-
-    if (tpm_init() < 0) {
-        exit(1);
-    }
-
-    qemu_opts_foreach(qemu_find_opts("mon"),
-                      mon_init_func, NULL, &error_fatal);
-
-    if (foreach_device_config(DEV_SERIAL, serial_parse) < 0)
-        exit(1);
-    if (foreach_device_config(DEV_PARALLEL, parallel_parse) < 0)
-        exit(1);
-    if (foreach_device_config(DEV_DEBUGCON, debugcon_parse) < 0)
-        exit(1);
-
-    /* now chardevs have been created we may have semihosting to connect */
-    qemu_semihosting_connect_chardevs();
-    qemu_semihosting_console_init();
-}
-
-static bool have_custom_ram_size(void)
-{
-    QemuOpts *opts = qemu_find_opts_singleton("memory");
-    return !!qemu_opt_get_size(opts, "size", 0);
-}
-
-static void qemu_resolve_machine_memdev(void)
-{
-<<<<<<< HEAD
-    bool *p_init_failed = opaque;
-    //取machine中的accel，例如kvm
-    const char *acc = qemu_opt_get(opts, "accel");
-    AccelClass *ac = accel_find(acc);
-    AccelState *accel;
-    int ret;
-    bool qtest_with_kvm;
-
-    qtest_with_kvm = g_str_equal(acc, "kvm") && qtest_chrdev != NULL;
-=======
-    if (current_machine->ram_memdev_id) {
-        Object *backend;
-        ram_addr_t backend_size;
->>>>>>> fef80ea0
-
-        backend = object_resolve_path_type(current_machine->ram_memdev_id,
-                                           TYPE_MEMORY_BACKEND, NULL);
-        if (!backend) {
-            error_report("Memory backend '%s' not found",
-                         current_machine->ram_memdev_id);
-            exit(EXIT_FAILURE);
-        }
-        backend_size = object_property_get_uint(backend, "size",  &error_abort);
-        if (have_custom_ram_size() && backend_size != ram_size) {
-                error_report("Size specified by -m option must match size of "
-                             "explicitly specified 'memory-backend' property");
-                exit(EXIT_FAILURE);
-        }
-        if (mem_path) {
-            error_report("'-mem-path' can't be used together with"
-                         "'-machine memory-backend'");
-            exit(EXIT_FAILURE);
-        }
-        ram_size = backend_size;
-    }
-
-    if (!xen_enabled()) {
-        /* On 32-bit hosts, QEMU is limited by virtual address space */
-        if (ram_size > (2047 << 20) && HOST_LONG_BITS == 32) {
-            error_report("at most 2047 MB RAM can be simulated");
-            exit(1);
-        }
-    }
-}
-
-static void set_memory_options(MachineClass *mc)
-{
-    uint64_t sz;
-    const char *mem_str;
-    const ram_addr_t default_ram_size = mc->default_ram_size;
-    QemuOpts *opts = qemu_find_opts_singleton("memory");
-    Location loc;
-
-    loc_push_none(&loc);
-    qemu_opts_loc_restore(opts);
-
-<<<<<<< HEAD
-    //取machine中的accel，例如kvm
-    accel = qemu_opt_get(qemu_get_machine_opts(), "accel");
-    if (QTAILQ_EMPTY(&qemu_accel_opts.head)) {
-        char **accel_list, **tmp;
-
-        if (accel == NULL) {
-            /* Select the default accelerator */
-            //如果未配置accel,则检查程序结尾，如果以kvm结尾，则使用kvm及tcg
-            bool have_tcg = accel_find("tcg");
-            bool have_kvm = accel_find("kvm");
-
-            if (have_tcg && have_kvm) {
-                if (g_str_has_suffix(progname, "kvm")) {
-                    /* If the program name ends with "kvm", we prefer KVM */
-                    accel = "kvm:tcg";
-                } else {
-                    accel = "tcg:kvm";
-                }
-            } else if (have_kvm) {
-                accel = "kvm";
-            } else if (have_tcg) {
-                accel = "tcg";
-            } else {
-                error_report("No accelerator selected and"
-                             " no default accelerator available");
-                exit(1);
-            }
-        }
-
-        //将accel按':'号分割，并遍历accel_list（取首个可成功初始化machie的accel)
-        accel_list = g_strsplit(accel, ":", 0);
-
-        for (tmp = accel_list; *tmp; tmp++) {
-            /*
-             * Filter invalid accelerators here, to prevent obscenities
-             * such as "-machine accel=tcg,,thread=single".
-             */
-            //针对一种accel，用其初始化machie
-            if (accel_find(*tmp)) {
-                qemu_opts_parse_noisily(qemu_find_opts("accel"), *tmp, true);
-            } else {
-                init_failed = true;
-                error_report("invalid accelerator %s", *tmp);
-=======
-    sz = 0;
-    mem_str = qemu_opt_get(opts, "size");
-    if (mem_str) {
-        if (!*mem_str) {
-            error_report("missing 'size' option value");
-            exit(EXIT_FAILURE);
-        }
-
-        sz = qemu_opt_get_size(opts, "size", ram_size);
-
-        /* Fix up legacy suffix-less format */
-        if (g_ascii_isdigit(mem_str[strlen(mem_str) - 1])) {
-            uint64_t overflow_check = sz;
-
-            sz *= MiB;
-            if (sz / MiB != overflow_check) {
-                error_report("too large 'size' option value");
-                exit(EXIT_FAILURE);
->>>>>>> fef80ea0
-            }
-        }
-    }
-
-    /* backward compatibility behaviour for case "-m 0" */
-    if (sz == 0) {
-        sz = default_ram_size;
-    }
-
-    sz = QEMU_ALIGN_UP(sz, 8192);
-    if (mc->fixup_ram_size) {
-        sz = mc->fixup_ram_size(sz);
-    }
-    ram_size = sz;
-    if (ram_size != sz) {
-        error_report("ram size too large");
-        exit(EXIT_FAILURE);
-    }
-
-    /* store value for the future use */
-    qemu_opt_set_number(opts, "size", ram_size, &error_abort);
-    maxram_size = ram_size;
-
-    if (qemu_opt_get(opts, "maxmem")) {
-        uint64_t slots;
-
-        sz = qemu_opt_get_size(opts, "maxmem", 0);
-        slots = qemu_opt_get_number(opts, "slots", 0);
-        if (sz < ram_size) {
-            error_report("invalid value of -m option maxmem: "
-                         "maximum memory size (0x%" PRIx64 ") must be at least "
-                         "the initial memory size (0x" RAM_ADDR_FMT ")",
-                         sz, ram_size);
-            exit(EXIT_FAILURE);
-        } else if (slots && sz == ram_size) {
-            error_report("invalid value of -m option maxmem: "
-                         "memory slots were specified but maximum memory size "
-                         "(0x%" PRIx64 ") is equal to the initial memory size "
-                         "(0x" RAM_ADDR_FMT ")", sz, ram_size);
-            exit(EXIT_FAILURE);
-        }
 
         maxram_size = sz;
         ram_slots = slots;
@@ -3159,51 +2074,7 @@
     }
 }
 
-<<<<<<< HEAD
-//qemu-system入口
-void qemu_init(int argc, char **argv, char **envp)
-{
-    int i;
-    int snapshot, linux_boot;
-    const char *initrd_filename;
-    const char *kernel_filename, *kernel_cmdline;
-    const char *boot_order = NULL;
-    const char *boot_once = NULL;
-    DisplayState *ds;
-    QemuOpts *opts, *machine_opts;
-    QemuOpts *icount_opts = NULL, *accel_opts = NULL;
-    QemuOptsList *olist;
-    int optind;
-    const char *optarg;
-    const char *loadvm = NULL;
-    MachineClass *machine_class;
-    const char *cpu_option;//-cpu 参数
-    const char *vga_model = NULL;
-    const char *incoming = NULL;
-    bool userconfig = true;
-    bool nographic = false;
-    int display_remote = 0;
-    const char *log_mask = NULL;
-    const char *log_file = NULL;
-    ram_addr_t maxram_size;
-    uint64_t ram_slots = 0;
-    FILE *vmstate_dump_file = NULL;
-    Error *main_loop_err = NULL;
-    Error *err = NULL;
-    bool list_data_dirs = false;
-    char **dirs;
-    const char *mem_path = NULL;
-    bool have_custom_ram_size;
-    BlockdevOptionsQueue bdo_queue = QSIMPLEQ_HEAD_INITIALIZER(bdo_queue);
-    QemuPluginList plugin_list = QTAILQ_HEAD_INITIALIZER(plugin_list);
-    int mem_prealloc = 0; /* force preallocation of physical target memory */
-
-    os_set_line_buffering();
-
-    error_init(argv[0]);
-    //见trace_init宏定义的所有module初始化函数
-    module_call_init(MODULE_INIT_TRACE);
-=======
+
 static int global_init_func(void *opaque, QemuOpts *opts, Error **errp)
 {
     GlobalProperty *g;
@@ -3215,7 +2086,6 @@
     qdev_prop_register_global(g);
     return 0;
 }
->>>>>>> fef80ea0
 
 static int qemu_read_default_config_file(void)
 {
@@ -3227,63 +2097,6 @@
         return ret;
     }
 
-<<<<<<< HEAD
-    //注册qemu退出时，触发退出通知回调
-    atexit(qemu_run_exit_notifiers);
-    qemu_init_exec_dir(argv[0]);
-
-    //type注册，将type名称与TypeImpl映射情况加入到
-    //type_table_get 表中
-    module_call_init(MODULE_INIT_QOM);
-    module_call_init(MODULE_INIT_MIGRATION);
-
-    //qemu group_list选项注册
-    qemu_add_opts(&qemu_drive_opts);
-    qemu_add_drive_opts(&qemu_legacy_drive_opts);
-    qemu_add_drive_opts(&qemu_common_drive_opts);
-    qemu_add_drive_opts(&qemu_drive_opts);
-    qemu_add_drive_opts(&bdrv_runtime_opts);
-    qemu_add_opts(&qemu_chardev_opts);//加入chardev的opts
-    qemu_add_opts(&qemu_device_opts);
-    qemu_add_opts(&qemu_netdev_opts);//注册netdev类型的opts
-    qemu_add_opts(&qemu_nic_opts);
-    qemu_add_opts(&qemu_net_opts);//注册net类型的opts
-    qemu_add_opts(&qemu_rtc_opts);
-    qemu_add_opts(&qemu_global_opts);
-    qemu_add_opts(&qemu_mon_opts);
-    qemu_add_opts(&qemu_trace_opts);
-    qemu_plugin_add_opts();
-    qemu_add_opts(&qemu_option_rom_opts);
-    qemu_add_opts(&qemu_machine_opts);
-    qemu_add_opts(&qemu_accel_opts);
-    qemu_add_opts(&qemu_mem_opts);
-    qemu_add_opts(&qemu_smp_opts);
-    qemu_add_opts(&qemu_boot_opts);
-    qemu_add_opts(&qemu_add_fd_opts);
-    qemu_add_opts(&qemu_object_opts);
-    qemu_add_opts(&qemu_tpmdev_opts);
-    qemu_add_opts(&qemu_realtime_opts);
-    qemu_add_opts(&qemu_overcommit_opts);
-    qemu_add_opts(&qemu_msg_opts);
-    qemu_add_opts(&qemu_name_opts);
-    qemu_add_opts(&qemu_numa_opts);
-    qemu_add_opts(&qemu_icount_opts);
-    qemu_add_opts(&qemu_semihosting_config_opts);
-    qemu_add_opts(&qemu_fw_cfg_opts);
-
-    //加载其它模块引入的opts
-    module_call_init(MODULE_INIT_OPTS);
-
-    //指定状态转换规则
-    runstate_init();
-
-    //初始化通知链
-    precopy_infrastructure_init();//初始化通知链（作用？）
-    postcopy_infrastructure_init();
-
-    //？？？
-    monitor_init_globals();
-=======
     return 0;
 }
 
@@ -3305,7 +2118,6 @@
     if (list == NULL) {
         return -1;
     }
->>>>>>> fef80ea0
 
     opts = qemu_opts_find(list, id);
     if (!opts) {
@@ -3333,17 +2145,12 @@
     return 0;
 }
 
-<<<<<<< HEAD
-    //block模块注册(注册不同格式的块设备/qemu/block目录）
-    bdrv_init_with_whitelist();
-=======
 static int accelerator_set_property(void *opaque,
                                 const char *name, const char *value,
                                 Error **errp)
 {
     return object_parse_property_opt(opaque, name, value, "accel", errp);
 }
->>>>>>> fef80ea0
 
 static int do_configure_accelerator(void *opaque, QemuOpts *opts, Error **errp)
 {
@@ -3354,34 +2161,12 @@
     int ret;
     bool qtest_with_kvm;
 
-<<<<<<< HEAD
-    /* first pass of option parsing */
-    //首次处理参数，主要目的，分辨出用户是否配置了userconfig=false
-    optind = 1;
-    while (optind < argc) {
-    	//跳过非选项
-        if (argv[optind][0] != '-') {
-            /* disk image */
-            optind++;
-        } else {
-            const QEMUOption *popt;
-
-            //argv[optind][0] 肯定等于'-'
-            popt = lookup_opt(argc, argv, &optarg, &optind);
-            switch (popt->index) {
-            case QEMU_OPTION_nouserconfig:
-                /*配置了禁止读取config*/
-                userconfig = false;
-                break;
-            }
-=======
     qtest_with_kvm = g_str_equal(acc, "kvm") && qtest_chrdev != NULL;
 
     if (!ac) {
         *p_init_failed = true;
         if (!qtest_with_kvm) {
             error_report("invalid accelerator %s", acc);
->>>>>>> fef80ea0
         }
         return 0;
     }
@@ -3391,61 +2176,15 @@
                      accel,
                      &error_fatal);
 
-<<<<<<< HEAD
-    if (userconfig) {
-    	//读取默认配置文件
-        if (qemu_read_default_config_file() < 0) {
-            exit(1);
-=======
     ret = accel_init_machine(accel, current_machine);
     if (ret < 0) {
         *p_init_failed = true;
         if (!qtest_with_kvm || ret != -ENOENT) {
             error_report("failed to initialize %s: %s", acc, strerror(-ret));
->>>>>>> fef80ea0
         }
         return 0;
     }
 
-<<<<<<< HEAD
-    /* second pass of option parsing */
-    //第二遍解析参数，解析命令行参数，将解析结果qemuOpts保存到相应optgroup的head指针下
-    optind = 1;
-    for(;;) {
-        if (optind >= argc)
-            break;
-        //如果参数不是选项，则加入到IF_DEFAULT中
-        if (argv[optind][0] != '-') {
-            loc_set_cmdline(argv, optind, 1);
-            drive_add(IF_DEFAULT, 0, argv[optind++], HD_OPTS);
-        } else {
-            const QEMUOption *popt;
-
-            //找到与argv[optind]指明的选项相同的QEMUOption
-            popt = lookup_opt(argc, argv, &optarg, &optind);
-            if (!(popt->arch_mask & arch_type)) {
-            	//此选项不能用于本arch_type
-                error_report("Option not supported for this target");
-                exit(1);
-            }
-            switch(popt->index) {
-            case QEMU_OPTION_cpu:
-                /* hw initialization will check this */
-                cpu_option = optarg;
-                break;
-            case QEMU_OPTION_hda:
-            case QEMU_OPTION_hdb:
-            case QEMU_OPTION_hdc:
-            case QEMU_OPTION_hdd:
-                /*drive参数解析*/
-                drive_add(IF_DEFAULT, popt->index - QEMU_OPTION_hda, optarg,
-                          HD_OPTS);
-                break;
-            case QEMU_OPTION_blockdev:
-                {
-                    Visitor *v;
-                    BlockdevOptionsQueueEntry *bdo;
-=======
     return 1;
 }
 
@@ -3453,7 +2192,6 @@
 {
     const char *accelerators;
     bool init_failed = false;
->>>>>>> fef80ea0
 
     qemu_opts_foreach(qemu_find_opts("icount"),
                       do_configure_icount, NULL, &error_fatal);
@@ -4666,7 +3404,6 @@
 #endif
                     exit(1);
                 }
-<<<<<<< HEAD
 
                 opts = qemu_opts_parse_noisily(olist, optarg, true);
                 if (!opts) {
@@ -4686,179 +3423,6 @@
                 exit(1);
 #endif
                 break;
-            case QEMU_OPTION_object://-object
-                opts = qemu_opts_parse_noisily(qemu_find_opts("object"),
-                                               optarg, true);
-                if (!opts) {
-                    exit(1);
-                }
-                break;
-            case QEMU_OPTION_realtime:
-                warn_report("'-realtime mlock=...' is deprecated, please use "
-                             "'-overcommit mem-lock=...' instead");
-                opts = qemu_opts_parse_noisily(qemu_find_opts("realtime"),
-                                               optarg, false);
-                if (!opts) {
-                    exit(1);
-                }
-                /* Don't override the -overcommit option if set */
-                enable_mlock = enable_mlock ||
-                    qemu_opt_get_bool(opts, "mlock", true);
-                break;
-            case QEMU_OPTION_overcommit:
-                opts = qemu_opts_parse_noisily(qemu_find_opts("overcommit"),
-                                               optarg, false);
-                if (!opts) {
-                    exit(1);
-                }
-                /* Don't override the -realtime option if set */
-                enable_mlock = enable_mlock ||
-                    qemu_opt_get_bool(opts, "mem-lock", false);
-                enable_cpu_pm = qemu_opt_get_bool(opts, "cpu-pm", false);
-                break;
-            case QEMU_OPTION_msg:
-                opts = qemu_opts_parse_noisily(qemu_find_opts("msg"), optarg,
-                                               false);
-                if (!opts) {
-                    exit(1);
-                }
-                configure_msg(opts);
-                break;
-            case QEMU_OPTION_dump_vmstate:
-                if (vmstate_dump_file) {
-                    error_report("only one '-dump-vmstate' "
-                                 "option may be given");
-                    exit(1);
-                }
-                vmstate_dump_file = fopen(optarg, "w");
-                if (vmstate_dump_file == NULL) {
-                    error_report("open %s: %s", optarg, strerror(errno));
-                    exit(1);
-                }
-                break;
-            case QEMU_OPTION_enable_sync_profile:
-                qsp_enable();
-                break;
-            case QEMU_OPTION_nouserconfig:
-                /* Nothing to be parsed here. Especially, do not error out below. */
-                break;
-            default:
-                if (os_parse_cmd_args(popt->index, optarg)) {
-                    error_report("Option not supported in this build");
-                    exit(1);
-                }
-            }
-        }
-    }
-    /*
-     * Clear error location left behind by the loop.
-     * Best done right after the loop.  Do not insert code here!
-     */
-    loc_set_none();//清空当前位置信息
-
-    /*
-     * Check for -cpu help and -device help before we call select_machine(),
-     * which will return an error if the architecture has no default machine
-     * type and the user did not specify one, so that the user doesn't need
-     * to say '-cpu help -machine something'.
-     */
-    if (cpu_option && is_help_option(cpu_option)) {
-        list_cpus(cpu_option);
-        exit(0);
-    }
-
-    if (qemu_opts_foreach(qemu_find_opts("device"),
-                          device_help_func, NULL, NULL)) {
-        exit(0);
-    }
-
-    user_register_global_props();
-
-    replay_configure(icount_opts);
-
-    if (incoming && !preconfig_exit_requested) {
-        error_report("'preconfig' and 'incoming' options are "
-                     "mutually exclusive");
-        exit(EXIT_FAILURE);
-    }
-
-    configure_rtc(qemu_find_opts_singleton("rtc"));
-
-    //选出指定的machine
-    machine_class = select_machine();
-    object_set_machine_compat_props(machine_class->compat_props);
-
-    have_custom_ram_size = set_memory_options(&ram_slots, &maxram_size,
-                                              machine_class);
-
-    os_daemonize();//daemonize处理
-    rcu_disable_atfork();
-
-    //写fd文件
-    if (pid_file && !qemu_write_pidfile(pid_file, &err)) {
-        error_reportf_err(err, "cannot create PID file: ");
-        exit(1);
-    }
-
-    qemu_unlink_pidfile_notifier.notify = qemu_unlink_pidfile;
-    qemu_add_exit_notifier(&qemu_unlink_pidfile_notifier);
-
-    if (qemu_init_main_loop(&main_loop_err)) {
-        error_report_err(main_loop_err);
-        exit(1);
-    }
-
-#ifdef CONFIG_SECCOMP
-    olist = qemu_find_opts_err("sandbox", NULL);
-    if (olist) {
-        qemu_opts_foreach(olist, parse_sandbox, NULL, &error_fatal);
-    }
-#endif
-
-    qemu_opts_foreach(qemu_find_opts("name"),
-                      parse_name, NULL, &error_fatal);
-
-#ifndef _WIN32
-    qemu_opts_foreach(qemu_find_opts("add-fd"),
-                      parse_add_fd, NULL, &error_fatal);
-
-    qemu_opts_foreach(qemu_find_opts("add-fd"),
-                      cleanup_add_fd, NULL, &error_fatal);
-#endif
-
-    //构造machine实例
-    current_machine = MACHINE(object_new_with_class(OBJECT_CLASS(machine_class)));
-    if (machine_help_func(qemu_get_machine_opts(), current_machine)) {
-        exit(0);
-    }
-    //在root object中添加machine对象
-    object_property_add_child(object_get_root(), "machine",
-                              OBJECT(current_machine));
-    //创建在current_machine中创建unattached,并在其中添加sysbus名称的object
-    object_property_add_child(container_get(OBJECT(current_machine),
-                                            "/unattached"),
-                              "sysbus", OBJECT(sysbus_get_default()));
-=======
->>>>>>> fef80ea0
-
-                opts = qemu_opts_parse_noisily(olist, optarg, true);
-                if (!opts) {
-                    exit(1);
-                }
-                break;
-            case QEMU_OPTION_add_fd:
-#ifndef _WIN32
-                opts = qemu_opts_parse_noisily(qemu_find_opts("add-fd"),
-                                               optarg, false);
-                if (!opts) {
-                    exit(1);
-                }
-#else
-                error_report("File descriptor passing is disabled on this "
-                             "platform");
-                exit(1);
-#endif
-                break;
             case QEMU_OPTION_object:
                 opts = qemu_opts_parse_noisily(qemu_find_opts("object"),
                                                optarg, true);
@@ -4924,133 +3488,9 @@
      */
     qemu_process_early_options();
 
-<<<<<<< HEAD
-    /* process plugin before CPUs are created, but once -smp has been parsed */
-    if (qemu_plugin_load_list(&plugin_list)) {
-        exit(1);
-    }
-
-    //针对所有device/global配置，如果指定了driver选项，则更新default_list
-    qemu_opts_foreach(qemu_find_opts("device"),
-                      default_driver_check, NULL, NULL);
-    qemu_opts_foreach(qemu_find_opts("global"),
-                      default_driver_check, NULL, NULL);
-
-    if (!vga_model && !default_vga) {
-        vga_interface_type = VGA_DEVICE;
-    }
-    if (!has_defaults || machine_class->no_serial) {
-        default_serial = 0;
-    }
-    if (!has_defaults || machine_class->no_parallel) {
-        default_parallel = 0;
-    }
-    if (!has_defaults || machine_class->no_floppy) {
-        default_floppy = 0;
-    }
-    if (!has_defaults || machine_class->no_cdrom) {
-        default_cdrom = 0;
-    }
-    if (!has_defaults || machine_class->no_sdcard) {
-        default_sdcard = 0;
-    }
-    if (!has_defaults) {
-        default_monitor = 0;
-        default_net = 0;
-        default_vga = 0;
-    }
-
-    if (is_daemonized()) {
-        if (!preconfig_exit_requested) {
-            error_report("'preconfig' and 'daemonize' options are "
-                         "mutually exclusive");
-            exit(EXIT_FAILURE);
-        }
-
-        /* According to documentation and historically, -nographic redirects
-         * serial port, parallel port and monitor to stdio, which does not work
-         * with -daemonize.  We can redirect these to null instead, but since
-         * -nographic is legacy, let's just error out.
-         * We disallow -nographic only if all other ports are not redirected
-         * explicitly, to not break existing legacy setups which uses
-         * -nographic _and_ redirects all ports explicitly - this is valid
-         * usage, -nographic is just a no-op in this case.
-         */
-        if (nographic
-            && (default_parallel || default_serial || default_monitor)) {
-            error_report("-nographic cannot be used with -daemonize");
-            exit(1);
-        }
-#ifdef CONFIG_CURSES
-        if (dpy.type == DISPLAY_TYPE_CURSES) {
-            error_report("curses display cannot be used with -daemonize");
-            exit(1);
-        }
-#endif
-    }
-
-    if (nographic) {
-        if (default_parallel)
-            add_device_config(DEV_PARALLEL, "null");
-        if (default_serial && default_monitor) {
-            add_device_config(DEV_SERIAL, "mon:stdio");
-        } else {
-            if (default_serial)
-                add_device_config(DEV_SERIAL, "stdio");
-            if (default_monitor)
-                monitor_parse("stdio", "readline", false);
-        }
-    } else {
-        if (default_serial)
-            add_device_config(DEV_SERIAL, "vc:80Cx24C");
-        if (default_parallel)
-            add_device_config(DEV_PARALLEL, "vc:80Cx24C");
-        if (default_monitor)
-            monitor_parse("vc:80Cx24C", "readline", false);
-    }
-
-#if defined(CONFIG_VNC)
-    if (!QTAILQ_EMPTY(&(qemu_find_opts("vnc")->head))) {
-        display_remote++;
-    }
-#endif
-    if (dpy.type == DISPLAY_TYPE_DEFAULT && !display_remote) {
-        if (!qemu_display_find_default(&dpy)) {
-            dpy.type = DISPLAY_TYPE_NONE;
-#if defined(CONFIG_VNC)
-            vnc_parse("localhost:0,to=99,id=default", &error_abort);
-#endif
-        }
-    }
-    if (dpy.type == DISPLAY_TYPE_DEFAULT) {
-        dpy.type = DISPLAY_TYPE_NONE;
-    }
-
-    if ((alt_grab || ctrl_grab) && dpy.type != DISPLAY_TYPE_SDL) {
-        error_report("-alt-grab and -ctrl-grab are only valid "
-                     "for SDL, ignoring option");
-    }
-    if (dpy.has_window_close &&
-        (dpy.type != DISPLAY_TYPE_GTK && dpy.type != DISPLAY_TYPE_SDL)) {
-        error_report("-no-quit is only valid for GTK and SDL, "
-                     "ignoring option");
-    }
-
-    qemu_display_early_init(&dpy);
-    qemu_console_early_init();
-
-    if (dpy.has_gl && dpy.gl != DISPLAYGL_MODE_OFF && display_opengl == 0) {
-#if defined(CONFIG_OPENGL)
-        error_report("OpenGL is not supported by the display");
-#else
-        error_report("OpenGL support is disabled");
-#endif
-        exit(1);
-    }
-=======
+
     qemu_process_help_options();
     qemu_maybe_daemonize(pid_file);
->>>>>>> fef80ea0
 
     qemu_init_main_loop(&error_fatal);
     cpu_timers_init();
@@ -5060,13 +3500,7 @@
 
     configure_rtc(qemu_find_opts_singleton("rtc"));
 
-<<<<<<< HEAD
-    //针对每一个chardev选项，执行init,创建对应的chardev
-    qemu_opts_foreach(qemu_find_opts("chardev"),
-                      chardev_init_func, NULL, &error_fatal);
-=======
     qemu_create_machine(select_machine());
->>>>>>> fef80ea0
 
     suspend_mux_open();
 
@@ -5113,127 +3547,7 @@
      */
     migration_object_init();
 
-<<<<<<< HEAD
-    if (qtest_chrdev) {
-        qtest_server_init(qtest_chrdev, qtest_log, &error_fatal);
-    }
-
-    machine_opts = qemu_get_machine_opts();
-    kernel_filename = qemu_opt_get(machine_opts, "kernel");
-    initrd_filename = qemu_opt_get(machine_opts, "initrd");
-    kernel_cmdline = qemu_opt_get(machine_opts, "append");
-    bios_name = qemu_opt_get(machine_opts, "firmware");
-
-    opts = qemu_opts_find(qemu_find_opts("boot-opts"), NULL);
-    if (opts) {
-        boot_order = qemu_opt_get(opts, "order");
-        if (boot_order) {
-            //启动顺序校验
-            validate_bootdevices(boot_order, &error_fatal);
-        }
-
-        boot_once = qemu_opt_get(opts, "once");
-        if (boot_once) {
-            validate_bootdevices(boot_once, &error_fatal);
-        }
-
-        boot_menu = qemu_opt_get_bool(opts, "menu", boot_menu);
-        boot_strict = qemu_opt_get_bool(opts, "strict", false);
-    }
-
-    if (!boot_order) {
-        boot_order = machine_class->default_boot_order;
-    }
-
-    if (!kernel_cmdline) {
-        kernel_cmdline = "";
-        current_machine->kernel_cmdline = (char *)kernel_cmdline;
-    }
-
-    linux_boot = (kernel_filename != NULL);
-
-    if (!linux_boot && *kernel_cmdline != '\0') {
-        error_report("-append only allowed with -kernel option");
-        exit(1);
-    }
-
-    if (!linux_boot && initrd_filename != NULL) {
-        error_report("-initrd only allowed with -kernel option");
-        exit(1);
-    }
-
-    if (semihosting_enabled() && !semihosting_get_argc() && kernel_filename) {
-        /* fall back to the -kernel/-append */
-        semihosting_arg_fallback(kernel_filename, kernel_cmdline);
-    }
-
-    /* initialize cpu timers and VCPU throttle modules */
-    cpu_timers_init();
-
-    if (default_net) {
-        QemuOptsList *net = qemu_find_opts("net");
-        qemu_opts_set(net, NULL, "type", "nic", &error_abort);
-#ifdef CONFIG_SLIRP
-        qemu_opts_set(net, NULL, "type", "user", &error_abort);
-#endif
-    }
-
-    //netdev前端初始化
-    if (net_init_clients(&err) < 0) {
-        error_report_err(err);
-        exit(1);
-    }
-
-    qemu_opts_foreach(qemu_find_opts("object"),
-                      user_creatable_add_opts_foreach,
-                      object_create_delayed, &error_fatal);
-
-    if (tpm_init() < 0) {
-        exit(1);
-    }
-
-    blk_mig_init();
-    ram_mig_init();
-    dirty_bitmap_mig_init();
-
-    qemu_opts_foreach(qemu_find_opts("mon"),
-                      mon_init_func, NULL, &error_fatal);
-
-    if (foreach_device_config(DEV_SERIAL, serial_parse) < 0)
-        exit(1);
-    if (foreach_device_config(DEV_PARALLEL, parallel_parse) < 0)
-        exit(1);
-    if (foreach_device_config(DEV_DEBUGCON, debugcon_parse) < 0)
-        exit(1);
-
-    /* now chardevs have been created we may have semihosting to connect */
-    qemu_semihosting_connect_chardevs();
-    qemu_semihosting_console_init();
-
-    /* If no default VGA is requested, the default is "none".  */
-    if (default_vga) {
-        vga_model = get_default_vga_model(machine_class);
-    }
-    if (vga_model) {
-        select_vgahw(machine_class, vga_model);
-    }
-
-    if (watchdog) {
-        i = select_watchdog(watchdog);
-        if (i > 0)
-            exit (i == 1 ? 1 : 0);
-    }
-
-    /* This checkpoint is required by replay to separate prior clock
-       reading from the other reads, because timer polling functions query
-       clock values from the log. */
-    replay_checkpoint(CHECKPOINT_INIT);
-    qdev_machine_init();
-
-    current_machine->boot_order = boot_order;
-=======
     qemu_create_late_backends();
->>>>>>> fef80ea0
 
     /* parse features once if machine provides default cpu_type */
     current_machine->cpu_type = machine_class->default_cpu_type;
@@ -5244,139 +3558,6 @@
     qemu_resolve_machine_memdev();
     parse_numa_opts(current_machine);
 
-<<<<<<< HEAD
-    /* do monitor/qmp handling at preconfig state if requested */
-    qemu_main_loop();
-
-    if (machine_class->default_ram_id && current_machine->ram_size &&
-        numa_uses_legacy_mem() && !current_machine->ram_memdev_id) {
-        create_default_memdev(current_machine, mem_path);
-    }
-
-    /* from here on runstate is RUN_STATE_PRELAUNCH */
-    //执行主板的初始化
-    machine_run_board_init(current_machine);
-
-    /*
-     * TODO To drop support for deprecated bogus if=..., move
-     * drive_check_orphaned() here, replacing this call.  Also drop
-     * its deprecation warning, along with DriveInfo member
-     * @claimed_by_board.
-     */
-    drive_mark_claimed_by_board();
-
-    realtime_init();
-
-    soundhw_init();
-
-    if (hax_enabled()) {
-        hax_sync_vcpus();
-    }
-
-    qemu_opts_foreach(qemu_find_opts("fw_cfg"),
-                      parse_fw_cfg, fw_cfg_find(), &error_fatal);
-
-    /* init USB devices */
-    if (machine_usb(current_machine)) {
-        if (foreach_device_config(DEV_USB, usb_parse) < 0)
-            exit(1);
-    }
-
-    /* init generic devices */
-    rom_set_order_override(FW_CFG_ORDER_OVERRIDE_DEVICE);
-    /*针对所有device执行设备初始化*/
-    qemu_opts_foreach(qemu_find_opts("device"),
-                      device_init_func, NULL, &error_fatal);
-
-    cpu_synchronize_all_post_init();
-
-    rom_reset_order_override();
-
-    /* Did we create any drives that we failed to create a device for? */
-    drive_check_orphaned();
-
-    /* Don't warn about the default network setup that you get if
-     * no command line -net or -netdev options are specified. There
-     * are two cases that we would otherwise complain about:
-     * (1) board doesn't support a NIC but the implicit "-net nic"
-     * requested one
-     * (2) CONFIG_SLIRP not set, in which case the implicit "-net nic"
-     * sets up a nic that isn't connected to anything.
-     */
-    if (!default_net && (!qtest_enabled() || has_defaults)) {
-        net_check_clients();
-    }
-
-    if (boot_once) {
-        qemu_boot_set(boot_once, &error_fatal);
-        qemu_register_reset(restore_boot_order, g_strdup(boot_order));
-    }
-
-    /* init local displays */
-    ds = init_displaystate();
-    qemu_display_init(ds, &dpy);
-
-    /* must be after terminal init, SDL library changes signal handlers */
-    os_setup_signal_handling();
-
-    /* init remote displays */
-#ifdef CONFIG_VNC
-    qemu_opts_foreach(qemu_find_opts("vnc"),
-                      vnc_init_func, NULL, &error_fatal);
-#endif
-
-    if (using_spice) {
-        //spice方式显示初始化
-        qemu_spice.display_init();
-    }
-
-    if (foreach_device_config(DEV_GDB, gdbserver_start) < 0) {
-        exit(1);
-    }
-
-    qdev_machine_creation_done();
-
-    /* TODO: once all bus devices are qdevified, this should be done
-     * when bus is created by qdev.c */
-    /*
-     * TODO: If we had a main 'reset container' that the whole system
-     * lived in, we could reset that using the multi-phase reset
-     * APIs. For the moment, we just reset the sysbus, which will cause
-     * all devices hanging off it (and all their child buses, recursively)
-     * to be reset. Note that this will *not* reset any Device objects
-     * which are not attached to some part of the qbus tree!
-     */
-    qemu_register_reset(resettable_cold_reset_fn, sysbus_get_default());
-    qemu_run_machine_init_done_notifiers();
-
-    if (rom_check_and_register_reset() != 0) {
-        error_report("rom check and register reset failed");
-        exit(1);
-    }
-
-    replay_start();
-
-    /* This checkpoint is required by replay to separate prior clock
-       reading from the other reads, because timer polling functions query
-       clock values from the log. */
-    replay_checkpoint(CHECKPOINT_RESET);
-    qemu_system_reset(SHUTDOWN_CAUSE_NONE);
-    register_global_state();
-    if (loadvm) {
-        Error *local_err = NULL;
-        if (load_snapshot(loadvm, &local_err) < 0) {
-            error_report_err(local_err);
-            autostart = 0;
-            exit(1);
-        }
-    }
-    if (replay_mode != REPLAY_MODE_NONE) {
-        replay_vmstate_init();
-    }
-
-    qdev_prop_check_globals();
-=======
->>>>>>> fef80ea0
     if (vmstate_dump_file) {
         /* dump and exit */
         dump_vmstate_json_to_file(vmstate_dump_file);
@@ -5389,51 +3570,4 @@
     qemu_init_displays();
     accel_setup_post(current_machine);
     os_setup_post();
-<<<<<<< HEAD
-
-    //执行vm实例销毁
-    return;
-}
-
-void qemu_cleanup(void)
-{
-    gdbserver_cleanup();
-
-    /*
-     * cleaning up the migration object cancels any existing migration
-     * try to do this early so that it also stops using devices.
-     */
-    migration_shutdown();
-
-    /*
-     * We must cancel all block jobs while the block layer is drained,
-     * or cancelling will be affected by throttling and thus may block
-     * for an extended period of time.
-     * vm_shutdown() will bdrv_drain_all(), so we may as well include
-     * it in the drained section.
-     * We do not need to end this section, because we do not want any
-     * requests happening from here on anyway.
-     */
-    bdrv_drain_all_begin();
-
-    /* No more vcpu or device emulation activity beyond this point */
-    vm_shutdown();
-    replay_finish();
-
-    job_cancel_sync_all();
-    bdrv_close_all();
-
-    res_free();
-
-    /* vhost-user must be cleaned up before chardevs.  */
-    tpm_cleanup();
-    net_cleanup();
-    audio_cleanup();
-    monitor_cleanup();
-    qemu_chr_cleanup();
-    user_creatable_cleanup();
-    /* TODO: unref root container, check all devices are ok */
-=======
-    resume_mux_open();
->>>>>>> fef80ea0
-}+    resume_mux_open();