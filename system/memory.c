/*
 * Physical memory management
 *
 * Copyright 2011 Red Hat, Inc. and/or its affiliates
 *
 * Authors:
 *  Avi Kivity <avi@redhat.com>
 *
 * This work is licensed under the terms of the GNU GPL, version 2.  See
 * the COPYING file in the top-level directory.
 *
 * Contributions after 2012-01-13 are licensed under the terms of the
 * GNU GPL, version 2 or (at your option) any later version.
 */

#include "qemu/osdep.h"
#include "qemu/log.h"
#include "qapi/error.h"
#include "exec/memory.h"
#include "qapi/visitor.h"
#include "qemu/bitops.h"
#include "qemu/error-report.h"
#include "qemu/main-loop.h"
#include "qemu/qemu-print.h"
#include "qom/object.h"
#include "trace.h"

#include "exec/memory-internal.h"
#include "exec/ram_addr.h"
#include "sysemu/kvm.h"
#include "sysemu/runstate.h"
#include "sysemu/tcg.h"
#include "qemu/accel.h"
#include "hw/boards.h"
#include "migration/vmstate.h"
#include "exec/address-spaces.h"

//#define DEBUG_UNASSIGNED

static unsigned memory_region_transaction_depth;
static bool memory_region_update_pending;
static bool ioeventfd_update_pending;
unsigned int global_dirty_tracking;

static QTAILQ_HEAD(, MemoryListener) memory_listeners
    = QTAILQ_HEAD_INITIALIZER(memory_listeners);

static QTAILQ_HEAD(, AddressSpace) address_spaces
    = QTAILQ_HEAD_INITIALIZER(address_spaces);

static GHashTable *flat_views;

typedef struct AddrRange AddrRange;

/*
 * Note that signed integers are needed for negative offsetting in aliases
 * (large MemoryRegion::alias_offset).
 */
struct AddrRange {
    Int128 start;
    Int128 size;
};

//构造地址范围
static AddrRange addrrange_make(Int128 start, Int128 size)
{
    return (AddrRange) { start, size };
}

static bool addrrange_equal(AddrRange r1, AddrRange r2)
{
    return int128_eq(r1.start, r2.start) && int128_eq(r1.size, r2.size);
}

//取地址范围的结尾地址r.start+r.size
static Int128 addrrange_end(AddrRange r)
{
    return int128_add(r.start, r.size);
}

static AddrRange addrrange_shift(AddrRange range, Int128 delta)
{
    int128_addto(&range.start, delta);
    return range;
}

//检查addr是否在range范围以内
static bool addrrange_contains(AddrRange range, Int128 addr)
{
    return int128_ge(addr, range.start)
        && int128_lt(addr, addrrange_end(range));
}

//检查范围r1,r2是否相交
static bool addrrange_intersects(AddrRange r1, AddrRange r2)
{
    return addrrange_contains(r1, r2.start)
        || addrrange_contains(r2, r1.start);
}

//当r1,r2相交时，返回两者相交的部分（也是range)
static AddrRange addrrange_intersection(AddrRange r1, AddrRange r2)
{
    Int128 start = int128_max(r1.start, r2.start);
    Int128 end = int128_min(addrrange_end(r1), addrrange_end(r2));
    return addrrange_make(start, int128_sub(end, start));
}

enum ListenerDirection { Forward, Reverse };

#define MEMORY_LISTENER_CALL_GLOBAL(_callback, _direction, _args...)    \
    do {                                                                \
        MemoryListener *_listener;                                      \
                                                                        \
        switch (_direction) {                                           \
        case Forward:                                                   \
            QTAILQ_FOREACH(_listener, &memory_listeners, link) {        \
                if (_listener->_callback) {                             \
                    _listener->_callback(_listener, ##_args);           \
                }                                                       \
            }                                                           \
            break;                                                      \
        case Reverse:                                                   \
            QTAILQ_FOREACH_REVERSE(_listener, &memory_listeners, link) { \
                if (_listener->_callback) {                             \
                    _listener->_callback(_listener, ##_args);           \
                }                                                       \
            }                                                           \
            break;                                                      \
        default:                                                        \
            abort();                                                    \
        }                                                               \
    } while (0)

#define MEMORY_LISTENER_CALL(_as, _callback, _direction, _section, _args...) \
    do {                                                                \
        MemoryListener *_listener;                                      \
                                                                        \
        switch (_direction) {                                           \
        case Forward:                                                   \
            /*遍历_as->listeners队列，针对每个元素调用_callback回调*/\
            QTAILQ_FOREACH(_listener, &(_as)->listeners/*队列*/, link_as) {     \
                if (_listener->_callback) {                             \
                    _listener->_callback(_listener, _section, ##_args); \
                }                                                       \
            }                                                           \
            break;                                                      \
        case Reverse:                                                   \
            QTAILQ_FOREACH_REVERSE(_listener, &(_as)->listeners, link_as) { \
                if (_listener->_callback) {                             \
                    _listener->_callback(_listener, _section, ##_args); \
                }                                                       \
            }                                                           \
            break;                                                      \
        default:                                                        \
            abort();                                                    \
        }                                                               \
    } while (0)

/* No need to ref/unref .mr, the FlatRange keeps it alive.  */
#define MEMORY_LISTENER_UPDATE_REGION(fr, as, dir, callback, _args...)  \
    do {                                                                \
        MemoryRegionSection mrs = section_from_flat_range(fr,           \
                address_space_to_flatview(as));                         \
        MEMORY_LISTENER_CALL(as, callback, dir, &mrs, ##_args);         \
    } while(0)

struct CoalescedMemoryRange {
    AddrRange addr;
    QTAILQ_ENTRY(CoalescedMemoryRange) link;
};

struct MemoryRegionIoeventfd {
    AddrRange addr;
    bool match_data;
    uint64_t data;
    EventNotifier *e;
};

static bool memory_region_ioeventfd_before(MemoryRegionIoeventfd *a,
                                           MemoryRegionIoeventfd *b)
{
    if (int128_lt(a->addr.start, b->addr.start)) {
        return true;
    } else if (int128_gt(a->addr.start, b->addr.start)) {
        return false;
    } else if (int128_lt(a->addr.size, b->addr.size)) {
        return true;
    } else if (int128_gt(a->addr.size, b->addr.size)) {
        return false;
    } else if (a->match_data < b->match_data) {
        return true;
    } else  if (a->match_data > b->match_data) {
        return false;
    } else if (a->match_data) {
        if (a->data < b->data) {
            return true;
        } else if (a->data > b->data) {
            return false;
        }
    }
    if (a->e < b->e) {
        return true;
    } else if (a->e > b->e) {
        return false;
    }
    return false;
}

static bool memory_region_ioeventfd_equal(MemoryRegionIoeventfd *a,
                                          MemoryRegionIoeventfd *b)
{
    if (int128_eq(a->addr.start, b->addr.start) &&
        (!int128_nz(a->addr.size) || !int128_nz(b->addr.size) ||
         (int128_eq(a->addr.size, b->addr.size) &&
          (a->match_data == b->match_data) &&
          ((a->match_data && (a->data == b->data)) || !a->match_data) &&
          (a->e == b->e))))
        return true;

    return false;
}

/* Range of memory in the global map.  Addresses are absolute. */
struct FlatRange {
    MemoryRegion *mr;
    hwaddr offset_in_region;
    AddrRange addr;
    uint8_t dirty_log_mask;
    bool romd_mode;
    bool readonly;
    bool nonvolatile;
    bool unmergeable;
};

#define FOR_EACH_FLAT_RANGE(var, view)          \
    for (var = (view)->ranges; var < (view)->ranges + (view)->nr; ++var)

static inline MemoryRegionSection
section_from_flat_range(FlatRange *fr, FlatView *fv)
{
    return (MemoryRegionSection) {
        .mr = fr->mr,
        .fv = fv,
        .offset_within_region = fr->offset_in_region,
        .size = fr->addr.size,
        .offset_within_address_space = int128_get64(fr->addr.start),
        .readonly = fr->readonly,
        .nonvolatile = fr->nonvolatile,
        .unmergeable = fr->unmergeable,
    };
}

static bool flatrange_equal(FlatRange *a, FlatRange *b)
{
    return a->mr == b->mr
        && addrrange_equal(a->addr, b->addr)
        && a->offset_in_region == b->offset_in_region
        && a->romd_mode == b->romd_mode
        && a->readonly == b->readonly
        && a->nonvolatile == b->nonvolatile
        && a->unmergeable == b->unmergeable;
}

static FlatView *flatview_new(MemoryRegion *mr_root)
{
    //新建flatview
    FlatView *view;

    view = g_new0(FlatView, 1);
    view->ref = 1;
    view->root = mr_root;
    memory_region_ref(mr_root);
    trace_flatview_new(view, mr_root);

    return view;
}

/* Insert a range into a given position.  Caller is responsible for maintaining
 * sorting order.
 */
static void flatview_insert(FlatView *view, unsigned pos, FlatRange *range)
{
    //ranges已用满，需要扩充，扩大为原来的两倍
    if (view->nr == view->nr_allocated) {
        view->nr_allocated = MAX(2 * view->nr, 10);
        view->ranges = g_realloc(view->ranges,
                                    view->nr_allocated * sizeof(*view->ranges));
    }

    //range需要放在pos位置，故post位置向后所有其它range均需要移动一格，空出pos位置
    memmove(view->ranges + pos + 1, view->ranges + pos,
            (view->nr - pos) * sizeof(FlatRange));
    //当range放在pos位置
    view->ranges[pos] = *range;
    memory_region_ref(range->mr);
    ++view->nr;
}

static void flatview_destroy(FlatView *view)
{
    int i;

    trace_flatview_destroy(view, view->root);
    if (view->dispatch) {
        address_space_dispatch_free(view->dispatch);
    }
    for (i = 0; i < view->nr; i++) {
        memory_region_unref(view->ranges[i].mr);
    }
    g_free(view->ranges);
    memory_region_unref(view->root);
    g_free(view);
}

static bool flatview_ref(FlatView *view)
{
    return qatomic_fetch_inc_nonzero(&view->ref) > 0;
}

void flatview_unref(FlatView *view)
{
    if (qatomic_fetch_dec(&view->ref) == 1) {
        trace_flatview_destroy_rcu(view, view->root);
        assert(view->root);
        call_rcu(view, flatview_destroy, rcu);
    }
}

static bool can_merge(FlatRange *r1, FlatRange *r2)
{
    return int128_eq(addrrange_end(r1->addr), r2->addr.start)
        && r1->mr == r2->mr
        && int128_eq(int128_add(int128_make64(r1->offset_in_region),
                                r1->addr.size),
                     int128_make64(r2->offset_in_region))
        && r1->dirty_log_mask == r2->dirty_log_mask
        && r1->romd_mode == r2->romd_mode
        && r1->readonly == r2->readonly
        && r1->nonvolatile == r2->nonvolatile
        && !r1->unmergeable && !r2->unmergeable;
}

/* Attempt to simplify a view by merging adjacent ranges */
static void flatview_simplify(FlatView *view)
{
    unsigned i, j, k;

    i = 0;
    while (i < view->nr) {
        j = i + 1;
        while (j < view->nr
               && can_merge(&view->ranges[j-1], &view->ranges[j])) {
            int128_addto(&view->ranges[i].addr.size, view->ranges[j].addr.size);
            ++j;
        }
        ++i;
        for (k = i; k < j; k++) {
            memory_region_unref(view->ranges[k].mr);
        }
        memmove(&view->ranges[i], &view->ranges[j],
                (view->nr - j) * sizeof(view->ranges[j]));
        view->nr -= j - i;
    }
}

//查看内存区域是否为大端顺序
static bool memory_region_big_endian(MemoryRegion *mr)
{
#if TARGET_BIG_ENDIAN
    return mr->ops->endianness != DEVICE_LITTLE_ENDIAN;
#else
    return mr->ops->endianness == DEVICE_BIG_ENDIAN;
#endif
}

//实现字节序统一
static void adjust_endianness(MemoryRegion *mr, uint64_t *data/*入参，出参*/, MemOp op)
{
    if ((op & MO_BSWAP) != devend_memop(mr->ops->endianness)) {
        switch (op & MO_SIZE) {
        case MO_8:
            break;
        case MO_16:
            *data = bswap16(*data);
            break;
        case MO_32:
            *data = bswap32(*data);
            break;
        case MO_64:
            *data = bswap64(*data);
            break;
        default:
            g_assert_not_reached();
        }
    }
}

static inline void memory_region_shift_read_access(uint64_t *value,
                                                   signed shift/*左移的位数（>0),右移的位数(<0)*/,
                                                   uint64_t mask,
                                                   uint64_t tmp)
{
    if (shift >= 0) {
        //加上掩码，左移后给value
        *value |= (tmp & mask) << shift;
    } else {
        *value |= (tmp & mask) >> -shift;
    }
}

static inline uint64_t memory_region_shift_write_access(uint64_t *value,
                                                        signed shift,
                                                        uint64_t mask)
{
    uint64_t tmp;

    if (shift >= 0) {
        tmp = (*value >> shift) & mask;
    } else {
        tmp = (*value << -shift) & mask;
    }

    return tmp;
}

static hwaddr memory_region_to_absolute_addr(MemoryRegion *mr, hwaddr offset)
{
    MemoryRegion *root;
    hwaddr abs_addr = offset;

    abs_addr += mr->addr;
    for (root = mr; root->container; ) {
        root = root->container;
        abs_addr += root->addr;
    }

    return abs_addr;
}

static int get_cpu_index(void)
{
    if (current_cpu) {
        return current_cpu->cpu_index;
    }
    return -1;
}

//对指定内存区域执行hw地址addr读访问
static MemTxResult  memory_region_read_accessor(MemoryRegion *mr,
                                                hwaddr addr/*要访问的地址*/,
                                                uint64_t *value/*出参，读取到的值*/,
                                                unsigned size/*要访问的字节数*/,
                                                signed shift/*左移，右移位数*/,
                                                uint64_t mask/*掩码情况*/,
                                                MemTxAttrs attrs)
{
    uint64_t tmp;

    /*通过read回调，完成addr地址读取*/
    tmp = mr->ops->read(mr->opaque, addr, size);
    if (mr->subpage) {
        trace_memory_region_subpage_read(get_cpu_index(), mr, addr, tmp, size);
    } else if (trace_event_get_state_backends(TRACE_MEMORY_REGION_OPS_READ)) {
        hwaddr abs_addr = memory_region_to_absolute_addr(mr, addr);
        trace_memory_region_ops_read(get_cpu_index(), mr, abs_addr, tmp, size,
                                     memory_region_name(mr));
    }
    memory_region_shift_read_access(value, shift, mask, tmp);
    return MEMTX_OK;
}

static MemTxResult memory_region_read_with_attrs_accessor(MemoryRegion *mr,
                                                          hwaddr addr,
                                                          uint64_t *value,
                                                          unsigned size,
                                                          signed shift,
                                                          uint64_t mask,
                                                          MemTxAttrs attrs)
{
    uint64_t tmp = 0;
    MemTxResult r;

    r = mr->ops->read_with_attrs(mr->opaque, addr, &tmp, size, attrs);
    if (mr->subpage) {
        trace_memory_region_subpage_read(get_cpu_index(), mr, addr, tmp, size);
    } else if (trace_event_get_state_backends(TRACE_MEMORY_REGION_OPS_READ)) {
        hwaddr abs_addr = memory_region_to_absolute_addr(mr, addr);
        trace_memory_region_ops_read(get_cpu_index(), mr, abs_addr, tmp, size,
                                     memory_region_name(mr));
    }
    memory_region_shift_read_access(value, shift, mask, tmp);
    return r;
}

static MemTxResult memory_region_write_accessor(MemoryRegion *mr,
                                                hwaddr addr,
                                                uint64_t *value,
                                                unsigned size,
                                                signed shift,
                                                uint64_t mask,
                                                MemTxAttrs attrs)
{
    uint64_t tmp = memory_region_shift_write_access(value, shift, mask);

    if (mr->subpage) {
        trace_memory_region_subpage_write(get_cpu_index(), mr, addr, tmp, size);
    } else if (trace_event_get_state_backends(TRACE_MEMORY_REGION_OPS_WRITE)) {
        hwaddr abs_addr = memory_region_to_absolute_addr(mr, addr);
        trace_memory_region_ops_write(get_cpu_index(), mr, abs_addr, tmp, size,
                                      memory_region_name(mr));
    }
    mr->ops->write(mr->opaque, addr, tmp, size);
    return MEMTX_OK;
}

static MemTxResult memory_region_write_with_attrs_accessor(MemoryRegion *mr,
                                                           hwaddr addr,
                                                           uint64_t *value,
                                                           unsigned size,
                                                           signed shift,
                                                           uint64_t mask,
                                                           MemTxAttrs attrs)
{
    uint64_t tmp = memory_region_shift_write_access(value, shift, mask);

    if (mr->subpage) {
        trace_memory_region_subpage_write(get_cpu_index(), mr, addr, tmp, size);
    } else if (trace_event_get_state_backends(TRACE_MEMORY_REGION_OPS_WRITE)) {
        hwaddr abs_addr = memory_region_to_absolute_addr(mr, addr);
        trace_memory_region_ops_write(get_cpu_index(), mr, abs_addr, tmp, size,
                                      memory_region_name(mr));
    }
    return mr->ops->write_with_attrs(mr->opaque, addr, tmp, size, attrs);
}

/*读取mr中指定addr地址，并value返回读取到的值*/
static MemTxResult access_with_adjusted_size(hwaddr addr/*要读取的物理地址*/,
                                      uint64_t *value/*出参，读取到的值*/,
                                      unsigned size/*要读取的长度*/,
                                      unsigned access_size_min/*每次访问的小size*/,
                                      unsigned access_size_max/*每次访问的最大size*/,
                                      MemTxResult (*access_fn)
                                                  (MemoryRegion *mr,
                                                   hwaddr addr,
                                                   uint64_t *value,
                                                   unsigned size,
                                                   signed shift,
                                                   uint64_t mask,
                                                   MemTxAttrs attrs),
                                      MemoryRegion *mr/*地址所属的memory region*/,
                                      MemTxAttrs attrs)
{
    uint64_t access_mask;
    unsigned access_size;
    unsigned i;
    MemTxResult r = MEMTX_OK;
    bool reentrancy_guard_applied = false;

    if (!access_size_min) {
        access_size_min = 1;
    }
    if (!access_size_max) {
        access_size_max = 4;
    }

    /* Do not allow more than one simultaneous access to a device's IO Regions */
    if (mr->dev && !mr->disable_reentrancy_guard &&
        !mr->ram_device && !mr->ram && !mr->rom_device && !mr->readonly) {
        if (mr->dev->mem_reentrancy_guard.engaged_in_io) {
            warn_report_once("Blocked re-entrant IO on MemoryRegion: "
                             "%s at addr: 0x%" HWADDR_PRIX,
                             memory_region_name(mr), addr);
            return MEMTX_ACCESS_ERROR;
        }
        mr->dev->mem_reentrancy_guard.engaged_in_io = true;
        reentrancy_guard_applied = true;
    }

    /* FIXME: support unaligned access? */
    /*确定一定访问的大小*/
    access_size = MAX(MIN(size, access_size_max), access_size_min);
    access_mask = MAKE_64BIT_MASK(0, access_size * 8);
    if (memory_region_big_endian(mr)) {
        //通过access_fn获取区间[addr，addr+size]范围内内存中记录的数据
        for (i = 0; i < size; i += access_size) {
            r |= access_fn(mr, addr + i, value, access_size,
                        (size - access_size - i) * 8/*大端，低地址存低位*/, access_mask, attrs);
        }
    } else {
        for (i = 0; i < size; i += access_size) {
            r |= access_fn(mr, addr + i, value, access_size, i * 8,
                        access_mask, attrs);
        }
    }
    if (mr->dev && reentrancy_guard_applied) {
        mr->dev->mem_reentrancy_guard.engaged_in_io = false;
    }
    return r;
}

static AddressSpace *memory_region_to_address_space(MemoryRegion *mr)
{
    AddressSpace *as;

    while (mr->container) {
        mr = mr->container;
    }
    QTAILQ_FOREACH(as, &address_spaces, address_spaces_link) {
        if (mr == as->root) {
            return as;
        }
    }
    return NULL;
}

/* Render a memory region into the global view.  Ranges in @view obscure
 * ranges in @mr.
 */
static void render_memory_region(FlatView *view,
                                 MemoryRegion *mr,
                                 Int128 base/*基准地址*/,
                                 AddrRange clip,
                                 bool readonly,
                                 bool nonvolatile,
                                 bool unmergeable)
{
    MemoryRegion *subregion;
    unsigned i;
    hwaddr offset_in_region;
    Int128 remain;
    Int128 now;
    FlatRange fr;
    AddrRange tmp;

    //mr必须已开启
    if (!mr->enabled) {
        return;
    }

    //取得mr->addr对应的地址
    int128_addto(&base, int128_make64(mr->addr));
    readonly |= mr->readonly;
    nonvolatile |= mr->nonvolatile;
    unmergeable |= mr->unmergeable;

    tmp = addrrange_make(base, mr->size);

    //如果tmp与clip不相交，则直接返回
    if (!addrrange_intersects(tmp, clip)) {
        return;
    }

    //取两者相交部分
    clip = addrrange_intersection(tmp, clip);

    if (mr->alias) {
        int128_subfrom(&base, int128_make64(mr->alias->addr));
        int128_subfrom(&base, int128_make64(mr->alias_offset));
        render_memory_region(view, mr->alias, base, clip,
                             readonly, nonvolatile, unmergeable);
        return;
    }

    /* Render subregions in priority order. */
    QTAILQ_FOREACH(subregion, &mr->subregions, subregions_link) {
        render_memory_region(view, subregion, base, clip,
                             readonly, nonvolatile, unmergeable);
    }

    if (!mr->terminates) {
        return;
    }

    offset_in_region = int128_get64(int128_sub(clip.start, base));
    base = clip.start;
    remain = clip.size;

    fr.mr = mr;
    fr.dirty_log_mask = memory_region_get_dirty_log_mask(mr);
    fr.romd_mode = mr->romd_mode;
    fr.readonly = readonly;
    fr.nonvolatile = nonvolatile;
    fr.unmergeable = unmergeable;

    /* Render the region itself into any gaps left by the current view. */
    for (i = 0; i < view->nr && int128_nz(remain); ++i) {
        if (int128_ge(base, addrrange_end(view->ranges[i].addr))) {
            continue;
        }
        if (int128_lt(base, view->ranges[i].addr.start)) {
            now = int128_min(remain,
                             int128_sub(view->ranges[i].addr.start, base));
            fr.offset_in_region = offset_in_region;
            fr.addr = addrrange_make(base, now);
            flatview_insert(view, i, &fr);
            ++i;
            int128_addto(&base, now);
            offset_in_region += int128_get64(now);
            int128_subfrom(&remain, now);
        }
        now = int128_sub(int128_min(int128_add(base, remain),
                                    addrrange_end(view->ranges[i].addr)),
                         base);
        int128_addto(&base, now);
        offset_in_region += int128_get64(now);
        int128_subfrom(&remain, now);
    }
    if (int128_nz(remain)) {
        fr.offset_in_region = offset_in_region;
        fr.addr = addrrange_make(base, remain);
        flatview_insert(view, i, &fr);
    }
}

void flatview_for_each_range(FlatView *fv, flatview_cb cb , void *opaque)
{
    FlatRange *fr;

    assert(fv);
    assert(cb);

    FOR_EACH_FLAT_RANGE(fr, fv) {
        if (cb(fr->addr.start, fr->addr.size, fr->mr,
               fr->offset_in_region, opaque)) {
            break;
        }
    }
}

static MemoryRegion *memory_region_get_flatview_root(MemoryRegion *mr)
{
    while (mr->enabled) {
        if (mr->alias) {
            if (!mr->alias_offset && int128_ge(mr->size, mr->alias->size)) {
                /* The alias is included in its entirety.  Use it as
                 * the "real" root, so that we can share more FlatViews.
                 */
                mr = mr->alias;
                continue;
            }
        } else if (!mr->terminates) {
            unsigned int found = 0;
            MemoryRegion *child, *next = NULL;
            QTAILQ_FOREACH(child, &mr->subregions, subregions_link) {
                if (child->enabled) {
                    if (++found > 1) {
                        next = NULL;
                        break;
                    }
                    if (!child->addr && int128_ge(mr->size, child->size)) {
                        /* A child is included in its entirety.  If it's the only
                         * enabled one, use it in the hope of finding an alias down the
                         * way. This will also let us share FlatViews.
                         */
                        next = child;
                    }
                }
            }
            if (found == 0) {
                return NULL;
            }
            if (next) {
                mr = next;
                continue;
            }
        }

        return mr;
    }

    return NULL;
}

/* Render a memory topology into a list of disjoint absolute ranges. */
static FlatView *generate_memory_topology(MemoryRegion *mr)
{
    int i;
    FlatView *view;

    view = flatview_new(mr);

    if (mr) {
        render_memory_region(view, mr, int128_zero(),
                             addrrange_make(int128_zero(), int128_2_64()),
                             false, false, false);
    }
    flatview_simplify(view);

    view->dispatch = address_space_dispatch_new(view);
    for (i = 0; i < view->nr; i++) {
        MemoryRegionSection mrs =
            section_from_flat_range(&view->ranges[i], view);
        flatview_add_to_dispatch(view, &mrs);
    }
    address_space_dispatch_compact(view->dispatch);
    //更新mr对应的view
    g_hash_table_replace(flat_views, mr, view);

    return view;
}

static void address_space_add_del_ioeventfds(AddressSpace *as,
                                             MemoryRegionIoeventfd *fds_new,
                                             unsigned fds_new_nb,
                                             MemoryRegionIoeventfd *fds_old,
                                             unsigned fds_old_nb)
{
    unsigned iold, inew;
    MemoryRegionIoeventfd *fd;
    MemoryRegionSection section;

    /* Generate a symmetric difference of the old and new fd sets, adding
     * and deleting as necessary.
     */

    iold = inew = 0;
    while (iold < fds_old_nb || inew < fds_new_nb) {
        if (iold < fds_old_nb
            && (inew == fds_new_nb
                || memory_region_ioeventfd_before(&fds_old[iold],
                                                  &fds_new[inew]))) {
            fd = &fds_old[iold];
            section = (MemoryRegionSection) {
                .fv = address_space_to_flatview(as),
                .offset_within_address_space = int128_get64(fd->addr.start),
                .size = fd->addr.size,
            };
            MEMORY_LISTENER_CALL(as, eventfd_del, Forward, &section,
                                 fd->match_data, fd->data, fd->e);
            ++iold;
        } else if (inew < fds_new_nb
                   && (iold == fds_old_nb
                       || memory_region_ioeventfd_before(&fds_new[inew],
                                                         &fds_old[iold]))) {
            fd = &fds_new[inew];
            section = (MemoryRegionSection) {
                .fv = address_space_to_flatview(as),
                .offset_within_address_space = int128_get64(fd->addr.start),
                .size = fd->addr.size,
            };
            MEMORY_LISTENER_CALL(as, eventfd_add, Reverse, &section,
                                 fd->match_data, fd->data, fd->e);
            ++inew;
        } else {
            ++iold;
            ++inew;
        }
    }
}

FlatView *address_space_get_flatview(AddressSpace *as)
{
    FlatView *view;

    RCU_READ_LOCK_GUARD();
    do {
        view = address_space_to_flatview(as);
        /* If somebody has replaced as->current_map concurrently,
         * flatview_ref returns false.
         */
    } while (!flatview_ref(view));
    return view;
}

static void address_space_update_ioeventfds(AddressSpace *as)
{
    FlatView *view;
    FlatRange *fr;
    unsigned ioeventfd_nb = 0;
    unsigned ioeventfd_max;
    MemoryRegionIoeventfd *ioeventfds;
    AddrRange tmp;
    unsigned i;

    if (!as->ioeventfd_notifiers) {
        return;
    }

    /*
     * It is likely that the number of ioeventfds hasn't changed much, so use
     * the previous size as the starting value, with some headroom to avoid
     * gratuitous reallocations.
     */
    ioeventfd_max = QEMU_ALIGN_UP(as->ioeventfd_nb, 4);
    ioeventfds = g_new(MemoryRegionIoeventfd, ioeventfd_max);

    view = address_space_get_flatview(as);
    FOR_EACH_FLAT_RANGE(fr, view) {
        for (i = 0; i < fr->mr->ioeventfd_nb; ++i) {
            tmp = addrrange_shift(fr->mr->ioeventfds[i].addr,
                                  int128_sub(fr->addr.start,
                                             int128_make64(fr->offset_in_region)));
            if (addrrange_intersects(fr->addr, tmp)) {
                ++ioeventfd_nb;
                if (ioeventfd_nb > ioeventfd_max) {
                    ioeventfd_max = MAX(ioeventfd_max * 2, 4);
                    ioeventfds = g_realloc(ioeventfds,
                            ioeventfd_max * sizeof(*ioeventfds));
                }
                ioeventfds[ioeventfd_nb-1] = fr->mr->ioeventfds[i];
                ioeventfds[ioeventfd_nb-1].addr = tmp;
            }
        }
    }

    address_space_add_del_ioeventfds(as, ioeventfds, ioeventfd_nb,
                                     as->ioeventfds, as->ioeventfd_nb);

    g_free(as->ioeventfds);
    as->ioeventfds = ioeventfds;
    as->ioeventfd_nb = ioeventfd_nb;
    flatview_unref(view);
}

/*
 * Notify the memory listeners about the coalesced IO change events of
 * range `cmr'.  Only the part that has intersection of the specified
 * FlatRange will be sent.
 */
static void flat_range_coalesced_io_notify(FlatRange *fr, AddressSpace *as,
                                           CoalescedMemoryRange *cmr, bool add)
{
    AddrRange tmp;

    tmp = addrrange_shift(cmr->addr,
                          int128_sub(fr->addr.start,
                                     int128_make64(fr->offset_in_region)));
    if (!addrrange_intersects(tmp, fr->addr)) {
        return;
    }
    tmp = addrrange_intersection(tmp, fr->addr);

    if (add) {
        MEMORY_LISTENER_UPDATE_REGION(fr, as, Forward, coalesced_io_add,
                                      int128_get64(tmp.start),
                                      int128_get64(tmp.size));
    } else {
        MEMORY_LISTENER_UPDATE_REGION(fr, as, Reverse, coalesced_io_del,
                                      int128_get64(tmp.start),
                                      int128_get64(tmp.size));
    }
}

static void flat_range_coalesced_io_del(FlatRange *fr, AddressSpace *as)
{
    CoalescedMemoryRange *cmr;

    QTAILQ_FOREACH(cmr, &fr->mr->coalesced, link) {
        flat_range_coalesced_io_notify(fr, as, cmr, false);
    }
}

static void flat_range_coalesced_io_add(FlatRange *fr, AddressSpace *as)
{
    MemoryRegion *mr = fr->mr;
    CoalescedMemoryRange *cmr;

    if (QTAILQ_EMPTY(&mr->coalesced)) {
        return;
    }

    QTAILQ_FOREACH(cmr, &mr->coalesced, link) {
        flat_range_coalesced_io_notify(fr, as, cmr, true);
    }
}

static void
flat_range_coalesced_io_notify_listener_add_del(FlatRange *fr,
                                                MemoryRegionSection *mrs,
                                                MemoryListener *listener,
                                                AddressSpace *as, bool add)
{
    CoalescedMemoryRange *cmr;
    MemoryRegion *mr = fr->mr;
    AddrRange tmp;

    QTAILQ_FOREACH(cmr, &mr->coalesced, link) {
        tmp = addrrange_shift(cmr->addr,
                              int128_sub(fr->addr.start,
                                         int128_make64(fr->offset_in_region)));

        if (!addrrange_intersects(tmp, fr->addr)) {
            return;
        }
        tmp = addrrange_intersection(tmp, fr->addr);

        if (add && listener->coalesced_io_add) {
            listener->coalesced_io_add(listener, mrs,
                                       int128_get64(tmp.start),
                                       int128_get64(tmp.size));
        } else if (!add && listener->coalesced_io_del) {
            listener->coalesced_io_del(listener, mrs,
                                       int128_get64(tmp.start),
                                       int128_get64(tmp.size));
        }
    }
}

static void address_space_update_topology_pass(AddressSpace *as,
                                               const FlatView *old_view,
                                               const FlatView *new_view,
                                               bool adding)
{
    unsigned iold, inew;
    FlatRange *frold, *frnew;

    /* Generate a symmetric difference of the old and new memory maps.
     * Kill ranges in the old map, and instantiate ranges in the new map.
     */
    iold = inew = 0;
    while (iold < old_view->nr || inew < new_view->nr) {
        if (iold < old_view->nr) {
            frold = &old_view->ranges[iold];
        } else {
            frold = NULL;
        }
        if (inew < new_view->nr) {
            frnew = &new_view->ranges[inew];
        } else {
            frnew = NULL;
        }

        if (frold
            && (!frnew
                || int128_lt(frold->addr.start, frnew->addr.start)
                || (int128_eq(frold->addr.start, frnew->addr.start)
                    && !flatrange_equal(frold, frnew)))) {
            /* In old but not in new, or in both but attributes changed. */

            if (!adding) {
                flat_range_coalesced_io_del(frold, as);
                MEMORY_LISTENER_UPDATE_REGION(frold, as, Reverse, region_del);
            }

            ++iold;
        } else if (frold && frnew && flatrange_equal(frold, frnew)) {
            /* In both and unchanged (except logging may have changed) */

            if (adding) {
                MEMORY_LISTENER_UPDATE_REGION(frnew, as, Forward, region_nop);
                if (frnew->dirty_log_mask & ~frold->dirty_log_mask) {
                    MEMORY_LISTENER_UPDATE_REGION(frnew, as, Forward, log_start,
                                                  frold->dirty_log_mask,
                                                  frnew->dirty_log_mask);
                }
                if (frold->dirty_log_mask & ~frnew->dirty_log_mask) {
                    MEMORY_LISTENER_UPDATE_REGION(frnew, as, Reverse, log_stop,
                                                  frold->dirty_log_mask,
                                                  frnew->dirty_log_mask);
                }
            }

            ++iold;
            ++inew;
        } else {
            /* In new */

            if (adding) {
                MEMORY_LISTENER_UPDATE_REGION(frnew, as, Forward, region_add);
                flat_range_coalesced_io_add(frnew, as);
            }

            ++inew;
        }
    }
}

static void flatviews_init(void)
{
    static FlatView *empty_view;

    if (flat_views) {
        //如果flat_view已初始化，则直接返回
        return;
    }

    //初始化flag_views
    flat_views = g_hash_table_new_full(g_direct_hash, g_direct_equal, NULL,
                                       (GDestroyNotify) flatview_unref);
    if (!empty_view) {
        //如果empty_view未初始化，则初始化
        empty_view = generate_memory_topology(NULL);
        /* We keep it alive forever in the global variable.  */
        flatview_ref(empty_view);
    } else {
        //替换key=null的value为empty_view
        g_hash_table_replace(flat_views, NULL, empty_view);
        flatview_ref(empty_view);
    }
}

static void flatviews_reset(void)
{
    AddressSpace *as;

    if (flat_views) {
        //减引用
        g_hash_table_unref(flat_views);
        flat_views = NULL;
    }
    flatviews_init();

    /* Render unique FVs */
    QTAILQ_FOREACH(as, &address_spaces, address_spaces_link) {
        MemoryRegion *physmr = memory_region_get_flatview_root(as->root);

        if (g_hash_table_lookup(flat_views, physmr)) {
            continue;
        }

        generate_memory_topology(physmr);
    }
}

static void address_space_set_flatview(AddressSpace *as)
{
    FlatView *old_view = address_space_to_flatview(as);
    MemoryRegion *physmr = memory_region_get_flatview_root(as->root);
    /*在flat_views中用physmr做key查找view,*/
    FlatView *new_view = g_hash_table_lookup(flat_views, physmr);

    assert(new_view);

    if (old_view == new_view) {
        return;
    }

    if (old_view) {
        flatview_ref(old_view);
    }

    flatview_ref(new_view);

    if (!QTAILQ_EMPTY(&as->listeners)) {
        FlatView tmpview = { .nr = 0 }, *old_view2 = old_view;

        if (!old_view2) {
            old_view2 = &tmpview;
        }
        address_space_update_topology_pass(as, old_view2, new_view, false);
        address_space_update_topology_pass(as, old_view2, new_view, true);
    }

    /* Writes are protected by the BQL.  */
    qatomic_rcu_set(&as->current_map, new_view);
    if (old_view) {
        flatview_unref(old_view);
    }

    /* Note that all the old MemoryRegions are still alive up to this
     * point.  This relieves most MemoryListeners from the need to
     * ref/unref the MemoryRegions they get---unless they use them
     * outside the iothread mutex, in which case precise reference
     * counting is necessary.
     */
    if (old_view) {
        flatview_unref(old_view);
    }
}

static void address_space_update_topology(AddressSpace *as)
{
    MemoryRegion *physmr = memory_region_get_flatview_root(as->root);

    flatviews_init();
    if (!g_hash_table_lookup(flat_views, physmr)) {
        generate_memory_topology(physmr);
    }
    address_space_set_flatview(as);
}

//开启mr事务
void memory_region_transaction_begin(void)
{
    qemu_flush_coalesced_mmio_buffer();
    ++memory_region_transaction_depth;
}

void memory_region_transaction_commit(void)
{
    AddressSpace *as;

    assert(memory_region_transaction_depth);
    assert(bql_locked());

    --memory_region_transaction_depth;
    //只有memory_region_transaction_depth为0时才进行commit
    //故只有最外层begin对应的commit被调用时才进入
    if (!memory_region_transaction_depth) {
        if (memory_region_update_pending) {
            //mr有变更
            flatviews_reset();

            MEMORY_LISTENER_CALL_GLOBAL(begin, Forward);

            QTAILQ_FOREACH(as, &address_spaces, address_spaces_link) {
                address_space_set_flatview(as);
                address_space_update_ioeventfds(as);
            }
            memory_region_update_pending = false;
            ioeventfd_update_pending = false;
            MEMORY_LISTENER_CALL_GLOBAL(commit, Forward);
        } else if (ioeventfd_update_pending) {
            QTAILQ_FOREACH(as, &address_spaces, address_spaces_link) {
                address_space_update_ioeventfds(as);
            }
            ioeventfd_update_pending = false;
        }
   }
}

static void memory_region_destructor_none(MemoryRegion *mr)
{
}

static void memory_region_destructor_ram(MemoryRegion *mr)
{
    qemu_ram_free(mr->ram_block);
}

//检查c是否转义字符
static bool memory_region_need_escape(char c)
{
    return c == '/' || c == '[' || c == '\\' || c == ']';
}

//对name中的转义字符，进行编码
static char *memory_region_escape_name(const char *name)
{
    const char *p;
    char *escaped, *q;
    uint8_t c;
    size_t bytes = 0;

    //一个escap字符按4字节算
    for (p = name; *p; p++) {
        bytes += memory_region_need_escape(*p) ? 4 : 1;
    }

    //如果没有escap字符，则copy一份name后直接返回
    if (bytes == p - name) {
       return g_memdup(name, bytes + 1);
    }

    //遇到转义字符，将其转换为16进制‘\xaa’格式
    escaped = g_malloc(bytes + 1);
    for (p = name, q = escaped; *p; p++) {
        c = *p;
        if (unlikely(memory_region_need_escape(c))) {
            *q++ = '\\';
            *q++ = 'x';
            *q++ = "0123456789abcdef"[c >> 4];
            c = "0123456789abcdef"[c & 15];
        }
        *q++ = c;
    }
    *q = 0;
    return escaped;
}

static void memory_region_do_init(MemoryRegion *mr,
                                  Object *owner,
                                  const char *name,
                                  uint64_t size)
{
    mr->size = int128_make64(size);
    if (size == UINT64_MAX) {
        //更正int128
        mr->size = int128_2_64();
    }
    /*设置memory region名称*/
    mr->name = g_strdup(name);
    mr->owner = owner;
    mr->dev = (DeviceState *) object_dynamic_cast(mr->owner, TYPE_DEVICE);
    mr->ram_block = NULL;

    if (name) {
        //获得转义后名称
        char *escaped_name = memory_region_escape_name(name);
        //设置数组名称
        char *name_array = g_strdup_printf("%s[*]", escaped_name);

        if (!owner) {
            owner = container_get(qdev_get_machine(), "/unattached");
        }

        //添加child属性
        object_property_add_child(owner, name_array, OBJECT(mr));
        object_unref(OBJECT(mr));
        g_free(name_array);
        g_free(escaped_name);
    }
}

void memory_region_init(MemoryRegion *mr,
                        Object *owner,
                        const char *name,
                        uint64_t size)
{
    //初始化object MemoryRegion
    object_initialize(mr, sizeof(*mr), TYPE_MEMORY_REGION);
    memory_region_do_init(mr, owner, name, size);
}

static void memory_region_get_container(Object *obj, Visitor *v,
                                        const char *name, void *opaque,
                                        Error **errp)
{
    MemoryRegion *mr = MEMORY_REGION(obj);
    char *path = (char *)"";

    if (mr->container) {
        path = object_get_canonical_path(OBJECT(mr->container));
    }
    visit_type_str(v, name, &path, errp);
    if (mr->container) {
        g_free(path);
    }
}

static Object *memory_region_resolve_container(Object *obj, void *opaque,
                                               const char *part)
{
    MemoryRegion *mr = MEMORY_REGION(obj);

    return OBJECT(mr->container);
}

static void memory_region_get_priority(Object *obj, Visitor *v,
                                       const char *name, void *opaque,
                                       Error **errp)
{
    MemoryRegion *mr = MEMORY_REGION(obj);
    int32_t value = mr->priority;

    visit_type_int32(v, name, &value, errp);
}

static void memory_region_get_size(Object *obj, Visitor *v, const char *name,
                                   void *opaque, Error **errp)
{
    MemoryRegion *mr = MEMORY_REGION(obj);
    uint64_t value = memory_region_size(mr);

    visit_type_uint64(v, name, &value, errp);
}

static void memory_region_initfn(Object *obj)
{
    MemoryRegion *mr = MEMORY_REGION(obj);
    ObjectProperty *op;

    mr->ops = &unassigned_mem_ops;
    mr->enabled = true;
    mr->romd_mode = true;
    mr->destructor = memory_region_destructor_none;
    QTAILQ_INIT(&mr->subregions);
    QTAILQ_INIT(&mr->coalesced);

    op = object_property_add(OBJECT(mr), "container",
                             "link<" TYPE_MEMORY_REGION ">",
                             memory_region_get_container,
                             NULL, /* memory_region_set_container */
                             NULL, NULL);
    op->resolve = memory_region_resolve_container;

    object_property_add_uint64_ptr(OBJECT(mr), "addr",
                                   &mr->addr, OBJ_PROP_FLAG_READ);
    object_property_add(OBJECT(mr), "priority", "uint32",
                        memory_region_get_priority,
                        NULL, /* memory_region_set_priority */
                        NULL, NULL);
    object_property_add(OBJECT(mr), "size", "uint64",
                        memory_region_get_size,
                        NULL, /* memory_region_set_size, */
                        NULL, NULL);
}

static void iommu_memory_region_initfn(Object *obj)
{
    MemoryRegion *mr = MEMORY_REGION(obj);

    mr->is_iommu = true;
}

static uint64_t unassigned_mem_read(void *opaque, hwaddr addr,
                                    unsigned size)
{
#ifdef DEBUG_UNASSIGNED
    printf("Unassigned mem read " HWADDR_FMT_plx "\n", addr);
#endif
    return 0;
}

static void unassigned_mem_write(void *opaque, hwaddr addr,
                                 uint64_t val, unsigned size)
{
#ifdef DEBUG_UNASSIGNED
    printf("Unassigned mem write " HWADDR_FMT_plx " = 0x%"PRIx64"\n", addr, val);
#endif
}

//返回失败，表示不容许访问
static bool unassigned_mem_accepts(void *opaque, hwaddr addr,
                                   unsigned size, bool is_write,
                                   MemTxAttrs attrs)
{
    return false;
}

//默认mr操作集（如果用户未给定ops,则使用此ops)
const MemoryRegionOps unassigned_mem_ops = {
    .valid.accepts = unassigned_mem_accepts,
    .endianness = DEVICE_NATIVE_ENDIAN,
};

static uint64_t memory_region_ram_device_read(void *opaque,
                                              hwaddr addr, unsigned size)
{
    MemoryRegion *mr = opaque;
    uint64_t data = ldn_he_p(mr->ram_block->host + addr, size);

    trace_memory_region_ram_device_read(get_cpu_index(), mr, addr, data, size);

    return data;
}

static void memory_region_ram_device_write(void *opaque, hwaddr addr,
                                           uint64_t data, unsigned size)
{
    MemoryRegion *mr = opaque;

    trace_memory_region_ram_device_write(get_cpu_index(), mr, addr, data, size);

    stn_he_p(mr->ram_block->host + addr, size, data);
}

static const MemoryRegionOps ram_device_mem_ops = {
    .read = memory_region_ram_device_read,
    .write = memory_region_ram_device_write,
    .endianness = DEVICE_HOST_ENDIAN,
    .valid = {
        .min_access_size = 1,
        .max_access_size = 8,
        .unaligned = true,
    },
    .impl = {
        .min_access_size = 1,
        .max_access_size = 8,
        .unaligned = true,
    },
};

bool memory_region_access_valid(MemoryRegion *mr,
                                hwaddr addr,
                                unsigned size/*要访问的长度*/,
                                bool is_write/*是否写操作*/,
                                MemTxAttrs attrs)
{
    if (mr->ops->valid.accepts
        && !mr->ops->valid.accepts(mr->opaque, addr, size, is_write, attrs)) {
        qemu_log_mask(LOG_GUEST_ERROR, "Invalid %s at addr 0x%" HWADDR_PRIX
                      ", size %u, region '%s', reason: rejected\n",
                      is_write ? "write" : "read",
                      addr, size, memory_region_name(mr));
        return false;
    }

    if (!mr->ops->valid.unaligned && (addr & (size - 1))) {
        qemu_log_mask(LOG_GUEST_ERROR, "Invalid %s at addr 0x%" HWADDR_PRIX
                      ", size %u, region '%s', reason: unaligned\n",
                      is_write ? "write" : "read",
                      addr, size, memory_region_name(mr));
        return false;
    }

    /* Treat zero as compatibility all valid */
    if (!mr->ops->valid.max_access_size) {
        return true;
    }

    if (size > mr->ops->valid.max_access_size
        || size < mr->ops->valid.min_access_size) {
        qemu_log_mask(LOG_GUEST_ERROR, "Invalid %s at addr 0x%" HWADDR_PRIX
                      ", size %u, region '%s', reason: invalid size "
                      "(min:%u max:%u)\n",
                      is_write ? "write" : "read",
                      addr, size, memory_region_name(mr),
                      mr->ops->valid.min_access_size,
                      mr->ops->valid.max_access_size);
        return false;
    }
    return true;
}

static MemTxResult memory_region_dispatch_read1(MemoryRegion *mr,
                                                hwaddr addr/*要读取的位置*/,
                                                uint64_t *pval/*出参，读取到的内容*/,
                                                unsigned size/*读取的字节数*/,
                                                MemTxAttrs attrs)
{
    *pval = 0;

    if (mr->ops->read) {
        return access_with_adjusted_size(addr, pval, size,
                                         mr->ops->impl.min_access_size,
                                         mr->ops->impl.max_access_size,
                                         memory_region_read_accessor,//通过read读取
                                         mr, attrs);
    } else {
        return access_with_adjusted_size(addr, pval, size,
                                         mr->ops->impl.min_access_size,
                                         mr->ops->impl.max_access_size,
                                         memory_region_read_with_attrs_accessor,//含属性read
                                         mr, attrs);
    }
}

MemTxResult memory_region_dispatch_read(MemoryRegion *mr,
                                        hwaddr addr/*要访问的内存*/,
                                        uint64_t *pval/*出参*/,
                                        MemOp op/*要访问的大小*/,
                                        MemTxAttrs attrs)
{
    unsigned size = memop_size(op);
    MemTxResult r;

    if (mr->alias) {
        return memory_region_dispatch_read(mr->alias,
                                           mr->alias_offset + addr,
                                           pval, op, attrs);
    }
    //检查是否容许访问
    if (!memory_region_access_valid(mr, addr, size, false, attrs)) {
        *pval = unassigned_mem_read(mr, addr, size);
        return MEMTX_DECODE_ERROR;
    }

    //完成内容读取
    r = memory_region_dispatch_read1(mr, addr, pval, size, attrs);
    adjust_endianness(mr, pval, op);
    return r;
}

/* Return true if an eventfd was signalled */
static bool memory_region_dispatch_write_eventfds(MemoryRegion *mr,
                                                    hwaddr addr,
                                                    uint64_t data,
                                                    unsigned size,
                                                    MemTxAttrs attrs)
{
    MemoryRegionIoeventfd ioeventfd = {
        .addr = addrrange_make(int128_make64(addr), int128_make64(size)),
        .data = data,
    };
    unsigned i;

    for (i = 0; i < mr->ioeventfd_nb; i++) {
        ioeventfd.match_data = mr->ioeventfds[i].match_data;
        ioeventfd.e = mr->ioeventfds[i].e;

        if (memory_region_ioeventfd_equal(&ioeventfd, &mr->ioeventfds[i])) {
            event_notifier_set(ioeventfd.e);
            return true;
        }
    }

    return false;
}

MemTxResult memory_region_dispatch_write(MemoryRegion *mr,
                                         hwaddr addr,
                                         uint64_t data,
                                         MemOp op,
                                         MemTxAttrs attrs)
{
    unsigned size = memop_size(op);

    if (mr->alias) {
        return memory_region_dispatch_write(mr->alias,
                                            mr->alias_offset + addr,
                                            data, op, attrs);
    }
    if (!memory_region_access_valid(mr, addr, size, true, attrs)) {
        unassigned_mem_write(mr, addr, data, size);
        return MEMTX_DECODE_ERROR;
    }

    adjust_endianness(mr, &data, op);

    /*
     * FIXME: it's not clear why under KVM the write would be processed
     * directly, instead of going through eventfd.  This probably should
     * test "tcg_enabled() || qtest_enabled()", or should just go away.
     */
    if (!kvm_enabled() &&
        memory_region_dispatch_write_eventfds(mr, addr, data, size, attrs)) {
        return MEMTX_OK;
    }

    if (mr->ops->write) {
        return access_with_adjusted_size(addr, &data, size,
                                         mr->ops->impl.min_access_size,
                                         mr->ops->impl.max_access_size,
                                         memory_region_write_accessor, mr,
                                         attrs);
    } else {
        return
            access_with_adjusted_size(addr, &data, size,
                                      mr->ops->impl.min_access_size,
                                      mr->ops->impl.max_access_size,
                                      memory_region_write_with_attrs_accessor,
                                      mr, attrs);
    }
}

//申明一个mmio region,并初始化mr
void memory_region_init_io(MemoryRegion *mr,
                           Object *owner,
                           const MemoryRegionOps *ops/*操作集*/,
                           void *opaque,
                           const char *name,
                           uint64_t size/*内存大小*/)
{
    memory_region_init(mr, owner, name, size);
    mr->ops = ops ? ops : &unassigned_mem_ops;
    mr->opaque = opaque;
    mr->terminates = true;
}

bool memory_region_init_ram_nomigrate(MemoryRegion *mr,
                                      Object *owner,
                                      const char *name,
                                      uint64_t size,
                                      Error **errp)
{
    return memory_region_init_ram_flags_nomigrate(mr, owner, name,
                                                  size, 0, errp);
}

bool memory_region_init_ram_flags_nomigrate(MemoryRegion *mr,
                                            Object *owner,
                                            const char *name,
                                            uint64_t size,
                                            uint32_t ram_flags,
                                            Error **errp)
{
    Error *err = NULL;
    memory_region_init(mr, owner, name, size);
    mr->ram = true;//标记此mr会进行ram申请
    mr->terminates = true;
    mr->destructor = memory_region_destructor_ram;
    mr->ram_block = qemu_ram_alloc(size, ram_flags, mr, &err);
    if (err) {
        mr->size = int128_zero();
        object_unparent(OBJECT(mr));
        error_propagate(errp, err);
        return false;
    }
    return true;
}

bool memory_region_init_resizeable_ram(MemoryRegion *mr,
                                       Object *owner,
                                       const char *name,
                                       uint64_t size,
                                       uint64_t max_size,
                                       void (*resized)(const char*,
                                                       uint64_t length,
                                                       void *host),
                                       Error **errp)
{
    Error *err = NULL;
    memory_region_init(mr, owner, name, size);
    mr->ram = true;
    mr->terminates = true;
    mr->destructor = memory_region_destructor_ram;
    mr->ram_block = qemu_ram_alloc_resizeable(size, max_size, resized,
                                              mr, &err);
    if (err) {
        mr->size = int128_zero();
        object_unparent(OBJECT(mr));
        error_propagate(errp, err);
        return false;
    }
    return true;
}

#ifdef CONFIG_POSIX
bool memory_region_init_ram_from_file(MemoryRegion *mr,
                                      Object *owner,
                                      const char *name,
                                      uint64_t size,
                                      uint64_t align,
                                      uint32_t ram_flags,
                                      const char *path,
                                      ram_addr_t offset,
                                      Error **errp)
{
    Error *err = NULL;
    memory_region_init(mr, owner, name, size);
    mr->ram = true;
    mr->readonly = !!(ram_flags & RAM_READONLY);
    mr->terminates = true;
    mr->destructor = memory_region_destructor_ram;
    mr->align = align;
    mr->ram_block = qemu_ram_alloc_from_file(size, mr, ram_flags, path,
                                             offset, &err);
    if (err) {
        mr->size = int128_zero();
        object_unparent(OBJECT(mr));
        error_propagate(errp, err);
        return false;
    }
    return true;
}

bool memory_region_init_ram_from_fd(MemoryRegion *mr,
                                    Object *owner,
                                    const char *name,
                                    uint64_t size,
                                    uint32_t ram_flags,
                                    int fd,
                                    ram_addr_t offset,
                                    Error **errp)
{
    Error *err = NULL;
    memory_region_init(mr, owner, name, size);
    mr->ram = true;
    mr->readonly = !!(ram_flags & RAM_READONLY);
    mr->terminates = true;
    mr->destructor = memory_region_destructor_ram;
    mr->ram_block = qemu_ram_alloc_from_fd(size, mr, ram_flags, fd, offset,
                                           &err);
    if (err) {
        mr->size = int128_zero();
        object_unparent(OBJECT(mr));
        error_propagate(errp, err);
        return false;
    }
    return true;
}
#endif

void memory_region_init_ram_ptr(MemoryRegion *mr,
                                Object *owner,
                                const char *name,
                                uint64_t size,
                                void *ptr)
{
    memory_region_init(mr, owner, name, size);
    mr->ram = true;
    mr->terminates = true;
    mr->destructor = memory_region_destructor_ram;

    /* qemu_ram_alloc_from_ptr cannot fail with ptr != NULL.  */
    assert(ptr != NULL);
    mr->ram_block = qemu_ram_alloc_from_ptr(size, ptr, mr, &error_abort);
}

void memory_region_init_ram_device_ptr(MemoryRegion *mr,
                                       Object *owner,
                                       const char *name,
                                       uint64_t size,
                                       void *ptr)
{
    memory_region_init(mr, owner, name, size);
    mr->ram = true;
    mr->terminates = true;
    mr->ram_device = true;
    mr->ops = &ram_device_mem_ops;
    mr->opaque = mr;
    mr->destructor = memory_region_destructor_ram;

    /* qemu_ram_alloc_from_ptr cannot fail with ptr != NULL.  */
    assert(ptr != NULL);
    mr->ram_block = qemu_ram_alloc_from_ptr(size, ptr, mr, &error_abort);
}

void memory_region_init_alias(MemoryRegion *mr,
                              Object *owner,
                              const char *name,
                              MemoryRegion *orig,
                              hwaddr offset,
                              uint64_t size)
{
    memory_region_init(mr, owner, name, size);
    mr->alias = orig;
    mr->alias_offset = offset;
}

bool memory_region_init_rom_nomigrate(MemoryRegion *mr,
                                      Object *owner,
                                      const char *name,
                                      uint64_t size,
                                      Error **errp)
{
    if (!memory_region_init_ram_flags_nomigrate(mr, owner, name,
                                                size, 0, errp)) {
         return false;
    }
    mr->readonly = true;

    return true;
}

bool memory_region_init_rom_device_nomigrate(MemoryRegion *mr,
                                             Object *owner,
                                             const MemoryRegionOps *ops,
                                             void *opaque,
                                             const char *name,
                                             uint64_t size,
                                             Error **errp)
{
    Error *err = NULL;
    assert(ops);
    memory_region_init(mr, owner, name, size);
    mr->ops = ops;
    mr->opaque = opaque;
    mr->terminates = true;
    mr->rom_device = true;
    mr->destructor = memory_region_destructor_ram;
    mr->ram_block = qemu_ram_alloc(size, 0, mr, &err);
    if (err) {
        mr->size = int128_zero();
        object_unparent(OBJECT(mr));
        error_propagate(errp, err);
        return false;
    }
    return true;
}

void memory_region_init_iommu(void *_iommu_mr,
                              size_t instance_size,
                              const char *mrtypename,
                              Object *owner,
                              const char *name,
                              uint64_t size)
{
    struct IOMMUMemoryRegion *iommu_mr;
    struct MemoryRegion *mr;

    object_initialize(_iommu_mr, instance_size, mrtypename);
    mr = MEMORY_REGION(_iommu_mr);
    memory_region_do_init(mr, owner, name, size);
    iommu_mr = IOMMU_MEMORY_REGION(mr);
    mr->terminates = true;  /* then re-forwards */
    QLIST_INIT(&iommu_mr->iommu_notify);
    iommu_mr->iommu_notify_flags = IOMMU_NOTIFIER_NONE;
}

static void memory_region_finalize(Object *obj)
{
    MemoryRegion *mr = MEMORY_REGION(obj);

    assert(!mr->container);

    /* We know the region is not visible in any address space (it
     * does not have a container and cannot be a root either because
     * it has no references, so we can blindly clear mr->enabled.
     * memory_region_set_enabled instead could trigger a transaction
     * and cause an infinite loop.
     */
    mr->enabled = false;
    memory_region_transaction_begin();
    while (!QTAILQ_EMPTY(&mr->subregions)) {
        MemoryRegion *subregion = QTAILQ_FIRST(&mr->subregions);
        memory_region_del_subregion(mr, subregion);
    }
    memory_region_transaction_commit();

    mr->destructor(mr);
    memory_region_clear_coalescing(mr);
    g_free((char *)mr->name);
    g_free(mr->ioeventfds);
}

Object *memory_region_owner(MemoryRegion *mr)
{
    Object *obj = OBJECT(mr);
    return obj->parent;
}

void memory_region_ref(MemoryRegion *mr)
{
    /* MMIO callbacks most likely will access data that belongs
     * to the owner, hence the need to ref/unref the owner whenever
     * the memory region is in use.
     *
     * The memory region is a child of its owner.  As long as the
     * owner doesn't call unparent itself on the memory region,
     * ref-ing the owner will also keep the memory region alive.
     * Memory regions without an owner are supposed to never go away;
     * we do not ref/unref them because it slows down DMA sensibly.
     */
    if (mr && mr->owner) {
        object_ref(mr->owner);
    }
}

void memory_region_unref(MemoryRegion *mr)
{
    if (mr && mr->owner) {
        object_unref(mr->owner);
    }
}

uint64_t memory_region_size(MemoryRegion *mr)
{
    if (int128_eq(mr->size, int128_2_64())) {
        return UINT64_MAX;
    }
    return int128_get64(mr->size);
}

const char *memory_region_name(const MemoryRegion *mr)
{
    if (!mr->name) {
        ((MemoryRegion *)mr)->name =
            g_strdup(object_get_canonical_path_component(OBJECT(mr)));
    }
    return mr->name;
}

bool memory_region_is_ram_device(MemoryRegion *mr)
{
    return mr->ram_device;
}

bool memory_region_is_protected(MemoryRegion *mr)
{
    return mr->ram && (mr->ram_block->flags & RAM_PROTECTED);
}

bool memory_region_has_guest_memfd(MemoryRegion *mr)
{
    return mr->ram_block && mr->ram_block->guest_memfd >= 0;
}

uint8_t memory_region_get_dirty_log_mask(MemoryRegion *mr)
{
    uint8_t mask = mr->dirty_log_mask;
    RAMBlock *rb = mr->ram_block;

    if (global_dirty_tracking && ((rb && qemu_ram_is_migratable(rb)) ||
                             memory_region_is_iommu(mr))) {
        mask |= (1 << DIRTY_MEMORY_MIGRATION);
    }

    if (tcg_enabled() && rb) {
        /* TCG only cares about dirty memory logging for RAM, not IOMMU.  */
        mask |= (1 << DIRTY_MEMORY_CODE);
    }
    return mask;
}

bool memory_region_is_logging(MemoryRegion *mr, uint8_t client)
{
    return memory_region_get_dirty_log_mask(mr) & (1 << client);
}

static int memory_region_update_iommu_notify_flags(IOMMUMemoryRegion *iommu_mr,
                                                   Error **errp)
{
    IOMMUNotifierFlag flags = IOMMU_NOTIFIER_NONE;
    IOMMUNotifier *iommu_notifier;
    IOMMUMemoryRegionClass *imrc = IOMMU_MEMORY_REGION_GET_CLASS(iommu_mr);
    int ret = 0;

    IOMMU_NOTIFIER_FOREACH(iommu_notifier, iommu_mr) {
        flags |= iommu_notifier->notifier_flags;
    }

    if (flags != iommu_mr->iommu_notify_flags && imrc->notify_flag_changed) {
        ret = imrc->notify_flag_changed(iommu_mr,
                                        iommu_mr->iommu_notify_flags,
                                        flags, errp);
    }

    if (!ret) {
        iommu_mr->iommu_notify_flags = flags;
    }
    return ret;
}

int memory_region_register_iommu_notifier(MemoryRegion *mr,
                                          IOMMUNotifier *n, Error **errp)
{
    IOMMUMemoryRegion *iommu_mr;
    int ret;

    if (mr->alias) {
        return memory_region_register_iommu_notifier(mr->alias, n, errp);
    }

    /* We need to register for at least one bitfield */
    iommu_mr = IOMMU_MEMORY_REGION(mr);
    assert(n->notifier_flags != IOMMU_NOTIFIER_NONE);
    assert(n->start <= n->end);
    assert(n->iommu_idx >= 0 &&
           n->iommu_idx < memory_region_iommu_num_indexes(iommu_mr));

    QLIST_INSERT_HEAD(&iommu_mr->iommu_notify, n, node);
    ret = memory_region_update_iommu_notify_flags(iommu_mr, errp);
    if (ret) {
        QLIST_REMOVE(n, node);
    }
    return ret;
}

uint64_t memory_region_iommu_get_min_page_size(IOMMUMemoryRegion *iommu_mr)
{
    IOMMUMemoryRegionClass *imrc = IOMMU_MEMORY_REGION_GET_CLASS(iommu_mr);

    if (imrc->get_min_page_size) {
        return imrc->get_min_page_size(iommu_mr);
    }
    return TARGET_PAGE_SIZE;
}

void memory_region_iommu_replay(IOMMUMemoryRegion *iommu_mr, IOMMUNotifier *n)
{
    MemoryRegion *mr = MEMORY_REGION(iommu_mr);
    IOMMUMemoryRegionClass *imrc = IOMMU_MEMORY_REGION_GET_CLASS(iommu_mr);
    hwaddr addr, granularity;
    IOMMUTLBEntry iotlb;

    /* If the IOMMU has its own replay callback, override */
    if (imrc->replay) {
        imrc->replay(iommu_mr, n);
        return;
    }

    granularity = memory_region_iommu_get_min_page_size(iommu_mr);

    for (addr = 0; addr < memory_region_size(mr); addr += granularity) {
        iotlb = imrc->translate(iommu_mr, addr, IOMMU_NONE, n->iommu_idx);
        if (iotlb.perm != IOMMU_NONE) {
            n->notify(n, &iotlb);
        }

        /* if (2^64 - MR size) < granularity, it's possible to get an
         * infinite loop here.  This should catch such a wraparound */
        if ((addr + granularity) < addr) {
            break;
        }
    }
}

void memory_region_unregister_iommu_notifier(MemoryRegion *mr,
                                             IOMMUNotifier *n)
{
    IOMMUMemoryRegion *iommu_mr;

    if (mr->alias) {
        memory_region_unregister_iommu_notifier(mr->alias, n);
        return;
    }
    QLIST_REMOVE(n, node);
    iommu_mr = IOMMU_MEMORY_REGION(mr);
    memory_region_update_iommu_notify_flags(iommu_mr, NULL);
}

void memory_region_notify_iommu_one(IOMMUNotifier *notifier,
                                    const IOMMUTLBEvent *event)
{
    const IOMMUTLBEntry *entry = &event->entry;
    hwaddr entry_end = entry->iova + entry->addr_mask;
    IOMMUTLBEntry tmp = *entry;

    if (event->type == IOMMU_NOTIFIER_UNMAP) {
        assert(entry->perm == IOMMU_NONE);
    }

    /*
     * Skip the notification if the notification does not overlap
     * with registered range.
     */
    if (notifier->start > entry_end || notifier->end < entry->iova) {
        return;
    }

    if (notifier->notifier_flags & IOMMU_NOTIFIER_DEVIOTLB_UNMAP) {
        /* Crop (iova, addr_mask) to range */
        tmp.iova = MAX(tmp.iova, notifier->start);
        tmp.addr_mask = MIN(entry_end, notifier->end) - tmp.iova;
    } else {
        assert(entry->iova >= notifier->start && entry_end <= notifier->end);
    }

    if (event->type & notifier->notifier_flags) {
        notifier->notify(notifier, &tmp);
    }
}

void memory_region_unmap_iommu_notifier_range(IOMMUNotifier *notifier)
{
    IOMMUTLBEvent event;

    event.type = IOMMU_NOTIFIER_UNMAP;
    event.entry.target_as = &address_space_memory;
    event.entry.iova = notifier->start;
    event.entry.perm = IOMMU_NONE;
    event.entry.addr_mask = notifier->end - notifier->start;

    memory_region_notify_iommu_one(notifier, &event);
}

void memory_region_notify_iommu(IOMMUMemoryRegion *iommu_mr,
                                int iommu_idx,
                                const IOMMUTLBEvent event)
{
    IOMMUNotifier *iommu_notifier;

    assert(memory_region_is_iommu(MEMORY_REGION(iommu_mr)));

    IOMMU_NOTIFIER_FOREACH(iommu_notifier, iommu_mr) {
        if (iommu_notifier->iommu_idx == iommu_idx) {
            memory_region_notify_iommu_one(iommu_notifier, &event);
        }
    }
}

int memory_region_iommu_get_attr(IOMMUMemoryRegion *iommu_mr,
                                 enum IOMMUMemoryRegionAttr attr,
                                 void *data)
{
    IOMMUMemoryRegionClass *imrc = IOMMU_MEMORY_REGION_GET_CLASS(iommu_mr);

    if (!imrc->get_attr) {
        return -EINVAL;
    }

    return imrc->get_attr(iommu_mr, attr, data);
}

int memory_region_iommu_attrs_to_index(IOMMUMemoryRegion *iommu_mr,
                                       MemTxAttrs attrs)
{
    IOMMUMemoryRegionClass *imrc = IOMMU_MEMORY_REGION_GET_CLASS(iommu_mr);

    if (!imrc->attrs_to_index) {
        return 0;
    }

    return imrc->attrs_to_index(iommu_mr, attrs);
}

int memory_region_iommu_num_indexes(IOMMUMemoryRegion *iommu_mr)
{
    IOMMUMemoryRegionClass *imrc = IOMMU_MEMORY_REGION_GET_CLASS(iommu_mr);

    if (!imrc->num_indexes) {
        return 1;
    }

    return imrc->num_indexes(iommu_mr);
}

RamDiscardManager *memory_region_get_ram_discard_manager(MemoryRegion *mr)
{
    if (!memory_region_is_ram(mr)) {
        return NULL;
    }
    return mr->rdm;
}

void memory_region_set_ram_discard_manager(MemoryRegion *mr,
                                           RamDiscardManager *rdm)
{
    g_assert(memory_region_is_ram(mr));
    g_assert(!rdm || !mr->rdm);
    mr->rdm = rdm;
}

uint64_t ram_discard_manager_get_min_granularity(const RamDiscardManager *rdm,
                                                 const MemoryRegion *mr)
{
    RamDiscardManagerClass *rdmc = RAM_DISCARD_MANAGER_GET_CLASS(rdm);

    g_assert(rdmc->get_min_granularity);
    return rdmc->get_min_granularity(rdm, mr);
}

bool ram_discard_manager_is_populated(const RamDiscardManager *rdm,
                                      const MemoryRegionSection *section)
{
    RamDiscardManagerClass *rdmc = RAM_DISCARD_MANAGER_GET_CLASS(rdm);

    g_assert(rdmc->is_populated);
    return rdmc->is_populated(rdm, section);
}

int ram_discard_manager_replay_populated(const RamDiscardManager *rdm,
                                         MemoryRegionSection *section,
                                         ReplayRamPopulate replay_fn,
                                         void *opaque)
{
    RamDiscardManagerClass *rdmc = RAM_DISCARD_MANAGER_GET_CLASS(rdm);

    g_assert(rdmc->replay_populated);
    return rdmc->replay_populated(rdm, section, replay_fn, opaque);
}

void ram_discard_manager_replay_discarded(const RamDiscardManager *rdm,
                                          MemoryRegionSection *section,
                                          ReplayRamDiscard replay_fn,
                                          void *opaque)
{
    RamDiscardManagerClass *rdmc = RAM_DISCARD_MANAGER_GET_CLASS(rdm);

    g_assert(rdmc->replay_discarded);
    rdmc->replay_discarded(rdm, section, replay_fn, opaque);
}

void ram_discard_manager_register_listener(RamDiscardManager *rdm,
                                           RamDiscardListener *rdl,
                                           MemoryRegionSection *section)
{
    RamDiscardManagerClass *rdmc = RAM_DISCARD_MANAGER_GET_CLASS(rdm);

    g_assert(rdmc->register_listener);
    rdmc->register_listener(rdm, rdl, section);
}

void ram_discard_manager_unregister_listener(RamDiscardManager *rdm,
                                             RamDiscardListener *rdl)
{
    RamDiscardManagerClass *rdmc = RAM_DISCARD_MANAGER_GET_CLASS(rdm);

    g_assert(rdmc->unregister_listener);
    rdmc->unregister_listener(rdm, rdl);
}

/* Called with rcu_read_lock held.  */
bool memory_get_xlat_addr(IOMMUTLBEntry *iotlb, void **vaddr,
                          ram_addr_t *ram_addr, bool *read_only,
                          bool *mr_has_discard_manager, Error **errp)
{
    MemoryRegion *mr;
    hwaddr xlat;
    hwaddr len = iotlb->addr_mask + 1;
    bool writable = iotlb->perm & IOMMU_WO;

    if (mr_has_discard_manager) {
        *mr_has_discard_manager = false;
    }
    /*
     * The IOMMU TLB entry we have just covers translation through
     * this IOMMU to its immediate target.  We need to translate
     * it the rest of the way through to memory.
     */
    mr = address_space_translate(&address_space_memory, iotlb->translated_addr,
                                 &xlat, &len, writable, MEMTXATTRS_UNSPECIFIED);
    if (!memory_region_is_ram(mr)) {
        error_setg(errp, "iommu map to non memory area %" HWADDR_PRIx "", xlat);
        return false;
    } else if (memory_region_has_ram_discard_manager(mr)) {
        RamDiscardManager *rdm = memory_region_get_ram_discard_manager(mr);
        MemoryRegionSection tmp = {
            .mr = mr,
            .offset_within_region = xlat,
            .size = int128_make64(len),
        };
        if (mr_has_discard_manager) {
            *mr_has_discard_manager = true;
        }
        /*
         * Malicious VMs can map memory into the IOMMU, which is expected
         * to remain discarded. vfio will pin all pages, populating memory.
         * Disallow that. vmstate priorities make sure any RamDiscardManager
         * were already restored before IOMMUs are restored.
         */
        if (!ram_discard_manager_is_populated(rdm, &tmp)) {
            error_setg(errp, "iommu map to discarded memory (e.g., unplugged"
                         " via virtio-mem): %" HWADDR_PRIx "",
                         iotlb->translated_addr);
            return false;
        }
    }

    /*
     * Translation truncates length to the IOMMU page size,
     * check that it did not truncate too much.
     */
    if (len & iotlb->addr_mask) {
        error_setg(errp, "iommu has granularity incompatible with target AS");
        return false;
    }

    if (vaddr) {
        *vaddr = memory_region_get_ram_ptr(mr) + xlat;
    }

    if (ram_addr) {
        *ram_addr = memory_region_get_ram_addr(mr) + xlat;
    }

    if (read_only) {
        *read_only = !writable || mr->readonly;
    }

    return true;
}

void memory_region_set_log(MemoryRegion *mr, bool log, unsigned client)
{
    uint8_t mask = 1 << client;
    uint8_t old_logging;

    assert(client == DIRTY_MEMORY_VGA);
    old_logging = mr->vga_logging_count;
    mr->vga_logging_count += log ? 1 : -1;
    if (!!old_logging == !!mr->vga_logging_count) {
        return;
    }

    memory_region_transaction_begin();
    mr->dirty_log_mask = (mr->dirty_log_mask & ~mask) | (log * mask);
    memory_region_update_pending |= mr->enabled;
    memory_region_transaction_commit();
}

void memory_region_set_dirty(MemoryRegion *mr, hwaddr addr,
                             hwaddr size)
{
    assert(mr->ram_block);
    cpu_physical_memory_set_dirty_range(memory_region_get_ram_addr(mr) + addr,
                                        size,
                                        memory_region_get_dirty_log_mask(mr));
}

/*
 * If memory region `mr' is NULL, do global sync.  Otherwise, sync
 * dirty bitmap for the specified memory region.
 */
static void memory_region_sync_dirty_bitmap(MemoryRegion *mr, bool last_stage)
{
    MemoryListener *listener;
    AddressSpace *as;
    FlatView *view;
    FlatRange *fr;

    /* If the same address space has multiple log_sync listeners, we
     * visit that address space's FlatView multiple times.  But because
     * log_sync listeners are rare, it's still cheaper than walking each
     * address space once.
     */
    QTAILQ_FOREACH(listener, &memory_listeners, link) {
        if (listener->log_sync) {
            as = listener->address_space;
            view = address_space_get_flatview(as);
            FOR_EACH_FLAT_RANGE(fr, view) {
                if (fr->dirty_log_mask && (!mr || fr->mr == mr)) {
                    MemoryRegionSection mrs = section_from_flat_range(fr, view);
                    listener->log_sync(listener, &mrs);
                }
            }
            flatview_unref(view);
            trace_memory_region_sync_dirty(mr ? mr->name : "(all)", listener->name, 0);
        } else if (listener->log_sync_global) {
            /*
             * No matter whether MR is specified, what we can do here
             * is to do a global sync, because we are not capable to
             * sync in a finer granularity.
             */
            listener->log_sync_global(listener, last_stage);
            trace_memory_region_sync_dirty(mr ? mr->name : "(all)", listener->name, 1);
        }
    }
}

void memory_region_clear_dirty_bitmap(MemoryRegion *mr, hwaddr start,
                                      hwaddr len)
{
    MemoryRegionSection mrs;
    MemoryListener *listener;
    AddressSpace *as;
    FlatView *view;
    FlatRange *fr;
    hwaddr sec_start, sec_end, sec_size;

    QTAILQ_FOREACH(listener, &memory_listeners, link) {
        if (!listener->log_clear) {
            continue;
        }
        as = listener->address_space;
        view = address_space_get_flatview(as);
        FOR_EACH_FLAT_RANGE(fr, view) {
            if (!fr->dirty_log_mask || fr->mr != mr) {
                /*
                 * Clear dirty bitmap operation only applies to those
                 * regions whose dirty logging is at least enabled
                 */
                continue;
            }

            mrs = section_from_flat_range(fr, view);

            sec_start = MAX(mrs.offset_within_region, start);
            sec_end = mrs.offset_within_region + int128_get64(mrs.size);
            sec_end = MIN(sec_end, start + len);

            if (sec_start >= sec_end) {
                /*
                 * If this memory region section has no intersection
                 * with the requested range, skip.
                 */
                continue;
            }

            /* Valid case; shrink the section if needed */
            mrs.offset_within_address_space +=
                sec_start - mrs.offset_within_region;
            mrs.offset_within_region = sec_start;
            sec_size = sec_end - sec_start;
            mrs.size = int128_make64(sec_size);
            listener->log_clear(listener, &mrs);
        }
        flatview_unref(view);
    }
}

DirtyBitmapSnapshot *memory_region_snapshot_and_clear_dirty(MemoryRegion *mr,
                                                            hwaddr addr,
                                                            hwaddr size,
                                                            unsigned client)
{
    DirtyBitmapSnapshot *snapshot;
    assert(mr->ram_block);
    memory_region_sync_dirty_bitmap(mr, false);
    snapshot = cpu_physical_memory_snapshot_and_clear_dirty(mr, addr, size, client);
    memory_global_after_dirty_log_sync();
    return snapshot;
}

bool memory_region_snapshot_get_dirty(MemoryRegion *mr, DirtyBitmapSnapshot *snap,
                                      hwaddr addr, hwaddr size)
{
    assert(mr->ram_block);
    return cpu_physical_memory_snapshot_get_dirty(snap,
                memory_region_get_ram_addr(mr) + addr, size);
}

void memory_region_set_readonly(MemoryRegion *mr, bool readonly)
{
    if (mr->readonly != readonly) {
        memory_region_transaction_begin();
        mr->readonly = readonly;
        memory_region_update_pending |= mr->enabled;
        memory_region_transaction_commit();
    }
}

void memory_region_set_nonvolatile(MemoryRegion *mr, bool nonvolatile)
{
    if (mr->nonvolatile != nonvolatile) {
        memory_region_transaction_begin();
        mr->nonvolatile = nonvolatile;
        memory_region_update_pending |= mr->enabled;
        memory_region_transaction_commit();
    }
}

void memory_region_rom_device_set_romd(MemoryRegion *mr, bool romd_mode)
{
    if (mr->romd_mode != romd_mode) {
        memory_region_transaction_begin();
        mr->romd_mode = romd_mode;
        memory_region_update_pending |= mr->enabled;
        memory_region_transaction_commit();
    }
}

void memory_region_reset_dirty(MemoryRegion *mr, hwaddr addr,
                               hwaddr size, unsigned client)
{
    assert(mr->ram_block);
    cpu_physical_memory_test_and_clear_dirty(
        memory_region_get_ram_addr(mr) + addr, size, client);
}

int memory_region_get_fd(MemoryRegion *mr)
{
    RCU_READ_LOCK_GUARD();
    while (mr->alias) {
        mr = mr->alias;
    }
    return mr->ram_block->fd;
}

void *memory_region_get_ram_ptr(MemoryRegion *mr)
{
    uint64_t offset = 0;

    RCU_READ_LOCK_GUARD();
    while (mr->alias) {
        offset += mr->alias_offset;
        mr = mr->alias;
    }
    assert(mr->ram_block);
    return qemu_map_ram_ptr(mr->ram_block, offset);
}

MemoryRegion *memory_region_from_host(void *ptr, ram_addr_t *offset)
{
    RAMBlock *block;

    block = qemu_ram_block_from_host(ptr, false, offset);
    if (!block) {
        return NULL;
    }

    return block->mr;
}

ram_addr_t memory_region_get_ram_addr(MemoryRegion *mr)
{
    return mr->ram_block ? mr->ram_block->offset : RAM_ADDR_INVALID;
}

void memory_region_ram_resize(MemoryRegion *mr, ram_addr_t newsize, Error **errp)
{
    assert(mr->ram_block);

    qemu_ram_resize(mr->ram_block, newsize, errp);
}

void memory_region_msync(MemoryRegion *mr, hwaddr addr, hwaddr size)
{
    if (mr->ram_block) {
        qemu_ram_msync(mr->ram_block, addr, size);
    }
}

void memory_region_writeback(MemoryRegion *mr, hwaddr addr, hwaddr size)
{
    /*
     * Might be extended case needed to cover
     * different types of memory regions
     */
    if (mr->dirty_log_mask) {
        memory_region_msync(mr, addr, size);
    }
}

/*
 * Call proper memory listeners about the change on the newly
 * added/removed CoalescedMemoryRange.
 */
static void memory_region_update_coalesced_range(MemoryRegion *mr,
                                                 CoalescedMemoryRange *cmr,
                                                 bool add)
{
    AddressSpace *as;
    FlatView *view;
    FlatRange *fr;

    QTAILQ_FOREACH(as, &address_spaces, address_spaces_link) {
        view = address_space_get_flatview(as);
        FOR_EACH_FLAT_RANGE(fr, view) {
            if (fr->mr == mr) {
                flat_range_coalesced_io_notify(fr, as, cmr, add);
            }
        }
        flatview_unref(view);
    }
}

void memory_region_set_coalescing(MemoryRegion *mr)
{
    memory_region_clear_coalescing(mr);
    memory_region_add_coalescing(mr, 0, int128_get64(mr->size));
}

void memory_region_add_coalescing(MemoryRegion *mr,
                                  hwaddr offset,
                                  uint64_t size)
{
    CoalescedMemoryRange *cmr = g_malloc(sizeof(*cmr));

    cmr->addr = addrrange_make(int128_make64(offset), int128_make64(size));
    QTAILQ_INSERT_TAIL(&mr->coalesced, cmr, link);
    memory_region_update_coalesced_range(mr, cmr, true);
    memory_region_set_flush_coalesced(mr);
}

void memory_region_clear_coalescing(MemoryRegion *mr)
{
    CoalescedMemoryRange *cmr;

    if (QTAILQ_EMPTY(&mr->coalesced)) {
        return;
    }

    qemu_flush_coalesced_mmio_buffer();
    mr->flush_coalesced_mmio = false;

    while (!QTAILQ_EMPTY(&mr->coalesced)) {
        cmr = QTAILQ_FIRST(&mr->coalesced);
        QTAILQ_REMOVE(&mr->coalesced, cmr, link);
        memory_region_update_coalesced_range(mr, cmr, false);
        g_free(cmr);
    }
}

void memory_region_set_flush_coalesced(MemoryRegion *mr)
{
    mr->flush_coalesced_mmio = true;
}

void memory_region_clear_flush_coalesced(MemoryRegion *mr)
{
    qemu_flush_coalesced_mmio_buffer();
    if (QTAILQ_EMPTY(&mr->coalesced)) {
        mr->flush_coalesced_mmio = false;
    }
}

void memory_region_add_eventfd(MemoryRegion *mr,
                               hwaddr addr,
                               unsigned size,
                               bool match_data,
                               uint64_t data,
                               EventNotifier *e)
{
    MemoryRegionIoeventfd mrfd = {
        .addr.start = int128_make64(addr),
        .addr.size = int128_make64(size),
        .match_data = match_data,
        .data = data,
        .e = e,
    };
    unsigned i;

    if (size) {
        adjust_endianness(mr, &mrfd.data, size_memop(size) | MO_TE);
    }
    memory_region_transaction_begin();
    for (i = 0; i < mr->ioeventfd_nb; ++i) {
        if (memory_region_ioeventfd_before(&mrfd, &mr->ioeventfds[i])) {
            break;
        }
    }
    ++mr->ioeventfd_nb;
    mr->ioeventfds = g_realloc(mr->ioeventfds,
                                  sizeof(*mr->ioeventfds) * mr->ioeventfd_nb);
    memmove(&mr->ioeventfds[i+1], &mr->ioeventfds[i],
            sizeof(*mr->ioeventfds) * (mr->ioeventfd_nb-1 - i));
    mr->ioeventfds[i] = mrfd;
    ioeventfd_update_pending |= mr->enabled;
    memory_region_transaction_commit();
}

void memory_region_del_eventfd(MemoryRegion *mr,
                               hwaddr addr,
                               unsigned size,
                               bool match_data,
                               uint64_t data,
                               EventNotifier *e)
{
    MemoryRegionIoeventfd mrfd = {
        .addr.start = int128_make64(addr),
        .addr.size = int128_make64(size),
        .match_data = match_data,
        .data = data,
        .e = e,
    };
    unsigned i;

    if (size) {
        adjust_endianness(mr, &mrfd.data, size_memop(size) | MO_TE);
    }
    memory_region_transaction_begin();
    for (i = 0; i < mr->ioeventfd_nb; ++i) {
        if (memory_region_ioeventfd_equal(&mrfd, &mr->ioeventfds[i])) {
            break;
        }
    }
    assert(i != mr->ioeventfd_nb);
    memmove(&mr->ioeventfds[i], &mr->ioeventfds[i+1],
            sizeof(*mr->ioeventfds) * (mr->ioeventfd_nb - (i+1)));
    --mr->ioeventfd_nb;
    mr->ioeventfds = g_realloc(mr->ioeventfds,
                                  sizeof(*mr->ioeventfds)*mr->ioeventfd_nb + 1);
    ioeventfd_update_pending |= mr->enabled;
    memory_region_transaction_commit();
}

static void memory_region_update_container_subregions(MemoryRegion *subregion)
{
    MemoryRegion *mr = subregion->container;
    MemoryRegion *other;

    memory_region_transaction_begin();

    memory_region_ref(subregion);
    //遍历从属于自身的sub mr
    QTAILQ_FOREACH(other, &mr->subregions, subregions_link) {
        //使此链按优先级大小排序
        if (subregion->priority >= other->priority) {
            QTAILQ_INSERT_BEFORE(other, subregion, subregions_link);
            goto done;
        }
    }
    //当前subregion优先级最小，将其加在结尾
    QTAILQ_INSERT_TAIL(&mr->subregions, subregion, subregions_link);
done:
    //mr待更新的条件取决于：1。mr是否被开启；2。此subregion是否被开启
    memory_region_update_pending |= mr->enabled && subregion->enabled;
    memory_region_transaction_commit();
}

//将subregion加入到mr中
static void memory_region_add_subregion_common(MemoryRegion *mr,
                                               hwaddr offset,
                                               MemoryRegion *subregion)
{
    MemoryRegion *alias;

    assert(!subregion->container);
    subregion->container = mr;
    for (alias = subregion->alias; alias; alias = alias->alias) {
        alias->mapped_via_alias++;
    }
    subregion->addr = offset;
    //更新子mr
    memory_region_update_container_subregions(subregion);
}

//mr添加subregion
void memory_region_add_subregion(MemoryRegion *mr,
                                 hwaddr offset,
                                 MemoryRegion *subregion)
{
    subregion->priority = 0;
    memory_region_add_subregion_common(mr, offset, subregion);
}

void memory_region_add_subregion_overlap(MemoryRegion *mr,
                                         hwaddr offset,
                                         MemoryRegion *subregion,
                                         int priority)
{
    subregion->priority = priority;
    memory_region_add_subregion_common(mr, offset, subregion);
}

void memory_region_del_subregion(MemoryRegion *mr,
                                 MemoryRegion *subregion)
{
    MemoryRegion *alias;

    memory_region_transaction_begin();
    assert(subregion->container == mr);
    subregion->container = NULL;
    for (alias = subregion->alias; alias; alias = alias->alias) {
        alias->mapped_via_alias--;
        assert(alias->mapped_via_alias >= 0);
    }
    QTAILQ_REMOVE(&mr->subregions, subregion, subregions_link);
    memory_region_unref(subregion);
    memory_region_update_pending |= mr->enabled && subregion->enabled;
    memory_region_transaction_commit();
}

void memory_region_set_enabled(MemoryRegion *mr, bool enabled)
{
    if (enabled == mr->enabled) {
        return;
    }
    memory_region_transaction_begin();
    mr->enabled = enabled;
    memory_region_update_pending = true;
    memory_region_transaction_commit();
}

void memory_region_set_size(MemoryRegion *mr, uint64_t size)
{
    Int128 s = int128_make64(size);

    if (size == UINT64_MAX) {
        s = int128_2_64();
    }
    if (int128_eq(s, mr->size)) {
        return;
    }
    memory_region_transaction_begin();
    mr->size = s;
    memory_region_update_pending = true;
    memory_region_transaction_commit();
}

static void memory_region_readd_subregion(MemoryRegion *mr)
{
    MemoryRegion *container = mr->container;

    if (container) {
        memory_region_transaction_begin();
        memory_region_ref(mr);
        memory_region_del_subregion(container, mr);
        memory_region_add_subregion_common(container, mr->addr, mr);
        memory_region_unref(mr);
        memory_region_transaction_commit();
    }
}

void memory_region_set_address(MemoryRegion *mr, hwaddr addr)
{
    if (addr != mr->addr) {
        mr->addr = addr;
        memory_region_readd_subregion(mr);
    }
}

void memory_region_set_alias_offset(MemoryRegion *mr, hwaddr offset)
{
    assert(mr->alias);

    if (offset == mr->alias_offset) {
        return;
    }

    memory_region_transaction_begin();
    mr->alias_offset = offset;
    memory_region_update_pending |= mr->enabled;
    memory_region_transaction_commit();
}

void memory_region_set_unmergeable(MemoryRegion *mr, bool unmergeable)
{
    if (unmergeable == mr->unmergeable) {
        return;
    }

    memory_region_transaction_begin();
    mr->unmergeable = unmergeable;
    memory_region_update_pending |= mr->enabled;
    memory_region_transaction_commit();
}

uint64_t memory_region_get_alignment(const MemoryRegion *mr)
{
    return mr->align;
}

static int cmp_flatrange_addr(const void *addr_, const void *fr_)
{
    const AddrRange *addr = addr_;
    const FlatRange *fr = fr_;

    if (int128_le(addrrange_end(*addr), fr->addr.start)) {
        return -1;
    } else if (int128_ge(addr->start, addrrange_end(fr->addr))) {
        return 1;
    }
    return 0;
}

static FlatRange *flatview_lookup(FlatView *view, AddrRange addr)
{
    return bsearch(&addr, view->ranges, view->nr,
                   sizeof(FlatRange), cmp_flatrange_addr);
}

bool memory_region_is_mapped(MemoryRegion *mr)
{
    return !!mr->container || mr->mapped_via_alias;
}

/* Same as memory_region_find, but it does not add a reference to the
 * returned region.  It must be called from an RCU critical section.
 */
static MemoryRegionSection memory_region_find_rcu(MemoryRegion *mr,
                                                  hwaddr addr, uint64_t size)
{
    MemoryRegionSection ret = { .mr = NULL };
    MemoryRegion *root;
    AddressSpace *as;
    AddrRange range;
    FlatView *view;
    FlatRange *fr;

    addr += mr->addr;
    for (root = mr; root->container; ) {
        root = root->container;
        addr += root->addr;
    }

    as = memory_region_to_address_space(root);
    if (!as) {
        return ret;
    }
    range = addrrange_make(int128_make64(addr), int128_make64(size));

    view = address_space_to_flatview(as);
    fr = flatview_lookup(view, range);
    if (!fr) {
        return ret;
    }

    while (fr > view->ranges && addrrange_intersects(fr[-1].addr, range)) {
        --fr;
    }

    ret.mr = fr->mr;
    ret.fv = view;
    range = addrrange_intersection(range, fr->addr);
    ret.offset_within_region = fr->offset_in_region;
    ret.offset_within_region += int128_get64(int128_sub(range.start,
                                                        fr->addr.start));
    ret.size = range.size;
    ret.offset_within_address_space = int128_get64(range.start);
    ret.readonly = fr->readonly;
    ret.nonvolatile = fr->nonvolatile;
    return ret;
}

MemoryRegionSection memory_region_find(MemoryRegion *mr,
                                       hwaddr addr, uint64_t size)
{
    MemoryRegionSection ret;
    RCU_READ_LOCK_GUARD();
    ret = memory_region_find_rcu(mr, addr, size);
    if (ret.mr) {
        memory_region_ref(ret.mr);
    }
    return ret;
}

MemoryRegionSection *memory_region_section_new_copy(MemoryRegionSection *s)
{
    MemoryRegionSection *tmp = g_new(MemoryRegionSection, 1);

    *tmp = *s;
    if (tmp->mr) {
        memory_region_ref(tmp->mr);
    }
    if (tmp->fv) {
        bool ret  = flatview_ref(tmp->fv);

        g_assert(ret);
    }
    return tmp;
}

void memory_region_section_free_copy(MemoryRegionSection *s)
{
    if (s->fv) {
        flatview_unref(s->fv);
    }
    if (s->mr) {
        memory_region_unref(s->mr);
    }
    g_free(s);
}

bool memory_region_present(MemoryRegion *container, hwaddr addr)
{
    MemoryRegion *mr;

    RCU_READ_LOCK_GUARD();
    mr = memory_region_find_rcu(container, addr, 1).mr;
    return mr && mr != container;
}

void memory_global_dirty_log_sync(bool last_stage)
{
    memory_region_sync_dirty_bitmap(NULL, last_stage);
}

void memory_global_after_dirty_log_sync(void)
{
    MEMORY_LISTENER_CALL_GLOBAL(log_global_after_sync, Forward);
}

/*
 * Dirty track stop flags that are postponed due to VM being stopped.  Should
 * only be used within vmstate_change hook.
 */
static unsigned int postponed_stop_flags;
static VMChangeStateEntry *vmstate_change;
static void memory_global_dirty_log_stop_postponed_run(void);

static bool memory_global_dirty_log_do_start(Error **errp)
{
    MemoryListener *listener;

    QTAILQ_FOREACH(listener, &memory_listeners, link) {
        if (listener->log_global_start) {
            if (!listener->log_global_start(listener, errp)) {
                goto err;
            }
        }
    }
    return true;

err:
    while ((listener = QTAILQ_PREV(listener, link)) != NULL) {
        if (listener->log_global_stop) {
            listener->log_global_stop(listener);
        }
    }

    return false;
}

bool memory_global_dirty_log_start(unsigned int flags, Error **errp)
{
    unsigned int old_flags;

    assert(flags && !(flags & (~GLOBAL_DIRTY_MASK)));

    if (vmstate_change) {
        /* If there is postponed stop(), operate on it first */
        postponed_stop_flags &= ~flags;
        memory_global_dirty_log_stop_postponed_run();
    }

    flags &= ~global_dirty_tracking;
    if (!flags) {
        return true;
    }

    old_flags = global_dirty_tracking;
    global_dirty_tracking |= flags;
    trace_global_dirty_changed(global_dirty_tracking);

    if (!old_flags) {
        if (!memory_global_dirty_log_do_start(errp)) {
            global_dirty_tracking &= ~flags;
            trace_global_dirty_changed(global_dirty_tracking);
            return false;
        }

        memory_region_transaction_begin();
        memory_region_update_pending = true;
        memory_region_transaction_commit();
    }
    return true;
}

static void memory_global_dirty_log_do_stop(unsigned int flags)
{
    assert(flags && !(flags & (~GLOBAL_DIRTY_MASK)));
    assert((global_dirty_tracking & flags) == flags);
    global_dirty_tracking &= ~flags;

    trace_global_dirty_changed(global_dirty_tracking);

    if (!global_dirty_tracking) {
        memory_region_transaction_begin();
        memory_region_update_pending = true;
        memory_region_transaction_commit();
        MEMORY_LISTENER_CALL_GLOBAL(log_global_stop, Reverse);
    }
}

/*
 * Execute the postponed dirty log stop operations if there is, then reset
 * everything (including the flags and the vmstate change hook).
 */
static void memory_global_dirty_log_stop_postponed_run(void)
{
    /* This must be called with the vmstate handler registered */
    assert(vmstate_change);

    /* Note: postponed_stop_flags can be cleared in log start routine */
    if (postponed_stop_flags) {
        memory_global_dirty_log_do_stop(postponed_stop_flags);
        postponed_stop_flags = 0;
    }

    qemu_del_vm_change_state_handler(vmstate_change);
    vmstate_change = NULL;
}

static void memory_vm_change_state_handler(void *opaque, bool running,
                                           RunState state)
{
    if (running) {
        memory_global_dirty_log_stop_postponed_run();
    }
}

void memory_global_dirty_log_stop(unsigned int flags)
{
    if (!runstate_is_running()) {
        /* Postpone the dirty log stop, e.g., to when VM starts again */
        if (vmstate_change) {
            /* Batch with previous postponed flags */
            postponed_stop_flags |= flags;
        } else {
            postponed_stop_flags = flags;
            vmstate_change = qemu_add_vm_change_state_handler(
                memory_vm_change_state_handler, NULL);
        }
        return;
    }

    memory_global_dirty_log_do_stop(flags);
}

static void listener_add_address_space(MemoryListener *listener,
                                       AddressSpace *as)
{
    unsigned i;
    FlatView *view;
    FlatRange *fr;
    MemoryRegionIoeventfd *fd;

    //listener被加入as时，由begin开启事务
    if (listener->begin) {
        listener->begin(listener);
    }
    if (global_dirty_tracking) {
        /*
         * Currently only VFIO can fail log_global_start(), and it's not
         * yet allowed to hotplug any PCI device during migration. So this
         * should never fail when invoked, guard it with error_abort.  If
         * it can start to fail in the future, we need to be able to fail
         * the whole listener_add_address_space() and its callers.
         */
        if (listener->log_global_start) {
            listener->log_global_start(listener, &error_abort);
        }
    }

    view = address_space_get_flatview(as);
    FOR_EACH_FLAT_RANGE(fr, view) {
        MemoryRegionSection section = section_from_flat_range(fr, view);

        if (listener->region_add) {
            listener->region_add(listener, &section);
        }

        /* send coalesced io add notifications */
        flat_range_coalesced_io_notify_listener_add_del(fr, &section,
                                                        listener, as, true);

        if (fr->dirty_log_mask && listener->log_start) {
            listener->log_start(listener, &section, 0, fr->dirty_log_mask);
        }
    }

<<<<<<< HEAD
    //提交事务
=======
    /*
     * register all eventfds for this address space for the newly registered
     * listener.
     */
    for (i = 0; i < as->ioeventfd_nb; i++) {
        fd = &as->ioeventfds[i];
        MemoryRegionSection section = (MemoryRegionSection) {
            .fv = view,
            .offset_within_address_space = int128_get64(fd->addr.start),
            .size = fd->addr.size,
        };

        if (listener->eventfd_add) {
            listener->eventfd_add(listener, &section,
                                  fd->match_data, fd->data, fd->e);
        }
    }

>>>>>>> 72b88908
    if (listener->commit) {
        listener->commit(listener);
    }
    flatview_unref(view);
}

static void listener_del_address_space(MemoryListener *listener,
                                       AddressSpace *as)
{
    unsigned i;
    FlatView *view;
    FlatRange *fr;
    MemoryRegionIoeventfd *fd;

    if (listener->begin) {
        listener->begin(listener);
    }
    view = address_space_get_flatview(as);
    FOR_EACH_FLAT_RANGE(fr, view) {
        MemoryRegionSection section = section_from_flat_range(fr, view);

        if (fr->dirty_log_mask && listener->log_stop) {
            listener->log_stop(listener, &section, fr->dirty_log_mask, 0);
        }

        /* send coalesced io del notifications */
        flat_range_coalesced_io_notify_listener_add_del(fr, &section,
                                                        listener, as, false);
        if (listener->region_del) {
            listener->region_del(listener, &section);
        }
    }

    /*
     * de-register all eventfds for this address space for the current
     * listener.
     */
    for (i = 0; i < as->ioeventfd_nb; i++) {
        fd = &as->ioeventfds[i];
        MemoryRegionSection section = (MemoryRegionSection) {
            .fv = view,
            .offset_within_address_space = int128_get64(fd->addr.start),
            .size = fd->addr.size,
        };

        if (listener->eventfd_del) {
            listener->eventfd_del(listener, &section,
                                  fd->match_data, fd->data, fd->e);
        }
    }

    if (listener->commit) {
        listener->commit(listener);
    }
    flatview_unref(view);
}

//为as注册listener
void memory_listener_register(MemoryListener *listener, AddressSpace *as)
{
    MemoryListener *other = NULL;

    /* Only one of them can be defined for a listener */
    assert(!(listener->log_sync && listener->log_sync_global));

    listener->address_space = as;
    if (QTAILQ_EMPTY(&memory_listeners)
        || listener->priority >= QTAILQ_LAST(&memory_listeners)->priority) {
        //memory_listeners为空或者要加入的listener优先级最大，则加入链尾
        QTAILQ_INSERT_TAIL(&memory_listeners, listener, link);
    } else {
        //否则按优先级升序排列
        QTAILQ_FOREACH(other, &memory_listeners, link) {
            if (listener->priority < other->priority) {
                break;
            }
        }
        QTAILQ_INSERT_BEFORE(other, listener, link);
    }

    if (QTAILQ_EMPTY(&as->listeners)
        || listener->priority >= QTAILQ_LAST(&as->listeners)->priority) {
        //as->listeners为空，或者要加入的优先级大于priority，则加入链表尾部
        QTAILQ_INSERT_TAIL(&as->listeners, listener, link_as);
    } else {
        //否则按优先级升序排列
        QTAILQ_FOREACH(other, &as->listeners, link_as) {
            if (listener->priority < other->priority) {
                break;
            }
        }
        QTAILQ_INSERT_BEFORE(other, listener, link_as);
    }

    listener_add_address_space(listener, as);

    if (listener->eventfd_add || listener->eventfd_del) {
        as->ioeventfd_notifiers++;
    }
}

void memory_listener_unregister(MemoryListener *listener)
{
    if (!listener->address_space) {
        return;
    }

    if (listener->eventfd_add || listener->eventfd_del) {
        listener->address_space->ioeventfd_notifiers--;
    }

    listener_del_address_space(listener, listener->address_space);
    QTAILQ_REMOVE(&memory_listeners, listener, link);
    QTAILQ_REMOVE(&listener->address_space->listeners, listener, link_as);
    listener->address_space = NULL;
}

void address_space_remove_listeners(AddressSpace *as)
{
    while (!QTAILQ_EMPTY(&as->listeners)) {
        memory_listener_unregister(QTAILQ_FIRST(&as->listeners));
    }
}

void address_space_init(AddressSpace *as, MemoryRegion *root, const char *name)
{
    memory_region_ref(root);
    as->root = root;
    as->current_map = NULL;
    as->ioeventfd_nb = 0;
    as->ioeventfds = NULL;
    QTAILQ_INIT(&as->listeners);
    QTAILQ_INSERT_TAIL(&address_spaces, as, address_spaces_link);
    as->max_bounce_buffer_size = DEFAULT_MAX_BOUNCE_BUFFER_SIZE;
    as->bounce_buffer_size = 0;
    qemu_mutex_init(&as->map_client_list_lock);
    QLIST_INIT(&as->map_client_list);
    as->name = g_strdup(name ? name : "anonymous");
    address_space_update_topology(as);
    address_space_update_ioeventfds(as);
}

static void do_address_space_destroy(AddressSpace *as)
{
    assert(qatomic_read(&as->bounce_buffer_size) == 0);
    assert(QLIST_EMPTY(&as->map_client_list));
    qemu_mutex_destroy(&as->map_client_list_lock);

    assert(QTAILQ_EMPTY(&as->listeners));

    flatview_unref(as->current_map);
    g_free(as->name);
    g_free(as->ioeventfds);
    memory_region_unref(as->root);
}

void address_space_destroy(AddressSpace *as)
{
    MemoryRegion *root = as->root;

    /* Flush out anything from MemoryListeners listening in on this */
    memory_region_transaction_begin();
    as->root = NULL;
    memory_region_transaction_commit();
    QTAILQ_REMOVE(&address_spaces, as, address_spaces_link);

    /* At this point, as->dispatch and as->current_map are dummy
     * entries that the guest should never use.  Wait for the old
     * values to expire before freeing the data.
     */
    as->root = root;
    call_rcu(as, do_address_space_destroy, rcu);
}

static const char *memory_region_type(MemoryRegion *mr)
{
    if (mr->alias) {
        return memory_region_type(mr->alias);
    }
    if (memory_region_is_ram_device(mr)) {
        return "ramd";
    } else if (memory_region_is_romd(mr)) {
        return "romd";
    } else if (memory_region_is_rom(mr)) {
        return "rom";
    } else if (memory_region_is_ram(mr)) {
        return "ram";
    } else {
        return "i/o";
    }
}

typedef struct MemoryRegionList MemoryRegionList;

struct MemoryRegionList {
    const MemoryRegion *mr;
    QTAILQ_ENTRY(MemoryRegionList) mrqueue;
};

typedef QTAILQ_HEAD(, MemoryRegionList) MemoryRegionListHead;

#define MR_SIZE(size) (int128_nz(size) ? (hwaddr)int128_get64( \
                           int128_sub((size), int128_one())) : 0)
#define MTREE_INDENT "  "

static void mtree_expand_owner(const char *label, Object *obj)
{
    DeviceState *dev = (DeviceState *) object_dynamic_cast(obj, TYPE_DEVICE);

    qemu_printf(" %s:{%s", label, dev ? "dev" : "obj");
    if (dev && dev->id) {
        qemu_printf(" id=%s", dev->id);
    } else {
        char *canonical_path = object_get_canonical_path(obj);
        if (canonical_path) {
            qemu_printf(" path=%s", canonical_path);
            g_free(canonical_path);
        } else {
            qemu_printf(" type=%s", object_get_typename(obj));
        }
    }
    qemu_printf("}");
}

static void mtree_print_mr_owner(const MemoryRegion *mr)
{
    Object *owner = mr->owner;
    Object *parent = memory_region_owner((MemoryRegion *)mr);

    if (!owner && !parent) {
        qemu_printf(" orphan");
        return;
    }
    if (owner) {
        mtree_expand_owner("owner", owner);
    }
    if (parent && parent != owner) {
        mtree_expand_owner("parent", parent);
    }
}

static void mtree_print_mr(const MemoryRegion *mr, unsigned int level,
                           hwaddr base,
                           MemoryRegionListHead *alias_print_queue,
                           bool owner, bool display_disabled)
{
    MemoryRegionList *new_ml, *ml, *next_ml;
    MemoryRegionListHead submr_print_queue;
    const MemoryRegion *submr;
    unsigned int i;
    hwaddr cur_start, cur_end;

    if (!mr) {
        return;
    }

    cur_start = base + mr->addr;
    cur_end = cur_start + MR_SIZE(mr->size);

    /*
     * Try to detect overflow of memory region. This should never
     * happen normally. When it happens, we dump something to warn the
     * user who is observing this.
     */
    if (cur_start < base || cur_end < cur_start) {
        qemu_printf("[DETECTED OVERFLOW!] ");
    }

    if (mr->alias) {
        bool found = false;

        /* check if the alias is already in the queue */
        QTAILQ_FOREACH(ml, alias_print_queue, mrqueue) {
            if (ml->mr == mr->alias) {
                found = true;
            }
        }

        if (!found) {
            ml = g_new(MemoryRegionList, 1);
            ml->mr = mr->alias;
            QTAILQ_INSERT_TAIL(alias_print_queue, ml, mrqueue);
        }
        if (mr->enabled || display_disabled) {
            for (i = 0; i < level; i++) {
                qemu_printf(MTREE_INDENT);
            }
            qemu_printf(HWADDR_FMT_plx "-" HWADDR_FMT_plx
                        " (prio %d, %s%s): alias %s @%s " HWADDR_FMT_plx
                        "-" HWADDR_FMT_plx "%s",
                        cur_start, cur_end,
                        mr->priority,
                        mr->nonvolatile ? "nv-" : "",
                        memory_region_type((MemoryRegion *)mr),
                        memory_region_name(mr),
                        memory_region_name(mr->alias),
                        mr->alias_offset,
                        mr->alias_offset + MR_SIZE(mr->size),
                        mr->enabled ? "" : " [disabled]");
            if (owner) {
                mtree_print_mr_owner(mr);
            }
            qemu_printf("\n");
        }
    } else {
        if (mr->enabled || display_disabled) {
            for (i = 0; i < level; i++) {
                qemu_printf(MTREE_INDENT);
            }
            qemu_printf(HWADDR_FMT_plx "-" HWADDR_FMT_plx
                        " (prio %d, %s%s): %s%s",
                        cur_start, cur_end,
                        mr->priority,
                        mr->nonvolatile ? "nv-" : "",
                        memory_region_type((MemoryRegion *)mr),
                        memory_region_name(mr),
                        mr->enabled ? "" : " [disabled]");
            if (owner) {
                mtree_print_mr_owner(mr);
            }
            qemu_printf("\n");
        }
    }

    QTAILQ_INIT(&submr_print_queue);

    QTAILQ_FOREACH(submr, &mr->subregions, subregions_link) {
        new_ml = g_new(MemoryRegionList, 1);
        new_ml->mr = submr;
        QTAILQ_FOREACH(ml, &submr_print_queue, mrqueue) {
            if (new_ml->mr->addr < ml->mr->addr ||
                (new_ml->mr->addr == ml->mr->addr &&
                 new_ml->mr->priority > ml->mr->priority)) {
                QTAILQ_INSERT_BEFORE(ml, new_ml, mrqueue);
                new_ml = NULL;
                break;
            }
        }
        if (new_ml) {
            QTAILQ_INSERT_TAIL(&submr_print_queue, new_ml, mrqueue);
        }
    }

    QTAILQ_FOREACH(ml, &submr_print_queue, mrqueue) {
        mtree_print_mr(ml->mr, level + 1, cur_start,
                       alias_print_queue, owner, display_disabled);
    }

    QTAILQ_FOREACH_SAFE(ml, &submr_print_queue, mrqueue, next_ml) {
        g_free(ml);
    }
}

struct FlatViewInfo {
    int counter;
    bool dispatch_tree;
    bool owner;
    AccelClass *ac;
};

static void mtree_print_flatview(gpointer key, gpointer value,
                                 gpointer user_data)
{
    FlatView *view = key;
    GArray *fv_address_spaces = value;
    struct FlatViewInfo *fvi = user_data;
    FlatRange *range = &view->ranges[0];
    MemoryRegion *mr;
    int n = view->nr;
    int i;
    AddressSpace *as;

    qemu_printf("FlatView #%d\n", fvi->counter);
    ++fvi->counter;

    for (i = 0; i < fv_address_spaces->len; ++i) {
        as = g_array_index(fv_address_spaces, AddressSpace*, i);
        qemu_printf(" AS \"%s\", root: %s",
                    as->name, memory_region_name(as->root));
        if (as->root->alias) {
            qemu_printf(", alias %s", memory_region_name(as->root->alias));
        }
        qemu_printf("\n");
    }

    qemu_printf(" Root memory region: %s\n",
      view->root ? memory_region_name(view->root) : "(none)");

    if (n <= 0) {
        qemu_printf(MTREE_INDENT "No rendered FlatView\n\n");
        return;
    }

    while (n--) {
        mr = range->mr;
        if (range->offset_in_region) {
            qemu_printf(MTREE_INDENT HWADDR_FMT_plx "-" HWADDR_FMT_plx
                        " (prio %d, %s%s): %s @" HWADDR_FMT_plx,
                        int128_get64(range->addr.start),
                        int128_get64(range->addr.start)
                        + MR_SIZE(range->addr.size),
                        mr->priority,
                        range->nonvolatile ? "nv-" : "",
                        range->readonly ? "rom" : memory_region_type(mr),
                        memory_region_name(mr),
                        range->offset_in_region);
        } else {
            qemu_printf(MTREE_INDENT HWADDR_FMT_plx "-" HWADDR_FMT_plx
                        " (prio %d, %s%s): %s",
                        int128_get64(range->addr.start),
                        int128_get64(range->addr.start)
                        + MR_SIZE(range->addr.size),
                        mr->priority,
                        range->nonvolatile ? "nv-" : "",
                        range->readonly ? "rom" : memory_region_type(mr),
                        memory_region_name(mr));
        }
        if (fvi->owner) {
            mtree_print_mr_owner(mr);
        }

        if (fvi->ac) {
            for (i = 0; i < fv_address_spaces->len; ++i) {
                as = g_array_index(fv_address_spaces, AddressSpace*, i);
                if (fvi->ac->has_memory(current_machine, as,
                                        int128_get64(range->addr.start),
                                        MR_SIZE(range->addr.size) + 1)) {
                    qemu_printf(" %s", fvi->ac->name);
                }
            }
        }
        qemu_printf("\n");
        range++;
    }

#if !defined(CONFIG_USER_ONLY)
    if (fvi->dispatch_tree && view->root) {
        mtree_print_dispatch(view->dispatch, view->root);
    }
#endif

    qemu_printf("\n");
}

static gboolean mtree_info_flatview_free(gpointer key, gpointer value,
                                      gpointer user_data)
{
    FlatView *view = key;
    GArray *fv_address_spaces = value;

    g_array_unref(fv_address_spaces);
    flatview_unref(view);

    return true;
}

static void mtree_info_flatview(bool dispatch_tree, bool owner)
{
    struct FlatViewInfo fvi = {
        .counter = 0,
        .dispatch_tree = dispatch_tree,
        .owner = owner,
    };
    AddressSpace *as;
    FlatView *view;
    GArray *fv_address_spaces;
    GHashTable *views = g_hash_table_new(g_direct_hash, g_direct_equal);
    AccelClass *ac = ACCEL_GET_CLASS(current_accel());

    if (ac->has_memory) {
        fvi.ac = ac;
    }

    /* Gather all FVs in one table */
    QTAILQ_FOREACH(as, &address_spaces, address_spaces_link) {
        view = address_space_get_flatview(as);

        fv_address_spaces = g_hash_table_lookup(views, view);
        if (!fv_address_spaces) {
            fv_address_spaces = g_array_new(false, false, sizeof(as));
            g_hash_table_insert(views, view, fv_address_spaces);
        }

        g_array_append_val(fv_address_spaces, as);
    }

    /* Print */
    g_hash_table_foreach(views, mtree_print_flatview, &fvi);

    /* Free */
    g_hash_table_foreach_remove(views, mtree_info_flatview_free, 0);
    g_hash_table_unref(views);
}

struct AddressSpaceInfo {
    MemoryRegionListHead *ml_head;
    bool owner;
    bool disabled;
};

/* Returns negative value if a < b; zero if a = b; positive value if a > b. */
static gint address_space_compare_name(gconstpointer a, gconstpointer b)
{
    const AddressSpace *as_a = a;
    const AddressSpace *as_b = b;

    return g_strcmp0(as_a->name, as_b->name);
}

static void mtree_print_as_name(gpointer data, gpointer user_data)
{
    AddressSpace *as = data;

    qemu_printf("address-space: %s\n", as->name);
}

static void mtree_print_as(gpointer key, gpointer value, gpointer user_data)
{
    MemoryRegion *mr = key;
    GSList *as_same_root_mr_list = value;
    struct AddressSpaceInfo *asi = user_data;

    g_slist_foreach(as_same_root_mr_list, mtree_print_as_name, NULL);
    mtree_print_mr(mr, 1, 0, asi->ml_head, asi->owner, asi->disabled);
    qemu_printf("\n");
}

static gboolean mtree_info_as_free(gpointer key, gpointer value,
                                   gpointer user_data)
{
    GSList *as_same_root_mr_list = value;

    g_slist_free(as_same_root_mr_list);

    return true;
}

static void mtree_info_as(bool dispatch_tree, bool owner, bool disabled)
{
    MemoryRegionListHead ml_head;
    MemoryRegionList *ml, *ml2;
    AddressSpace *as;
    GHashTable *views = g_hash_table_new(g_direct_hash, g_direct_equal);
    GSList *as_same_root_mr_list;
    struct AddressSpaceInfo asi = {
        .ml_head = &ml_head,
        .owner = owner,
        .disabled = disabled,
    };

    QTAILQ_INIT(&ml_head);

    QTAILQ_FOREACH(as, &address_spaces, address_spaces_link) {
        /* Create hashtable, key=AS root MR, value = list of AS */
        as_same_root_mr_list = g_hash_table_lookup(views, as->root);
        as_same_root_mr_list = g_slist_insert_sorted(as_same_root_mr_list, as,
                                                     address_space_compare_name);
        g_hash_table_insert(views, as->root, as_same_root_mr_list);
    }

    /* print address spaces */
    g_hash_table_foreach(views, mtree_print_as, &asi);
    g_hash_table_foreach_remove(views, mtree_info_as_free, 0);
    g_hash_table_unref(views);

    /* print aliased regions */
    QTAILQ_FOREACH(ml, &ml_head, mrqueue) {
        qemu_printf("memory-region: %s\n", memory_region_name(ml->mr));
        mtree_print_mr(ml->mr, 1, 0, &ml_head, owner, disabled);
        qemu_printf("\n");
    }

    QTAILQ_FOREACH_SAFE(ml, &ml_head, mrqueue, ml2) {
        g_free(ml);
    }
}

void mtree_info(bool flatview, bool dispatch_tree, bool owner, bool disabled)
{
    if (flatview) {
        mtree_info_flatview(dispatch_tree, owner);
    } else {
        mtree_info_as(dispatch_tree, owner, disabled);
    }
}

bool memory_region_init_ram(MemoryRegion *mr,
                            Object *owner,
                            const char *name,
                            uint64_t size,
                            Error **errp)
{
    DeviceState *owner_dev;

    if (!memory_region_init_ram_nomigrate(mr, owner, name, size, errp)) {
        return false;
    }
    /* This will assert if owner is neither NULL nor a DeviceState.
     * We only want the owner here for the purposes of defining a
     * unique name for migration. TODO: Ideally we should implement
     * a naming scheme for Objects which are not DeviceStates, in
     * which case we can relax this restriction.
     */
    owner_dev = DEVICE(owner);
    vmstate_register_ram(mr, owner_dev);

    return true;
}

bool memory_region_init_ram_guest_memfd(MemoryRegion *mr,
                                        Object *owner,
                                        const char *name,
                                        uint64_t size,
                                        Error **errp)
{
    DeviceState *owner_dev;

    if (!memory_region_init_ram_flags_nomigrate(mr, owner, name, size,
                                                RAM_GUEST_MEMFD, errp)) {
        return false;
    }
    /* This will assert if owner is neither NULL nor a DeviceState.
     * We only want the owner here for the purposes of defining a
     * unique name for migration. TODO: Ideally we should implement
     * a naming scheme for Objects which are not DeviceStates, in
     * which case we can relax this restriction.
     */
    owner_dev = DEVICE(owner);
    vmstate_register_ram(mr, owner_dev);

    return true;
}

bool memory_region_init_rom(MemoryRegion *mr,
                            Object *owner,
                            const char *name,
                            uint64_t size,
                            Error **errp)
{
    DeviceState *owner_dev;

    if (!memory_region_init_rom_nomigrate(mr, owner, name, size, errp)) {
        return false;
    }
    /* This will assert if owner is neither NULL nor a DeviceState.
     * We only want the owner here for the purposes of defining a
     * unique name for migration. TODO: Ideally we should implement
     * a naming scheme for Objects which are not DeviceStates, in
     * which case we can relax this restriction.
     */
    owner_dev = DEVICE(owner);
    vmstate_register_ram(mr, owner_dev);

    return true;
}

bool memory_region_init_rom_device(MemoryRegion *mr,
                                   Object *owner,
                                   const MemoryRegionOps *ops,
                                   void *opaque,
                                   const char *name,
                                   uint64_t size,
                                   Error **errp)
{
    DeviceState *owner_dev;

    if (!memory_region_init_rom_device_nomigrate(mr, owner, ops, opaque,
                                                 name, size, errp)) {
        return false;
    }
    /* This will assert if owner is neither NULL nor a DeviceState.
     * We only want the owner here for the purposes of defining a
     * unique name for migration. TODO: Ideally we should implement
     * a naming scheme for Objects which are not DeviceStates, in
     * which case we can relax this restriction.
     */
    owner_dev = DEVICE(owner);
    vmstate_register_ram(mr, owner_dev);

    return true;
}

/*
 * Support system builds with CONFIG_FUZZ using a weak symbol and a stub for
 * the fuzz_dma_read_cb callback
 */
#ifdef CONFIG_FUZZ
void __attribute__((weak)) fuzz_dma_read_cb(size_t addr,
                      size_t len,
                      MemoryRegion *mr)
{
}
#endif

static const TypeInfo memory_region_info = {
    .parent             = TYPE_OBJECT,
    .name               = TYPE_MEMORY_REGION,
    .class_size         = sizeof(MemoryRegionClass),
    .instance_size      = sizeof(MemoryRegion),
    .instance_init      = memory_region_initfn,
    .instance_finalize  = memory_region_finalize,
};

static const TypeInfo iommu_memory_region_info = {
    .parent             = TYPE_MEMORY_REGION,
    .name               = TYPE_IOMMU_MEMORY_REGION,
    .class_size         = sizeof(IOMMUMemoryRegionClass),
    .instance_size      = sizeof(IOMMUMemoryRegion),
    .instance_init      = iommu_memory_region_initfn,
    .abstract           = true,
};

static const TypeInfo ram_discard_manager_info = {
    .parent             = TYPE_INTERFACE,
    .name               = TYPE_RAM_DISCARD_MANAGER,
    .class_size         = sizeof(RamDiscardManagerClass),
};

static void memory_register_types(void)
{
    //静态注册两个memory类型
    type_register_static(&memory_region_info);
    type_register_static(&iommu_memory_region_info);
    type_register_static(&ram_discard_manager_info);
}

//memory类型初始化
type_init(memory_register_types)<|MERGE_RESOLUTION|>--- conflicted
+++ resolved
@@ -3144,9 +3144,6 @@
         }
     }
 
-<<<<<<< HEAD
-    //提交事务
-=======
     /*
      * register all eventfds for this address space for the newly registered
      * listener.
@@ -3165,7 +3162,7 @@
         }
     }
 
->>>>>>> 72b88908
+    //提交事务
     if (listener->commit) {
         listener->commit(listener);
     }
