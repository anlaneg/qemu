--- conflicted
+++ resolved
@@ -124,9 +124,6 @@
         goto err;
     }
 
-<<<<<<< HEAD
-    //针对此vm,创建vcpu,打开vcpu对应的fd
-=======
     /*
      * The MTE capability must be enabled by the VMM before creating
      * any VCPUs in order to allow the MTE bits of the ID_AA64PFR1
@@ -141,7 +138,7 @@
         kvm_vm_enable_cap(&kvm_state, KVM_CAP_ARM_MTE, 0);
     }
 
->>>>>>> 72b88908
+    //针对此vm,创建vcpu,打开vcpu对应的fd
     cpufd = ioctl(vmfd, KVM_CREATE_VCPU, 0);
     if (cpufd < 0) {
         goto err;
