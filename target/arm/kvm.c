/*
 * ARM implementation of KVM hooks
 *
 * Copyright Christoffer Dall 2009-2010
 *
 * This work is licensed under the terms of the GNU GPL, version 2 or later.
 * See the COPYING file in the top-level directory.
 *
 */

#include "qemu/osdep.h"
#include <sys/ioctl.h>

#include <linux/kvm.h>

#include "qemu-common.h"
#include "qemu/timer.h"
#include "qemu/error-report.h"
#include "qemu/main-loop.h"
#include "qom/object.h"
#include "qapi/error.h"
#include "sysemu/sysemu.h"
#include "sysemu/kvm.h"
#include "sysemu/kvm_int.h"
#include "kvm_arm.h"
#include "cpu.h"
#include "trace.h"
#include "internals.h"
#include "hw/pci/pci.h"
#include "exec/memattrs.h"
#include "exec/address-spaces.h"
#include "hw/boards.h"
#include "hw/irq.h"
#include "qemu/log.h"

const KVMCapabilityInfo kvm_arch_required_capabilities[] = {
    KVM_CAP_LAST_INFO
};

static bool cap_has_mp_state;
static bool cap_has_inject_serror_esr;

static ARMHostCPUFeatures arm_host_cpu_features;

int kvm_arm_vcpu_init(CPUState *cs)
{
    ARMCPU *cpu = ARM_CPU(cs);
    struct kvm_vcpu_init init;

    init.target = cpu->kvm_target;
    memcpy(init.features, cpu->kvm_init_features, sizeof(init.features));

    return kvm_vcpu_ioctl(cs, KVM_ARM_VCPU_INIT, &init);
}

int kvm_arm_vcpu_finalize(CPUState *cs, int feature)
{
    return kvm_vcpu_ioctl(cs, KVM_ARM_VCPU_FINALIZE, &feature);
}

void kvm_arm_init_serror_injection(CPUState *cs)
{
    cap_has_inject_serror_esr = kvm_check_extension(cs->kvm_state,
                                    KVM_CAP_ARM_INJECT_SERROR_ESR);
}

bool kvm_arm_create_scratch_host_vcpu(const uint32_t *cpus_to_try,
                                      int *fdarray,
                                      struct kvm_vcpu_init *init/*vcpu初始化参数*/)
{
    int ret = 0, kvmfd = -1, vmfd = -1, cpufd = -1;

    //打开kvm
    kvmfd = qemu_open("/dev/kvm", O_RDWR);
    if (kvmfd < 0) {
        goto err;
    }

    //创建vm,打开vm对应的fd
    vmfd = ioctl(kvmfd, KVM_CREATE_VM, 0);
    if (vmfd < 0) {
        goto err;
    }

    //针对此vm,创建vcpu,打开vcpu对应的fd
    cpufd = ioctl(vmfd, KVM_CREATE_VCPU, 0);
    if (cpufd < 0) {
        goto err;
    }

    if (!init) {
        /*不需要初始化vcpu,完成*/
        /* Caller doesn't want the VCPU to be initialized, so skip it */
        goto finish;
    }

<<<<<<< HEAD
    //尝试arm独有的ioctl调用
    ret = ioctl(vmfd, KVM_ARM_PREFERRED_TARGET, init);
=======
    if (init->target == -1) {
        struct kvm_vcpu_init preferred;

        ret = ioctl(vmfd, KVM_ARM_PREFERRED_TARGET, &preferred);
        if (!ret) {
            init->target = preferred.target;
        }
    }
>>>>>>> 88e2b97a
    if (ret >= 0) {
        ret = ioctl(cpufd, KVM_ARM_VCPU_INIT, init);
        if (ret < 0) {
            goto err;
        }
    } else if (cpus_to_try) {
        /* Old kernel which doesn't know about the
         * PREFERRED_TARGET ioctl: we know it will only support
         * creating one kind of guest CPU which is its preferred
         * CPU type.
         */
        struct kvm_vcpu_init try;

        while (*cpus_to_try != QEMU_KVM_ARM_TARGET_NONE) {
            try.target = *cpus_to_try++;
            memcpy(try.features, init->features, sizeof(init->features));
            ret = ioctl(cpufd, KVM_ARM_VCPU_INIT, &try);
            if (ret >= 0) {
                break;
            }
        }
        if (ret < 0) {
            goto err;
        }
        init->target = try.target;
    } else {
        /* Treat a NULL cpus_to_try argument the same as an empty
         * list, which means we will fail the call since this must
         * be an old kernel which doesn't support PREFERRED_TARGET.
         */
        goto err;
    }

finish:
    fdarray[0] = kvmfd;
    fdarray[1] = vmfd;
    fdarray[2] = cpufd;

    return true;

err:
    if (cpufd >= 0) {
        close(cpufd);
    }
    if (vmfd >= 0) {
        close(vmfd);
    }
    if (kvmfd >= 0) {
        close(kvmfd);
    }

    return false;
}

void kvm_arm_destroy_scratch_host_vcpu(int *fdarray)
{
    int i;

    for (i = 2; i >= 0; i--) {
        close(fdarray[i]);
    }
}

void kvm_arm_set_cpu_features_from_host(ARMCPU *cpu)
{
    CPUARMState *env = &cpu->env;

    if (!arm_host_cpu_features.dtb_compatible) {
        if (!kvm_enabled() ||
            !kvm_arm_get_host_cpu_features(&arm_host_cpu_features)) {
            /* We can't report this error yet, so flag that we need to
             * in arm_cpu_realizefn().
             */
            cpu->kvm_target = QEMU_KVM_ARM_TARGET_NONE;
            cpu->host_cpu_probe_failed = true;
            return;
        }
    }

    cpu->kvm_target = arm_host_cpu_features.target;
    cpu->dtb_compatible = arm_host_cpu_features.dtb_compatible;
    cpu->isar = arm_host_cpu_features.isar;
    env->features = arm_host_cpu_features.features;
}

static bool kvm_no_adjvtime_get(Object *obj, Error **errp)
{
    return !ARM_CPU(obj)->kvm_adjvtime;
}

static void kvm_no_adjvtime_set(Object *obj, bool value, Error **errp)
{
    ARM_CPU(obj)->kvm_adjvtime = !value;
}

/* KVM VCPU properties should be prefixed with "kvm-". */
void kvm_arm_add_vcpu_properties(Object *obj)
{
    if (!kvm_enabled()) {
        return;
    }

    ARM_CPU(obj)->kvm_adjvtime = true;
    object_property_add_bool(obj, "kvm-no-adjvtime", kvm_no_adjvtime_get,
                             kvm_no_adjvtime_set, &error_abort);
    object_property_set_description(obj, "kvm-no-adjvtime",
                                    "Set on to disable the adjustment of "
                                    "the virtual counter. VM stopped time "
                                    "will be counted.", &error_abort);
}

bool kvm_arm_pmu_supported(CPUState *cpu)
{
    return kvm_check_extension(cpu->kvm_state, KVM_CAP_ARM_PMU_V3);
}

int kvm_arm_get_max_vm_ipa_size(MachineState *ms)
{
    KVMState *s = KVM_STATE(ms->accelerator);
    int ret;

    ret = kvm_check_extension(s, KVM_CAP_ARM_VM_IPA_SIZE);
    return ret > 0 ? ret : 40;
}

int kvm_arch_init(MachineState *ms, KVMState *s)
{
    int ret = 0;
    /* For ARM interrupt delivery is always asynchronous,
     * whether we are using an in-kernel VGIC or not.
     */
    kvm_async_interrupts_allowed = true;

    /*
     * PSCI wakes up secondary cores, so we always need to
     * have vCPUs waiting in kernel space
     */
    kvm_halt_in_kernel_allowed = true;

    cap_has_mp_state = kvm_check_extension(s, KVM_CAP_MP_STATE);

    if (ms->smp.cpus > 256 &&
        !kvm_check_extension(s, KVM_CAP_ARM_IRQ_LINE_LAYOUT_2)) {
        error_report("Using more than 256 vcpus requires a host kernel "
                     "with KVM_CAP_ARM_IRQ_LINE_LAYOUT_2");
        ret = -EINVAL;
    }

    return ret;
}

unsigned long kvm_arch_vcpu_id(CPUState *cpu)
{
    return cpu->cpu_index;
}

/* We track all the KVM devices which need their memory addresses
 * passing to the kernel in a list of these structures.
 * When board init is complete we run through the list and
 * tell the kernel the base addresses of the memory regions.
 * We use a MemoryListener to track mapping and unmapping of
 * the regions during board creation, so the board models don't
 * need to do anything special for the KVM case.
 *
 * Sometimes the address must be OR'ed with some other fields
 * (for example for KVM_VGIC_V3_ADDR_TYPE_REDIST_REGION).
 * @kda_addr_ormask aims at storing the value of those fields.
 */
typedef struct KVMDevice {
    struct kvm_arm_device_addr kda;
    struct kvm_device_attr kdattr;
    uint64_t kda_addr_ormask;
    MemoryRegion *mr;
    QSLIST_ENTRY(KVMDevice) entries;
    int dev_fd;
} KVMDevice;

static QSLIST_HEAD(, KVMDevice) kvm_devices_head;

static void kvm_arm_devlistener_add(MemoryListener *listener,
                                    MemoryRegionSection *section)
{
    KVMDevice *kd;

    QSLIST_FOREACH(kd, &kvm_devices_head, entries) {
        if (section->mr == kd->mr) {
            kd->kda.addr = section->offset_within_address_space;
        }
    }
}

static void kvm_arm_devlistener_del(MemoryListener *listener,
                                    MemoryRegionSection *section)
{
    KVMDevice *kd;

    QSLIST_FOREACH(kd, &kvm_devices_head, entries) {
        if (section->mr == kd->mr) {
            kd->kda.addr = -1;
        }
    }
}

static MemoryListener devlistener = {
    .region_add = kvm_arm_devlistener_add,
    .region_del = kvm_arm_devlistener_del,
};

static void kvm_arm_set_device_addr(KVMDevice *kd)
{
    struct kvm_device_attr *attr = &kd->kdattr;
    int ret;

    /* If the device control API is available and we have a device fd on the
     * KVMDevice struct, let's use the newer API
     */
    if (kd->dev_fd >= 0) {
        uint64_t addr = kd->kda.addr;

        addr |= kd->kda_addr_ormask;
        attr->addr = (uintptr_t)&addr;
        ret = kvm_device_ioctl(kd->dev_fd, KVM_SET_DEVICE_ATTR, attr);
    } else {
        ret = kvm_vm_ioctl(kvm_state, KVM_ARM_SET_DEVICE_ADDR, &kd->kda);
    }

    if (ret < 0) {
        fprintf(stderr, "Failed to set device address: %s\n",
                strerror(-ret));
        abort();
    }
}

static void kvm_arm_machine_init_done(Notifier *notifier, void *data)
{
    KVMDevice *kd, *tkd;

    QSLIST_FOREACH_SAFE(kd, &kvm_devices_head, entries, tkd) {
        if (kd->kda.addr != -1) {
            kvm_arm_set_device_addr(kd);
        }
        memory_region_unref(kd->mr);
        QSLIST_REMOVE_HEAD(&kvm_devices_head, entries);
        g_free(kd);
    }
    memory_listener_unregister(&devlistener);
}

static Notifier notify = {
    .notify = kvm_arm_machine_init_done,
};

void kvm_arm_register_device(MemoryRegion *mr, uint64_t devid, uint64_t group,
                             uint64_t attr, int dev_fd, uint64_t addr_ormask)
{
    KVMDevice *kd;

    if (!kvm_irqchip_in_kernel()) {
        return;
    }

    if (QSLIST_EMPTY(&kvm_devices_head)) {
        memory_listener_register(&devlistener, &address_space_memory);
        qemu_add_machine_init_done_notifier(&notify);
    }
    kd = g_new0(KVMDevice, 1);
    kd->mr = mr;
    kd->kda.id = devid;
    kd->kda.addr = -1;
    kd->kdattr.flags = 0;
    kd->kdattr.group = group;
    kd->kdattr.attr = attr;
    kd->dev_fd = dev_fd;
    kd->kda_addr_ormask = addr_ormask;
    QSLIST_INSERT_HEAD(&kvm_devices_head, kd, entries);
    memory_region_ref(kd->mr);
}

static int compare_u64(const void *a, const void *b)
{
    if (*(uint64_t *)a > *(uint64_t *)b) {
        return 1;
    }
    if (*(uint64_t *)a < *(uint64_t *)b) {
        return -1;
    }
    return 0;
}

/*
 * cpreg_values are sorted in ascending order by KVM register ID
 * (see kvm_arm_init_cpreg_list). This allows us to cheaply find
 * the storage for a KVM register by ID with a binary search.
 */
static uint64_t *kvm_arm_get_cpreg_ptr(ARMCPU *cpu, uint64_t regidx)
{
    uint64_t *res;

    res = bsearch(&regidx, cpu->cpreg_indexes, cpu->cpreg_array_len,
                  sizeof(uint64_t), compare_u64);
    assert(res);

    return &cpu->cpreg_values[res - cpu->cpreg_indexes];
}

/* Initialize the ARMCPU cpreg list according to the kernel's
 * definition of what CPU registers it knows about (and throw away
 * the previous TCG-created cpreg list).
 */
int kvm_arm_init_cpreg_list(ARMCPU *cpu)
{
    struct kvm_reg_list rl;
    struct kvm_reg_list *rlp;
    int i, ret, arraylen;
    CPUState *cs = CPU(cpu);

    rl.n = 0;
    ret = kvm_vcpu_ioctl(cs, KVM_GET_REG_LIST, &rl);
    if (ret != -E2BIG) {
        return ret;
    }
    rlp = g_malloc(sizeof(struct kvm_reg_list) + rl.n * sizeof(uint64_t));
    rlp->n = rl.n;
    ret = kvm_vcpu_ioctl(cs, KVM_GET_REG_LIST, rlp);
    if (ret) {
        goto out;
    }
    /* Sort the list we get back from the kernel, since cpreg_tuples
     * must be in strictly ascending order.
     */
    qsort(&rlp->reg, rlp->n, sizeof(rlp->reg[0]), compare_u64);

    for (i = 0, arraylen = 0; i < rlp->n; i++) {
        if (!kvm_arm_reg_syncs_via_cpreg_list(rlp->reg[i])) {
            continue;
        }
        switch (rlp->reg[i] & KVM_REG_SIZE_MASK) {
        case KVM_REG_SIZE_U32:
        case KVM_REG_SIZE_U64:
            break;
        default:
            fprintf(stderr, "Can't handle size of register in kernel list\n");
            ret = -EINVAL;
            goto out;
        }

        arraylen++;
    }

    cpu->cpreg_indexes = g_renew(uint64_t, cpu->cpreg_indexes, arraylen);
    cpu->cpreg_values = g_renew(uint64_t, cpu->cpreg_values, arraylen);
    cpu->cpreg_vmstate_indexes = g_renew(uint64_t, cpu->cpreg_vmstate_indexes,
                                         arraylen);
    cpu->cpreg_vmstate_values = g_renew(uint64_t, cpu->cpreg_vmstate_values,
                                        arraylen);
    cpu->cpreg_array_len = arraylen;
    cpu->cpreg_vmstate_array_len = arraylen;

    for (i = 0, arraylen = 0; i < rlp->n; i++) {
        uint64_t regidx = rlp->reg[i];
        if (!kvm_arm_reg_syncs_via_cpreg_list(regidx)) {
            continue;
        }
        cpu->cpreg_indexes[arraylen] = regidx;
        arraylen++;
    }
    assert(cpu->cpreg_array_len == arraylen);

    if (!write_kvmstate_to_list(cpu)) {
        /* Shouldn't happen unless kernel is inconsistent about
         * what registers exist.
         */
        fprintf(stderr, "Initial read of kernel register state failed\n");
        ret = -EINVAL;
        goto out;
    }

out:
    g_free(rlp);
    return ret;
}

bool write_kvmstate_to_list(ARMCPU *cpu)
{
    CPUState *cs = CPU(cpu);
    int i;
    bool ok = true;

    for (i = 0; i < cpu->cpreg_array_len; i++) {
        struct kvm_one_reg r;
        uint64_t regidx = cpu->cpreg_indexes[i];
        uint32_t v32;
        int ret;

        r.id = regidx;

        switch (regidx & KVM_REG_SIZE_MASK) {
        case KVM_REG_SIZE_U32:
            r.addr = (uintptr_t)&v32;
            ret = kvm_vcpu_ioctl(cs, KVM_GET_ONE_REG, &r);
            if (!ret) {
                cpu->cpreg_values[i] = v32;
            }
            break;
        case KVM_REG_SIZE_U64:
            r.addr = (uintptr_t)(cpu->cpreg_values + i);
            ret = kvm_vcpu_ioctl(cs, KVM_GET_ONE_REG, &r);
            break;
        default:
            abort();
        }
        if (ret) {
            ok = false;
        }
    }
    return ok;
}

bool write_list_to_kvmstate(ARMCPU *cpu, int level)
{
    CPUState *cs = CPU(cpu);
    int i;
    bool ok = true;

    for (i = 0; i < cpu->cpreg_array_len; i++) {
        struct kvm_one_reg r;
        uint64_t regidx = cpu->cpreg_indexes[i];
        uint32_t v32;
        int ret;

        if (kvm_arm_cpreg_level(regidx) > level) {
            continue;
        }

        r.id = regidx;
        switch (regidx & KVM_REG_SIZE_MASK) {
        case KVM_REG_SIZE_U32:
            v32 = cpu->cpreg_values[i];
            r.addr = (uintptr_t)&v32;
            break;
        case KVM_REG_SIZE_U64:
            r.addr = (uintptr_t)(cpu->cpreg_values + i);
            break;
        default:
            abort();
        }
        ret = kvm_vcpu_ioctl(cs, KVM_SET_ONE_REG, &r);
        if (ret) {
            /* We might fail for "unknown register" and also for
             * "you tried to set a register which is constant with
             * a different value from what it actually contains".
             */
            ok = false;
        }
    }
    return ok;
}

void kvm_arm_cpu_pre_save(ARMCPU *cpu)
{
    /* KVM virtual time adjustment */
    if (cpu->kvm_vtime_dirty) {
        *kvm_arm_get_cpreg_ptr(cpu, KVM_REG_ARM_TIMER_CNT) = cpu->kvm_vtime;
    }
}

void kvm_arm_cpu_post_load(ARMCPU *cpu)
{
    /* KVM virtual time adjustment */
    if (cpu->kvm_adjvtime) {
        cpu->kvm_vtime = *kvm_arm_get_cpreg_ptr(cpu, KVM_REG_ARM_TIMER_CNT);
        cpu->kvm_vtime_dirty = true;
    }
}

void kvm_arm_reset_vcpu(ARMCPU *cpu)
{
    int ret;

    /* Re-init VCPU so that all registers are set to
     * their respective reset values.
     */
    ret = kvm_arm_vcpu_init(CPU(cpu));
    if (ret < 0) {
        fprintf(stderr, "kvm_arm_vcpu_init failed: %s\n", strerror(-ret));
        abort();
    }
    if (!write_kvmstate_to_list(cpu)) {
        fprintf(stderr, "write_kvmstate_to_list failed\n");
        abort();
    }
    /*
     * Sync the reset values also into the CPUState. This is necessary
     * because the next thing we do will be a kvm_arch_put_registers()
     * which will update the list values from the CPUState before copying
     * the list values back to KVM. It's OK to ignore failure returns here
     * for the same reason we do so in kvm_arch_get_registers().
     */
    write_list_to_cpustate(cpu);
}

/*
 * Update KVM's MP_STATE based on what QEMU thinks it is
 */
int kvm_arm_sync_mpstate_to_kvm(ARMCPU *cpu)
{
    if (cap_has_mp_state) {
        struct kvm_mp_state mp_state = {
            .mp_state = (cpu->power_state == PSCI_OFF) ?
            KVM_MP_STATE_STOPPED : KVM_MP_STATE_RUNNABLE
        };
        int ret = kvm_vcpu_ioctl(CPU(cpu), KVM_SET_MP_STATE, &mp_state);
        if (ret) {
            fprintf(stderr, "%s: failed to set MP_STATE %d/%s\n",
                    __func__, ret, strerror(-ret));
            return -1;
        }
    }

    return 0;
}

/*
 * Sync the KVM MP_STATE into QEMU
 */
int kvm_arm_sync_mpstate_to_qemu(ARMCPU *cpu)
{
    if (cap_has_mp_state) {
        struct kvm_mp_state mp_state;
        int ret = kvm_vcpu_ioctl(CPU(cpu), KVM_GET_MP_STATE, &mp_state);
        if (ret) {
            fprintf(stderr, "%s: failed to get MP_STATE %d/%s\n",
                    __func__, ret, strerror(-ret));
            abort();
        }
        cpu->power_state = (mp_state.mp_state == KVM_MP_STATE_STOPPED) ?
            PSCI_OFF : PSCI_ON;
    }

    return 0;
}

void kvm_arm_get_virtual_time(CPUState *cs)
{
    ARMCPU *cpu = ARM_CPU(cs);
    struct kvm_one_reg reg = {
        .id = KVM_REG_ARM_TIMER_CNT,
        .addr = (uintptr_t)&cpu->kvm_vtime,
    };
    int ret;

    if (cpu->kvm_vtime_dirty) {
        return;
    }

    ret = kvm_vcpu_ioctl(cs, KVM_GET_ONE_REG, &reg);
    if (ret) {
        error_report("Failed to get KVM_REG_ARM_TIMER_CNT");
        abort();
    }

    cpu->kvm_vtime_dirty = true;
}

void kvm_arm_put_virtual_time(CPUState *cs)
{
    ARMCPU *cpu = ARM_CPU(cs);
    struct kvm_one_reg reg = {
        .id = KVM_REG_ARM_TIMER_CNT,
        .addr = (uintptr_t)&cpu->kvm_vtime,
    };
    int ret;

    if (!cpu->kvm_vtime_dirty) {
        return;
    }

    ret = kvm_vcpu_ioctl(cs, KVM_SET_ONE_REG, &reg);
    if (ret) {
        error_report("Failed to set KVM_REG_ARM_TIMER_CNT");
        abort();
    }

    cpu->kvm_vtime_dirty = false;
}

int kvm_put_vcpu_events(ARMCPU *cpu)
{
    CPUARMState *env = &cpu->env;
    struct kvm_vcpu_events events;
    int ret;

    if (!kvm_has_vcpu_events()) {
        return 0;
    }

    memset(&events, 0, sizeof(events));
    events.exception.serror_pending = env->serror.pending;

    /* Inject SError to guest with specified syndrome if host kernel
     * supports it, otherwise inject SError without syndrome.
     */
    if (cap_has_inject_serror_esr) {
        events.exception.serror_has_esr = env->serror.has_esr;
        events.exception.serror_esr = env->serror.esr;
    }

    ret = kvm_vcpu_ioctl(CPU(cpu), KVM_SET_VCPU_EVENTS, &events);
    if (ret) {
        error_report("failed to put vcpu events");
    }

    return ret;
}

int kvm_get_vcpu_events(ARMCPU *cpu)
{
    CPUARMState *env = &cpu->env;
    struct kvm_vcpu_events events;
    int ret;

    if (!kvm_has_vcpu_events()) {
        return 0;
    }

    memset(&events, 0, sizeof(events));
    ret = kvm_vcpu_ioctl(CPU(cpu), KVM_GET_VCPU_EVENTS, &events);
    if (ret) {
        error_report("failed to get vcpu events");
        return ret;
    }

    env->serror.pending = events.exception.serror_pending;
    env->serror.has_esr = events.exception.serror_has_esr;
    env->serror.esr = events.exception.serror_esr;

    return 0;
}

void kvm_arch_pre_run(CPUState *cs, struct kvm_run *run)
{
}

MemTxAttrs kvm_arch_post_run(CPUState *cs, struct kvm_run *run)
{
    ARMCPU *cpu;
    uint32_t switched_level;

    if (kvm_irqchip_in_kernel()) {
        /*
         * We only need to sync timer states with user-space interrupt
         * controllers, so return early and save cycles if we don't.
         */
        return MEMTXATTRS_UNSPECIFIED;
    }

    cpu = ARM_CPU(cs);

    /* Synchronize our shadowed in-kernel device irq lines with the kvm ones */
    if (run->s.regs.device_irq_level != cpu->device_irq_level) {
        switched_level = cpu->device_irq_level ^ run->s.regs.device_irq_level;

        qemu_mutex_lock_iothread();

        if (switched_level & KVM_ARM_DEV_EL1_VTIMER) {
            qemu_set_irq(cpu->gt_timer_outputs[GTIMER_VIRT],
                         !!(run->s.regs.device_irq_level &
                            KVM_ARM_DEV_EL1_VTIMER));
            switched_level &= ~KVM_ARM_DEV_EL1_VTIMER;
        }

        if (switched_level & KVM_ARM_DEV_EL1_PTIMER) {
            qemu_set_irq(cpu->gt_timer_outputs[GTIMER_PHYS],
                         !!(run->s.regs.device_irq_level &
                            KVM_ARM_DEV_EL1_PTIMER));
            switched_level &= ~KVM_ARM_DEV_EL1_PTIMER;
        }

        if (switched_level & KVM_ARM_DEV_PMU) {
            qemu_set_irq(cpu->pmu_interrupt,
                         !!(run->s.regs.device_irq_level & KVM_ARM_DEV_PMU));
            switched_level &= ~KVM_ARM_DEV_PMU;
        }

        if (switched_level) {
            qemu_log_mask(LOG_UNIMP, "%s: unhandled in-kernel device IRQ %x\n",
                          __func__, switched_level);
        }

        /* We also mark unknown levels as processed to not waste cycles */
        cpu->device_irq_level = run->s.regs.device_irq_level;
        qemu_mutex_unlock_iothread();
    }

    return MEMTXATTRS_UNSPECIFIED;
}

void kvm_arm_vm_state_change(void *opaque, int running, RunState state)
{
    CPUState *cs = opaque;
    ARMCPU *cpu = ARM_CPU(cs);

    if (running) {
        if (cpu->kvm_adjvtime) {
            kvm_arm_put_virtual_time(cs);
        }
    } else {
        if (cpu->kvm_adjvtime) {
            kvm_arm_get_virtual_time(cs);
        }
    }
}

int kvm_arch_handle_exit(CPUState *cs, struct kvm_run *run)
{
    int ret = 0;

    switch (run->exit_reason) {
    case KVM_EXIT_DEBUG:
        if (kvm_arm_handle_debug(cs, &run->debug.arch)) {
            ret = EXCP_DEBUG;
        } /* otherwise return to guest */
        break;
    default:
        qemu_log_mask(LOG_UNIMP, "%s: un-handled exit reason %d\n",
                      __func__, run->exit_reason);
        break;
    }
    return ret;
}

bool kvm_arch_stop_on_emulation_error(CPUState *cs)
{
    return true;
}

int kvm_arch_process_async_events(CPUState *cs)
{
    return 0;
}

/* The #ifdef protections are until 32bit headers are imported and can
 * be removed once both 32 and 64 bit reach feature parity.
 */
void kvm_arch_update_guest_debug(CPUState *cs, struct kvm_guest_debug *dbg)
{
#ifdef KVM_GUESTDBG_USE_SW_BP
    if (kvm_sw_breakpoints_active(cs)) {
        dbg->control |= KVM_GUESTDBG_ENABLE | KVM_GUESTDBG_USE_SW_BP;
    }
#endif
#ifdef KVM_GUESTDBG_USE_HW
    if (kvm_arm_hw_debug_active(cs)) {
        dbg->control |= KVM_GUESTDBG_ENABLE | KVM_GUESTDBG_USE_HW;
        kvm_arm_copy_hw_debug_data(&dbg->arch);
    }
#endif
}

void kvm_arch_init_irq_routing(KVMState *s)
{
}

int kvm_arch_irqchip_create(KVMState *s)
{
    if (kvm_kernel_irqchip_split()) {
        perror("-machine kernel_irqchip=split is not supported on ARM.");
        exit(1);
    }

    /* If we can create the VGIC using the newer device control API, we
     * let the device do this when it initializes itself, otherwise we
     * fall back to the old API */
    return kvm_check_extension(s, KVM_CAP_DEVICE_CTRL);
}

int kvm_arm_vgic_probe(void)
{
    if (kvm_create_device(kvm_state,
                          KVM_DEV_TYPE_ARM_VGIC_V3, true) == 0) {
        return 3;
    } else if (kvm_create_device(kvm_state,
                                 KVM_DEV_TYPE_ARM_VGIC_V2, true) == 0) {
        return 2;
    } else {
        return 0;
    }
}

int kvm_arm_set_irq(int cpu, int irqtype, int irq, int level)
{
    int kvm_irq = (irqtype << KVM_ARM_IRQ_TYPE_SHIFT) | irq;
    int cpu_idx1 = cpu % 256;
    int cpu_idx2 = cpu / 256;

    kvm_irq |= (cpu_idx1 << KVM_ARM_IRQ_VCPU_SHIFT) |
               (cpu_idx2 << KVM_ARM_IRQ_VCPU2_SHIFT);

    return kvm_set_irq(kvm_state, kvm_irq, !!level);
}

int kvm_arch_fixup_msi_route(struct kvm_irq_routing_entry *route,
                             uint64_t address, uint32_t data, PCIDevice *dev)
{
    AddressSpace *as = pci_device_iommu_address_space(dev);
    hwaddr xlat, len, doorbell_gpa;
    MemoryRegionSection mrs;
    MemoryRegion *mr;
    int ret = 1;

    if (as == &address_space_memory) {
        return 0;
    }

    /* MSI doorbell address is translated by an IOMMU */

    rcu_read_lock();
    mr = address_space_translate(as, address, &xlat, &len, true,
                                 MEMTXATTRS_UNSPECIFIED);
    if (!mr) {
        goto unlock;
    }
    mrs = memory_region_find(mr, xlat, 1);
    if (!mrs.mr) {
        goto unlock;
    }

    doorbell_gpa = mrs.offset_within_address_space;
    memory_region_unref(mrs.mr);

    route->u.msi.address_lo = doorbell_gpa;
    route->u.msi.address_hi = doorbell_gpa >> 32;

    trace_kvm_arm_fixup_msi_route(address, doorbell_gpa);

    ret = 0;

unlock:
    rcu_read_unlock();
    return ret;
}

int kvm_arch_add_msi_route_post(struct kvm_irq_routing_entry *route,
                                int vector, PCIDevice *dev)
{
    return 0;
}

int kvm_arch_release_virq_post(int virq)
{
    return 0;
}

int kvm_arch_msi_data_to_gsi(uint32_t data)
{
    return (data - 32) & 0xffff;
}<|MERGE_RESOLUTION|>--- conflicted
+++ resolved
@@ -94,19 +94,16 @@
         goto finish;
     }
 
-<<<<<<< HEAD
-    //尝试arm独有的ioctl调用
-    ret = ioctl(vmfd, KVM_ARM_PREFERRED_TARGET, init);
-=======
     if (init->target == -1) {
         struct kvm_vcpu_init preferred;
 
+    	//尝试arm独有的ioctl调用
         ret = ioctl(vmfd, KVM_ARM_PREFERRED_TARGET, &preferred);
         if (!ret) {
             init->target = preferred.target;
         }
     }
->>>>>>> 88e2b97a
+
     if (ret >= 0) {
         ret = ioctl(cpufd, KVM_ARM_VCPU_INIT, init);
         if (ret < 0) {
