/*
 *  i386 CPUID, CPU class, definitions, models
 *
 *  Copyright (c) 2003 Fabrice Bellard
 *
 * This library is free software; you can redistribute it and/or
 * modify it under the terms of the GNU Lesser General Public
 * License as published by the Free Software Foundation; either
 * version 2.1 of the License, or (at your option) any later version.
 *
 * This library is distributed in the hope that it will be useful,
 * but WITHOUT ANY WARRANTY; without even the implied warranty of
 * MERCHANTABILITY or FITNESS FOR A PARTICULAR PURPOSE.  See the GNU
 * Lesser General Public License for more details.
 *
 * You should have received a copy of the GNU Lesser General Public
 * License along with this library; if not, see <http://www.gnu.org/licenses/>.
 */

#include "qemu/osdep.h"
#include "qemu/units.h"
#include "qemu/cutils.h"
#include "qemu/qemu-print.h"
#include "qemu/hw-version.h"
#include "cpu.h"
#include "tcg/helper-tcg.h"
#include "sysemu/hvf.h"
#include "hvf/hvf-i386.h"
#include "kvm/kvm_i386.h"
#include "sev.h"
#include "qapi/error.h"
#include "qemu/error-report.h"
#include "qapi/qapi-visit-machine.h"
#include "standard-headers/asm-x86/kvm_para.h"
#include "hw/qdev-properties.h"
#include "hw/i386/topology.h"
#ifndef CONFIG_USER_ONLY
#include "sysemu/reset.h"
#include "qapi/qapi-commands-machine-target.h"
#include "exec/address-spaces.h"
#include "hw/boards.h"
#include "hw/i386/sgx-epc.h"
#endif

#include "disas/capstone.h"
#include "cpu-internal.h"

static void x86_cpu_realizefn(DeviceState *dev, Error **errp);
static void x86_cpu_get_supported_cpuid(uint32_t func, uint32_t index,
                                        uint32_t *eax, uint32_t *ebx,
                                        uint32_t *ecx, uint32_t *edx);

/* Helpers for building CPUID[2] descriptors: */

struct CPUID2CacheDescriptorInfo {
    enum CacheType type;
    int level;
    int size;
    int line_size;
    int associativity;
};

/*
 * Known CPUID 2 cache descriptors.
 * From Intel SDM Volume 2A, CPUID instruction
 */
struct CPUID2CacheDescriptorInfo cpuid2_cache_descriptors[] = {
    [0x06] = { .level = 1, .type = INSTRUCTION_CACHE, .size =   8 * KiB,
               .associativity = 4,  .line_size = 32, },
    [0x08] = { .level = 1, .type = INSTRUCTION_CACHE, .size =  16 * KiB,
               .associativity = 4,  .line_size = 32, },
    [0x09] = { .level = 1, .type = INSTRUCTION_CACHE, .size =  32 * KiB,
               .associativity = 4,  .line_size = 64, },
    [0x0A] = { .level = 1, .type = DATA_CACHE,        .size =   8 * KiB,
               .associativity = 2,  .line_size = 32, },
    [0x0C] = { .level = 1, .type = DATA_CACHE,        .size =  16 * KiB,
               .associativity = 4,  .line_size = 32, },
    [0x0D] = { .level = 1, .type = DATA_CACHE,        .size =  16 * KiB,
               .associativity = 4,  .line_size = 64, },
    [0x0E] = { .level = 1, .type = DATA_CACHE,        .size =  24 * KiB,
               .associativity = 6,  .line_size = 64, },
    [0x1D] = { .level = 2, .type = UNIFIED_CACHE,     .size = 128 * KiB,
               .associativity = 2,  .line_size = 64, },
    [0x21] = { .level = 2, .type = UNIFIED_CACHE,     .size = 256 * KiB,
               .associativity = 8,  .line_size = 64, },
    /* lines per sector is not supported cpuid2_cache_descriptor(),
    * so descriptors 0x22, 0x23 are not included
    */
    [0x24] = { .level = 2, .type = UNIFIED_CACHE,     .size =   1 * MiB,
               .associativity = 16, .line_size = 64, },
    /* lines per sector is not supported cpuid2_cache_descriptor(),
    * so descriptors 0x25, 0x20 are not included
    */
    [0x2C] = { .level = 1, .type = DATA_CACHE,        .size =  32 * KiB,
               .associativity = 8,  .line_size = 64, },
    [0x30] = { .level = 1, .type = INSTRUCTION_CACHE, .size =  32 * KiB,
               .associativity = 8,  .line_size = 64, },
    [0x41] = { .level = 2, .type = UNIFIED_CACHE,     .size = 128 * KiB,
               .associativity = 4,  .line_size = 32, },
    [0x42] = { .level = 2, .type = UNIFIED_CACHE,     .size = 256 * KiB,
               .associativity = 4,  .line_size = 32, },
    [0x43] = { .level = 2, .type = UNIFIED_CACHE,     .size = 512 * KiB,
               .associativity = 4,  .line_size = 32, },
    [0x44] = { .level = 2, .type = UNIFIED_CACHE,     .size =   1 * MiB,
               .associativity = 4,  .line_size = 32, },
    [0x45] = { .level = 2, .type = UNIFIED_CACHE,     .size =   2 * MiB,
               .associativity = 4,  .line_size = 32, },
    [0x46] = { .level = 3, .type = UNIFIED_CACHE,     .size =   4 * MiB,
               .associativity = 4,  .line_size = 64, },
    [0x47] = { .level = 3, .type = UNIFIED_CACHE,     .size =   8 * MiB,
               .associativity = 8,  .line_size = 64, },
    [0x48] = { .level = 2, .type = UNIFIED_CACHE,     .size =   3 * MiB,
               .associativity = 12, .line_size = 64, },
    /* Descriptor 0x49 depends on CPU family/model, so it is not included */
    [0x4A] = { .level = 3, .type = UNIFIED_CACHE,     .size =   6 * MiB,
               .associativity = 12, .line_size = 64, },
    [0x4B] = { .level = 3, .type = UNIFIED_CACHE,     .size =   8 * MiB,
               .associativity = 16, .line_size = 64, },
    [0x4C] = { .level = 3, .type = UNIFIED_CACHE,     .size =  12 * MiB,
               .associativity = 12, .line_size = 64, },
    [0x4D] = { .level = 3, .type = UNIFIED_CACHE,     .size =  16 * MiB,
               .associativity = 16, .line_size = 64, },
    [0x4E] = { .level = 2, .type = UNIFIED_CACHE,     .size =   6 * MiB,
               .associativity = 24, .line_size = 64, },
    [0x60] = { .level = 1, .type = DATA_CACHE,        .size =  16 * KiB,
               .associativity = 8,  .line_size = 64, },
    [0x66] = { .level = 1, .type = DATA_CACHE,        .size =   8 * KiB,
               .associativity = 4,  .line_size = 64, },
    [0x67] = { .level = 1, .type = DATA_CACHE,        .size =  16 * KiB,
               .associativity = 4,  .line_size = 64, },
    [0x68] = { .level = 1, .type = DATA_CACHE,        .size =  32 * KiB,
               .associativity = 4,  .line_size = 64, },
    [0x78] = { .level = 2, .type = UNIFIED_CACHE,     .size =   1 * MiB,
               .associativity = 4,  .line_size = 64, },
    /* lines per sector is not supported cpuid2_cache_descriptor(),
    * so descriptors 0x79, 0x7A, 0x7B, 0x7C are not included.
    */
    [0x7D] = { .level = 2, .type = UNIFIED_CACHE,     .size =   2 * MiB,
               .associativity = 8,  .line_size = 64, },
    [0x7F] = { .level = 2, .type = UNIFIED_CACHE,     .size = 512 * KiB,
               .associativity = 2,  .line_size = 64, },
    [0x80] = { .level = 2, .type = UNIFIED_CACHE,     .size = 512 * KiB,
               .associativity = 8,  .line_size = 64, },
    [0x82] = { .level = 2, .type = UNIFIED_CACHE,     .size = 256 * KiB,
               .associativity = 8,  .line_size = 32, },
    [0x83] = { .level = 2, .type = UNIFIED_CACHE,     .size = 512 * KiB,
               .associativity = 8,  .line_size = 32, },
    [0x84] = { .level = 2, .type = UNIFIED_CACHE,     .size =   1 * MiB,
               .associativity = 8,  .line_size = 32, },
    [0x85] = { .level = 2, .type = UNIFIED_CACHE,     .size =   2 * MiB,
               .associativity = 8,  .line_size = 32, },
    [0x86] = { .level = 2, .type = UNIFIED_CACHE,     .size = 512 * KiB,
               .associativity = 4,  .line_size = 64, },
    [0x87] = { .level = 2, .type = UNIFIED_CACHE,     .size =   1 * MiB,
               .associativity = 8,  .line_size = 64, },
    [0xD0] = { .level = 3, .type = UNIFIED_CACHE,     .size = 512 * KiB,
               .associativity = 4,  .line_size = 64, },
    [0xD1] = { .level = 3, .type = UNIFIED_CACHE,     .size =   1 * MiB,
               .associativity = 4,  .line_size = 64, },
    [0xD2] = { .level = 3, .type = UNIFIED_CACHE,     .size =   2 * MiB,
               .associativity = 4,  .line_size = 64, },
    [0xD6] = { .level = 3, .type = UNIFIED_CACHE,     .size =   1 * MiB,
               .associativity = 8,  .line_size = 64, },
    [0xD7] = { .level = 3, .type = UNIFIED_CACHE,     .size =   2 * MiB,
               .associativity = 8,  .line_size = 64, },
    [0xD8] = { .level = 3, .type = UNIFIED_CACHE,     .size =   4 * MiB,
               .associativity = 8,  .line_size = 64, },
    [0xDC] = { .level = 3, .type = UNIFIED_CACHE,     .size = 1.5 * MiB,
               .associativity = 12, .line_size = 64, },
    [0xDD] = { .level = 3, .type = UNIFIED_CACHE,     .size =   3 * MiB,
               .associativity = 12, .line_size = 64, },
    [0xDE] = { .level = 3, .type = UNIFIED_CACHE,     .size =   6 * MiB,
               .associativity = 12, .line_size = 64, },
    [0xE2] = { .level = 3, .type = UNIFIED_CACHE,     .size =   2 * MiB,
               .associativity = 16, .line_size = 64, },
    [0xE3] = { .level = 3, .type = UNIFIED_CACHE,     .size =   4 * MiB,
               .associativity = 16, .line_size = 64, },
    [0xE4] = { .level = 3, .type = UNIFIED_CACHE,     .size =   8 * MiB,
               .associativity = 16, .line_size = 64, },
    [0xEA] = { .level = 3, .type = UNIFIED_CACHE,     .size =  12 * MiB,
               .associativity = 24, .line_size = 64, },
    [0xEB] = { .level = 3, .type = UNIFIED_CACHE,     .size =  18 * MiB,
               .associativity = 24, .line_size = 64, },
    [0xEC] = { .level = 3, .type = UNIFIED_CACHE,     .size =  24 * MiB,
               .associativity = 24, .line_size = 64, },
};

/*
 * "CPUID leaf 2 does not report cache descriptor information,
 * use CPUID leaf 4 to query cache parameters"
 */
#define CACHE_DESCRIPTOR_UNAVAILABLE 0xFF

/*
 * Return a CPUID 2 cache descriptor for a given cache.
 * If no known descriptor is found, return CACHE_DESCRIPTOR_UNAVAILABLE
 */
static uint8_t cpuid2_cache_descriptor(CPUCacheInfo *cache)
{
    int i;

    assert(cache->size > 0);
    assert(cache->level > 0);
    assert(cache->line_size > 0);
    assert(cache->associativity > 0);
    for (i = 0; i < ARRAY_SIZE(cpuid2_cache_descriptors); i++) {
        struct CPUID2CacheDescriptorInfo *d = &cpuid2_cache_descriptors[i];
        if (d->level == cache->level && d->type == cache->type &&
            d->size == cache->size && d->line_size == cache->line_size &&
            d->associativity == cache->associativity) {
                return i;
            }
    }

    return CACHE_DESCRIPTOR_UNAVAILABLE;
}

/* CPUID Leaf 4 constants: */

/* EAX: */
#define CACHE_TYPE_D    1
#define CACHE_TYPE_I    2
#define CACHE_TYPE_UNIFIED   3

#define CACHE_LEVEL(l)        (l << 5)

#define CACHE_SELF_INIT_LEVEL (1 << 8)

/* EDX: */
#define CACHE_NO_INVD_SHARING   (1 << 0)
#define CACHE_INCLUSIVE       (1 << 1)
#define CACHE_COMPLEX_IDX     (1 << 2)

/* Encode CacheType for CPUID[4].EAX */
#define CACHE_TYPE(t) (((t) == DATA_CACHE) ? CACHE_TYPE_D : \
                       ((t) == INSTRUCTION_CACHE) ? CACHE_TYPE_I : \
                       ((t) == UNIFIED_CACHE) ? CACHE_TYPE_UNIFIED : \
                       0 /* Invalid value */)

static uint32_t max_thread_ids_for_cache(X86CPUTopoInfo *topo_info,
                                         enum CpuTopologyLevel share_level)
{
    uint32_t num_ids = 0;

    switch (share_level) {
    case CPU_TOPOLOGY_LEVEL_CORE:
        num_ids = 1 << apicid_core_offset(topo_info);
        break;
    case CPU_TOPOLOGY_LEVEL_DIE:
        num_ids = 1 << apicid_die_offset(topo_info);
        break;
    case CPU_TOPOLOGY_LEVEL_SOCKET:
        num_ids = 1 << apicid_pkg_offset(topo_info);
        break;
    default:
        /*
         * Currently there is no use case for THREAD and MODULE, so use
         * assert directly to facilitate debugging.
         */
        g_assert_not_reached();
    }

    return num_ids - 1;
}

static uint32_t max_core_ids_in_package(X86CPUTopoInfo *topo_info)
{
    uint32_t num_cores = 1 << (apicid_pkg_offset(topo_info) -
                               apicid_core_offset(topo_info));
    return num_cores - 1;
}

/* Encode cache info for CPUID[4] */
static void encode_cache_cpuid4(CPUCacheInfo *cache,
                                X86CPUTopoInfo *topo_info,
                                uint32_t *eax, uint32_t *ebx,
                                uint32_t *ecx, uint32_t *edx)
{
    assert(cache->size == cache->line_size * cache->associativity *
                          cache->partitions * cache->sets);

    *eax = CACHE_TYPE(cache->type) |
           CACHE_LEVEL(cache->level) |
           (cache->self_init ? CACHE_SELF_INIT_LEVEL : 0) |
           (max_core_ids_in_package(topo_info) << 26) |
           (max_thread_ids_for_cache(topo_info, cache->share_level) << 14);

    assert(cache->line_size > 0);
    assert(cache->partitions > 0);
    assert(cache->associativity > 0);
    /* We don't implement fully-associative caches */
    assert(cache->associativity < cache->sets);
    *ebx = (cache->line_size - 1) |
           ((cache->partitions - 1) << 12) |
           ((cache->associativity - 1) << 22);

    assert(cache->sets > 0);
    *ecx = cache->sets - 1;

    *edx = (cache->no_invd_sharing ? CACHE_NO_INVD_SHARING : 0) |
           (cache->inclusive ? CACHE_INCLUSIVE : 0) |
           (cache->complex_indexing ? CACHE_COMPLEX_IDX : 0);
}

static uint32_t num_threads_by_topo_level(X86CPUTopoInfo *topo_info,
                                          enum CpuTopologyLevel topo_level)
{
    switch (topo_level) {
    case CPU_TOPOLOGY_LEVEL_THREAD:
        return 1;
    case CPU_TOPOLOGY_LEVEL_CORE:
        return topo_info->threads_per_core;
    case CPU_TOPOLOGY_LEVEL_MODULE:
        return topo_info->threads_per_core * topo_info->cores_per_module;
    case CPU_TOPOLOGY_LEVEL_DIE:
        return topo_info->threads_per_core * topo_info->cores_per_module *
               topo_info->modules_per_die;
    case CPU_TOPOLOGY_LEVEL_SOCKET:
        return topo_info->threads_per_core * topo_info->cores_per_module *
               topo_info->modules_per_die * topo_info->dies_per_pkg;
    default:
        g_assert_not_reached();
    }
    return 0;
}

static uint32_t apicid_offset_by_topo_level(X86CPUTopoInfo *topo_info,
                                            enum CpuTopologyLevel topo_level)
{
    switch (topo_level) {
    case CPU_TOPOLOGY_LEVEL_THREAD:
        return 0;
    case CPU_TOPOLOGY_LEVEL_CORE:
        return apicid_core_offset(topo_info);
    case CPU_TOPOLOGY_LEVEL_MODULE:
        return apicid_module_offset(topo_info);
    case CPU_TOPOLOGY_LEVEL_DIE:
        return apicid_die_offset(topo_info);
    case CPU_TOPOLOGY_LEVEL_SOCKET:
        return apicid_pkg_offset(topo_info);
    default:
        g_assert_not_reached();
    }
    return 0;
}

static uint32_t cpuid1f_topo_type(enum CpuTopologyLevel topo_level)
{
    switch (topo_level) {
    case CPU_TOPOLOGY_LEVEL_INVALID:
        return CPUID_1F_ECX_TOPO_LEVEL_INVALID;
    case CPU_TOPOLOGY_LEVEL_THREAD:
        return CPUID_1F_ECX_TOPO_LEVEL_SMT;
    case CPU_TOPOLOGY_LEVEL_CORE:
        return CPUID_1F_ECX_TOPO_LEVEL_CORE;
    case CPU_TOPOLOGY_LEVEL_MODULE:
        return CPUID_1F_ECX_TOPO_LEVEL_MODULE;
    case CPU_TOPOLOGY_LEVEL_DIE:
        return CPUID_1F_ECX_TOPO_LEVEL_DIE;
    default:
        /* Other types are not supported in QEMU. */
        g_assert_not_reached();
    }
    return 0;
}

static void encode_topo_cpuid1f(CPUX86State *env, uint32_t count,
                                X86CPUTopoInfo *topo_info,
                                uint32_t *eax, uint32_t *ebx,
                                uint32_t *ecx, uint32_t *edx)
{
    X86CPU *cpu = env_archcpu(env);
    unsigned long level, base_level, next_level;
    uint32_t num_threads_next_level, offset_next_level;

    assert(count <= CPU_TOPOLOGY_LEVEL_SOCKET);

    /*
     * Find the No.(count + 1) topology level in avail_cpu_topo bitmap.
     * The search starts from bit 0 (CPU_TOPOLOGY_LEVEL_THREAD).
     */
    level = CPU_TOPOLOGY_LEVEL_THREAD;
    base_level = level;
    for (int i = 0; i <= count; i++) {
        level = find_next_bit(env->avail_cpu_topo,
                              CPU_TOPOLOGY_LEVEL_SOCKET,
                              base_level);

        /*
         * CPUID[0x1f] doesn't explicitly encode the package level,
         * and it just encodes the invalid level (all fields are 0)
         * into the last subleaf of 0x1f.
         */
        if (level == CPU_TOPOLOGY_LEVEL_SOCKET) {
            level = CPU_TOPOLOGY_LEVEL_INVALID;
            break;
        }
        /* Search the next level. */
        base_level = level + 1;
    }

    if (level == CPU_TOPOLOGY_LEVEL_INVALID) {
        num_threads_next_level = 0;
        offset_next_level = 0;
    } else {
        next_level = find_next_bit(env->avail_cpu_topo,
                                   CPU_TOPOLOGY_LEVEL_SOCKET,
                                   level + 1);
        num_threads_next_level = num_threads_by_topo_level(topo_info,
                                                           next_level);
        offset_next_level = apicid_offset_by_topo_level(topo_info,
                                                        next_level);
    }

    *eax = offset_next_level;
    /* The count (bits 15-00) doesn't need to be reliable. */
    *ebx = num_threads_next_level & 0xffff;
    *ecx = (count & 0xff) | (cpuid1f_topo_type(level) << 8);
    *edx = cpu->apic_id;

    assert(!(*eax & ~0x1f));
}

/* Encode cache info for CPUID[0x80000005].ECX or CPUID[0x80000005].EDX */
static uint32_t encode_cache_cpuid80000005(CPUCacheInfo *cache)
{
    assert(cache->size % 1024 == 0);
    assert(cache->lines_per_tag > 0);
    assert(cache->associativity > 0);
    assert(cache->line_size > 0);
    return ((cache->size / 1024) << 24) | (cache->associativity << 16) |
           (cache->lines_per_tag << 8) | (cache->line_size);
}

#define ASSOC_FULL 0xFF

/* AMD associativity encoding used on CPUID Leaf 0x80000006: */
#define AMD_ENC_ASSOC(a) (a <=   1 ? a   : \
                          a ==   2 ? 0x2 : \
                          a ==   4 ? 0x4 : \
                          a ==   8 ? 0x6 : \
                          a ==  16 ? 0x8 : \
                          a ==  32 ? 0xA : \
                          a ==  48 ? 0xB : \
                          a ==  64 ? 0xC : \
                          a ==  96 ? 0xD : \
                          a == 128 ? 0xE : \
                          a == ASSOC_FULL ? 0xF : \
                          0 /* invalid value */)

/*
 * Encode cache info for CPUID[0x80000006].ECX and CPUID[0x80000006].EDX
 * @l3 can be NULL.
 */
static void encode_cache_cpuid80000006(CPUCacheInfo *l2,
                                       CPUCacheInfo *l3,
                                       uint32_t *ecx, uint32_t *edx)
{
    assert(l2->size % 1024 == 0);
    assert(l2->associativity > 0);
    assert(l2->lines_per_tag > 0);
    assert(l2->line_size > 0);
    *ecx = ((l2->size / 1024) << 16) |
           (AMD_ENC_ASSOC(l2->associativity) << 12) |
           (l2->lines_per_tag << 8) | (l2->line_size);

    if (l3) {
        assert(l3->size % (512 * 1024) == 0);
        assert(l3->associativity > 0);
        assert(l3->lines_per_tag > 0);
        assert(l3->line_size > 0);
        *edx = ((l3->size / (512 * 1024)) << 18) |
               (AMD_ENC_ASSOC(l3->associativity) << 12) |
               (l3->lines_per_tag << 8) | (l3->line_size);
    } else {
        *edx = 0;
    }
}

/* Encode cache info for CPUID[8000001D] */
static void encode_cache_cpuid8000001d(CPUCacheInfo *cache,
                                       X86CPUTopoInfo *topo_info,
                                       uint32_t *eax, uint32_t *ebx,
                                       uint32_t *ecx, uint32_t *edx)
{
    assert(cache->size == cache->line_size * cache->associativity *
                          cache->partitions * cache->sets);

    *eax = CACHE_TYPE(cache->type) | CACHE_LEVEL(cache->level) |
               (cache->self_init ? CACHE_SELF_INIT_LEVEL : 0);
    *eax |= max_thread_ids_for_cache(topo_info, cache->share_level) << 14;

    assert(cache->line_size > 0);
    assert(cache->partitions > 0);
    assert(cache->associativity > 0);
    /* We don't implement fully-associative caches */
    assert(cache->associativity < cache->sets);
    *ebx = (cache->line_size - 1) |
           ((cache->partitions - 1) << 12) |
           ((cache->associativity - 1) << 22);

    assert(cache->sets > 0);
    *ecx = cache->sets - 1;

    *edx = (cache->no_invd_sharing ? CACHE_NO_INVD_SHARING : 0) |
           (cache->inclusive ? CACHE_INCLUSIVE : 0) |
           (cache->complex_indexing ? CACHE_COMPLEX_IDX : 0);
}

/* Encode cache info for CPUID[8000001E] */
static void encode_topo_cpuid8000001e(X86CPU *cpu, X86CPUTopoInfo *topo_info,
                                      uint32_t *eax, uint32_t *ebx,
                                      uint32_t *ecx, uint32_t *edx)
{
    X86CPUTopoIDs topo_ids;

    x86_topo_ids_from_apicid(cpu->apic_id, topo_info, &topo_ids);

    *eax = cpu->apic_id;

    /*
     * CPUID_Fn8000001E_EBX [Core Identifiers] (CoreId)
     * Read-only. Reset: 0000_XXXXh.
     * See Core::X86::Cpuid::ExtApicId.
     * Core::X86::Cpuid::CoreId_lthree[1:0]_core[3:0]_thread[1:0];
     * Bits Description
     * 31:16 Reserved.
     * 15:8 ThreadsPerCore: threads per core. Read-only. Reset: XXh.
     *      The number of threads per core is ThreadsPerCore+1.
     *  7:0 CoreId: core ID. Read-only. Reset: XXh.
     *
     *  NOTE: CoreId is already part of apic_id. Just use it. We can
     *  use all the 8 bits to represent the core_id here.
     */
    *ebx = ((topo_info->threads_per_core - 1) << 8) | (topo_ids.core_id & 0xFF);

    /*
     * CPUID_Fn8000001E_ECX [Node Identifiers] (NodeId)
     * Read-only. Reset: 0000_0XXXh.
     * Core::X86::Cpuid::NodeId_lthree[1:0]_core[3:0]_thread[1:0];
     * Bits Description
     * 31:11 Reserved.
     * 10:8 NodesPerProcessor: Node per processor. Read-only. Reset: XXXb.
     *      ValidValues:
     *      Value   Description
     *      0h      1 node per processor.
     *      7h-1h   Reserved.
     *  7:0 NodeId: Node ID. Read-only. Reset: XXh.
     *
     * NOTE: Hardware reserves 3 bits for number of nodes per processor.
     * But users can create more nodes than the actual hardware can
     * support. To genaralize we can use all the upper 8 bits for nodes.
     * NodeId is combination of node and socket_id which is already decoded
     * in apic_id. Just use it by shifting.
     */
    if (cpu->legacy_multi_node) {
        *ecx = ((topo_info->dies_per_pkg - 1) << 8) |
               ((cpu->apic_id >> apicid_die_offset(topo_info)) & 0xFF);
    } else {
        *ecx = (cpu->apic_id >> apicid_pkg_offset(topo_info)) & 0xFF;
    }

    *edx = 0;
}

/*
 * Definitions of the hardcoded cache entries we expose:
 * These are legacy cache values. If there is a need to change any
 * of these values please use builtin_x86_defs
 */

/* L1 data cache: */
static CPUCacheInfo legacy_l1d_cache = {
    .type = DATA_CACHE,
    .level = 1,
    .size = 32 * KiB,
    .self_init = 1,
    .line_size = 64,
    .associativity = 8,
    .sets = 64,
    .partitions = 1,
    .no_invd_sharing = true,
    .share_level = CPU_TOPOLOGY_LEVEL_CORE,
};

/*FIXME: CPUID leaf 0x80000005 is inconsistent with leaves 2 & 4 */
static CPUCacheInfo legacy_l1d_cache_amd = {
    .type = DATA_CACHE,
    .level = 1,
    .size = 64 * KiB,
    .self_init = 1,
    .line_size = 64,
    .associativity = 2,
    .sets = 512,
    .partitions = 1,
    .lines_per_tag = 1,
    .no_invd_sharing = true,
    .share_level = CPU_TOPOLOGY_LEVEL_CORE,
};

/* L1 instruction cache: */
static CPUCacheInfo legacy_l1i_cache = {
    .type = INSTRUCTION_CACHE,
    .level = 1,
    .size = 32 * KiB,
    .self_init = 1,
    .line_size = 64,
    .associativity = 8,
    .sets = 64,
    .partitions = 1,
    .no_invd_sharing = true,
    .share_level = CPU_TOPOLOGY_LEVEL_CORE,
};

/*FIXME: CPUID leaf 0x80000005 is inconsistent with leaves 2 & 4 */
static CPUCacheInfo legacy_l1i_cache_amd = {
    .type = INSTRUCTION_CACHE,
    .level = 1,
    .size = 64 * KiB,
    .self_init = 1,
    .line_size = 64,
    .associativity = 2,
    .sets = 512,
    .partitions = 1,
    .lines_per_tag = 1,
    .no_invd_sharing = true,
    .share_level = CPU_TOPOLOGY_LEVEL_CORE,
};

/* Level 2 unified cache: */
static CPUCacheInfo legacy_l2_cache = {
    .type = UNIFIED_CACHE,
    .level = 2,
    .size = 4 * MiB,
    .self_init = 1,
    .line_size = 64,
    .associativity = 16,
    .sets = 4096,
    .partitions = 1,
    .no_invd_sharing = true,
    .share_level = CPU_TOPOLOGY_LEVEL_CORE,
};

/*FIXME: CPUID leaf 2 descriptor is inconsistent with CPUID leaf 4 */
static CPUCacheInfo legacy_l2_cache_cpuid2 = {
    .type = UNIFIED_CACHE,
    .level = 2,
    .size = 2 * MiB,
    .line_size = 64,
    .associativity = 8,
    .share_level = CPU_TOPOLOGY_LEVEL_INVALID,
};


/*FIXME: CPUID leaf 0x80000006 is inconsistent with leaves 2 & 4 */
static CPUCacheInfo legacy_l2_cache_amd = {
    .type = UNIFIED_CACHE,
    .level = 2,
    .size = 512 * KiB,
    .line_size = 64,
    .lines_per_tag = 1,
    .associativity = 16,
    .sets = 512,
    .partitions = 1,
    .share_level = CPU_TOPOLOGY_LEVEL_CORE,
};

/* Level 3 unified cache: */
static CPUCacheInfo legacy_l3_cache = {
    .type = UNIFIED_CACHE,
    .level = 3,
    .size = 16 * MiB,
    .line_size = 64,
    .associativity = 16,
    .sets = 16384,
    .partitions = 1,
    .lines_per_tag = 1,
    .self_init = true,
    .inclusive = true,
    .complex_indexing = true,
    .share_level = CPU_TOPOLOGY_LEVEL_DIE,
};

/* TLB definitions: */

#define L1_DTLB_2M_ASSOC       1
#define L1_DTLB_2M_ENTRIES   255
#define L1_DTLB_4K_ASSOC       1
#define L1_DTLB_4K_ENTRIES   255

#define L1_ITLB_2M_ASSOC       1
#define L1_ITLB_2M_ENTRIES   255
#define L1_ITLB_4K_ASSOC       1
#define L1_ITLB_4K_ENTRIES   255

#define L2_DTLB_2M_ASSOC       0 /* disabled */
#define L2_DTLB_2M_ENTRIES     0 /* disabled */
#define L2_DTLB_4K_ASSOC       4
#define L2_DTLB_4K_ENTRIES   512

#define L2_ITLB_2M_ASSOC       0 /* disabled */
#define L2_ITLB_2M_ENTRIES     0 /* disabled */
#define L2_ITLB_4K_ASSOC       4
#define L2_ITLB_4K_ENTRIES   512

/* CPUID Leaf 0x14 constants: */
#define INTEL_PT_MAX_SUBLEAF     0x1
/*
 * bit[00]: IA32_RTIT_CTL.CR3 filter can be set to 1 and IA32_RTIT_CR3_MATCH
 *          MSR can be accessed;
 * bit[01]: Support Configurable PSB and Cycle-Accurate Mode;
 * bit[02]: Support IP Filtering, TraceStop filtering, and preservation
 *          of Intel PT MSRs across warm reset;
 * bit[03]: Support MTC timing packet and suppression of COFI-based packets;
 */
#define INTEL_PT_MINIMAL_EBX     0xf
/*
 * bit[00]: Tracing can be enabled with IA32_RTIT_CTL.ToPA = 1 and
 *          IA32_RTIT_OUTPUT_BASE and IA32_RTIT_OUTPUT_MASK_PTRS MSRs can be
 *          accessed;
 * bit[01]: ToPA tables can hold any number of output entries, up to the
 *          maximum allowed by the MaskOrTableOffset field of
 *          IA32_RTIT_OUTPUT_MASK_PTRS;
 * bit[02]: Support Single-Range Output scheme;
 */
#define INTEL_PT_MINIMAL_ECX     0x7
/* generated packets which contain IP payloads have LIP values */
#define INTEL_PT_IP_LIP          (1 << 31)
#define INTEL_PT_ADDR_RANGES_NUM 0x2 /* Number of configurable address ranges */
#define INTEL_PT_ADDR_RANGES_NUM_MASK 0x3
#define INTEL_PT_MTC_BITMAP      (0x0249 << 16) /* Support ART(0,3,6,9) */
#define INTEL_PT_CYCLE_BITMAP    0x1fff         /* Support 0,2^(0~11) */
#define INTEL_PT_PSB_BITMAP      (0x003f << 16) /* Support 2K,4K,8K,16K,32K,64K */

/* CPUID Leaf 0x1D constants: */
#define INTEL_AMX_TILE_MAX_SUBLEAF     0x1
#define INTEL_AMX_TOTAL_TILE_BYTES     0x2000
#define INTEL_AMX_BYTES_PER_TILE       0x400
#define INTEL_AMX_BYTES_PER_ROW        0x40
#define INTEL_AMX_TILE_MAX_NAMES       0x8
#define INTEL_AMX_TILE_MAX_ROWS        0x10

/* CPUID Leaf 0x1E constants: */
#define INTEL_AMX_TMUL_MAX_K           0x10
#define INTEL_AMX_TMUL_MAX_N           0x40

void x86_cpu_vendor_words2str(char *dst, uint32_t vendor1,
                              uint32_t vendor2, uint32_t vendor3)
{
    int i;
    for (i = 0; i < 4; i++) {
        dst[i] = vendor1 >> (8 * i);
        dst[i + 4] = vendor2 >> (8 * i);
        dst[i + 8] = vendor3 >> (8 * i);
    }
    dst[CPUID_VENDOR_SZ] = '\0';
}

#define I486_FEATURES (CPUID_FP87 | CPUID_VME | CPUID_PSE)
#define PENTIUM_FEATURES (I486_FEATURES | CPUID_DE | CPUID_TSC | \
          CPUID_MSR | CPUID_MCE | CPUID_CX8 | CPUID_MMX | CPUID_APIC)
#define PENTIUM2_FEATURES (PENTIUM_FEATURES | CPUID_PAE | CPUID_SEP | \
          CPUID_MTRR | CPUID_PGE | CPUID_MCA | CPUID_CMOV | CPUID_PAT | \
          CPUID_PSE36 | CPUID_FXSR)
#define PENTIUM3_FEATURES (PENTIUM2_FEATURES | CPUID_SSE)
#define PPRO_FEATURES (CPUID_FP87 | CPUID_DE | CPUID_PSE | CPUID_TSC | \
          CPUID_MSR | CPUID_MCE | CPUID_CX8 | CPUID_PGE | CPUID_CMOV | \
          CPUID_PAT | CPUID_FXSR | CPUID_MMX | CPUID_SSE | CPUID_SSE2 | \
          CPUID_PAE | CPUID_SEP | CPUID_APIC)

#define TCG_FEATURES (CPUID_FP87 | CPUID_PSE | CPUID_TSC | CPUID_MSR | \
          CPUID_PAE | CPUID_MCE | CPUID_CX8 | CPUID_APIC | CPUID_SEP | \
          CPUID_MTRR | CPUID_PGE | CPUID_MCA | CPUID_CMOV | CPUID_PAT | \
          CPUID_PSE36 | CPUID_CLFLUSH | CPUID_ACPI | CPUID_MMX | \
          CPUID_FXSR | CPUID_SSE | CPUID_SSE2 | CPUID_SS | CPUID_DE)
          /* partly implemented:
          CPUID_MTRR, CPUID_MCA, CPUID_CLFLUSH (needed for Win64) */
          /* missing:
          CPUID_VME, CPUID_DTS, CPUID_SS, CPUID_HT, CPUID_TM, CPUID_PBE */

/*
 * Kernel-only features that can be shown to usermode programs even if
 * they aren't actually supported by TCG, because qemu-user only runs
 * in CPL=3; remove them if they are ever implemented for system emulation.
 */
#if defined CONFIG_USER_ONLY
#define CPUID_EXT_KERNEL_FEATURES \
          (CPUID_EXT_PCID | CPUID_EXT_TSC_DEADLINE_TIMER)
#else
#define CPUID_EXT_KERNEL_FEATURES 0
#endif
#define TCG_EXT_FEATURES (CPUID_EXT_SSE3 | CPUID_EXT_PCLMULQDQ | \
          CPUID_EXT_MONITOR | CPUID_EXT_SSSE3 | CPUID_EXT_CX16 | \
          CPUID_EXT_SSE41 | CPUID_EXT_SSE42 | CPUID_EXT_POPCNT | \
          CPUID_EXT_XSAVE | /* CPUID_EXT_OSXSAVE is dynamic */   \
          CPUID_EXT_MOVBE | CPUID_EXT_AES | CPUID_EXT_HYPERVISOR | \
          CPUID_EXT_RDRAND | CPUID_EXT_AVX | CPUID_EXT_F16C | \
          CPUID_EXT_FMA | CPUID_EXT_X2APIC | CPUID_EXT_KERNEL_FEATURES)
          /* missing:
          CPUID_EXT_DTES64, CPUID_EXT_DSCPL, CPUID_EXT_VMX, CPUID_EXT_SMX,
          CPUID_EXT_EST, CPUID_EXT_TM2, CPUID_EXT_CID,
          CPUID_EXT_XTPR, CPUID_EXT_PDCM, CPUID_EXT_PCID, CPUID_EXT_DCA,
          CPUID_EXT_TSC_DEADLINE_TIMER
          */

#ifdef TARGET_X86_64
#define TCG_EXT2_X86_64_FEATURES CPUID_EXT2_LM
#else
#define TCG_EXT2_X86_64_FEATURES 0
#endif

/*
 * CPUID_*_KERNEL_FEATURES denotes bits and features that are not usable
 * in usermode or by 32-bit programs.  Those are added to supported
 * TCG features unconditionally in user-mode emulation mode.  This may
 * indeed seem strange or incorrect, but it works because code running
 * under usermode emulation cannot access them.
 *
 * Even for long mode, qemu-i386 is not running "a userspace program on a
 * 32-bit CPU"; it's running "a userspace program with a 32-bit code segment"
 * and therefore using the 32-bit ABI; the CPU itself might be 64-bit
 * but again the difference is only visible in kernel mode.
 */
#if defined CONFIG_LINUX_USER
#define CPUID_EXT2_KERNEL_FEATURES (CPUID_EXT2_LM | CPUID_EXT2_FFXSR)
#elif defined CONFIG_USER_ONLY
/* FIXME: Long mode not yet supported for i386 bsd-user */
#define CPUID_EXT2_KERNEL_FEATURES CPUID_EXT2_FFXSR
#else
#define CPUID_EXT2_KERNEL_FEATURES 0
#endif

#define TCG_EXT2_FEATURES ((TCG_FEATURES & CPUID_EXT2_AMD_ALIASES) | \
          CPUID_EXT2_NX | CPUID_EXT2_MMXEXT | CPUID_EXT2_RDTSCP | \
          CPUID_EXT2_3DNOW | CPUID_EXT2_3DNOWEXT | CPUID_EXT2_PDPE1GB | \
          CPUID_EXT2_SYSCALL | TCG_EXT2_X86_64_FEATURES | \
          CPUID_EXT2_KERNEL_FEATURES)

#if defined CONFIG_USER_ONLY
#define CPUID_EXT3_KERNEL_FEATURES CPUID_EXT3_OSVW
#else
#define CPUID_EXT3_KERNEL_FEATURES 0
#endif

#define TCG_EXT3_FEATURES (CPUID_EXT3_LAHF_LM | CPUID_EXT3_SVM | \
          CPUID_EXT3_CR8LEG | CPUID_EXT3_ABM | CPUID_EXT3_SSE4A | \
          CPUID_EXT3_3DNOWPREFETCH | CPUID_EXT3_KERNEL_FEATURES)

#define TCG_EXT4_FEATURES 0

#if defined CONFIG_USER_ONLY
#define CPUID_SVM_KERNEL_FEATURES (CPUID_SVM_NRIPSAVE | CPUID_SVM_VNMI)
#else
#define CPUID_SVM_KERNEL_FEATURES 0
#endif
#define TCG_SVM_FEATURES (CPUID_SVM_NPT | CPUID_SVM_VGIF | \
          CPUID_SVM_SVME_ADDR_CHK | CPUID_SVM_KERNEL_FEATURES)

#define TCG_KVM_FEATURES 0

#if defined CONFIG_USER_ONLY
#define CPUID_7_0_EBX_KERNEL_FEATURES CPUID_7_0_EBX_INVPCID
#else
#define CPUID_7_0_EBX_KERNEL_FEATURES 0
#endif
#define TCG_7_0_EBX_FEATURES (CPUID_7_0_EBX_SMEP | CPUID_7_0_EBX_SMAP | \
          CPUID_7_0_EBX_BMI1 | CPUID_7_0_EBX_BMI2 | CPUID_7_0_EBX_ADX | \
          CPUID_7_0_EBX_CLFLUSHOPT |            \
          CPUID_7_0_EBX_CLWB | CPUID_7_0_EBX_MPX | CPUID_7_0_EBX_FSGSBASE | \
          CPUID_7_0_EBX_ERMS | CPUID_7_0_EBX_AVX2 | CPUID_7_0_EBX_RDSEED | \
          CPUID_7_0_EBX_SHA_NI | CPUID_7_0_EBX_KERNEL_FEATURES)
          /* missing:
          CPUID_7_0_EBX_HLE
          CPUID_7_0_EBX_INVPCID, CPUID_7_0_EBX_RTM */

#if !defined CONFIG_USER_ONLY || defined CONFIG_LINUX
#define TCG_7_0_ECX_RDPID CPUID_7_0_ECX_RDPID
#else
#define TCG_7_0_ECX_RDPID 0
#endif
#define TCG_7_0_ECX_FEATURES (CPUID_7_0_ECX_UMIP | CPUID_7_0_ECX_PKU | \
          /* CPUID_7_0_ECX_OSPKE is dynamic */ \
          CPUID_7_0_ECX_LA57 | CPUID_7_0_ECX_PKS | CPUID_7_0_ECX_VAES | \
          TCG_7_0_ECX_RDPID)

#if defined CONFIG_USER_ONLY
#define CPUID_7_0_EDX_KERNEL_FEATURES (CPUID_7_0_EDX_SPEC_CTRL | \
          CPUID_7_0_EDX_ARCH_CAPABILITIES | CPUID_7_0_EDX_SPEC_CTRL_SSBD)
#else
#define CPUID_7_0_EDX_KERNEL_FEATURES 0
#endif
#define TCG_7_0_EDX_FEATURES (CPUID_7_0_EDX_FSRM | CPUID_7_0_EDX_KERNEL_FEATURES)

#define TCG_7_1_EAX_FEATURES (CPUID_7_1_EAX_FZRM | CPUID_7_1_EAX_FSRS | \
          CPUID_7_1_EAX_FSRC | CPUID_7_1_EAX_CMPCCXADD)
#define TCG_7_1_EDX_FEATURES 0
#define TCG_7_2_EDX_FEATURES 0
#define TCG_APM_FEATURES 0
#define TCG_6_EAX_FEATURES CPUID_6_EAX_ARAT
#define TCG_XSAVE_FEATURES (CPUID_XSAVE_XSAVEOPT | CPUID_XSAVE_XGETBV1)
          /* missing:
          CPUID_XSAVE_XSAVEC, CPUID_XSAVE_XSAVES */
#define TCG_14_0_ECX_FEATURES 0
#define TCG_SGX_12_0_EAX_FEATURES 0
#define TCG_SGX_12_0_EBX_FEATURES 0
#define TCG_SGX_12_1_EAX_FEATURES 0
#define TCG_24_0_EBX_FEATURES 0

#if defined CONFIG_USER_ONLY
#define CPUID_8000_0008_EBX_KERNEL_FEATURES (CPUID_8000_0008_EBX_IBPB | \
          CPUID_8000_0008_EBX_IBRS | CPUID_8000_0008_EBX_STIBP | \
          CPUID_8000_0008_EBX_STIBP_ALWAYS_ON | CPUID_8000_0008_EBX_AMD_SSBD | \
          CPUID_8000_0008_EBX_AMD_PSFD)
#else
#define CPUID_8000_0008_EBX_KERNEL_FEATURES 0
#endif

#define TCG_8000_0008_EBX  (CPUID_8000_0008_EBX_XSAVEERPTR | \
          CPUID_8000_0008_EBX_WBNOINVD | CPUID_8000_0008_EBX_KERNEL_FEATURES)

FeatureWordInfo feature_word_info[FEATURE_WORDS] = {
    [FEAT_1_EDX] = {
        .type = CPUID_FEATURE_WORD,
        .feat_names = {
            "fpu", "vme", "de", "pse",
            "tsc", "msr", "pae", "mce",
            "cx8", "apic", NULL, "sep",
            "mtrr", "pge", "mca", "cmov",
            "pat", "pse36", "pn" /* Intel psn */, "clflush" /* Intel clfsh */,
            NULL, "ds" /* Intel dts */, "acpi", "mmx",
            "fxsr", "sse", "sse2", "ss",
            "ht" /* Intel htt */, "tm", "ia64", "pbe",
        },
        .cpuid = {.eax = 1, .reg = R_EDX, },
        .tcg_features = TCG_FEATURES,
        .no_autoenable_flags = CPUID_HT,
    },
    [FEAT_1_ECX] = {
        .type = CPUID_FEATURE_WORD,
        .feat_names = {
            "pni" /* Intel,AMD sse3 */, "pclmulqdq", "dtes64", "monitor",
            "ds-cpl", "vmx", "smx", "est",
            "tm2", "ssse3", "cid", NULL,
            "fma", "cx16", "xtpr", "pdcm",
            NULL, "pcid", "dca", "sse4.1",
            "sse4.2", "x2apic", "movbe", "popcnt",
            "tsc-deadline", "aes", "xsave", NULL /* osxsave */,
            "avx", "f16c", "rdrand", "hypervisor",
        },
        .cpuid = { .eax = 1, .reg = R_ECX, },
        .tcg_features = TCG_EXT_FEATURES,
    },
    /* Feature names that are already defined on feature_name[] but
     * are set on CPUID[8000_0001].EDX on AMD CPUs don't have their
     * names on feat_names below. They are copied automatically
     * to features[FEAT_8000_0001_EDX] if and only if CPU vendor is AMD.
     */
    [FEAT_8000_0001_EDX] = {
        .type = CPUID_FEATURE_WORD,
        .feat_names = {
            NULL /* fpu */, NULL /* vme */, NULL /* de */, NULL /* pse */,
            NULL /* tsc */, NULL /* msr */, NULL /* pae */, NULL /* mce */,
            NULL /* cx8 */, NULL /* apic */, NULL, "syscall",
            NULL /* mtrr */, NULL /* pge */, NULL /* mca */, NULL /* cmov */,
            NULL /* pat */, NULL /* pse36 */, NULL, NULL /* Linux mp */,
            "nx", NULL, "mmxext", NULL /* mmx */,
            NULL /* fxsr */, "fxsr-opt", "pdpe1gb", "rdtscp",
            NULL, "lm", "3dnowext", "3dnow",
        },
        .cpuid = { .eax = 0x80000001, .reg = R_EDX, },
        .tcg_features = TCG_EXT2_FEATURES,
    },
    [FEAT_8000_0001_ECX] = {
        .type = CPUID_FEATURE_WORD,
        .feat_names = {
            "lahf-lm", "cmp-legacy", "svm", "extapic",
            "cr8legacy", "abm", "sse4a", "misalignsse",
            "3dnowprefetch", "osvw", "ibs", "xop",
            "skinit", "wdt", NULL, "lwp",
            "fma4", "tce", NULL, "nodeid-msr",
            NULL, "tbm", "topoext", "perfctr-core",
            "perfctr-nb", NULL, NULL, NULL,
            NULL, NULL, NULL, NULL,
        },
        .cpuid = { .eax = 0x80000001, .reg = R_ECX, },
        .tcg_features = TCG_EXT3_FEATURES,
        /*
         * TOPOEXT is always allowed but can't be enabled blindly by
         * "-cpu host", as it requires consistent cache topology info
         * to be provided so it doesn't confuse guests.
         */
        .no_autoenable_flags = CPUID_EXT3_TOPOEXT,
    },
    [FEAT_C000_0001_EDX] = {
        .type = CPUID_FEATURE_WORD,
        .feat_names = {
            NULL, NULL, "xstore", "xstore-en",
            NULL, NULL, "xcrypt", "xcrypt-en",
            "ace2", "ace2-en", "phe", "phe-en",
            "pmm", "pmm-en", NULL, NULL,
            NULL, NULL, NULL, NULL,
            NULL, NULL, NULL, NULL,
            NULL, NULL, NULL, NULL,
            NULL, NULL, NULL, NULL,
        },
        .cpuid = { .eax = 0xC0000001, .reg = R_EDX, },
        .tcg_features = TCG_EXT4_FEATURES,
    },
    [FEAT_KVM] = {
        .type = CPUID_FEATURE_WORD,
        .feat_names = {
            "kvmclock", "kvm-nopiodelay", "kvm-mmu", "kvmclock",
            "kvm-asyncpf", "kvm-steal-time", "kvm-pv-eoi", "kvm-pv-unhalt",
            NULL, "kvm-pv-tlb-flush", "kvm-asyncpf-vmexit", "kvm-pv-ipi",
            "kvm-poll-control", "kvm-pv-sched-yield", "kvm-asyncpf-int", "kvm-msi-ext-dest-id",
            NULL, NULL, NULL, NULL,
            NULL, NULL, NULL, NULL,
            "kvmclock-stable-bit", NULL, NULL, NULL,
            NULL, NULL, NULL, NULL,
        },
        .cpuid = { .eax = KVM_CPUID_FEATURES, .reg = R_EAX, },
        .tcg_features = TCG_KVM_FEATURES,
    },
    [FEAT_KVM_HINTS] = {
        .type = CPUID_FEATURE_WORD,
        .feat_names = {
            "kvm-hint-dedicated", NULL, NULL, NULL,
            NULL, NULL, NULL, NULL,
            NULL, NULL, NULL, NULL,
            NULL, NULL, NULL, NULL,
            NULL, NULL, NULL, NULL,
            NULL, NULL, NULL, NULL,
            NULL, NULL, NULL, NULL,
            NULL, NULL, NULL, NULL,
        },
        .cpuid = { .eax = KVM_CPUID_FEATURES, .reg = R_EDX, },
        .tcg_features = TCG_KVM_FEATURES,
        /*
         * KVM hints aren't auto-enabled by -cpu host, they need to be
         * explicitly enabled in the command-line.
         */
        .no_autoenable_flags = ~0U,
    },
    [FEAT_SVM] = {
        .type = CPUID_FEATURE_WORD,
        .feat_names = {
            "npt", "lbrv", "svm-lock", "nrip-save",
            "tsc-scale", "vmcb-clean",  "flushbyasid", "decodeassists",
            NULL, NULL, "pause-filter", NULL,
            "pfthreshold", "avic", NULL, "v-vmsave-vmload",
            "vgif", NULL, NULL, NULL,
            NULL, NULL, NULL, NULL,
            NULL, "vnmi", NULL, NULL,
            "svme-addr-chk", NULL, NULL, NULL,
        },
        .cpuid = { .eax = 0x8000000A, .reg = R_EDX, },
        .tcg_features = TCG_SVM_FEATURES,
    },
    [FEAT_7_0_EBX] = {
        .type = CPUID_FEATURE_WORD,
        .feat_names = {
            "fsgsbase", "tsc-adjust", "sgx", "bmi1",
            "hle", "avx2", "fdp-excptn-only", "smep",
            "bmi2", "erms", "invpcid", "rtm",
            NULL, "zero-fcs-fds", "mpx", NULL,
            "avx512f", "avx512dq", "rdseed", "adx",
            "smap", "avx512ifma", "pcommit", "clflushopt",
            "clwb", "intel-pt", "avx512pf", "avx512er",
            "avx512cd", "sha-ni", "avx512bw", "avx512vl",
        },
        .cpuid = {
            .eax = 7,
            .needs_ecx = true, .ecx = 0,
            .reg = R_EBX,
        },
        .tcg_features = TCG_7_0_EBX_FEATURES,
    },
    [FEAT_7_0_ECX] = {
        .type = CPUID_FEATURE_WORD,
        .feat_names = {
            NULL, "avx512vbmi", "umip", "pku",
            NULL /* ospke */, "waitpkg", "avx512vbmi2", NULL,
            "gfni", "vaes", "vpclmulqdq", "avx512vnni",
            "avx512bitalg", NULL, "avx512-vpopcntdq", NULL,
            "la57", NULL, NULL, NULL,
            NULL, NULL, "rdpid", NULL,
            "bus-lock-detect", "cldemote", NULL, "movdiri",
            "movdir64b", NULL, "sgxlc", "pks",
        },
        .cpuid = {
            .eax = 7,
            .needs_ecx = true, .ecx = 0,
            .reg = R_ECX,
        },
        .tcg_features = TCG_7_0_ECX_FEATURES,
    },
    [FEAT_7_0_EDX] = {
        .type = CPUID_FEATURE_WORD,
        .feat_names = {
            NULL, NULL, "avx512-4vnniw", "avx512-4fmaps",
            "fsrm", NULL, NULL, NULL,
            "avx512-vp2intersect", NULL, "md-clear", NULL,
            NULL, NULL, "serialize", NULL,
            "tsx-ldtrk", NULL, NULL /* pconfig */, "arch-lbr",
            NULL, NULL, "amx-bf16", "avx512-fp16",
            "amx-tile", "amx-int8", "spec-ctrl", "stibp",
            "flush-l1d", "arch-capabilities", "core-capability", "ssbd",
        },
        .cpuid = {
            .eax = 7,
            .needs_ecx = true, .ecx = 0,
            .reg = R_EDX,
        },
        .tcg_features = TCG_7_0_EDX_FEATURES,
    },
    [FEAT_7_1_EAX] = {
        .type = CPUID_FEATURE_WORD,
        .feat_names = {
            "sha512", "sm3", "sm4", NULL,
            "avx-vnni", "avx512-bf16", NULL, "cmpccxadd",
            NULL, NULL, "fzrm", "fsrs",
            "fsrc", NULL, NULL, NULL,
            NULL, "fred", "lkgs", "wrmsrns",
            NULL, "amx-fp16", NULL, "avx-ifma",
            NULL, NULL, "lam", NULL,
            NULL, NULL, NULL, NULL,
        },
        .cpuid = {
            .eax = 7,
            .needs_ecx = true, .ecx = 1,
            .reg = R_EAX,
        },
        .tcg_features = TCG_7_1_EAX_FEATURES,
    },
    [FEAT_7_1_EDX] = {
        .type = CPUID_FEATURE_WORD,
        .feat_names = {
            NULL, NULL, NULL, NULL,
            "avx-vnni-int8", "avx-ne-convert", NULL, NULL,
            "amx-complex", NULL, "avx-vnni-int16", NULL,
            NULL, NULL, "prefetchiti", NULL,
            NULL, NULL, NULL, "avx10",
            NULL, NULL, NULL, NULL,
            NULL, NULL, NULL, NULL,
            NULL, NULL, NULL, NULL,
        },
        .cpuid = {
            .eax = 7,
            .needs_ecx = true, .ecx = 1,
            .reg = R_EDX,
        },
        .tcg_features = TCG_7_1_EDX_FEATURES,
    },
    [FEAT_7_2_EDX] = {
        .type = CPUID_FEATURE_WORD,
        .feat_names = {
            "intel-psfd", "ipred-ctrl", "rrsba-ctrl", "ddpd-u",
            "bhi-ctrl", "mcdt-no", NULL, NULL,
            NULL, NULL, NULL, NULL,
            NULL, NULL, NULL, NULL,
            NULL, NULL, NULL, NULL,
            NULL, NULL, NULL, NULL,
            NULL, NULL, NULL, NULL,
            NULL, NULL, NULL, NULL,
        },
        .cpuid = {
            .eax = 7,
            .needs_ecx = true, .ecx = 2,
            .reg = R_EDX,
        },
        .tcg_features = TCG_7_2_EDX_FEATURES,
    },
    [FEAT_24_0_EBX] = {
        .type = CPUID_FEATURE_WORD,
        .feat_names = {
            [16] = "avx10-128",
            [17] = "avx10-256",
            [18] = "avx10-512",
        },
        .cpuid = {
            .eax = 0x24,
            .needs_ecx = true, .ecx = 0,
            .reg = R_EBX,
        },
        .tcg_features = TCG_24_0_EBX_FEATURES,
    },
    [FEAT_8000_0007_EDX] = {
        .type = CPUID_FEATURE_WORD,
        .feat_names = {
            NULL, NULL, NULL, NULL,
            NULL, NULL, NULL, NULL,
            "invtsc", NULL, NULL, NULL,
            NULL, NULL, NULL, NULL,
            NULL, NULL, NULL, NULL,
            NULL, NULL, NULL, NULL,
            NULL, NULL, NULL, NULL,
            NULL, NULL, NULL, NULL,
        },
        .cpuid = { .eax = 0x80000007, .reg = R_EDX, },
        .tcg_features = TCG_APM_FEATURES,
        .unmigratable_flags = CPUID_APM_INVTSC,
    },
    [FEAT_8000_0007_EBX] = {
        .type = CPUID_FEATURE_WORD,
        .feat_names = {
            "overflow-recov", "succor", NULL, NULL,
            NULL, NULL, NULL, NULL,
            NULL, NULL, NULL, NULL,
            NULL, NULL, NULL, NULL,
            NULL, NULL, NULL, NULL,
            NULL, NULL, NULL, NULL,
            NULL, NULL, NULL, NULL,
            NULL, NULL, NULL, NULL,
        },
        .cpuid = { .eax = 0x80000007, .reg = R_EBX, },
        .tcg_features = 0,
        .unmigratable_flags = 0,
    },
    [FEAT_8000_0008_EBX] = {
        .type = CPUID_FEATURE_WORD,
        .feat_names = {
            "clzero", NULL, "xsaveerptr", NULL,
            NULL, NULL, NULL, NULL,
            NULL, "wbnoinvd", NULL, NULL,
            "ibpb", NULL, "ibrs", "amd-stibp",
            NULL, "stibp-always-on", NULL, NULL,
            NULL, NULL, NULL, NULL,
            "amd-ssbd", "virt-ssbd", "amd-no-ssb", NULL,
            "amd-psfd", NULL, NULL, NULL,
        },
        .cpuid = { .eax = 0x80000008, .reg = R_EBX, },
        .tcg_features = TCG_8000_0008_EBX,
        .unmigratable_flags = 0,
    },
    [FEAT_8000_0021_EAX] = {
        .type = CPUID_FEATURE_WORD,
        .feat_names = {
            "no-nested-data-bp", NULL, "lfence-always-serializing", NULL,
            NULL, NULL, "null-sel-clr-base", NULL,
            "auto-ibrs", NULL, NULL, NULL,
            NULL, NULL, NULL, NULL,
            NULL, NULL, NULL, NULL,
            NULL, NULL, NULL, NULL,
            "eraps", NULL, NULL, "sbpb",
            "ibpb-brtype", "srso-no", "srso-user-kernel-no", NULL,
        },
        .cpuid = { .eax = 0x80000021, .reg = R_EAX, },
        .tcg_features = 0,
        .unmigratable_flags = 0,
    },
    [FEAT_8000_0021_EBX] = {
        .type = CPUID_FEATURE_WORD,
        .cpuid = { .eax = 0x80000021, .reg = R_EBX, },
        .tcg_features = 0,
        .unmigratable_flags = 0,
    },
    [FEAT_8000_0022_EAX] = {
        .type = CPUID_FEATURE_WORD,
        .feat_names = {
            "perfmon-v2", NULL, NULL, NULL,
            NULL, NULL, NULL, NULL,
            NULL, NULL, NULL, NULL,
            NULL, NULL, NULL, NULL,
            NULL, NULL, NULL, NULL,
            NULL, NULL, NULL, NULL,
            NULL, NULL, NULL, NULL,
            NULL, NULL, NULL, NULL,
        },
        .cpuid = { .eax = 0x80000022, .reg = R_EAX, },
        .tcg_features = 0,
        .unmigratable_flags = 0,
    },
    [FEAT_XSAVE] = {
        .type = CPUID_FEATURE_WORD,
        .feat_names = {
            "xsaveopt", "xsavec", "xgetbv1", "xsaves",
            "xfd", NULL, NULL, NULL,
            NULL, NULL, NULL, NULL,
            NULL, NULL, NULL, NULL,
            NULL, NULL, NULL, NULL,
            NULL, NULL, NULL, NULL,
            NULL, NULL, NULL, NULL,
            NULL, NULL, NULL, NULL,
        },
        .cpuid = {
            .eax = 0xd,
            .needs_ecx = true, .ecx = 1,
            .reg = R_EAX,
        },
        .tcg_features = TCG_XSAVE_FEATURES,
    },
    [FEAT_XSAVE_XSS_LO] = {
        .type = CPUID_FEATURE_WORD,
        .feat_names = {
            NULL, NULL, NULL, NULL,
            NULL, NULL, NULL, NULL,
            NULL, NULL, NULL, NULL,
            NULL, NULL, NULL, NULL,
            NULL, NULL, NULL, NULL,
            NULL, NULL, NULL, NULL,
            NULL, NULL, NULL, NULL,
            NULL, NULL, NULL, NULL,
        },
        .cpuid = {
            .eax = 0xD,
            .needs_ecx = true,
            .ecx = 1,
            .reg = R_ECX,
        },
    },
    [FEAT_XSAVE_XSS_HI] = {
        .type = CPUID_FEATURE_WORD,
        .cpuid = {
            .eax = 0xD,
            .needs_ecx = true,
            .ecx = 1,
            .reg = R_EDX
        },
    },
    [FEAT_6_EAX] = {
        .type = CPUID_FEATURE_WORD,
        .feat_names = {
            NULL, NULL, "arat", NULL,
            NULL, NULL, NULL, NULL,
            NULL, NULL, NULL, NULL,
            NULL, NULL, NULL, NULL,
            NULL, NULL, NULL, NULL,
            NULL, NULL, NULL, NULL,
            NULL, NULL, NULL, NULL,
            NULL, NULL, NULL, NULL,
        },
        .cpuid = { .eax = 6, .reg = R_EAX, },
        .tcg_features = TCG_6_EAX_FEATURES,
    },
    [FEAT_XSAVE_XCR0_LO] = {
        .type = CPUID_FEATURE_WORD,
        .cpuid = {
            .eax = 0xD,
            .needs_ecx = true, .ecx = 0,
            .reg = R_EAX,
        },
        .tcg_features = XSTATE_FP_MASK | XSTATE_SSE_MASK |
            XSTATE_YMM_MASK | XSTATE_BNDREGS_MASK | XSTATE_BNDCSR_MASK |
            XSTATE_PKRU_MASK,
        .migratable_flags = XSTATE_FP_MASK | XSTATE_SSE_MASK |
            XSTATE_YMM_MASK | XSTATE_BNDREGS_MASK | XSTATE_BNDCSR_MASK |
            XSTATE_OPMASK_MASK | XSTATE_ZMM_Hi256_MASK | XSTATE_Hi16_ZMM_MASK |
            XSTATE_PKRU_MASK,
    },
    [FEAT_XSAVE_XCR0_HI] = {
        .type = CPUID_FEATURE_WORD,
        .cpuid = {
            .eax = 0xD,
            .needs_ecx = true, .ecx = 0,
            .reg = R_EDX,
        },
        .tcg_features = 0U,
    },
    /*Below are MSR exposed features*/
    [FEAT_ARCH_CAPABILITIES] = {
        .type = MSR_FEATURE_WORD,
        .feat_names = {
            "rdctl-no", "ibrs-all", "rsba", "skip-l1dfl-vmentry",
            "ssb-no", "mds-no", "pschange-mc-no", "tsx-ctrl",
            "taa-no", NULL, NULL, NULL,
            NULL, "sbdr-ssdp-no", "fbsdp-no", "psdp-no",
            NULL, "fb-clear", NULL, NULL,
            NULL, NULL, NULL, NULL,
            "pbrsb-no", NULL, "gds-no", "rfds-no",
            "rfds-clear", NULL, NULL, NULL,
        },
        .msr = {
            .index = MSR_IA32_ARCH_CAPABILITIES,
        },
        /*
         * FEAT_ARCH_CAPABILITIES only affects a read-only MSR, which
         * cannot be read from user mode.  Therefore, it has no impact
         > on any user-mode operation, and warnings about unsupported
         * features do not matter.
         */
        .tcg_features = ~0U,
    },
    [FEAT_CORE_CAPABILITY] = {
        .type = MSR_FEATURE_WORD,
        .feat_names = {
            NULL, NULL, NULL, NULL,
            NULL, "split-lock-detect", NULL, NULL,
            NULL, NULL, NULL, NULL,
            NULL, NULL, NULL, NULL,
            NULL, NULL, NULL, NULL,
            NULL, NULL, NULL, NULL,
            NULL, NULL, NULL, NULL,
            NULL, NULL, NULL, NULL,
        },
        .msr = {
            .index = MSR_IA32_CORE_CAPABILITY,
        },
    },
    [FEAT_PERF_CAPABILITIES] = {
        .type = MSR_FEATURE_WORD,
        .feat_names = {
            NULL, NULL, NULL, NULL,
            NULL, NULL, NULL, NULL,
            NULL, NULL, NULL, NULL,
            NULL, "full-width-write", NULL, NULL,
            NULL, NULL, NULL, NULL,
            NULL, NULL, NULL, NULL,
            NULL, NULL, NULL, NULL,
            NULL, NULL, NULL, NULL,
        },
        .msr = {
            .index = MSR_IA32_PERF_CAPABILITIES,
        },
    },

    [FEAT_VMX_PROCBASED_CTLS] = {
        .type = MSR_FEATURE_WORD,
        .feat_names = {
            NULL, NULL, "vmx-vintr-pending", "vmx-tsc-offset",
            NULL, NULL, NULL, "vmx-hlt-exit",
            NULL, "vmx-invlpg-exit", "vmx-mwait-exit", "vmx-rdpmc-exit",
            "vmx-rdtsc-exit", NULL, NULL, "vmx-cr3-load-noexit",
            "vmx-cr3-store-noexit", NULL, NULL, "vmx-cr8-load-exit",
            "vmx-cr8-store-exit", "vmx-flexpriority", "vmx-vnmi-pending", "vmx-movdr-exit",
            "vmx-io-exit", "vmx-io-bitmap", NULL, "vmx-mtf",
            "vmx-msr-bitmap", "vmx-monitor-exit", "vmx-pause-exit", "vmx-secondary-ctls",
        },
        .msr = {
            .index = MSR_IA32_VMX_TRUE_PROCBASED_CTLS,
        }
    },

    [FEAT_VMX_SECONDARY_CTLS] = {
        .type = MSR_FEATURE_WORD,
        .feat_names = {
            "vmx-apicv-xapic", "vmx-ept", "vmx-desc-exit", "vmx-rdtscp-exit",
            "vmx-apicv-x2apic", "vmx-vpid", "vmx-wbinvd-exit", "vmx-unrestricted-guest",
            "vmx-apicv-register", "vmx-apicv-vid", "vmx-ple", "vmx-rdrand-exit",
            "vmx-invpcid-exit", "vmx-vmfunc", "vmx-shadow-vmcs", "vmx-encls-exit",
            "vmx-rdseed-exit", "vmx-pml", NULL, NULL,
            "vmx-xsaves", NULL, NULL, NULL,
            NULL, "vmx-tsc-scaling", "vmx-enable-user-wait-pause", NULL,
            NULL, NULL, NULL, NULL,
        },
        .msr = {
            .index = MSR_IA32_VMX_PROCBASED_CTLS2,
        }
    },

    [FEAT_VMX_PINBASED_CTLS] = {
        .type = MSR_FEATURE_WORD,
        .feat_names = {
            "vmx-intr-exit", NULL, NULL, "vmx-nmi-exit",
            NULL, "vmx-vnmi", "vmx-preemption-timer", "vmx-posted-intr",
            NULL, NULL, NULL, NULL,
            NULL, NULL, NULL, NULL,
            NULL, NULL, NULL, NULL,
            NULL, NULL, NULL, NULL,
            NULL, NULL, NULL, NULL,
            NULL, NULL, NULL, NULL,
        },
        .msr = {
            .index = MSR_IA32_VMX_TRUE_PINBASED_CTLS,
        }
    },

    [FEAT_VMX_EXIT_CTLS] = {
        .type = MSR_FEATURE_WORD,
        /*
         * VMX_VM_EXIT_HOST_ADDR_SPACE_SIZE is copied from
         * the LM CPUID bit.
         */
        .feat_names = {
            NULL, NULL, "vmx-exit-nosave-debugctl", NULL,
            NULL, NULL, NULL, NULL,
            NULL, NULL /* vmx-exit-host-addr-space-size */, NULL, NULL,
            "vmx-exit-load-perf-global-ctrl", NULL, NULL, "vmx-exit-ack-intr",
            NULL, NULL, "vmx-exit-save-pat", "vmx-exit-load-pat",
            "vmx-exit-save-efer", "vmx-exit-load-efer",
                "vmx-exit-save-preemption-timer", "vmx-exit-clear-bndcfgs",
            NULL, "vmx-exit-clear-rtit-ctl", NULL, NULL,
            NULL, "vmx-exit-load-pkrs", NULL, "vmx-exit-secondary-ctls",
        },
        .msr = {
            .index = MSR_IA32_VMX_TRUE_EXIT_CTLS,
        }
    },

    [FEAT_VMX_ENTRY_CTLS] = {
        .type = MSR_FEATURE_WORD,
        .feat_names = {
            NULL, NULL, "vmx-entry-noload-debugctl", NULL,
            NULL, NULL, NULL, NULL,
            NULL, "vmx-entry-ia32e-mode", NULL, NULL,
            NULL, "vmx-entry-load-perf-global-ctrl", "vmx-entry-load-pat", "vmx-entry-load-efer",
            "vmx-entry-load-bndcfgs", NULL, "vmx-entry-load-rtit-ctl", NULL,
            NULL, NULL, "vmx-entry-load-pkrs", "vmx-entry-load-fred",
            NULL, NULL, NULL, NULL,
            NULL, NULL, NULL, NULL,
        },
        .msr = {
            .index = MSR_IA32_VMX_TRUE_ENTRY_CTLS,
        }
    },

    [FEAT_VMX_MISC] = {
        .type = MSR_FEATURE_WORD,
        .feat_names = {
            NULL, NULL, NULL, NULL,
            NULL, "vmx-store-lma", "vmx-activity-hlt", "vmx-activity-shutdown",
            "vmx-activity-wait-sipi", NULL, NULL, NULL,
            NULL, NULL, NULL, NULL,
            NULL, NULL, NULL, NULL,
            NULL, NULL, NULL, NULL,
            NULL, NULL, NULL, NULL,
            NULL, "vmx-vmwrite-vmexit-fields", "vmx-zero-len-inject", NULL,
        },
        .msr = {
            .index = MSR_IA32_VMX_MISC,
        }
    },

    [FEAT_VMX_EPT_VPID_CAPS] = {
        .type = MSR_FEATURE_WORD,
        .feat_names = {
            "vmx-ept-execonly", NULL, NULL, NULL,
            NULL, NULL, "vmx-page-walk-4", "vmx-page-walk-5",
            NULL, NULL, NULL, NULL,
            NULL, NULL, NULL, NULL,
            "vmx-ept-2mb", "vmx-ept-1gb", NULL, NULL,
            "vmx-invept", "vmx-eptad", "vmx-ept-advanced-exitinfo", NULL,
            NULL, "vmx-invept-single-context", "vmx-invept-all-context", NULL,
            NULL, NULL, NULL, NULL,
            "vmx-invvpid", NULL, NULL, NULL,
            NULL, NULL, NULL, NULL,
            "vmx-invvpid-single-addr", "vmx-invept-single-context",
                "vmx-invvpid-all-context", "vmx-invept-single-context-noglobals",
            NULL, NULL, NULL, NULL,
            NULL, NULL, NULL, NULL,
            NULL, NULL, NULL, NULL,
            NULL, NULL, NULL, NULL,
            NULL, NULL, NULL, NULL,
        },
        .msr = {
            .index = MSR_IA32_VMX_EPT_VPID_CAP,
        }
    },

    [FEAT_VMX_BASIC] = {
        .type = MSR_FEATURE_WORD,
        .feat_names = {
            [54] = "vmx-ins-outs",
            [55] = "vmx-true-ctls",
            [56] = "vmx-any-errcode",
            [58] = "vmx-nested-exception",
        },
        .msr = {
            .index = MSR_IA32_VMX_BASIC,
        },
        /* Just to be safe - we don't support setting the MSEG version field.  */
        .no_autoenable_flags = MSR_VMX_BASIC_DUAL_MONITOR,
    },

    [FEAT_VMX_VMFUNC] = {
        .type = MSR_FEATURE_WORD,
        .feat_names = {
            [0] = "vmx-eptp-switching",
        },
        .msr = {
            .index = MSR_IA32_VMX_VMFUNC,
        }
    },

    [FEAT_14_0_ECX] = {
        .type = CPUID_FEATURE_WORD,
        .feat_names = {
            NULL, NULL, NULL, NULL,
            NULL, NULL, NULL, NULL,
            NULL, NULL, NULL, NULL,
            NULL, NULL, NULL, NULL,
            NULL, NULL, NULL, NULL,
            NULL, NULL, NULL, NULL,
            NULL, NULL, NULL, NULL,
            NULL, NULL, NULL, "intel-pt-lip",
        },
        .cpuid = {
            .eax = 0x14,
            .needs_ecx = true, .ecx = 0,
            .reg = R_ECX,
        },
        .tcg_features = TCG_14_0_ECX_FEATURES,
     },

    [FEAT_SGX_12_0_EAX] = {
        .type = CPUID_FEATURE_WORD,
        .feat_names = {
            "sgx1", "sgx2", NULL, NULL,
            NULL, NULL, NULL, NULL,
            NULL, NULL, NULL, "sgx-edeccssa",
            NULL, NULL, NULL, NULL,
            NULL, NULL, NULL, NULL,
            NULL, NULL, NULL, NULL,
            NULL, NULL, NULL, NULL,
            NULL, NULL, NULL, NULL,
        },
        .cpuid = {
            .eax = 0x12,
            .needs_ecx = true, .ecx = 0,
            .reg = R_EAX,
        },
        .tcg_features = TCG_SGX_12_0_EAX_FEATURES,
    },

    [FEAT_SGX_12_0_EBX] = {
        .type = CPUID_FEATURE_WORD,
        .feat_names = {
            "sgx-exinfo" , NULL, NULL, NULL,
            NULL, NULL, NULL, NULL,
            NULL, NULL, NULL, NULL,
            NULL, NULL, NULL, NULL,
            NULL, NULL, NULL, NULL,
            NULL, NULL, NULL, NULL,
            NULL, NULL, NULL, NULL,
            NULL, NULL, NULL, NULL,
        },
        .cpuid = {
            .eax = 0x12,
            .needs_ecx = true, .ecx = 0,
            .reg = R_EBX,
        },
        .tcg_features = TCG_SGX_12_0_EBX_FEATURES,
    },

    [FEAT_SGX_12_1_EAX] = {
        .type = CPUID_FEATURE_WORD,
        .feat_names = {
            NULL, "sgx-debug", "sgx-mode64", NULL,
            "sgx-provisionkey", "sgx-tokenkey", NULL, "sgx-kss",
            NULL, NULL, "sgx-aex-notify", NULL,
            NULL, NULL, NULL, NULL,
            NULL, NULL, NULL, NULL,
            NULL, NULL, NULL, NULL,
            NULL, NULL, NULL, NULL,
            NULL, NULL, NULL, NULL,
        },
        .cpuid = {
            .eax = 0x12,
            .needs_ecx = true, .ecx = 1,
            .reg = R_EAX,
        },
        .tcg_features = TCG_SGX_12_1_EAX_FEATURES,
    },
};

typedef struct FeatureMask {
    FeatureWord index;
    uint64_t mask;
} FeatureMask;

typedef struct FeatureDep {
    FeatureMask from, to;
} FeatureDep;

static FeatureDep feature_dependencies[] = {
    {
        .from = { FEAT_7_0_EDX,             CPUID_7_0_EDX_ARCH_CAPABILITIES },
        .to = { FEAT_ARCH_CAPABILITIES,     ~0ull },
    },
    {
        .from = { FEAT_7_0_EDX,             CPUID_7_0_EDX_CORE_CAPABILITY },
        .to = { FEAT_CORE_CAPABILITY,       ~0ull },
    },
    {
        .from = { FEAT_1_ECX,             CPUID_EXT_PDCM },
        .to = { FEAT_PERF_CAPABILITIES,       ~0ull },
    },
    {
        .from = { FEAT_1_ECX,               CPUID_EXT_VMX },
        .to = { FEAT_VMX_PROCBASED_CTLS,    ~0ull },
    },
    {
        .from = { FEAT_1_ECX,               CPUID_EXT_VMX },
        .to = { FEAT_VMX_PINBASED_CTLS,     ~0ull },
    },
    {
        .from = { FEAT_1_ECX,               CPUID_EXT_VMX },
        .to = { FEAT_VMX_EXIT_CTLS,         ~0ull },
    },
    {
        .from = { FEAT_1_ECX,               CPUID_EXT_VMX },
        .to = { FEAT_VMX_ENTRY_CTLS,        ~0ull },
    },
    {
        .from = { FEAT_1_ECX,               CPUID_EXT_VMX },
        .to = { FEAT_VMX_MISC,              ~0ull },
    },
    {
        .from = { FEAT_1_ECX,               CPUID_EXT_VMX },
        .to = { FEAT_VMX_BASIC,             ~0ull },
    },
    {
        .from = { FEAT_8000_0001_EDX,       CPUID_EXT2_LM },
        .to = { FEAT_VMX_ENTRY_CTLS,        VMX_VM_ENTRY_IA32E_MODE },
    },
    {
        .from = { FEAT_VMX_PROCBASED_CTLS,  VMX_CPU_BASED_ACTIVATE_SECONDARY_CONTROLS },
        .to = { FEAT_VMX_SECONDARY_CTLS,    ~0ull },
    },
    {
        .from = { FEAT_XSAVE,               CPUID_XSAVE_XSAVES },
        .to = { FEAT_VMX_SECONDARY_CTLS,    VMX_SECONDARY_EXEC_XSAVES },
    },
    {
        .from = { FEAT_1_ECX,               CPUID_EXT_RDRAND },
        .to = { FEAT_VMX_SECONDARY_CTLS,    VMX_SECONDARY_EXEC_RDRAND_EXITING },
    },
    {
        .from = { FEAT_7_0_EBX,             CPUID_7_0_EBX_INVPCID },
        .to = { FEAT_VMX_SECONDARY_CTLS,    VMX_SECONDARY_EXEC_ENABLE_INVPCID },
    },
    {
        .from = { FEAT_7_0_EBX,             CPUID_7_0_EBX_MPX },
        .to = { FEAT_VMX_EXIT_CTLS,         VMX_VM_EXIT_CLEAR_BNDCFGS },
    },
    {
        .from = { FEAT_7_0_EBX,             CPUID_7_0_EBX_MPX },
        .to = { FEAT_VMX_ENTRY_CTLS,        VMX_VM_ENTRY_LOAD_BNDCFGS },
    },
    {
        .from = { FEAT_7_0_EBX,             CPUID_7_0_EBX_RDSEED },
        .to = { FEAT_VMX_SECONDARY_CTLS,    VMX_SECONDARY_EXEC_RDSEED_EXITING },
    },
    {
        .from = { FEAT_7_0_EBX,             CPUID_7_0_EBX_INTEL_PT },
        .to = { FEAT_14_0_ECX,              ~0ull },
    },
    {
        .from = { FEAT_8000_0001_EDX,       CPUID_EXT2_RDTSCP },
        .to = { FEAT_VMX_SECONDARY_CTLS,    VMX_SECONDARY_EXEC_RDTSCP },
    },
    {
        .from = { FEAT_VMX_SECONDARY_CTLS,  VMX_SECONDARY_EXEC_ENABLE_EPT },
        .to = { FEAT_VMX_EPT_VPID_CAPS,     0xffffffffull },
    },
    {
        .from = { FEAT_VMX_SECONDARY_CTLS,  VMX_SECONDARY_EXEC_ENABLE_EPT },
        .to = { FEAT_VMX_SECONDARY_CTLS,    VMX_SECONDARY_EXEC_UNRESTRICTED_GUEST },
    },
    {
        .from = { FEAT_VMX_SECONDARY_CTLS,  VMX_SECONDARY_EXEC_ENABLE_VPID },
        .to = { FEAT_VMX_EPT_VPID_CAPS,     0xffffffffull << 32 },
    },
    {
        .from = { FEAT_VMX_SECONDARY_CTLS,  VMX_SECONDARY_EXEC_ENABLE_VMFUNC },
        .to = { FEAT_VMX_VMFUNC,            ~0ull },
    },
    {
        .from = { FEAT_8000_0001_ECX,       CPUID_EXT3_SVM },
        .to = { FEAT_SVM,                   ~0ull },
    },
    {
        .from = { FEAT_7_0_ECX,             CPUID_7_0_ECX_WAITPKG },
        .to = { FEAT_VMX_SECONDARY_CTLS,    VMX_SECONDARY_EXEC_ENABLE_USER_WAIT_PAUSE },
    },
    {
        .from = { FEAT_8000_0001_EDX,       CPUID_EXT2_LM },
        .to = { FEAT_7_1_EAX,               CPUID_7_1_EAX_FRED },
    },
    {
        .from = { FEAT_7_1_EAX,             CPUID_7_1_EAX_LKGS },
        .to = { FEAT_7_1_EAX,               CPUID_7_1_EAX_FRED },
    },
    {
        .from = { FEAT_7_1_EAX,             CPUID_7_1_EAX_WRMSRNS },
        .to = { FEAT_7_1_EAX,               CPUID_7_1_EAX_FRED },
    },
    {
        .from = { FEAT_7_0_EBX,             CPUID_7_0_EBX_SGX },
        .to = { FEAT_7_0_ECX,               CPUID_7_0_ECX_SGX_LC },
    },
    {
        .from = { FEAT_7_0_EBX,             CPUID_7_0_EBX_SGX },
        .to = { FEAT_SGX_12_0_EAX,          ~0ull },
    },
    {
        .from = { FEAT_7_0_EBX,             CPUID_7_0_EBX_SGX },
        .to = { FEAT_SGX_12_0_EBX,          ~0ull },
    },
    {
        .from = { FEAT_7_0_EBX,             CPUID_7_0_EBX_SGX },
        .to = { FEAT_SGX_12_1_EAX,          ~0ull },
    },
    {
        .from = { FEAT_24_0_EBX,            CPUID_24_0_EBX_AVX10_128 },
        .to = { FEAT_24_0_EBX,              CPUID_24_0_EBX_AVX10_256 },
    },
    {
        .from = { FEAT_24_0_EBX,            CPUID_24_0_EBX_AVX10_256 },
        .to = { FEAT_24_0_EBX,              CPUID_24_0_EBX_AVX10_512 },
    },
    {
        .from = { FEAT_24_0_EBX,            CPUID_24_0_EBX_AVX10_VL_MASK },
        .to = { FEAT_7_1_EDX,               CPUID_7_1_EDX_AVX10 },
    },
    {
        .from = { FEAT_7_1_EDX,             CPUID_7_1_EDX_AVX10 },
        .to = { FEAT_24_0_EBX,              ~0ull },
    },
};

typedef struct X86RegisterInfo32 {
    /* Name of register */
    const char *name;
    /* QAPI enum value register */
    X86CPURegister32 qapi_enum;
} X86RegisterInfo32;

#define REGISTER(reg) \
    [R_##reg] = { .name = #reg, .qapi_enum = X86_CPU_REGISTER32_##reg }
static const X86RegisterInfo32 x86_reg_info_32[CPU_NB_REGS32] = {
    REGISTER(EAX),
    REGISTER(ECX),
    REGISTER(EDX),
    REGISTER(EBX),
    REGISTER(ESP),
    REGISTER(EBP),
    REGISTER(ESI),
    REGISTER(EDI),
};
#undef REGISTER

/* CPUID feature bits available in XSS */
#define CPUID_XSTATE_XSS_MASK    (XSTATE_ARCH_LBR_MASK)

ExtSaveArea x86_ext_save_areas[XSAVE_STATE_AREA_COUNT] = {
    [XSTATE_FP_BIT] = {
        /* x87 FP state component is always enabled if XSAVE is supported */
        .feature = FEAT_1_ECX, .bits = CPUID_EXT_XSAVE,
        .size = sizeof(X86LegacyXSaveArea) + sizeof(X86XSaveHeader),
    },
    [XSTATE_SSE_BIT] = {
        /* SSE state component is always enabled if XSAVE is supported */
        .feature = FEAT_1_ECX, .bits = CPUID_EXT_XSAVE,
        .size = sizeof(X86LegacyXSaveArea) + sizeof(X86XSaveHeader),
    },
    [XSTATE_YMM_BIT] =
          { .feature = FEAT_1_ECX, .bits = CPUID_EXT_AVX,
            .size = sizeof(XSaveAVX) },
    [XSTATE_BNDREGS_BIT] =
          { .feature = FEAT_7_0_EBX, .bits = CPUID_7_0_EBX_MPX,
            .size = sizeof(XSaveBNDREG)  },
    [XSTATE_BNDCSR_BIT] =
          { .feature = FEAT_7_0_EBX, .bits = CPUID_7_0_EBX_MPX,
            .size = sizeof(XSaveBNDCSR)  },
    [XSTATE_OPMASK_BIT] =
          { .feature = FEAT_7_0_EBX, .bits = CPUID_7_0_EBX_AVX512F,
            .size = sizeof(XSaveOpmask) },
    [XSTATE_ZMM_Hi256_BIT] =
          { .feature = FEAT_7_0_EBX, .bits = CPUID_7_0_EBX_AVX512F,
            .size = sizeof(XSaveZMM_Hi256) },
    [XSTATE_Hi16_ZMM_BIT] =
          { .feature = FEAT_7_0_EBX, .bits = CPUID_7_0_EBX_AVX512F,
            .size = sizeof(XSaveHi16_ZMM) },
    [XSTATE_PKRU_BIT] =
          { .feature = FEAT_7_0_ECX, .bits = CPUID_7_0_ECX_PKU,
            .size = sizeof(XSavePKRU) },
    [XSTATE_ARCH_LBR_BIT] = {
            .feature = FEAT_7_0_EDX, .bits = CPUID_7_0_EDX_ARCH_LBR,
            .offset = 0 /*supervisor mode component, offset = 0 */,
            .size = sizeof(XSavesArchLBR) },
    [XSTATE_XTILE_CFG_BIT] = {
        .feature = FEAT_7_0_EDX, .bits = CPUID_7_0_EDX_AMX_TILE,
        .size = sizeof(XSaveXTILECFG),
    },
    [XSTATE_XTILE_DATA_BIT] = {
        .feature = FEAT_7_0_EDX, .bits = CPUID_7_0_EDX_AMX_TILE,
        .size = sizeof(XSaveXTILEDATA)
    },
};

uint32_t xsave_area_size(uint64_t mask, bool compacted)
{
    uint64_t ret = x86_ext_save_areas[0].size;
    const ExtSaveArea *esa;
    uint32_t offset = 0;
    int i;

    for (i = 2; i < ARRAY_SIZE(x86_ext_save_areas); i++) {
        esa = &x86_ext_save_areas[i];
        if ((mask >> i) & 1) {
            offset = compacted ? ret : esa->offset;
            ret = MAX(ret, offset + esa->size);
        }
    }
    return ret;
}

static inline bool accel_uses_host_cpuid(void)
{
    return kvm_enabled() || hvf_enabled();
}

static inline uint64_t x86_cpu_xsave_xcr0_components(X86CPU *cpu)
{
    return ((uint64_t)cpu->env.features[FEAT_XSAVE_XCR0_HI]) << 32 |
           cpu->env.features[FEAT_XSAVE_XCR0_LO];
}

/* Return name of 32-bit register, from a R_* constant */
static const char *get_register_name_32(unsigned int reg)
{
    if (reg >= CPU_NB_REGS32) {
        return NULL;
    }
    return x86_reg_info_32[reg].name;
}

static inline uint64_t x86_cpu_xsave_xss_components(X86CPU *cpu)
{
    return ((uint64_t)cpu->env.features[FEAT_XSAVE_XSS_HI]) << 32 |
           cpu->env.features[FEAT_XSAVE_XSS_LO];
}

/*
 * Returns the set of feature flags that are supported and migratable by
 * QEMU, for a given FeatureWord.
 */
static uint64_t x86_cpu_get_migratable_flags(X86CPU *cpu, FeatureWord w)
{
    FeatureWordInfo *wi = &feature_word_info[w];
    CPUX86State *env = &cpu->env;
    uint64_t r = 0;
    int i;

    for (i = 0; i < 64; i++) {
        uint64_t f = 1ULL << i;

        /* If the feature name is known, it is implicitly considered migratable,
         * unless it is explicitly set in unmigratable_flags */
        if ((wi->migratable_flags & f) ||
            (wi->feat_names[i] && !(wi->unmigratable_flags & f))) {
            r |= f;
        }
    }

    /* when tsc-khz is set explicitly, invtsc is migratable */
    if ((w == FEAT_8000_0007_EDX) && env->user_tsc_khz) {
        r |= CPUID_APM_INVTSC;
    }

    return r;
}

void host_cpuid(uint32_t function, uint32_t count,
                uint32_t *eax, uint32_t *ebx, uint32_t *ecx, uint32_t *edx)
{
    uint32_t vec[4];

#ifdef __x86_64__
    asm volatile("cpuid"
                 : "=a"(vec[0]), "=b"(vec[1]),
                   "=c"(vec[2]), "=d"(vec[3])
                 : "0"(function), "c"(count) : "cc");
#elif defined(__i386__)
    asm volatile("pusha \n\t"
                 "cpuid \n\t"
                 "mov %%eax, 0(%2) \n\t"
                 "mov %%ebx, 4(%2) \n\t"
                 "mov %%ecx, 8(%2) \n\t"
                 "mov %%edx, 12(%2) \n\t"
                 "popa"
                 : : "a"(function), "c"(count), "S"(vec)
                 : "memory", "cc");
#else
    abort();
#endif

    if (eax)
        *eax = vec[0];
    if (ebx)
        *ebx = vec[1];
    if (ecx)
        *ecx = vec[2];
    if (edx)
        *edx = vec[3];
}

/* CPU class name definitions: */

/* Return type name for a given CPU model name
 * Caller is responsible for freeing the returned string.
 */
static char *x86_cpu_type_name(const char *model_name)
{
    return g_strdup_printf(X86_CPU_TYPE_NAME("%s"), model_name);
}

static ObjectClass *x86_cpu_class_by_name(const char *cpu_model)
{
    g_autofree char *typename = x86_cpu_type_name(cpu_model);
    return object_class_by_name(typename);
}

static char *x86_cpu_class_get_model_name(X86CPUClass *cc)
{
    const char *class_name = object_class_get_name(OBJECT_CLASS(cc));
    assert(g_str_has_suffix(class_name, X86_CPU_TYPE_SUFFIX));
    return cpu_model_from_type(class_name);
}

typedef struct X86CPUVersionDefinition {
    X86CPUVersion version;
    const char *alias;
    const char *note;
    PropValue *props;
    const CPUCaches *const cache_info;
} X86CPUVersionDefinition;

/* Base definition for a CPU model */
typedef struct X86CPUDefinition {
    const char *name;
    uint32_t level;
    uint32_t xlevel;
    /* vendor is zero-terminated, 12 character ASCII string */
    char vendor[CPUID_VENDOR_SZ + 1];
    int family;
    int model;
    int stepping;
    uint8_t avx10_version;
    FeatureWordArray features;
    const char *model_id;
    const CPUCaches *const cache_info;
    /*
     * Definitions for alternative versions of CPU model.
     * List is terminated by item with version == 0.
     * If NULL, version 1 will be registered automatically.
     */
    const X86CPUVersionDefinition *versions;
    const char *deprecation_note;
} X86CPUDefinition;

/* Reference to a specific CPU model version */
struct X86CPUModel {
    /* Base CPU definition */
    const X86CPUDefinition *cpudef;
    /* CPU model version */
    X86CPUVersion version;
    const char *note;
    /*
     * If true, this is an alias CPU model.
     * This matters only for "-cpu help" and query-cpu-definitions
     */
    bool is_alias;
};

/* Get full model name for CPU version */
static char *x86_cpu_versioned_model_name(const X86CPUDefinition *cpudef,
                                          X86CPUVersion version)
{
    assert(version > 0);
    return g_strdup_printf("%s-v%d", cpudef->name, (int)version);
}

static const X86CPUVersionDefinition *
x86_cpu_def_get_versions(const X86CPUDefinition *def)
{
    /* When X86CPUDefinition::versions is NULL, we register only v1 */
    static const X86CPUVersionDefinition default_version_list[] = {
        { 1 },
        { /* end of list */ }
    };

    return def->versions ?: default_version_list;
}

static const CPUCaches epyc_cache_info = {
    .l1d_cache = &(CPUCacheInfo) {
        .type = DATA_CACHE,
        .level = 1,
        .size = 32 * KiB,
        .line_size = 64,
        .associativity = 8,
        .partitions = 1,
        .sets = 64,
        .lines_per_tag = 1,
        .self_init = 1,
        .no_invd_sharing = true,
        .share_level = CPU_TOPOLOGY_LEVEL_CORE,
    },
    .l1i_cache = &(CPUCacheInfo) {
        .type = INSTRUCTION_CACHE,
        .level = 1,
        .size = 64 * KiB,
        .line_size = 64,
        .associativity = 4,
        .partitions = 1,
        .sets = 256,
        .lines_per_tag = 1,
        .self_init = 1,
        .no_invd_sharing = true,
        .share_level = CPU_TOPOLOGY_LEVEL_CORE,
    },
    .l2_cache = &(CPUCacheInfo) {
        .type = UNIFIED_CACHE,
        .level = 2,
        .size = 512 * KiB,
        .line_size = 64,
        .associativity = 8,
        .partitions = 1,
        .sets = 1024,
        .lines_per_tag = 1,
        .share_level = CPU_TOPOLOGY_LEVEL_CORE,
    },
    .l3_cache = &(CPUCacheInfo) {
        .type = UNIFIED_CACHE,
        .level = 3,
        .size = 8 * MiB,
        .line_size = 64,
        .associativity = 16,
        .partitions = 1,
        .sets = 8192,
        .lines_per_tag = 1,
        .self_init = true,
        .inclusive = true,
        .complex_indexing = true,
        .share_level = CPU_TOPOLOGY_LEVEL_DIE,
    },
};

static CPUCaches epyc_v4_cache_info = {
    .l1d_cache = &(CPUCacheInfo) {
        .type = DATA_CACHE,
        .level = 1,
        .size = 32 * KiB,
        .line_size = 64,
        .associativity = 8,
        .partitions = 1,
        .sets = 64,
        .lines_per_tag = 1,
        .self_init = 1,
        .no_invd_sharing = true,
        .share_level = CPU_TOPOLOGY_LEVEL_CORE,
    },
    .l1i_cache = &(CPUCacheInfo) {
        .type = INSTRUCTION_CACHE,
        .level = 1,
        .size = 64 * KiB,
        .line_size = 64,
        .associativity = 4,
        .partitions = 1,
        .sets = 256,
        .lines_per_tag = 1,
        .self_init = 1,
        .no_invd_sharing = true,
        .share_level = CPU_TOPOLOGY_LEVEL_CORE,
    },
    .l2_cache = &(CPUCacheInfo) {
        .type = UNIFIED_CACHE,
        .level = 2,
        .size = 512 * KiB,
        .line_size = 64,
        .associativity = 8,
        .partitions = 1,
        .sets = 1024,
        .lines_per_tag = 1,
        .share_level = CPU_TOPOLOGY_LEVEL_CORE,
    },
    .l3_cache = &(CPUCacheInfo) {
        .type = UNIFIED_CACHE,
        .level = 3,
        .size = 8 * MiB,
        .line_size = 64,
        .associativity = 16,
        .partitions = 1,
        .sets = 8192,
        .lines_per_tag = 1,
        .self_init = true,
        .inclusive = true,
        .complex_indexing = false,
        .share_level = CPU_TOPOLOGY_LEVEL_DIE,
    },
};

static const CPUCaches epyc_rome_cache_info = {
    .l1d_cache = &(CPUCacheInfo) {
        .type = DATA_CACHE,
        .level = 1,
        .size = 32 * KiB,
        .line_size = 64,
        .associativity = 8,
        .partitions = 1,
        .sets = 64,
        .lines_per_tag = 1,
        .self_init = 1,
        .no_invd_sharing = true,
        .share_level = CPU_TOPOLOGY_LEVEL_CORE,
    },
    .l1i_cache = &(CPUCacheInfo) {
        .type = INSTRUCTION_CACHE,
        .level = 1,
        .size = 32 * KiB,
        .line_size = 64,
        .associativity = 8,
        .partitions = 1,
        .sets = 64,
        .lines_per_tag = 1,
        .self_init = 1,
        .no_invd_sharing = true,
        .share_level = CPU_TOPOLOGY_LEVEL_CORE,
    },
    .l2_cache = &(CPUCacheInfo) {
        .type = UNIFIED_CACHE,
        .level = 2,
        .size = 512 * KiB,
        .line_size = 64,
        .associativity = 8,
        .partitions = 1,
        .sets = 1024,
        .lines_per_tag = 1,
        .share_level = CPU_TOPOLOGY_LEVEL_CORE,
    },
    .l3_cache = &(CPUCacheInfo) {
        .type = UNIFIED_CACHE,
        .level = 3,
        .size = 16 * MiB,
        .line_size = 64,
        .associativity = 16,
        .partitions = 1,
        .sets = 16384,
        .lines_per_tag = 1,
        .self_init = true,
        .inclusive = true,
        .complex_indexing = true,
        .share_level = CPU_TOPOLOGY_LEVEL_DIE,
    },
};

static const CPUCaches epyc_rome_v3_cache_info = {
    .l1d_cache = &(CPUCacheInfo) {
        .type = DATA_CACHE,
        .level = 1,
        .size = 32 * KiB,
        .line_size = 64,
        .associativity = 8,
        .partitions = 1,
        .sets = 64,
        .lines_per_tag = 1,
        .self_init = 1,
        .no_invd_sharing = true,
        .share_level = CPU_TOPOLOGY_LEVEL_CORE,
    },
    .l1i_cache = &(CPUCacheInfo) {
        .type = INSTRUCTION_CACHE,
        .level = 1,
        .size = 32 * KiB,
        .line_size = 64,
        .associativity = 8,
        .partitions = 1,
        .sets = 64,
        .lines_per_tag = 1,
        .self_init = 1,
        .no_invd_sharing = true,
        .share_level = CPU_TOPOLOGY_LEVEL_CORE,
    },
    .l2_cache = &(CPUCacheInfo) {
        .type = UNIFIED_CACHE,
        .level = 2,
        .size = 512 * KiB,
        .line_size = 64,
        .associativity = 8,
        .partitions = 1,
        .sets = 1024,
        .lines_per_tag = 1,
        .share_level = CPU_TOPOLOGY_LEVEL_CORE,
    },
    .l3_cache = &(CPUCacheInfo) {
        .type = UNIFIED_CACHE,
        .level = 3,
        .size = 16 * MiB,
        .line_size = 64,
        .associativity = 16,
        .partitions = 1,
        .sets = 16384,
        .lines_per_tag = 1,
        .self_init = true,
        .inclusive = true,
        .complex_indexing = false,
        .share_level = CPU_TOPOLOGY_LEVEL_DIE,
    },
};

static const CPUCaches epyc_milan_cache_info = {
    .l1d_cache = &(CPUCacheInfo) {
        .type = DATA_CACHE,
        .level = 1,
        .size = 32 * KiB,
        .line_size = 64,
        .associativity = 8,
        .partitions = 1,
        .sets = 64,
        .lines_per_tag = 1,
        .self_init = 1,
        .no_invd_sharing = true,
        .share_level = CPU_TOPOLOGY_LEVEL_CORE,
    },
    .l1i_cache = &(CPUCacheInfo) {
        .type = INSTRUCTION_CACHE,
        .level = 1,
        .size = 32 * KiB,
        .line_size = 64,
        .associativity = 8,
        .partitions = 1,
        .sets = 64,
        .lines_per_tag = 1,
        .self_init = 1,
        .no_invd_sharing = true,
        .share_level = CPU_TOPOLOGY_LEVEL_CORE,
    },
    .l2_cache = &(CPUCacheInfo) {
        .type = UNIFIED_CACHE,
        .level = 2,
        .size = 512 * KiB,
        .line_size = 64,
        .associativity = 8,
        .partitions = 1,
        .sets = 1024,
        .lines_per_tag = 1,
        .share_level = CPU_TOPOLOGY_LEVEL_CORE,
    },
    .l3_cache = &(CPUCacheInfo) {
        .type = UNIFIED_CACHE,
        .level = 3,
        .size = 32 * MiB,
        .line_size = 64,
        .associativity = 16,
        .partitions = 1,
        .sets = 32768,
        .lines_per_tag = 1,
        .self_init = true,
        .inclusive = true,
        .complex_indexing = true,
        .share_level = CPU_TOPOLOGY_LEVEL_DIE,
    },
};

static const CPUCaches epyc_milan_v2_cache_info = {
    .l1d_cache = &(CPUCacheInfo) {
        .type = DATA_CACHE,
        .level = 1,
        .size = 32 * KiB,
        .line_size = 64,
        .associativity = 8,
        .partitions = 1,
        .sets = 64,
        .lines_per_tag = 1,
        .self_init = 1,
        .no_invd_sharing = true,
        .share_level = CPU_TOPOLOGY_LEVEL_CORE,
    },
    .l1i_cache = &(CPUCacheInfo) {
        .type = INSTRUCTION_CACHE,
        .level = 1,
        .size = 32 * KiB,
        .line_size = 64,
        .associativity = 8,
        .partitions = 1,
        .sets = 64,
        .lines_per_tag = 1,
        .self_init = 1,
        .no_invd_sharing = true,
        .share_level = CPU_TOPOLOGY_LEVEL_CORE,
    },
    .l2_cache = &(CPUCacheInfo) {
        .type = UNIFIED_CACHE,
        .level = 2,
        .size = 512 * KiB,
        .line_size = 64,
        .associativity = 8,
        .partitions = 1,
        .sets = 1024,
        .lines_per_tag = 1,
        .share_level = CPU_TOPOLOGY_LEVEL_CORE,
    },
    .l3_cache = &(CPUCacheInfo) {
        .type = UNIFIED_CACHE,
        .level = 3,
        .size = 32 * MiB,
        .line_size = 64,
        .associativity = 16,
        .partitions = 1,
        .sets = 32768,
        .lines_per_tag = 1,
        .self_init = true,
        .inclusive = true,
        .complex_indexing = false,
        .share_level = CPU_TOPOLOGY_LEVEL_DIE,
    },
};

static const CPUCaches epyc_genoa_cache_info = {
    .l1d_cache = &(CPUCacheInfo) {
        .type = DATA_CACHE,
        .level = 1,
        .size = 32 * KiB,
        .line_size = 64,
        .associativity = 8,
        .partitions = 1,
        .sets = 64,
        .lines_per_tag = 1,
        .self_init = 1,
        .no_invd_sharing = true,
        .share_level = CPU_TOPOLOGY_LEVEL_CORE,
    },
    .l1i_cache = &(CPUCacheInfo) {
        .type = INSTRUCTION_CACHE,
        .level = 1,
        .size = 32 * KiB,
        .line_size = 64,
        .associativity = 8,
        .partitions = 1,
        .sets = 64,
        .lines_per_tag = 1,
        .self_init = 1,
        .no_invd_sharing = true,
        .share_level = CPU_TOPOLOGY_LEVEL_CORE,
    },
    .l2_cache = &(CPUCacheInfo) {
        .type = UNIFIED_CACHE,
        .level = 2,
        .size = 1 * MiB,
        .line_size = 64,
        .associativity = 8,
        .partitions = 1,
        .sets = 2048,
        .lines_per_tag = 1,
        .share_level = CPU_TOPOLOGY_LEVEL_CORE,
    },
    .l3_cache = &(CPUCacheInfo) {
        .type = UNIFIED_CACHE,
        .level = 3,
        .size = 32 * MiB,
        .line_size = 64,
        .associativity = 16,
        .partitions = 1,
        .sets = 32768,
        .lines_per_tag = 1,
        .self_init = true,
        .inclusive = true,
        .complex_indexing = false,
        .share_level = CPU_TOPOLOGY_LEVEL_DIE,
    },
};

/* The following VMX features are not supported by KVM and are left out in the
 * CPU definitions:
 *
 *  Dual-monitor support (all processors)
 *  Entry to SMM
 *  Deactivate dual-monitor treatment
 *  Number of CR3-target values
 *  Shutdown activity state
 *  Wait-for-SIPI activity state
 *  PAUSE-loop exiting (Westmere and newer)
 *  EPT-violation #VE (Broadwell and newer)
 *  Inject event with insn length=0 (Skylake and newer)
 *  Conceal non-root operation from PT
 *  Conceal VM exits from PT
 *  Conceal VM entries from PT
 *  Enable ENCLS exiting
 *  Mode-based execute control (XS/XU)
 *  TSC scaling (Skylake Server and newer)
 *  GPA translation for PT (IceLake and newer)
 *  User wait and pause
 *  ENCLV exiting
 *  Load IA32_RTIT_CTL
 *  Clear IA32_RTIT_CTL
 *  Advanced VM-exit information for EPT violations
 *  Sub-page write permissions
 *  PT in VMX operation
 */

static const X86CPUDefinition builtin_x86_defs[] = {
    {
        .name = "qemu64",
        .level = 0xd,
        .vendor = CPUID_VENDOR_AMD,
        .family = 15,
        .model = 107,
        .stepping = 1,
        .features[FEAT_1_EDX] =
            PPRO_FEATURES |
            CPUID_MTRR | CPUID_CLFLUSH | CPUID_MCA |
            CPUID_PSE36,
        .features[FEAT_1_ECX] =
            CPUID_EXT_SSE3 | CPUID_EXT_CX16,
        .features[FEAT_8000_0001_EDX] =
            CPUID_EXT2_LM | CPUID_EXT2_SYSCALL | CPUID_EXT2_NX,
        .features[FEAT_8000_0001_ECX] =
            CPUID_EXT3_LAHF_LM | CPUID_EXT3_SVM,
        .xlevel = 0x8000000A,
        .model_id = "QEMU Virtual CPU version " QEMU_HW_VERSION,
    },
    {
        .name = "phenom",
        .level = 5,
        .vendor = CPUID_VENDOR_AMD,
        .family = 16,
        .model = 2,
        .stepping = 3,
        /* Missing: CPUID_HT */
        .features[FEAT_1_EDX] =
            PPRO_FEATURES |
            CPUID_MTRR | CPUID_CLFLUSH | CPUID_MCA |
            CPUID_PSE36 | CPUID_VME,
        .features[FEAT_1_ECX] =
            CPUID_EXT_SSE3 | CPUID_EXT_MONITOR | CPUID_EXT_CX16 |
            CPUID_EXT_POPCNT,
        .features[FEAT_8000_0001_EDX] =
            CPUID_EXT2_LM | CPUID_EXT2_SYSCALL | CPUID_EXT2_NX |
            CPUID_EXT2_3DNOW | CPUID_EXT2_3DNOWEXT | CPUID_EXT2_MMXEXT |
            CPUID_EXT2_FFXSR | CPUID_EXT2_PDPE1GB | CPUID_EXT2_RDTSCP,
        /* Missing: CPUID_EXT3_CMP_LEG, CPUID_EXT3_EXTAPIC,
                    CPUID_EXT3_CR8LEG,
                    CPUID_EXT3_MISALIGNSSE, CPUID_EXT3_3DNOWPREFETCH,
                    CPUID_EXT3_OSVW, CPUID_EXT3_IBS */
        .features[FEAT_8000_0001_ECX] =
            CPUID_EXT3_LAHF_LM | CPUID_EXT3_SVM |
            CPUID_EXT3_ABM | CPUID_EXT3_SSE4A,
        /* Missing: CPUID_SVM_LBRV */
        .features[FEAT_SVM] =
            CPUID_SVM_NPT,
        .xlevel = 0x8000001A,
        .model_id = "AMD Phenom(tm) 9550 Quad-Core Processor"
    },
    {
        .name = "core2duo",
        .level = 10,
        .vendor = CPUID_VENDOR_INTEL,
        .family = 6,
        .model = 15,
        .stepping = 11,
        /* Missing: CPUID_DTS, CPUID_HT, CPUID_TM, CPUID_PBE */
        .features[FEAT_1_EDX] =
            PPRO_FEATURES |
            CPUID_MTRR | CPUID_CLFLUSH | CPUID_MCA |
            CPUID_PSE36 | CPUID_VME | CPUID_ACPI | CPUID_SS,
        /* Missing: CPUID_EXT_DTES64, CPUID_EXT_DSCPL, CPUID_EXT_EST,
         * CPUID_EXT_TM2, CPUID_EXT_XTPR, CPUID_EXT_PDCM, CPUID_EXT_VMX */
        .features[FEAT_1_ECX] =
            CPUID_EXT_SSE3 | CPUID_EXT_MONITOR | CPUID_EXT_SSSE3 |
            CPUID_EXT_CX16,
        .features[FEAT_8000_0001_EDX] =
            CPUID_EXT2_LM | CPUID_EXT2_SYSCALL | CPUID_EXT2_NX,
        .features[FEAT_8000_0001_ECX] =
            CPUID_EXT3_LAHF_LM,
        .features[FEAT_VMX_BASIC] = MSR_VMX_BASIC_INS_OUTS,
        .features[FEAT_VMX_ENTRY_CTLS] = VMX_VM_ENTRY_IA32E_MODE,
        .features[FEAT_VMX_EXIT_CTLS] = VMX_VM_EXIT_ACK_INTR_ON_EXIT,
        .features[FEAT_VMX_MISC] = MSR_VMX_MISC_ACTIVITY_HLT,
        .features[FEAT_VMX_PINBASED_CTLS] = VMX_PIN_BASED_EXT_INTR_MASK |
             VMX_PIN_BASED_NMI_EXITING | VMX_PIN_BASED_VIRTUAL_NMIS,
        .features[FEAT_VMX_PROCBASED_CTLS] = VMX_CPU_BASED_VIRTUAL_INTR_PENDING |
             VMX_CPU_BASED_USE_TSC_OFFSETING | VMX_CPU_BASED_HLT_EXITING |
             VMX_CPU_BASED_INVLPG_EXITING | VMX_CPU_BASED_MWAIT_EXITING |
             VMX_CPU_BASED_RDPMC_EXITING | VMX_CPU_BASED_RDTSC_EXITING |
             VMX_CPU_BASED_CR8_LOAD_EXITING | VMX_CPU_BASED_CR8_STORE_EXITING |
             VMX_CPU_BASED_TPR_SHADOW | VMX_CPU_BASED_MOV_DR_EXITING |
             VMX_CPU_BASED_UNCOND_IO_EXITING | VMX_CPU_BASED_USE_IO_BITMAPS |
             VMX_CPU_BASED_MONITOR_EXITING | VMX_CPU_BASED_PAUSE_EXITING |
             VMX_CPU_BASED_VIRTUAL_NMI_PENDING | VMX_CPU_BASED_USE_MSR_BITMAPS |
             VMX_CPU_BASED_ACTIVATE_SECONDARY_CONTROLS,
        .features[FEAT_VMX_SECONDARY_CTLS] =
             VMX_SECONDARY_EXEC_VIRTUALIZE_APIC_ACCESSES,
        .xlevel = 0x80000008,
        .model_id = "Intel(R) Core(TM)2 Duo CPU     T7700  @ 2.40GHz",
    },
    {
        .name = "kvm64",
        .level = 0xd,
        .vendor = CPUID_VENDOR_INTEL,
        .family = 15,
        .model = 6,
        .stepping = 1,
        /* Missing: CPUID_HT */
        .features[FEAT_1_EDX] =
            PPRO_FEATURES | CPUID_VME |
            CPUID_MTRR | CPUID_CLFLUSH | CPUID_MCA |
            CPUID_PSE36,
        /* Missing: CPUID_EXT_POPCNT, CPUID_EXT_MONITOR */
        .features[FEAT_1_ECX] =
            CPUID_EXT_SSE3 | CPUID_EXT_CX16,
        /* Missing: CPUID_EXT2_PDPE1GB, CPUID_EXT2_RDTSCP */
        .features[FEAT_8000_0001_EDX] =
            CPUID_EXT2_LM | CPUID_EXT2_SYSCALL | CPUID_EXT2_NX,
        /* Missing: CPUID_EXT3_LAHF_LM, CPUID_EXT3_CMP_LEG, CPUID_EXT3_EXTAPIC,
                    CPUID_EXT3_CR8LEG, CPUID_EXT3_ABM, CPUID_EXT3_SSE4A,
                    CPUID_EXT3_MISALIGNSSE, CPUID_EXT3_3DNOWPREFETCH,
                    CPUID_EXT3_OSVW, CPUID_EXT3_IBS, CPUID_EXT3_SVM */
        .features[FEAT_8000_0001_ECX] =
            0,
        /* VMX features from Cedar Mill/Prescott */
        .features[FEAT_VMX_ENTRY_CTLS] = VMX_VM_ENTRY_IA32E_MODE,
        .features[FEAT_VMX_EXIT_CTLS] = VMX_VM_EXIT_ACK_INTR_ON_EXIT,
        .features[FEAT_VMX_MISC] = MSR_VMX_MISC_ACTIVITY_HLT,
        .features[FEAT_VMX_PINBASED_CTLS] = VMX_PIN_BASED_EXT_INTR_MASK |
             VMX_PIN_BASED_NMI_EXITING,
        .features[FEAT_VMX_PROCBASED_CTLS] = VMX_CPU_BASED_VIRTUAL_INTR_PENDING |
             VMX_CPU_BASED_USE_TSC_OFFSETING | VMX_CPU_BASED_HLT_EXITING |
             VMX_CPU_BASED_INVLPG_EXITING | VMX_CPU_BASED_MWAIT_EXITING |
             VMX_CPU_BASED_RDPMC_EXITING | VMX_CPU_BASED_RDTSC_EXITING |
             VMX_CPU_BASED_CR8_LOAD_EXITING | VMX_CPU_BASED_CR8_STORE_EXITING |
             VMX_CPU_BASED_TPR_SHADOW | VMX_CPU_BASED_MOV_DR_EXITING |
             VMX_CPU_BASED_UNCOND_IO_EXITING | VMX_CPU_BASED_USE_IO_BITMAPS |
             VMX_CPU_BASED_MONITOR_EXITING | VMX_CPU_BASED_PAUSE_EXITING,
        .xlevel = 0x80000008,
        .model_id = "Common KVM processor"
    },
    {
        .name = "qemu32",
        .level = 4,
        .vendor = CPUID_VENDOR_INTEL,
        .family = 6,
        .model = 6,
        .stepping = 3,
        .features[FEAT_1_EDX] =
            PPRO_FEATURES,
        .features[FEAT_1_ECX] =
            CPUID_EXT_SSE3,
        .xlevel = 0x80000004,
        .model_id = "QEMU Virtual CPU version " QEMU_HW_VERSION,
    },
    {
        .name = "kvm32",
        .level = 5,
        .vendor = CPUID_VENDOR_INTEL,
        .family = 15,
        .model = 6,
        .stepping = 1,
        .features[FEAT_1_EDX] =
            PPRO_FEATURES | CPUID_VME |
            CPUID_MTRR | CPUID_CLFLUSH | CPUID_MCA | CPUID_PSE36,
        .features[FEAT_1_ECX] =
            CPUID_EXT_SSE3,
        .features[FEAT_8000_0001_ECX] =
            0,
        /* VMX features from Yonah */
        .features[FEAT_VMX_ENTRY_CTLS] = VMX_VM_ENTRY_IA32E_MODE,
        .features[FEAT_VMX_EXIT_CTLS] = VMX_VM_EXIT_ACK_INTR_ON_EXIT,
        .features[FEAT_VMX_MISC] = MSR_VMX_MISC_ACTIVITY_HLT,
        .features[FEAT_VMX_PINBASED_CTLS] = VMX_PIN_BASED_EXT_INTR_MASK |
             VMX_PIN_BASED_NMI_EXITING,
        .features[FEAT_VMX_PROCBASED_CTLS] = VMX_CPU_BASED_VIRTUAL_INTR_PENDING |
             VMX_CPU_BASED_USE_TSC_OFFSETING | VMX_CPU_BASED_HLT_EXITING |
             VMX_CPU_BASED_INVLPG_EXITING | VMX_CPU_BASED_MWAIT_EXITING |
             VMX_CPU_BASED_RDPMC_EXITING | VMX_CPU_BASED_RDTSC_EXITING |
             VMX_CPU_BASED_MOV_DR_EXITING | VMX_CPU_BASED_UNCOND_IO_EXITING |
             VMX_CPU_BASED_USE_IO_BITMAPS | VMX_CPU_BASED_MONITOR_EXITING |
             VMX_CPU_BASED_PAUSE_EXITING | VMX_CPU_BASED_USE_MSR_BITMAPS,
        .xlevel = 0x80000008,
        .model_id = "Common 32-bit KVM processor"
    },
    {
        .name = "coreduo",
        .level = 10,
        .vendor = CPUID_VENDOR_INTEL,
        .family = 6,
        .model = 14,
        .stepping = 8,
        /* Missing: CPUID_DTS, CPUID_HT, CPUID_TM, CPUID_PBE */
        .features[FEAT_1_EDX] =
            PPRO_FEATURES | CPUID_VME |
            CPUID_MTRR | CPUID_CLFLUSH | CPUID_MCA | CPUID_ACPI |
            CPUID_SS,
        /* Missing: CPUID_EXT_EST, CPUID_EXT_TM2 , CPUID_EXT_XTPR,
         * CPUID_EXT_PDCM, CPUID_EXT_VMX */
        .features[FEAT_1_ECX] =
            CPUID_EXT_SSE3 | CPUID_EXT_MONITOR,
        .features[FEAT_8000_0001_EDX] =
            CPUID_EXT2_NX,
        .features[FEAT_VMX_ENTRY_CTLS] = VMX_VM_ENTRY_IA32E_MODE,
        .features[FEAT_VMX_EXIT_CTLS] = VMX_VM_EXIT_ACK_INTR_ON_EXIT,
        .features[FEAT_VMX_MISC] = MSR_VMX_MISC_ACTIVITY_HLT,
        .features[FEAT_VMX_PINBASED_CTLS] = VMX_PIN_BASED_EXT_INTR_MASK |
             VMX_PIN_BASED_NMI_EXITING,
        .features[FEAT_VMX_PROCBASED_CTLS] = VMX_CPU_BASED_VIRTUAL_INTR_PENDING |
             VMX_CPU_BASED_USE_TSC_OFFSETING | VMX_CPU_BASED_HLT_EXITING |
             VMX_CPU_BASED_INVLPG_EXITING | VMX_CPU_BASED_MWAIT_EXITING |
             VMX_CPU_BASED_RDPMC_EXITING | VMX_CPU_BASED_RDTSC_EXITING |
             VMX_CPU_BASED_MOV_DR_EXITING | VMX_CPU_BASED_UNCOND_IO_EXITING |
             VMX_CPU_BASED_USE_IO_BITMAPS | VMX_CPU_BASED_MONITOR_EXITING |
             VMX_CPU_BASED_PAUSE_EXITING | VMX_CPU_BASED_USE_MSR_BITMAPS,
        .xlevel = 0x80000008,
        .model_id = "Genuine Intel(R) CPU           T2600  @ 2.16GHz",
    },
    {
        .name = "486",
        .level = 1,
        .vendor = CPUID_VENDOR_INTEL,
        .family = 4,
        .model = 8,
        .stepping = 0,
        .features[FEAT_1_EDX] =
            I486_FEATURES,
        .xlevel = 0,
        .model_id = "",
    },
    {
        .name = "pentium",
        .level = 1,
        .vendor = CPUID_VENDOR_INTEL,
        .family = 5,
        .model = 4,
        .stepping = 3,
        .features[FEAT_1_EDX] =
            PENTIUM_FEATURES,
        .xlevel = 0,
        .model_id = "",
    },
    {
        .name = "pentium2",
        .level = 2,
        .vendor = CPUID_VENDOR_INTEL,
        .family = 6,
        .model = 5,
        .stepping = 2,
        .features[FEAT_1_EDX] =
            PENTIUM2_FEATURES,
        .xlevel = 0,
        .model_id = "",
    },
    {
        .name = "pentium3",
        .level = 3,
        .vendor = CPUID_VENDOR_INTEL,
        .family = 6,
        .model = 7,
        .stepping = 3,
        .features[FEAT_1_EDX] =
            PENTIUM3_FEATURES,
        .xlevel = 0,
        .model_id = "",
    },
    {
        .name = "athlon",
        .level = 2,
        .vendor = CPUID_VENDOR_AMD,
        .family = 6,
        .model = 2,
        .stepping = 3,
        .features[FEAT_1_EDX] =
            PPRO_FEATURES | CPUID_PSE36 | CPUID_VME | CPUID_MTRR |
            CPUID_MCA,
        .features[FEAT_8000_0001_EDX] =
            CPUID_EXT2_MMXEXT | CPUID_EXT2_3DNOW | CPUID_EXT2_3DNOWEXT,
        .xlevel = 0x80000008,
        .model_id = "QEMU Virtual CPU version " QEMU_HW_VERSION,
    },
    {
        .name = "n270",
        .level = 10,
        .vendor = CPUID_VENDOR_INTEL,
        .family = 6,
        .model = 28,
        .stepping = 2,
        /* Missing: CPUID_DTS, CPUID_HT, CPUID_TM, CPUID_PBE */
        .features[FEAT_1_EDX] =
            PPRO_FEATURES |
            CPUID_MTRR | CPUID_CLFLUSH | CPUID_MCA | CPUID_VME |
            CPUID_ACPI | CPUID_SS,
            /* Some CPUs got no CPUID_SEP */
        /* Missing: CPUID_EXT_DSCPL, CPUID_EXT_EST, CPUID_EXT_TM2,
         * CPUID_EXT_XTPR */
        .features[FEAT_1_ECX] =
            CPUID_EXT_SSE3 | CPUID_EXT_MONITOR | CPUID_EXT_SSSE3 |
            CPUID_EXT_MOVBE,
        .features[FEAT_8000_0001_EDX] =
            CPUID_EXT2_NX,
        .features[FEAT_8000_0001_ECX] =
            CPUID_EXT3_LAHF_LM,
        .xlevel = 0x80000008,
        .model_id = "Intel(R) Atom(TM) CPU N270   @ 1.60GHz",
    },
    {
        .name = "Conroe",
        .level = 10,
        .vendor = CPUID_VENDOR_INTEL,
        .family = 6,
        .model = 15,
        .stepping = 3,
        .features[FEAT_1_EDX] =
            CPUID_VME | CPUID_SSE2 | CPUID_SSE | CPUID_FXSR | CPUID_MMX |
            CPUID_CLFLUSH | CPUID_PSE36 | CPUID_PAT | CPUID_CMOV | CPUID_MCA |
            CPUID_PGE | CPUID_MTRR | CPUID_SEP | CPUID_APIC | CPUID_CX8 |
            CPUID_MCE | CPUID_PAE | CPUID_MSR | CPUID_TSC | CPUID_PSE |
            CPUID_DE | CPUID_FP87,
        .features[FEAT_1_ECX] =
            CPUID_EXT_SSSE3 | CPUID_EXT_SSE3,
        .features[FEAT_8000_0001_EDX] =
            CPUID_EXT2_LM | CPUID_EXT2_NX | CPUID_EXT2_SYSCALL,
        .features[FEAT_8000_0001_ECX] =
            CPUID_EXT3_LAHF_LM,
        .features[FEAT_VMX_BASIC] = MSR_VMX_BASIC_INS_OUTS,
        .features[FEAT_VMX_ENTRY_CTLS] = VMX_VM_ENTRY_IA32E_MODE,
        .features[FEAT_VMX_EXIT_CTLS] = VMX_VM_EXIT_ACK_INTR_ON_EXIT,
        .features[FEAT_VMX_MISC] = MSR_VMX_MISC_ACTIVITY_HLT,
        .features[FEAT_VMX_PINBASED_CTLS] = VMX_PIN_BASED_EXT_INTR_MASK |
             VMX_PIN_BASED_NMI_EXITING | VMX_PIN_BASED_VIRTUAL_NMIS,
        .features[FEAT_VMX_PROCBASED_CTLS] = VMX_CPU_BASED_VIRTUAL_INTR_PENDING |
             VMX_CPU_BASED_USE_TSC_OFFSETING | VMX_CPU_BASED_HLT_EXITING |
             VMX_CPU_BASED_INVLPG_EXITING | VMX_CPU_BASED_MWAIT_EXITING |
             VMX_CPU_BASED_RDPMC_EXITING | VMX_CPU_BASED_RDTSC_EXITING |
             VMX_CPU_BASED_CR8_LOAD_EXITING | VMX_CPU_BASED_CR8_STORE_EXITING |
             VMX_CPU_BASED_TPR_SHADOW | VMX_CPU_BASED_MOV_DR_EXITING |
             VMX_CPU_BASED_UNCOND_IO_EXITING | VMX_CPU_BASED_USE_IO_BITMAPS |
             VMX_CPU_BASED_MONITOR_EXITING | VMX_CPU_BASED_PAUSE_EXITING |
             VMX_CPU_BASED_VIRTUAL_NMI_PENDING | VMX_CPU_BASED_USE_MSR_BITMAPS |
             VMX_CPU_BASED_ACTIVATE_SECONDARY_CONTROLS,
        .features[FEAT_VMX_SECONDARY_CTLS] =
             VMX_SECONDARY_EXEC_VIRTUALIZE_APIC_ACCESSES,
        .xlevel = 0x80000008,
        .model_id = "Intel Celeron_4x0 (Conroe/Merom Class Core 2)",
    },
    {
        .name = "Penryn",
        .level = 10,
        .vendor = CPUID_VENDOR_INTEL,
        .family = 6,
        .model = 23,
        .stepping = 3,
        .features[FEAT_1_EDX] =
            CPUID_VME | CPUID_SSE2 | CPUID_SSE | CPUID_FXSR | CPUID_MMX |
            CPUID_CLFLUSH | CPUID_PSE36 | CPUID_PAT | CPUID_CMOV | CPUID_MCA |
            CPUID_PGE | CPUID_MTRR | CPUID_SEP | CPUID_APIC | CPUID_CX8 |
            CPUID_MCE | CPUID_PAE | CPUID_MSR | CPUID_TSC | CPUID_PSE |
            CPUID_DE | CPUID_FP87,
        .features[FEAT_1_ECX] =
            CPUID_EXT_SSE41 | CPUID_EXT_CX16 | CPUID_EXT_SSSE3 |
            CPUID_EXT_SSE3,
        .features[FEAT_8000_0001_EDX] =
            CPUID_EXT2_LM | CPUID_EXT2_NX | CPUID_EXT2_SYSCALL,
        .features[FEAT_8000_0001_ECX] =
            CPUID_EXT3_LAHF_LM,
        .features[FEAT_VMX_BASIC] = MSR_VMX_BASIC_INS_OUTS,
        .features[FEAT_VMX_ENTRY_CTLS] = VMX_VM_ENTRY_IA32E_MODE |
             VMX_VM_ENTRY_LOAD_IA32_PERF_GLOBAL_CTRL,
        .features[FEAT_VMX_EXIT_CTLS] = VMX_VM_EXIT_ACK_INTR_ON_EXIT |
             VMX_VM_EXIT_LOAD_IA32_PERF_GLOBAL_CTRL,
        .features[FEAT_VMX_MISC] = MSR_VMX_MISC_ACTIVITY_HLT,
        .features[FEAT_VMX_PINBASED_CTLS] = VMX_PIN_BASED_EXT_INTR_MASK |
             VMX_PIN_BASED_NMI_EXITING | VMX_PIN_BASED_VIRTUAL_NMIS,
        .features[FEAT_VMX_PROCBASED_CTLS] = VMX_CPU_BASED_VIRTUAL_INTR_PENDING |
             VMX_CPU_BASED_USE_TSC_OFFSETING | VMX_CPU_BASED_HLT_EXITING |
             VMX_CPU_BASED_INVLPG_EXITING | VMX_CPU_BASED_MWAIT_EXITING |
             VMX_CPU_BASED_RDPMC_EXITING | VMX_CPU_BASED_RDTSC_EXITING |
             VMX_CPU_BASED_CR8_LOAD_EXITING | VMX_CPU_BASED_CR8_STORE_EXITING |
             VMX_CPU_BASED_TPR_SHADOW | VMX_CPU_BASED_MOV_DR_EXITING |
             VMX_CPU_BASED_UNCOND_IO_EXITING | VMX_CPU_BASED_USE_IO_BITMAPS |
             VMX_CPU_BASED_MONITOR_EXITING | VMX_CPU_BASED_PAUSE_EXITING |
             VMX_CPU_BASED_VIRTUAL_NMI_PENDING | VMX_CPU_BASED_USE_MSR_BITMAPS |
             VMX_CPU_BASED_ACTIVATE_SECONDARY_CONTROLS,
        .features[FEAT_VMX_SECONDARY_CTLS] =
             VMX_SECONDARY_EXEC_VIRTUALIZE_APIC_ACCESSES |
             VMX_SECONDARY_EXEC_WBINVD_EXITING,
        .xlevel = 0x80000008,
        .model_id = "Intel Core 2 Duo P9xxx (Penryn Class Core 2)",
    },
    {
        .name = "Nehalem",
        .level = 11,
        .vendor = CPUID_VENDOR_INTEL,
        .family = 6,
        .model = 26,
        .stepping = 3,
        .features[FEAT_1_EDX] =
            CPUID_VME | CPUID_SSE2 | CPUID_SSE | CPUID_FXSR | CPUID_MMX |
            CPUID_CLFLUSH | CPUID_PSE36 | CPUID_PAT | CPUID_CMOV | CPUID_MCA |
            CPUID_PGE | CPUID_MTRR | CPUID_SEP | CPUID_APIC | CPUID_CX8 |
            CPUID_MCE | CPUID_PAE | CPUID_MSR | CPUID_TSC | CPUID_PSE |
            CPUID_DE | CPUID_FP87,
        .features[FEAT_1_ECX] =
            CPUID_EXT_POPCNT | CPUID_EXT_SSE42 | CPUID_EXT_SSE41 |
            CPUID_EXT_CX16 | CPUID_EXT_SSSE3 | CPUID_EXT_SSE3,
        .features[FEAT_8000_0001_EDX] =
            CPUID_EXT2_LM | CPUID_EXT2_SYSCALL | CPUID_EXT2_NX,
        .features[FEAT_8000_0001_ECX] =
            CPUID_EXT3_LAHF_LM,
        .features[FEAT_VMX_BASIC] = MSR_VMX_BASIC_INS_OUTS |
             MSR_VMX_BASIC_TRUE_CTLS,
        .features[FEAT_VMX_ENTRY_CTLS] = VMX_VM_ENTRY_IA32E_MODE |
             VMX_VM_ENTRY_LOAD_IA32_PERF_GLOBAL_CTRL | VMX_VM_ENTRY_LOAD_IA32_PAT |
             VMX_VM_ENTRY_LOAD_DEBUG_CONTROLS | VMX_VM_ENTRY_LOAD_IA32_EFER,
        .features[FEAT_VMX_EPT_VPID_CAPS] = MSR_VMX_EPT_EXECONLY |
             MSR_VMX_EPT_PAGE_WALK_LENGTH_4 | MSR_VMX_EPT_WB | MSR_VMX_EPT_2MB |
             MSR_VMX_EPT_1GB | MSR_VMX_EPT_INVEPT |
             MSR_VMX_EPT_INVEPT_SINGLE_CONTEXT | MSR_VMX_EPT_INVEPT_ALL_CONTEXT |
             MSR_VMX_EPT_INVVPID | MSR_VMX_EPT_INVVPID_SINGLE_ADDR |
             MSR_VMX_EPT_INVVPID_SINGLE_CONTEXT | MSR_VMX_EPT_INVVPID_ALL_CONTEXT |
             MSR_VMX_EPT_INVVPID_SINGLE_CONTEXT_NOGLOBALS,
        .features[FEAT_VMX_EXIT_CTLS] =
             VMX_VM_EXIT_ACK_INTR_ON_EXIT | VMX_VM_EXIT_SAVE_DEBUG_CONTROLS |
             VMX_VM_EXIT_LOAD_IA32_PERF_GLOBAL_CTRL |
             VMX_VM_EXIT_LOAD_IA32_PAT | VMX_VM_EXIT_LOAD_IA32_EFER |
             VMX_VM_EXIT_SAVE_IA32_PAT | VMX_VM_EXIT_SAVE_IA32_EFER |
             VMX_VM_EXIT_SAVE_VMX_PREEMPTION_TIMER,
        .features[FEAT_VMX_MISC] = MSR_VMX_MISC_ACTIVITY_HLT,
        .features[FEAT_VMX_PINBASED_CTLS] = VMX_PIN_BASED_EXT_INTR_MASK |
             VMX_PIN_BASED_NMI_EXITING | VMX_PIN_BASED_VIRTUAL_NMIS |
             VMX_PIN_BASED_VMX_PREEMPTION_TIMER,
        .features[FEAT_VMX_PROCBASED_CTLS] = VMX_CPU_BASED_VIRTUAL_INTR_PENDING |
             VMX_CPU_BASED_USE_TSC_OFFSETING | VMX_CPU_BASED_HLT_EXITING |
             VMX_CPU_BASED_INVLPG_EXITING | VMX_CPU_BASED_MWAIT_EXITING |
             VMX_CPU_BASED_RDPMC_EXITING | VMX_CPU_BASED_RDTSC_EXITING |
             VMX_CPU_BASED_CR8_LOAD_EXITING | VMX_CPU_BASED_CR8_STORE_EXITING |
             VMX_CPU_BASED_TPR_SHADOW | VMX_CPU_BASED_MOV_DR_EXITING |
             VMX_CPU_BASED_UNCOND_IO_EXITING | VMX_CPU_BASED_USE_IO_BITMAPS |
             VMX_CPU_BASED_MONITOR_EXITING | VMX_CPU_BASED_PAUSE_EXITING |
             VMX_CPU_BASED_VIRTUAL_NMI_PENDING | VMX_CPU_BASED_USE_MSR_BITMAPS |
             VMX_CPU_BASED_CR3_LOAD_EXITING | VMX_CPU_BASED_CR3_STORE_EXITING |
             VMX_CPU_BASED_MONITOR_TRAP_FLAG |
             VMX_CPU_BASED_ACTIVATE_SECONDARY_CONTROLS,
        .features[FEAT_VMX_SECONDARY_CTLS] =
             VMX_SECONDARY_EXEC_VIRTUALIZE_APIC_ACCESSES |
             VMX_SECONDARY_EXEC_WBINVD_EXITING | VMX_SECONDARY_EXEC_ENABLE_EPT |
             VMX_SECONDARY_EXEC_DESC | VMX_SECONDARY_EXEC_RDTSCP |
             VMX_SECONDARY_EXEC_VIRTUALIZE_X2APIC_MODE |
             VMX_SECONDARY_EXEC_ENABLE_VPID,
        .xlevel = 0x80000008,
        .model_id = "Intel Core i7 9xx (Nehalem Class Core i7)",
        .versions = (X86CPUVersionDefinition[]) {
            { .version = 1 },
            {
                .version = 2,
                .alias = "Nehalem-IBRS",
                .props = (PropValue[]) {
                    { "spec-ctrl", "on" },
                    { "model-id",
                      "Intel Core i7 9xx (Nehalem Core i7, IBRS update)" },
                    { /* end of list */ }
                }
            },
            { /* end of list */ }
        }
    },
    {
        .name = "Westmere",
        .level = 11,
        .vendor = CPUID_VENDOR_INTEL,
        .family = 6,
        .model = 44,
        .stepping = 1,
        .features[FEAT_1_EDX] =
            CPUID_VME | CPUID_SSE2 | CPUID_SSE | CPUID_FXSR | CPUID_MMX |
            CPUID_CLFLUSH | CPUID_PSE36 | CPUID_PAT | CPUID_CMOV | CPUID_MCA |
            CPUID_PGE | CPUID_MTRR | CPUID_SEP | CPUID_APIC | CPUID_CX8 |
            CPUID_MCE | CPUID_PAE | CPUID_MSR | CPUID_TSC | CPUID_PSE |
            CPUID_DE | CPUID_FP87,
        .features[FEAT_1_ECX] =
            CPUID_EXT_AES | CPUID_EXT_POPCNT | CPUID_EXT_SSE42 |
            CPUID_EXT_SSE41 | CPUID_EXT_CX16 | CPUID_EXT_SSSE3 |
            CPUID_EXT_PCLMULQDQ | CPUID_EXT_SSE3,
        .features[FEAT_8000_0001_EDX] =
            CPUID_EXT2_LM | CPUID_EXT2_SYSCALL | CPUID_EXT2_NX,
        .features[FEAT_8000_0001_ECX] =
            CPUID_EXT3_LAHF_LM,
        .features[FEAT_6_EAX] =
            CPUID_6_EAX_ARAT,
        .features[FEAT_VMX_BASIC] = MSR_VMX_BASIC_INS_OUTS |
             MSR_VMX_BASIC_TRUE_CTLS,
        .features[FEAT_VMX_ENTRY_CTLS] = VMX_VM_ENTRY_IA32E_MODE |
             VMX_VM_ENTRY_LOAD_IA32_PERF_GLOBAL_CTRL | VMX_VM_ENTRY_LOAD_IA32_PAT |
             VMX_VM_ENTRY_LOAD_DEBUG_CONTROLS | VMX_VM_ENTRY_LOAD_IA32_EFER,
        .features[FEAT_VMX_EPT_VPID_CAPS] = MSR_VMX_EPT_EXECONLY |
             MSR_VMX_EPT_PAGE_WALK_LENGTH_4 | MSR_VMX_EPT_WB | MSR_VMX_EPT_2MB |
             MSR_VMX_EPT_1GB | MSR_VMX_EPT_INVEPT |
             MSR_VMX_EPT_INVEPT_SINGLE_CONTEXT | MSR_VMX_EPT_INVEPT_ALL_CONTEXT |
             MSR_VMX_EPT_INVVPID | MSR_VMX_EPT_INVVPID_SINGLE_ADDR |
             MSR_VMX_EPT_INVVPID_SINGLE_CONTEXT | MSR_VMX_EPT_INVVPID_ALL_CONTEXT |
             MSR_VMX_EPT_INVVPID_SINGLE_CONTEXT_NOGLOBALS,
        .features[FEAT_VMX_EXIT_CTLS] =
             VMX_VM_EXIT_ACK_INTR_ON_EXIT | VMX_VM_EXIT_SAVE_DEBUG_CONTROLS |
             VMX_VM_EXIT_LOAD_IA32_PERF_GLOBAL_CTRL |
             VMX_VM_EXIT_LOAD_IA32_PAT | VMX_VM_EXIT_LOAD_IA32_EFER |
             VMX_VM_EXIT_SAVE_IA32_PAT | VMX_VM_EXIT_SAVE_IA32_EFER |
             VMX_VM_EXIT_SAVE_VMX_PREEMPTION_TIMER,
        .features[FEAT_VMX_MISC] = MSR_VMX_MISC_ACTIVITY_HLT |
             MSR_VMX_MISC_STORE_LMA,
        .features[FEAT_VMX_PINBASED_CTLS] = VMX_PIN_BASED_EXT_INTR_MASK |
             VMX_PIN_BASED_NMI_EXITING | VMX_PIN_BASED_VIRTUAL_NMIS |
             VMX_PIN_BASED_VMX_PREEMPTION_TIMER,
        .features[FEAT_VMX_PROCBASED_CTLS] = VMX_CPU_BASED_VIRTUAL_INTR_PENDING |
             VMX_CPU_BASED_USE_TSC_OFFSETING | VMX_CPU_BASED_HLT_EXITING |
             VMX_CPU_BASED_INVLPG_EXITING | VMX_CPU_BASED_MWAIT_EXITING |
             VMX_CPU_BASED_RDPMC_EXITING | VMX_CPU_BASED_RDTSC_EXITING |
             VMX_CPU_BASED_CR8_LOAD_EXITING | VMX_CPU_BASED_CR8_STORE_EXITING |
             VMX_CPU_BASED_TPR_SHADOW | VMX_CPU_BASED_MOV_DR_EXITING |
             VMX_CPU_BASED_UNCOND_IO_EXITING | VMX_CPU_BASED_USE_IO_BITMAPS |
             VMX_CPU_BASED_MONITOR_EXITING | VMX_CPU_BASED_PAUSE_EXITING |
             VMX_CPU_BASED_VIRTUAL_NMI_PENDING | VMX_CPU_BASED_USE_MSR_BITMAPS |
             VMX_CPU_BASED_CR3_LOAD_EXITING | VMX_CPU_BASED_CR3_STORE_EXITING |
             VMX_CPU_BASED_MONITOR_TRAP_FLAG |
             VMX_CPU_BASED_ACTIVATE_SECONDARY_CONTROLS,
        .features[FEAT_VMX_SECONDARY_CTLS] =
             VMX_SECONDARY_EXEC_VIRTUALIZE_APIC_ACCESSES |
             VMX_SECONDARY_EXEC_WBINVD_EXITING | VMX_SECONDARY_EXEC_ENABLE_EPT |
             VMX_SECONDARY_EXEC_DESC | VMX_SECONDARY_EXEC_RDTSCP |
             VMX_SECONDARY_EXEC_VIRTUALIZE_X2APIC_MODE |
             VMX_SECONDARY_EXEC_ENABLE_VPID | VMX_SECONDARY_EXEC_UNRESTRICTED_GUEST,
        .xlevel = 0x80000008,
        .model_id = "Westmere E56xx/L56xx/X56xx (Nehalem-C)",
        .versions = (X86CPUVersionDefinition[]) {
            { .version = 1 },
            {
                .version = 2,
                .alias = "Westmere-IBRS",
                .props = (PropValue[]) {
                    { "spec-ctrl", "on" },
                    { "model-id",
                      "Westmere E56xx/L56xx/X56xx (IBRS update)" },
                    { /* end of list */ }
                }
            },
            { /* end of list */ }
        }
    },
    {
        .name = "SandyBridge",
        .level = 0xd,
        .vendor = CPUID_VENDOR_INTEL,
        .family = 6,
        .model = 42,
        .stepping = 1,
        .features[FEAT_1_EDX] =
            CPUID_VME | CPUID_SSE2 | CPUID_SSE | CPUID_FXSR | CPUID_MMX |
            CPUID_CLFLUSH | CPUID_PSE36 | CPUID_PAT | CPUID_CMOV | CPUID_MCA |
            CPUID_PGE | CPUID_MTRR | CPUID_SEP | CPUID_APIC | CPUID_CX8 |
            CPUID_MCE | CPUID_PAE | CPUID_MSR | CPUID_TSC | CPUID_PSE |
            CPUID_DE | CPUID_FP87,
        .features[FEAT_1_ECX] =
            CPUID_EXT_AVX | CPUID_EXT_XSAVE | CPUID_EXT_AES |
            CPUID_EXT_TSC_DEADLINE_TIMER | CPUID_EXT_POPCNT |
            CPUID_EXT_X2APIC | CPUID_EXT_SSE42 | CPUID_EXT_SSE41 |
            CPUID_EXT_CX16 | CPUID_EXT_SSSE3 | CPUID_EXT_PCLMULQDQ |
            CPUID_EXT_SSE3,
        .features[FEAT_8000_0001_EDX] =
            CPUID_EXT2_LM | CPUID_EXT2_RDTSCP | CPUID_EXT2_NX |
            CPUID_EXT2_SYSCALL,
        .features[FEAT_8000_0001_ECX] =
            CPUID_EXT3_LAHF_LM,
        .features[FEAT_XSAVE] =
            CPUID_XSAVE_XSAVEOPT,
        .features[FEAT_6_EAX] =
            CPUID_6_EAX_ARAT,
        .features[FEAT_VMX_BASIC] = MSR_VMX_BASIC_INS_OUTS |
             MSR_VMX_BASIC_TRUE_CTLS,
        .features[FEAT_VMX_ENTRY_CTLS] = VMX_VM_ENTRY_IA32E_MODE |
             VMX_VM_ENTRY_LOAD_IA32_PERF_GLOBAL_CTRL | VMX_VM_ENTRY_LOAD_IA32_PAT |
             VMX_VM_ENTRY_LOAD_DEBUG_CONTROLS | VMX_VM_ENTRY_LOAD_IA32_EFER,
        .features[FEAT_VMX_EPT_VPID_CAPS] = MSR_VMX_EPT_EXECONLY |
             MSR_VMX_EPT_PAGE_WALK_LENGTH_4 | MSR_VMX_EPT_WB | MSR_VMX_EPT_2MB |
             MSR_VMX_EPT_1GB | MSR_VMX_EPT_INVEPT |
             MSR_VMX_EPT_INVEPT_SINGLE_CONTEXT | MSR_VMX_EPT_INVEPT_ALL_CONTEXT |
             MSR_VMX_EPT_INVVPID | MSR_VMX_EPT_INVVPID_SINGLE_ADDR |
             MSR_VMX_EPT_INVVPID_SINGLE_CONTEXT | MSR_VMX_EPT_INVVPID_ALL_CONTEXT |
             MSR_VMX_EPT_INVVPID_SINGLE_CONTEXT_NOGLOBALS,
        .features[FEAT_VMX_EXIT_CTLS] =
             VMX_VM_EXIT_ACK_INTR_ON_EXIT | VMX_VM_EXIT_SAVE_DEBUG_CONTROLS |
             VMX_VM_EXIT_LOAD_IA32_PERF_GLOBAL_CTRL |
             VMX_VM_EXIT_LOAD_IA32_PAT | VMX_VM_EXIT_LOAD_IA32_EFER |
             VMX_VM_EXIT_SAVE_IA32_PAT | VMX_VM_EXIT_SAVE_IA32_EFER |
             VMX_VM_EXIT_SAVE_VMX_PREEMPTION_TIMER,
        .features[FEAT_VMX_MISC] = MSR_VMX_MISC_ACTIVITY_HLT |
             MSR_VMX_MISC_STORE_LMA,
        .features[FEAT_VMX_PINBASED_CTLS] = VMX_PIN_BASED_EXT_INTR_MASK |
             VMX_PIN_BASED_NMI_EXITING | VMX_PIN_BASED_VIRTUAL_NMIS |
             VMX_PIN_BASED_VMX_PREEMPTION_TIMER,
        .features[FEAT_VMX_PROCBASED_CTLS] = VMX_CPU_BASED_VIRTUAL_INTR_PENDING |
             VMX_CPU_BASED_USE_TSC_OFFSETING | VMX_CPU_BASED_HLT_EXITING |
             VMX_CPU_BASED_INVLPG_EXITING | VMX_CPU_BASED_MWAIT_EXITING |
             VMX_CPU_BASED_RDPMC_EXITING | VMX_CPU_BASED_RDTSC_EXITING |
             VMX_CPU_BASED_CR8_LOAD_EXITING | VMX_CPU_BASED_CR8_STORE_EXITING |
             VMX_CPU_BASED_TPR_SHADOW | VMX_CPU_BASED_MOV_DR_EXITING |
             VMX_CPU_BASED_UNCOND_IO_EXITING | VMX_CPU_BASED_USE_IO_BITMAPS |
             VMX_CPU_BASED_MONITOR_EXITING | VMX_CPU_BASED_PAUSE_EXITING |
             VMX_CPU_BASED_VIRTUAL_NMI_PENDING | VMX_CPU_BASED_USE_MSR_BITMAPS |
             VMX_CPU_BASED_CR3_LOAD_EXITING | VMX_CPU_BASED_CR3_STORE_EXITING |
             VMX_CPU_BASED_MONITOR_TRAP_FLAG |
             VMX_CPU_BASED_ACTIVATE_SECONDARY_CONTROLS,
        .features[FEAT_VMX_SECONDARY_CTLS] =
             VMX_SECONDARY_EXEC_VIRTUALIZE_APIC_ACCESSES |
             VMX_SECONDARY_EXEC_WBINVD_EXITING | VMX_SECONDARY_EXEC_ENABLE_EPT |
             VMX_SECONDARY_EXEC_DESC | VMX_SECONDARY_EXEC_RDTSCP |
             VMX_SECONDARY_EXEC_VIRTUALIZE_X2APIC_MODE |
             VMX_SECONDARY_EXEC_ENABLE_VPID | VMX_SECONDARY_EXEC_UNRESTRICTED_GUEST,
        .xlevel = 0x80000008,
        .model_id = "Intel Xeon E312xx (Sandy Bridge)",
        .versions = (X86CPUVersionDefinition[]) {
            { .version = 1 },
            {
                .version = 2,
                .alias = "SandyBridge-IBRS",
                .props = (PropValue[]) {
                    { "spec-ctrl", "on" },
                    { "model-id",
                      "Intel Xeon E312xx (Sandy Bridge, IBRS update)" },
                    { /* end of list */ }
                }
            },
            { /* end of list */ }
        }
    },
    {
        .name = "IvyBridge",
        .level = 0xd,
        .vendor = CPUID_VENDOR_INTEL,
        .family = 6,
        .model = 58,
        .stepping = 9,
        .features[FEAT_1_EDX] =
            CPUID_VME | CPUID_SSE2 | CPUID_SSE | CPUID_FXSR | CPUID_MMX |
            CPUID_CLFLUSH | CPUID_PSE36 | CPUID_PAT | CPUID_CMOV | CPUID_MCA |
            CPUID_PGE | CPUID_MTRR | CPUID_SEP | CPUID_APIC | CPUID_CX8 |
            CPUID_MCE | CPUID_PAE | CPUID_MSR | CPUID_TSC | CPUID_PSE |
            CPUID_DE | CPUID_FP87,
        .features[FEAT_1_ECX] =
            CPUID_EXT_AVX | CPUID_EXT_XSAVE | CPUID_EXT_AES |
            CPUID_EXT_TSC_DEADLINE_TIMER | CPUID_EXT_POPCNT |
            CPUID_EXT_X2APIC | CPUID_EXT_SSE42 | CPUID_EXT_SSE41 |
            CPUID_EXT_CX16 | CPUID_EXT_SSSE3 | CPUID_EXT_PCLMULQDQ |
            CPUID_EXT_SSE3 | CPUID_EXT_F16C | CPUID_EXT_RDRAND,
        .features[FEAT_7_0_EBX] =
            CPUID_7_0_EBX_FSGSBASE | CPUID_7_0_EBX_SMEP |
            CPUID_7_0_EBX_ERMS,
        .features[FEAT_8000_0001_EDX] =
            CPUID_EXT2_LM | CPUID_EXT2_RDTSCP | CPUID_EXT2_NX |
            CPUID_EXT2_SYSCALL,
        .features[FEAT_8000_0001_ECX] =
            CPUID_EXT3_LAHF_LM,
        .features[FEAT_XSAVE] =
            CPUID_XSAVE_XSAVEOPT,
        .features[FEAT_6_EAX] =
            CPUID_6_EAX_ARAT,
        .features[FEAT_VMX_BASIC] = MSR_VMX_BASIC_INS_OUTS |
             MSR_VMX_BASIC_TRUE_CTLS,
        .features[FEAT_VMX_ENTRY_CTLS] = VMX_VM_ENTRY_IA32E_MODE |
             VMX_VM_ENTRY_LOAD_IA32_PERF_GLOBAL_CTRL | VMX_VM_ENTRY_LOAD_IA32_PAT |
             VMX_VM_ENTRY_LOAD_DEBUG_CONTROLS | VMX_VM_ENTRY_LOAD_IA32_EFER,
        .features[FEAT_VMX_EPT_VPID_CAPS] = MSR_VMX_EPT_EXECONLY |
             MSR_VMX_EPT_PAGE_WALK_LENGTH_4 | MSR_VMX_EPT_WB | MSR_VMX_EPT_2MB |
             MSR_VMX_EPT_1GB | MSR_VMX_EPT_INVEPT |
             MSR_VMX_EPT_INVEPT_SINGLE_CONTEXT | MSR_VMX_EPT_INVEPT_ALL_CONTEXT |
             MSR_VMX_EPT_INVVPID | MSR_VMX_EPT_INVVPID_SINGLE_ADDR |
             MSR_VMX_EPT_INVVPID_SINGLE_CONTEXT | MSR_VMX_EPT_INVVPID_ALL_CONTEXT |
             MSR_VMX_EPT_INVVPID_SINGLE_CONTEXT_NOGLOBALS,
        .features[FEAT_VMX_EXIT_CTLS] =
             VMX_VM_EXIT_ACK_INTR_ON_EXIT | VMX_VM_EXIT_SAVE_DEBUG_CONTROLS |
             VMX_VM_EXIT_LOAD_IA32_PERF_GLOBAL_CTRL |
             VMX_VM_EXIT_LOAD_IA32_PAT | VMX_VM_EXIT_LOAD_IA32_EFER |
             VMX_VM_EXIT_SAVE_IA32_PAT | VMX_VM_EXIT_SAVE_IA32_EFER |
             VMX_VM_EXIT_SAVE_VMX_PREEMPTION_TIMER,
        .features[FEAT_VMX_MISC] = MSR_VMX_MISC_ACTIVITY_HLT |
             MSR_VMX_MISC_STORE_LMA,
        .features[FEAT_VMX_PINBASED_CTLS] = VMX_PIN_BASED_EXT_INTR_MASK |
             VMX_PIN_BASED_NMI_EXITING | VMX_PIN_BASED_VIRTUAL_NMIS |
             VMX_PIN_BASED_VMX_PREEMPTION_TIMER | VMX_PIN_BASED_POSTED_INTR,
        .features[FEAT_VMX_PROCBASED_CTLS] = VMX_CPU_BASED_VIRTUAL_INTR_PENDING |
             VMX_CPU_BASED_USE_TSC_OFFSETING | VMX_CPU_BASED_HLT_EXITING |
             VMX_CPU_BASED_INVLPG_EXITING | VMX_CPU_BASED_MWAIT_EXITING |
             VMX_CPU_BASED_RDPMC_EXITING | VMX_CPU_BASED_RDTSC_EXITING |
             VMX_CPU_BASED_CR8_LOAD_EXITING | VMX_CPU_BASED_CR8_STORE_EXITING |
             VMX_CPU_BASED_TPR_SHADOW | VMX_CPU_BASED_MOV_DR_EXITING |
             VMX_CPU_BASED_UNCOND_IO_EXITING | VMX_CPU_BASED_USE_IO_BITMAPS |
             VMX_CPU_BASED_MONITOR_EXITING | VMX_CPU_BASED_PAUSE_EXITING |
             VMX_CPU_BASED_VIRTUAL_NMI_PENDING | VMX_CPU_BASED_USE_MSR_BITMAPS |
             VMX_CPU_BASED_CR3_LOAD_EXITING | VMX_CPU_BASED_CR3_STORE_EXITING |
             VMX_CPU_BASED_MONITOR_TRAP_FLAG |
             VMX_CPU_BASED_ACTIVATE_SECONDARY_CONTROLS,
        .features[FEAT_VMX_SECONDARY_CTLS] =
             VMX_SECONDARY_EXEC_VIRTUALIZE_APIC_ACCESSES |
             VMX_SECONDARY_EXEC_WBINVD_EXITING | VMX_SECONDARY_EXEC_ENABLE_EPT |
             VMX_SECONDARY_EXEC_DESC | VMX_SECONDARY_EXEC_RDTSCP |
             VMX_SECONDARY_EXEC_VIRTUALIZE_X2APIC_MODE |
             VMX_SECONDARY_EXEC_ENABLE_VPID | VMX_SECONDARY_EXEC_UNRESTRICTED_GUEST |
             VMX_SECONDARY_EXEC_APIC_REGISTER_VIRT |
             VMX_SECONDARY_EXEC_VIRTUAL_INTR_DELIVERY |
             VMX_SECONDARY_EXEC_RDRAND_EXITING,
        .xlevel = 0x80000008,
        .model_id = "Intel Xeon E3-12xx v2 (Ivy Bridge)",
        .versions = (X86CPUVersionDefinition[]) {
            { .version = 1 },
            {
                .version = 2,
                .alias = "IvyBridge-IBRS",
                .props = (PropValue[]) {
                    { "spec-ctrl", "on" },
                    { "model-id",
                      "Intel Xeon E3-12xx v2 (Ivy Bridge, IBRS)" },
                    { /* end of list */ }
                }
            },
            { /* end of list */ }
        }
    },
    {
        .name = "Haswell",
        .level = 0xd,
        .vendor = CPUID_VENDOR_INTEL,
        .family = 6,
        .model = 60,
        .stepping = 4,
        .features[FEAT_1_EDX] =
            CPUID_VME | CPUID_SSE2 | CPUID_SSE | CPUID_FXSR | CPUID_MMX |
            CPUID_CLFLUSH | CPUID_PSE36 | CPUID_PAT | CPUID_CMOV | CPUID_MCA |
            CPUID_PGE | CPUID_MTRR | CPUID_SEP | CPUID_APIC | CPUID_CX8 |
            CPUID_MCE | CPUID_PAE | CPUID_MSR | CPUID_TSC | CPUID_PSE |
            CPUID_DE | CPUID_FP87,
        .features[FEAT_1_ECX] =
            CPUID_EXT_AVX | CPUID_EXT_XSAVE | CPUID_EXT_AES |
            CPUID_EXT_POPCNT | CPUID_EXT_X2APIC | CPUID_EXT_SSE42 |
            CPUID_EXT_SSE41 | CPUID_EXT_CX16 | CPUID_EXT_SSSE3 |
            CPUID_EXT_PCLMULQDQ | CPUID_EXT_SSE3 |
            CPUID_EXT_TSC_DEADLINE_TIMER | CPUID_EXT_FMA | CPUID_EXT_MOVBE |
            CPUID_EXT_PCID | CPUID_EXT_F16C | CPUID_EXT_RDRAND,
        .features[FEAT_8000_0001_EDX] =
            CPUID_EXT2_LM | CPUID_EXT2_RDTSCP | CPUID_EXT2_NX |
            CPUID_EXT2_SYSCALL,
        .features[FEAT_8000_0001_ECX] =
            CPUID_EXT3_ABM | CPUID_EXT3_LAHF_LM,
        .features[FEAT_7_0_EBX] =
            CPUID_7_0_EBX_FSGSBASE | CPUID_7_0_EBX_BMI1 |
            CPUID_7_0_EBX_HLE | CPUID_7_0_EBX_AVX2 | CPUID_7_0_EBX_SMEP |
            CPUID_7_0_EBX_BMI2 | CPUID_7_0_EBX_ERMS | CPUID_7_0_EBX_INVPCID |
            CPUID_7_0_EBX_RTM,
        .features[FEAT_XSAVE] =
            CPUID_XSAVE_XSAVEOPT,
        .features[FEAT_6_EAX] =
            CPUID_6_EAX_ARAT,
        .features[FEAT_VMX_BASIC] = MSR_VMX_BASIC_INS_OUTS |
             MSR_VMX_BASIC_TRUE_CTLS,
        .features[FEAT_VMX_ENTRY_CTLS] = VMX_VM_ENTRY_IA32E_MODE |
             VMX_VM_ENTRY_LOAD_IA32_PERF_GLOBAL_CTRL | VMX_VM_ENTRY_LOAD_IA32_PAT |
             VMX_VM_ENTRY_LOAD_DEBUG_CONTROLS | VMX_VM_ENTRY_LOAD_IA32_EFER,
        .features[FEAT_VMX_EPT_VPID_CAPS] = MSR_VMX_EPT_EXECONLY |
             MSR_VMX_EPT_PAGE_WALK_LENGTH_4 | MSR_VMX_EPT_WB | MSR_VMX_EPT_2MB |
             MSR_VMX_EPT_1GB | MSR_VMX_EPT_INVEPT |
             MSR_VMX_EPT_INVEPT_SINGLE_CONTEXT | MSR_VMX_EPT_INVEPT_ALL_CONTEXT |
             MSR_VMX_EPT_INVVPID | MSR_VMX_EPT_INVVPID_SINGLE_ADDR |
             MSR_VMX_EPT_INVVPID_SINGLE_CONTEXT | MSR_VMX_EPT_INVVPID_ALL_CONTEXT |
             MSR_VMX_EPT_INVVPID_SINGLE_CONTEXT_NOGLOBALS | MSR_VMX_EPT_AD_BITS,
        .features[FEAT_VMX_EXIT_CTLS] =
             VMX_VM_EXIT_ACK_INTR_ON_EXIT | VMX_VM_EXIT_SAVE_DEBUG_CONTROLS |
             VMX_VM_EXIT_LOAD_IA32_PERF_GLOBAL_CTRL |
             VMX_VM_EXIT_LOAD_IA32_PAT | VMX_VM_EXIT_LOAD_IA32_EFER |
             VMX_VM_EXIT_SAVE_IA32_PAT | VMX_VM_EXIT_SAVE_IA32_EFER |
             VMX_VM_EXIT_SAVE_VMX_PREEMPTION_TIMER,
        .features[FEAT_VMX_MISC] = MSR_VMX_MISC_ACTIVITY_HLT |
             MSR_VMX_MISC_STORE_LMA | MSR_VMX_MISC_VMWRITE_VMEXIT,
        .features[FEAT_VMX_PINBASED_CTLS] = VMX_PIN_BASED_EXT_INTR_MASK |
             VMX_PIN_BASED_NMI_EXITING | VMX_PIN_BASED_VIRTUAL_NMIS |
             VMX_PIN_BASED_VMX_PREEMPTION_TIMER | VMX_PIN_BASED_POSTED_INTR,
        .features[FEAT_VMX_PROCBASED_CTLS] = VMX_CPU_BASED_VIRTUAL_INTR_PENDING |
             VMX_CPU_BASED_USE_TSC_OFFSETING | VMX_CPU_BASED_HLT_EXITING |
             VMX_CPU_BASED_INVLPG_EXITING | VMX_CPU_BASED_MWAIT_EXITING |
             VMX_CPU_BASED_RDPMC_EXITING | VMX_CPU_BASED_RDTSC_EXITING |
             VMX_CPU_BASED_CR8_LOAD_EXITING | VMX_CPU_BASED_CR8_STORE_EXITING |
             VMX_CPU_BASED_TPR_SHADOW | VMX_CPU_BASED_MOV_DR_EXITING |
             VMX_CPU_BASED_UNCOND_IO_EXITING | VMX_CPU_BASED_USE_IO_BITMAPS |
             VMX_CPU_BASED_MONITOR_EXITING | VMX_CPU_BASED_PAUSE_EXITING |
             VMX_CPU_BASED_VIRTUAL_NMI_PENDING | VMX_CPU_BASED_USE_MSR_BITMAPS |
             VMX_CPU_BASED_CR3_LOAD_EXITING | VMX_CPU_BASED_CR3_STORE_EXITING |
             VMX_CPU_BASED_MONITOR_TRAP_FLAG |
             VMX_CPU_BASED_ACTIVATE_SECONDARY_CONTROLS,
        .features[FEAT_VMX_SECONDARY_CTLS] =
             VMX_SECONDARY_EXEC_VIRTUALIZE_APIC_ACCESSES |
             VMX_SECONDARY_EXEC_WBINVD_EXITING | VMX_SECONDARY_EXEC_ENABLE_EPT |
             VMX_SECONDARY_EXEC_DESC | VMX_SECONDARY_EXEC_RDTSCP |
             VMX_SECONDARY_EXEC_VIRTUALIZE_X2APIC_MODE |
             VMX_SECONDARY_EXEC_ENABLE_VPID | VMX_SECONDARY_EXEC_UNRESTRICTED_GUEST |
             VMX_SECONDARY_EXEC_APIC_REGISTER_VIRT |
             VMX_SECONDARY_EXEC_VIRTUAL_INTR_DELIVERY |
             VMX_SECONDARY_EXEC_RDRAND_EXITING | VMX_SECONDARY_EXEC_ENABLE_INVPCID |
             VMX_SECONDARY_EXEC_ENABLE_VMFUNC | VMX_SECONDARY_EXEC_SHADOW_VMCS,
        .features[FEAT_VMX_VMFUNC] = MSR_VMX_VMFUNC_EPT_SWITCHING,
        .xlevel = 0x80000008,
        .model_id = "Intel Core Processor (Haswell)",
        .versions = (X86CPUVersionDefinition[]) {
            { .version = 1 },
            {
                .version = 2,
                .alias = "Haswell-noTSX",
                .props = (PropValue[]) {
                    { "hle", "off" },
                    { "rtm", "off" },
                    { "stepping", "1" },
                    { "model-id", "Intel Core Processor (Haswell, no TSX)", },
                    { /* end of list */ }
                },
            },
            {
                .version = 3,
                .alias = "Haswell-IBRS",
                .props = (PropValue[]) {
                    /* Restore TSX features removed by -v2 above */
                    { "hle", "on" },
                    { "rtm", "on" },
                    /*
                     * Haswell and Haswell-IBRS had stepping=4 in
                     * QEMU 4.0 and older
                     */
                    { "stepping", "4" },
                    { "spec-ctrl", "on" },
                    { "model-id",
                      "Intel Core Processor (Haswell, IBRS)" },
                    { /* end of list */ }
                }
            },
            {
                .version = 4,
                .alias = "Haswell-noTSX-IBRS",
                .props = (PropValue[]) {
                    { "hle", "off" },
                    { "rtm", "off" },
                    /* spec-ctrl was already enabled by -v3 above */
                    { "stepping", "1" },
                    { "model-id",
                      "Intel Core Processor (Haswell, no TSX, IBRS)" },
                    { /* end of list */ }
                }
            },
            { /* end of list */ }
        }
    },
    {
        .name = "Broadwell",
        .level = 0xd,
        .vendor = CPUID_VENDOR_INTEL,
        .family = 6,
        .model = 61,
        .stepping = 2,
        .features[FEAT_1_EDX] =
            CPUID_VME | CPUID_SSE2 | CPUID_SSE | CPUID_FXSR | CPUID_MMX |
            CPUID_CLFLUSH | CPUID_PSE36 | CPUID_PAT | CPUID_CMOV | CPUID_MCA |
            CPUID_PGE | CPUID_MTRR | CPUID_SEP | CPUID_APIC | CPUID_CX8 |
            CPUID_MCE | CPUID_PAE | CPUID_MSR | CPUID_TSC | CPUID_PSE |
            CPUID_DE | CPUID_FP87,
        .features[FEAT_1_ECX] =
            CPUID_EXT_AVX | CPUID_EXT_XSAVE | CPUID_EXT_AES |
            CPUID_EXT_POPCNT | CPUID_EXT_X2APIC | CPUID_EXT_SSE42 |
            CPUID_EXT_SSE41 | CPUID_EXT_CX16 | CPUID_EXT_SSSE3 |
            CPUID_EXT_PCLMULQDQ | CPUID_EXT_SSE3 |
            CPUID_EXT_TSC_DEADLINE_TIMER | CPUID_EXT_FMA | CPUID_EXT_MOVBE |
            CPUID_EXT_PCID | CPUID_EXT_F16C | CPUID_EXT_RDRAND,
        .features[FEAT_8000_0001_EDX] =
            CPUID_EXT2_LM | CPUID_EXT2_RDTSCP | CPUID_EXT2_NX |
            CPUID_EXT2_SYSCALL,
        .features[FEAT_8000_0001_ECX] =
            CPUID_EXT3_ABM | CPUID_EXT3_LAHF_LM | CPUID_EXT3_3DNOWPREFETCH,
        .features[FEAT_7_0_EBX] =
            CPUID_7_0_EBX_FSGSBASE | CPUID_7_0_EBX_BMI1 |
            CPUID_7_0_EBX_HLE | CPUID_7_0_EBX_AVX2 | CPUID_7_0_EBX_SMEP |
            CPUID_7_0_EBX_BMI2 | CPUID_7_0_EBX_ERMS | CPUID_7_0_EBX_INVPCID |
            CPUID_7_0_EBX_RTM | CPUID_7_0_EBX_RDSEED | CPUID_7_0_EBX_ADX |
            CPUID_7_0_EBX_SMAP,
        .features[FEAT_XSAVE] =
            CPUID_XSAVE_XSAVEOPT,
        .features[FEAT_6_EAX] =
            CPUID_6_EAX_ARAT,
        .features[FEAT_VMX_BASIC] = MSR_VMX_BASIC_INS_OUTS |
             MSR_VMX_BASIC_TRUE_CTLS,
        .features[FEAT_VMX_ENTRY_CTLS] = VMX_VM_ENTRY_IA32E_MODE |
             VMX_VM_ENTRY_LOAD_IA32_PERF_GLOBAL_CTRL | VMX_VM_ENTRY_LOAD_IA32_PAT |
             VMX_VM_ENTRY_LOAD_DEBUG_CONTROLS | VMX_VM_ENTRY_LOAD_IA32_EFER,
        .features[FEAT_VMX_EPT_VPID_CAPS] = MSR_VMX_EPT_EXECONLY |
             MSR_VMX_EPT_PAGE_WALK_LENGTH_4 | MSR_VMX_EPT_WB | MSR_VMX_EPT_2MB |
             MSR_VMX_EPT_1GB | MSR_VMX_EPT_INVEPT |
             MSR_VMX_EPT_INVEPT_SINGLE_CONTEXT | MSR_VMX_EPT_INVEPT_ALL_CONTEXT |
             MSR_VMX_EPT_INVVPID | MSR_VMX_EPT_INVVPID_SINGLE_ADDR |
             MSR_VMX_EPT_INVVPID_SINGLE_CONTEXT | MSR_VMX_EPT_INVVPID_ALL_CONTEXT |
             MSR_VMX_EPT_INVVPID_SINGLE_CONTEXT_NOGLOBALS | MSR_VMX_EPT_AD_BITS,
        .features[FEAT_VMX_EXIT_CTLS] =
             VMX_VM_EXIT_ACK_INTR_ON_EXIT | VMX_VM_EXIT_SAVE_DEBUG_CONTROLS |
             VMX_VM_EXIT_LOAD_IA32_PERF_GLOBAL_CTRL |
             VMX_VM_EXIT_LOAD_IA32_PAT | VMX_VM_EXIT_LOAD_IA32_EFER |
             VMX_VM_EXIT_SAVE_IA32_PAT | VMX_VM_EXIT_SAVE_IA32_EFER |
             VMX_VM_EXIT_SAVE_VMX_PREEMPTION_TIMER,
        .features[FEAT_VMX_MISC] = MSR_VMX_MISC_ACTIVITY_HLT |
             MSR_VMX_MISC_STORE_LMA | MSR_VMX_MISC_VMWRITE_VMEXIT,
        .features[FEAT_VMX_PINBASED_CTLS] = VMX_PIN_BASED_EXT_INTR_MASK |
             VMX_PIN_BASED_NMI_EXITING | VMX_PIN_BASED_VIRTUAL_NMIS |
             VMX_PIN_BASED_VMX_PREEMPTION_TIMER | VMX_PIN_BASED_POSTED_INTR,
        .features[FEAT_VMX_PROCBASED_CTLS] = VMX_CPU_BASED_VIRTUAL_INTR_PENDING |
             VMX_CPU_BASED_USE_TSC_OFFSETING | VMX_CPU_BASED_HLT_EXITING |
             VMX_CPU_BASED_INVLPG_EXITING | VMX_CPU_BASED_MWAIT_EXITING |
             VMX_CPU_BASED_RDPMC_EXITING | VMX_CPU_BASED_RDTSC_EXITING |
             VMX_CPU_BASED_CR8_LOAD_EXITING | VMX_CPU_BASED_CR8_STORE_EXITING |
             VMX_CPU_BASED_TPR_SHADOW | VMX_CPU_BASED_MOV_DR_EXITING |
             VMX_CPU_BASED_UNCOND_IO_EXITING | VMX_CPU_BASED_USE_IO_BITMAPS |
             VMX_CPU_BASED_MONITOR_EXITING | VMX_CPU_BASED_PAUSE_EXITING |
             VMX_CPU_BASED_VIRTUAL_NMI_PENDING | VMX_CPU_BASED_USE_MSR_BITMAPS |
             VMX_CPU_BASED_CR3_LOAD_EXITING | VMX_CPU_BASED_CR3_STORE_EXITING |
             VMX_CPU_BASED_MONITOR_TRAP_FLAG |
             VMX_CPU_BASED_ACTIVATE_SECONDARY_CONTROLS,
        .features[FEAT_VMX_SECONDARY_CTLS] =
             VMX_SECONDARY_EXEC_VIRTUALIZE_APIC_ACCESSES |
             VMX_SECONDARY_EXEC_WBINVD_EXITING | VMX_SECONDARY_EXEC_ENABLE_EPT |
             VMX_SECONDARY_EXEC_DESC | VMX_SECONDARY_EXEC_RDTSCP |
             VMX_SECONDARY_EXEC_VIRTUALIZE_X2APIC_MODE |
             VMX_SECONDARY_EXEC_ENABLE_VPID | VMX_SECONDARY_EXEC_UNRESTRICTED_GUEST |
             VMX_SECONDARY_EXEC_APIC_REGISTER_VIRT |
             VMX_SECONDARY_EXEC_VIRTUAL_INTR_DELIVERY |
             VMX_SECONDARY_EXEC_RDRAND_EXITING | VMX_SECONDARY_EXEC_ENABLE_INVPCID |
             VMX_SECONDARY_EXEC_ENABLE_VMFUNC | VMX_SECONDARY_EXEC_SHADOW_VMCS |
             VMX_SECONDARY_EXEC_RDSEED_EXITING | VMX_SECONDARY_EXEC_ENABLE_PML,
        .features[FEAT_VMX_VMFUNC] = MSR_VMX_VMFUNC_EPT_SWITCHING,
        .xlevel = 0x80000008,
        .model_id = "Intel Core Processor (Broadwell)",
        .versions = (X86CPUVersionDefinition[]) {
            { .version = 1 },
            {
                .version = 2,
                .alias = "Broadwell-noTSX",
                .props = (PropValue[]) {
                    { "hle", "off" },
                    { "rtm", "off" },
                    { "model-id", "Intel Core Processor (Broadwell, no TSX)", },
                    { /* end of list */ }
                },
            },
            {
                .version = 3,
                .alias = "Broadwell-IBRS",
                .props = (PropValue[]) {
                    /* Restore TSX features removed by -v2 above */
                    { "hle", "on" },
                    { "rtm", "on" },
                    { "spec-ctrl", "on" },
                    { "model-id",
                      "Intel Core Processor (Broadwell, IBRS)" },
                    { /* end of list */ }
                }
            },
            {
                .version = 4,
                .alias = "Broadwell-noTSX-IBRS",
                .props = (PropValue[]) {
                    { "hle", "off" },
                    { "rtm", "off" },
                    /* spec-ctrl was already enabled by -v3 above */
                    { "model-id",
                      "Intel Core Processor (Broadwell, no TSX, IBRS)" },
                    { /* end of list */ }
                }
            },
            { /* end of list */ }
        }
    },
    {
        .name = "Skylake-Client",
        .level = 0xd,
        .vendor = CPUID_VENDOR_INTEL,
        .family = 6,
        .model = 94,
        .stepping = 3,
        .features[FEAT_1_EDX] =
            CPUID_VME | CPUID_SSE2 | CPUID_SSE | CPUID_FXSR | CPUID_MMX |
            CPUID_CLFLUSH | CPUID_PSE36 | CPUID_PAT | CPUID_CMOV | CPUID_MCA |
            CPUID_PGE | CPUID_MTRR | CPUID_SEP | CPUID_APIC | CPUID_CX8 |
            CPUID_MCE | CPUID_PAE | CPUID_MSR | CPUID_TSC | CPUID_PSE |
            CPUID_DE | CPUID_FP87,
        .features[FEAT_1_ECX] =
            CPUID_EXT_AVX | CPUID_EXT_XSAVE | CPUID_EXT_AES |
            CPUID_EXT_POPCNT | CPUID_EXT_X2APIC | CPUID_EXT_SSE42 |
            CPUID_EXT_SSE41 | CPUID_EXT_CX16 | CPUID_EXT_SSSE3 |
            CPUID_EXT_PCLMULQDQ | CPUID_EXT_SSE3 |
            CPUID_EXT_TSC_DEADLINE_TIMER | CPUID_EXT_FMA | CPUID_EXT_MOVBE |
            CPUID_EXT_PCID | CPUID_EXT_F16C | CPUID_EXT_RDRAND,
        .features[FEAT_8000_0001_EDX] =
            CPUID_EXT2_LM | CPUID_EXT2_RDTSCP | CPUID_EXT2_NX |
            CPUID_EXT2_SYSCALL,
        .features[FEAT_8000_0001_ECX] =
            CPUID_EXT3_ABM | CPUID_EXT3_LAHF_LM | CPUID_EXT3_3DNOWPREFETCH,
        .features[FEAT_7_0_EBX] =
            CPUID_7_0_EBX_FSGSBASE | CPUID_7_0_EBX_BMI1 |
            CPUID_7_0_EBX_HLE | CPUID_7_0_EBX_AVX2 | CPUID_7_0_EBX_SMEP |
            CPUID_7_0_EBX_BMI2 | CPUID_7_0_EBX_ERMS | CPUID_7_0_EBX_INVPCID |
            CPUID_7_0_EBX_RTM | CPUID_7_0_EBX_RDSEED | CPUID_7_0_EBX_ADX |
            CPUID_7_0_EBX_SMAP,
        /* XSAVES is added in version 4 */
        .features[FEAT_XSAVE] =
            CPUID_XSAVE_XSAVEOPT | CPUID_XSAVE_XSAVEC |
            CPUID_XSAVE_XGETBV1,
        .features[FEAT_6_EAX] =
            CPUID_6_EAX_ARAT,
        /* Missing: Mode-based execute control (XS/XU), processor tracing, TSC scaling */
        .features[FEAT_VMX_BASIC] = MSR_VMX_BASIC_INS_OUTS |
             MSR_VMX_BASIC_TRUE_CTLS,
        .features[FEAT_VMX_ENTRY_CTLS] = VMX_VM_ENTRY_IA32E_MODE |
             VMX_VM_ENTRY_LOAD_IA32_PERF_GLOBAL_CTRL | VMX_VM_ENTRY_LOAD_IA32_PAT |
             VMX_VM_ENTRY_LOAD_DEBUG_CONTROLS | VMX_VM_ENTRY_LOAD_IA32_EFER,
        .features[FEAT_VMX_EPT_VPID_CAPS] = MSR_VMX_EPT_EXECONLY |
             MSR_VMX_EPT_PAGE_WALK_LENGTH_4 | MSR_VMX_EPT_WB | MSR_VMX_EPT_2MB |
             MSR_VMX_EPT_1GB | MSR_VMX_EPT_INVEPT |
             MSR_VMX_EPT_INVEPT_SINGLE_CONTEXT | MSR_VMX_EPT_INVEPT_ALL_CONTEXT |
             MSR_VMX_EPT_INVVPID | MSR_VMX_EPT_INVVPID_SINGLE_ADDR |
             MSR_VMX_EPT_INVVPID_SINGLE_CONTEXT | MSR_VMX_EPT_INVVPID_ALL_CONTEXT |
             MSR_VMX_EPT_INVVPID_SINGLE_CONTEXT_NOGLOBALS | MSR_VMX_EPT_AD_BITS,
        .features[FEAT_VMX_EXIT_CTLS] =
             VMX_VM_EXIT_ACK_INTR_ON_EXIT | VMX_VM_EXIT_SAVE_DEBUG_CONTROLS |
             VMX_VM_EXIT_LOAD_IA32_PERF_GLOBAL_CTRL |
             VMX_VM_EXIT_LOAD_IA32_PAT | VMX_VM_EXIT_LOAD_IA32_EFER |
             VMX_VM_EXIT_SAVE_IA32_PAT | VMX_VM_EXIT_SAVE_IA32_EFER |
             VMX_VM_EXIT_SAVE_VMX_PREEMPTION_TIMER,
        .features[FEAT_VMX_MISC] = MSR_VMX_MISC_ACTIVITY_HLT |
             MSR_VMX_MISC_STORE_LMA | MSR_VMX_MISC_VMWRITE_VMEXIT,
        .features[FEAT_VMX_PINBASED_CTLS] = VMX_PIN_BASED_EXT_INTR_MASK |
             VMX_PIN_BASED_NMI_EXITING | VMX_PIN_BASED_VIRTUAL_NMIS |
             VMX_PIN_BASED_VMX_PREEMPTION_TIMER,
        .features[FEAT_VMX_PROCBASED_CTLS] = VMX_CPU_BASED_VIRTUAL_INTR_PENDING |
             VMX_CPU_BASED_USE_TSC_OFFSETING | VMX_CPU_BASED_HLT_EXITING |
             VMX_CPU_BASED_INVLPG_EXITING | VMX_CPU_BASED_MWAIT_EXITING |
             VMX_CPU_BASED_RDPMC_EXITING | VMX_CPU_BASED_RDTSC_EXITING |
             VMX_CPU_BASED_CR8_LOAD_EXITING | VMX_CPU_BASED_CR8_STORE_EXITING |
             VMX_CPU_BASED_TPR_SHADOW | VMX_CPU_BASED_MOV_DR_EXITING |
             VMX_CPU_BASED_UNCOND_IO_EXITING | VMX_CPU_BASED_USE_IO_BITMAPS |
             VMX_CPU_BASED_MONITOR_EXITING | VMX_CPU_BASED_PAUSE_EXITING |
             VMX_CPU_BASED_VIRTUAL_NMI_PENDING | VMX_CPU_BASED_USE_MSR_BITMAPS |
             VMX_CPU_BASED_CR3_LOAD_EXITING | VMX_CPU_BASED_CR3_STORE_EXITING |
             VMX_CPU_BASED_MONITOR_TRAP_FLAG |
             VMX_CPU_BASED_ACTIVATE_SECONDARY_CONTROLS,
        .features[FEAT_VMX_SECONDARY_CTLS] =
             VMX_SECONDARY_EXEC_VIRTUALIZE_APIC_ACCESSES |
             VMX_SECONDARY_EXEC_WBINVD_EXITING | VMX_SECONDARY_EXEC_ENABLE_EPT |
             VMX_SECONDARY_EXEC_DESC | VMX_SECONDARY_EXEC_RDTSCP |
             VMX_SECONDARY_EXEC_ENABLE_VPID | VMX_SECONDARY_EXEC_UNRESTRICTED_GUEST |
             VMX_SECONDARY_EXEC_RDRAND_EXITING | VMX_SECONDARY_EXEC_ENABLE_INVPCID |
             VMX_SECONDARY_EXEC_ENABLE_VMFUNC | VMX_SECONDARY_EXEC_SHADOW_VMCS |
             VMX_SECONDARY_EXEC_RDSEED_EXITING | VMX_SECONDARY_EXEC_ENABLE_PML,
        .features[FEAT_VMX_VMFUNC] = MSR_VMX_VMFUNC_EPT_SWITCHING,
        .xlevel = 0x80000008,
        .model_id = "Intel Core Processor (Skylake)",
        .versions = (X86CPUVersionDefinition[]) {
            { .version = 1 },
            {
                .version = 2,
                .alias = "Skylake-Client-IBRS",
                .props = (PropValue[]) {
                    { "spec-ctrl", "on" },
                    { "model-id",
                      "Intel Core Processor (Skylake, IBRS)" },
                    { /* end of list */ }
                }
            },
            {
                .version = 3,
                .alias = "Skylake-Client-noTSX-IBRS",
                .props = (PropValue[]) {
                    { "hle", "off" },
                    { "rtm", "off" },
                    { "model-id",
                      "Intel Core Processor (Skylake, IBRS, no TSX)" },
                    { /* end of list */ }
                }
            },
            {
                .version = 4,
                .note = "IBRS, XSAVES, no TSX",
                .props = (PropValue[]) {
                    { "xsaves", "on" },
                    { "vmx-xsaves", "on" },
                    { /* end of list */ }
                }
            },
            { /* end of list */ }
        }
    },
    {
        .name = "Skylake-Server",
        .level = 0xd,
        .vendor = CPUID_VENDOR_INTEL,
        .family = 6,
        .model = 85,
        .stepping = 4,
        .features[FEAT_1_EDX] =
            CPUID_VME | CPUID_SSE2 | CPUID_SSE | CPUID_FXSR | CPUID_MMX |
            CPUID_CLFLUSH | CPUID_PSE36 | CPUID_PAT | CPUID_CMOV | CPUID_MCA |
            CPUID_PGE | CPUID_MTRR | CPUID_SEP | CPUID_APIC | CPUID_CX8 |
            CPUID_MCE | CPUID_PAE | CPUID_MSR | CPUID_TSC | CPUID_PSE |
            CPUID_DE | CPUID_FP87,
        .features[FEAT_1_ECX] =
            CPUID_EXT_AVX | CPUID_EXT_XSAVE | CPUID_EXT_AES |
            CPUID_EXT_POPCNT | CPUID_EXT_X2APIC | CPUID_EXT_SSE42 |
            CPUID_EXT_SSE41 | CPUID_EXT_CX16 | CPUID_EXT_SSSE3 |
            CPUID_EXT_PCLMULQDQ | CPUID_EXT_SSE3 |
            CPUID_EXT_TSC_DEADLINE_TIMER | CPUID_EXT_FMA | CPUID_EXT_MOVBE |
            CPUID_EXT_PCID | CPUID_EXT_F16C | CPUID_EXT_RDRAND,
        .features[FEAT_8000_0001_EDX] =
            CPUID_EXT2_LM | CPUID_EXT2_PDPE1GB | CPUID_EXT2_RDTSCP |
            CPUID_EXT2_NX | CPUID_EXT2_SYSCALL,
        .features[FEAT_8000_0001_ECX] =
            CPUID_EXT3_ABM | CPUID_EXT3_LAHF_LM | CPUID_EXT3_3DNOWPREFETCH,
        .features[FEAT_7_0_EBX] =
            CPUID_7_0_EBX_FSGSBASE | CPUID_7_0_EBX_BMI1 |
            CPUID_7_0_EBX_HLE | CPUID_7_0_EBX_AVX2 | CPUID_7_0_EBX_SMEP |
            CPUID_7_0_EBX_BMI2 | CPUID_7_0_EBX_ERMS | CPUID_7_0_EBX_INVPCID |
            CPUID_7_0_EBX_RTM | CPUID_7_0_EBX_RDSEED | CPUID_7_0_EBX_ADX |
            CPUID_7_0_EBX_SMAP | CPUID_7_0_EBX_CLWB |
            CPUID_7_0_EBX_AVX512F | CPUID_7_0_EBX_AVX512DQ |
            CPUID_7_0_EBX_AVX512BW | CPUID_7_0_EBX_AVX512CD |
            CPUID_7_0_EBX_AVX512VL | CPUID_7_0_EBX_CLFLUSHOPT,
        .features[FEAT_7_0_ECX] =
            CPUID_7_0_ECX_PKU,
        /* XSAVES is added in version 5 */
        .features[FEAT_XSAVE] =
            CPUID_XSAVE_XSAVEOPT | CPUID_XSAVE_XSAVEC |
            CPUID_XSAVE_XGETBV1,
        .features[FEAT_6_EAX] =
            CPUID_6_EAX_ARAT,
        /* Missing: Mode-based execute control (XS/XU), processor tracing, TSC scaling */
        .features[FEAT_VMX_BASIC] = MSR_VMX_BASIC_INS_OUTS |
             MSR_VMX_BASIC_TRUE_CTLS,
        .features[FEAT_VMX_ENTRY_CTLS] = VMX_VM_ENTRY_IA32E_MODE |
             VMX_VM_ENTRY_LOAD_IA32_PERF_GLOBAL_CTRL | VMX_VM_ENTRY_LOAD_IA32_PAT |
             VMX_VM_ENTRY_LOAD_DEBUG_CONTROLS | VMX_VM_ENTRY_LOAD_IA32_EFER,
        .features[FEAT_VMX_EPT_VPID_CAPS] = MSR_VMX_EPT_EXECONLY |
             MSR_VMX_EPT_PAGE_WALK_LENGTH_4 | MSR_VMX_EPT_WB | MSR_VMX_EPT_2MB |
             MSR_VMX_EPT_1GB | MSR_VMX_EPT_INVEPT |
             MSR_VMX_EPT_INVEPT_SINGLE_CONTEXT | MSR_VMX_EPT_INVEPT_ALL_CONTEXT |
             MSR_VMX_EPT_INVVPID | MSR_VMX_EPT_INVVPID_SINGLE_ADDR |
             MSR_VMX_EPT_INVVPID_SINGLE_CONTEXT | MSR_VMX_EPT_INVVPID_ALL_CONTEXT |
             MSR_VMX_EPT_INVVPID_SINGLE_CONTEXT_NOGLOBALS | MSR_VMX_EPT_AD_BITS,
        .features[FEAT_VMX_EXIT_CTLS] =
             VMX_VM_EXIT_ACK_INTR_ON_EXIT | VMX_VM_EXIT_SAVE_DEBUG_CONTROLS |
             VMX_VM_EXIT_LOAD_IA32_PERF_GLOBAL_CTRL |
             VMX_VM_EXIT_LOAD_IA32_PAT | VMX_VM_EXIT_LOAD_IA32_EFER |
             VMX_VM_EXIT_SAVE_IA32_PAT | VMX_VM_EXIT_SAVE_IA32_EFER |
             VMX_VM_EXIT_SAVE_VMX_PREEMPTION_TIMER,
        .features[FEAT_VMX_MISC] = MSR_VMX_MISC_ACTIVITY_HLT |
             MSR_VMX_MISC_STORE_LMA | MSR_VMX_MISC_VMWRITE_VMEXIT,
        .features[FEAT_VMX_PINBASED_CTLS] = VMX_PIN_BASED_EXT_INTR_MASK |
             VMX_PIN_BASED_NMI_EXITING | VMX_PIN_BASED_VIRTUAL_NMIS |
             VMX_PIN_BASED_VMX_PREEMPTION_TIMER | VMX_PIN_BASED_POSTED_INTR,
        .features[FEAT_VMX_PROCBASED_CTLS] = VMX_CPU_BASED_VIRTUAL_INTR_PENDING |
             VMX_CPU_BASED_USE_TSC_OFFSETING | VMX_CPU_BASED_HLT_EXITING |
             VMX_CPU_BASED_INVLPG_EXITING | VMX_CPU_BASED_MWAIT_EXITING |
             VMX_CPU_BASED_RDPMC_EXITING | VMX_CPU_BASED_RDTSC_EXITING |
             VMX_CPU_BASED_CR8_LOAD_EXITING | VMX_CPU_BASED_CR8_STORE_EXITING |
             VMX_CPU_BASED_TPR_SHADOW | VMX_CPU_BASED_MOV_DR_EXITING |
             VMX_CPU_BASED_UNCOND_IO_EXITING | VMX_CPU_BASED_USE_IO_BITMAPS |
             VMX_CPU_BASED_MONITOR_EXITING | VMX_CPU_BASED_PAUSE_EXITING |
             VMX_CPU_BASED_VIRTUAL_NMI_PENDING | VMX_CPU_BASED_USE_MSR_BITMAPS |
             VMX_CPU_BASED_CR3_LOAD_EXITING | VMX_CPU_BASED_CR3_STORE_EXITING |
             VMX_CPU_BASED_MONITOR_TRAP_FLAG |
             VMX_CPU_BASED_ACTIVATE_SECONDARY_CONTROLS,
        .features[FEAT_VMX_SECONDARY_CTLS] =
             VMX_SECONDARY_EXEC_VIRTUALIZE_APIC_ACCESSES |
             VMX_SECONDARY_EXEC_WBINVD_EXITING | VMX_SECONDARY_EXEC_ENABLE_EPT |
             VMX_SECONDARY_EXEC_DESC | VMX_SECONDARY_EXEC_RDTSCP |
             VMX_SECONDARY_EXEC_VIRTUALIZE_X2APIC_MODE |
             VMX_SECONDARY_EXEC_ENABLE_VPID | VMX_SECONDARY_EXEC_UNRESTRICTED_GUEST |
             VMX_SECONDARY_EXEC_APIC_REGISTER_VIRT |
             VMX_SECONDARY_EXEC_VIRTUAL_INTR_DELIVERY |
             VMX_SECONDARY_EXEC_RDRAND_EXITING | VMX_SECONDARY_EXEC_ENABLE_INVPCID |
             VMX_SECONDARY_EXEC_ENABLE_VMFUNC | VMX_SECONDARY_EXEC_SHADOW_VMCS |
             VMX_SECONDARY_EXEC_RDSEED_EXITING | VMX_SECONDARY_EXEC_ENABLE_PML,
        .xlevel = 0x80000008,
        .model_id = "Intel Xeon Processor (Skylake)",
        .versions = (X86CPUVersionDefinition[]) {
            { .version = 1 },
            {
                .version = 2,
                .alias = "Skylake-Server-IBRS",
                .props = (PropValue[]) {
                    /* clflushopt was not added to Skylake-Server-IBRS */
                    /* TODO: add -v3 including clflushopt */
                    { "clflushopt", "off" },
                    { "spec-ctrl", "on" },
                    { "model-id",
                      "Intel Xeon Processor (Skylake, IBRS)" },
                    { /* end of list */ }
                }
            },
            {
                .version = 3,
                .alias = "Skylake-Server-noTSX-IBRS",
                .props = (PropValue[]) {
                    { "hle", "off" },
                    { "rtm", "off" },
                    { "model-id",
                      "Intel Xeon Processor (Skylake, IBRS, no TSX)" },
                    { /* end of list */ }
                }
            },
            {
                .version = 4,
                .props = (PropValue[]) {
                    { "vmx-eptp-switching", "on" },
                    { /* end of list */ }
                }
            },
            {
                .version = 5,
                .note = "IBRS, XSAVES, EPT switching, no TSX",
                .props = (PropValue[]) {
                    { "xsaves", "on" },
                    { "vmx-xsaves", "on" },
                    { /* end of list */ }
                }
            },
            { /* end of list */ }
        }
    },
    {
        .name = "Cascadelake-Server",
        .level = 0xd,
        .vendor = CPUID_VENDOR_INTEL,
        .family = 6,
        .model = 85,
        .stepping = 6,
        .features[FEAT_1_EDX] =
            CPUID_VME | CPUID_SSE2 | CPUID_SSE | CPUID_FXSR | CPUID_MMX |
            CPUID_CLFLUSH | CPUID_PSE36 | CPUID_PAT | CPUID_CMOV | CPUID_MCA |
            CPUID_PGE | CPUID_MTRR | CPUID_SEP | CPUID_APIC | CPUID_CX8 |
            CPUID_MCE | CPUID_PAE | CPUID_MSR | CPUID_TSC | CPUID_PSE |
            CPUID_DE | CPUID_FP87,
        .features[FEAT_1_ECX] =
            CPUID_EXT_AVX | CPUID_EXT_XSAVE | CPUID_EXT_AES |
            CPUID_EXT_POPCNT | CPUID_EXT_X2APIC | CPUID_EXT_SSE42 |
            CPUID_EXT_SSE41 | CPUID_EXT_CX16 | CPUID_EXT_SSSE3 |
            CPUID_EXT_PCLMULQDQ | CPUID_EXT_SSE3 |
            CPUID_EXT_TSC_DEADLINE_TIMER | CPUID_EXT_FMA | CPUID_EXT_MOVBE |
            CPUID_EXT_PCID | CPUID_EXT_F16C | CPUID_EXT_RDRAND,
        .features[FEAT_8000_0001_EDX] =
            CPUID_EXT2_LM | CPUID_EXT2_PDPE1GB | CPUID_EXT2_RDTSCP |
            CPUID_EXT2_NX | CPUID_EXT2_SYSCALL,
        .features[FEAT_8000_0001_ECX] =
            CPUID_EXT3_ABM | CPUID_EXT3_LAHF_LM | CPUID_EXT3_3DNOWPREFETCH,
        .features[FEAT_7_0_EBX] =
            CPUID_7_0_EBX_FSGSBASE | CPUID_7_0_EBX_BMI1 |
            CPUID_7_0_EBX_HLE | CPUID_7_0_EBX_AVX2 | CPUID_7_0_EBX_SMEP |
            CPUID_7_0_EBX_BMI2 | CPUID_7_0_EBX_ERMS | CPUID_7_0_EBX_INVPCID |
            CPUID_7_0_EBX_RTM | CPUID_7_0_EBX_RDSEED | CPUID_7_0_EBX_ADX |
            CPUID_7_0_EBX_SMAP | CPUID_7_0_EBX_CLWB |
            CPUID_7_0_EBX_AVX512F | CPUID_7_0_EBX_AVX512DQ |
            CPUID_7_0_EBX_AVX512BW | CPUID_7_0_EBX_AVX512CD |
            CPUID_7_0_EBX_AVX512VL | CPUID_7_0_EBX_CLFLUSHOPT,
        .features[FEAT_7_0_ECX] =
            CPUID_7_0_ECX_PKU |
            CPUID_7_0_ECX_AVX512VNNI,
        .features[FEAT_7_0_EDX] =
            CPUID_7_0_EDX_SPEC_CTRL | CPUID_7_0_EDX_SPEC_CTRL_SSBD,
        /* XSAVES is added in version 5 */
        .features[FEAT_XSAVE] =
            CPUID_XSAVE_XSAVEOPT | CPUID_XSAVE_XSAVEC |
            CPUID_XSAVE_XGETBV1,
        .features[FEAT_6_EAX] =
            CPUID_6_EAX_ARAT,
        /* Missing: Mode-based execute control (XS/XU), processor tracing, TSC scaling */
        .features[FEAT_VMX_BASIC] = MSR_VMX_BASIC_INS_OUTS |
             MSR_VMX_BASIC_TRUE_CTLS,
        .features[FEAT_VMX_ENTRY_CTLS] = VMX_VM_ENTRY_IA32E_MODE |
             VMX_VM_ENTRY_LOAD_IA32_PERF_GLOBAL_CTRL | VMX_VM_ENTRY_LOAD_IA32_PAT |
             VMX_VM_ENTRY_LOAD_DEBUG_CONTROLS | VMX_VM_ENTRY_LOAD_IA32_EFER,
        .features[FEAT_VMX_EPT_VPID_CAPS] = MSR_VMX_EPT_EXECONLY |
             MSR_VMX_EPT_PAGE_WALK_LENGTH_4 | MSR_VMX_EPT_WB | MSR_VMX_EPT_2MB |
             MSR_VMX_EPT_1GB | MSR_VMX_EPT_INVEPT |
             MSR_VMX_EPT_INVEPT_SINGLE_CONTEXT | MSR_VMX_EPT_INVEPT_ALL_CONTEXT |
             MSR_VMX_EPT_INVVPID | MSR_VMX_EPT_INVVPID_SINGLE_ADDR |
             MSR_VMX_EPT_INVVPID_SINGLE_CONTEXT | MSR_VMX_EPT_INVVPID_ALL_CONTEXT |
             MSR_VMX_EPT_INVVPID_SINGLE_CONTEXT_NOGLOBALS | MSR_VMX_EPT_AD_BITS,
        .features[FEAT_VMX_EXIT_CTLS] =
             VMX_VM_EXIT_ACK_INTR_ON_EXIT | VMX_VM_EXIT_SAVE_DEBUG_CONTROLS |
             VMX_VM_EXIT_LOAD_IA32_PERF_GLOBAL_CTRL |
             VMX_VM_EXIT_LOAD_IA32_PAT | VMX_VM_EXIT_LOAD_IA32_EFER |
             VMX_VM_EXIT_SAVE_IA32_PAT | VMX_VM_EXIT_SAVE_IA32_EFER |
             VMX_VM_EXIT_SAVE_VMX_PREEMPTION_TIMER,
        .features[FEAT_VMX_MISC] = MSR_VMX_MISC_ACTIVITY_HLT |
             MSR_VMX_MISC_STORE_LMA | MSR_VMX_MISC_VMWRITE_VMEXIT,
        .features[FEAT_VMX_PINBASED_CTLS] = VMX_PIN_BASED_EXT_INTR_MASK |
             VMX_PIN_BASED_NMI_EXITING | VMX_PIN_BASED_VIRTUAL_NMIS |
             VMX_PIN_BASED_VMX_PREEMPTION_TIMER | VMX_PIN_BASED_POSTED_INTR,
        .features[FEAT_VMX_PROCBASED_CTLS] = VMX_CPU_BASED_VIRTUAL_INTR_PENDING |
             VMX_CPU_BASED_USE_TSC_OFFSETING | VMX_CPU_BASED_HLT_EXITING |
             VMX_CPU_BASED_INVLPG_EXITING | VMX_CPU_BASED_MWAIT_EXITING |
             VMX_CPU_BASED_RDPMC_EXITING | VMX_CPU_BASED_RDTSC_EXITING |
             VMX_CPU_BASED_CR8_LOAD_EXITING | VMX_CPU_BASED_CR8_STORE_EXITING |
             VMX_CPU_BASED_TPR_SHADOW | VMX_CPU_BASED_MOV_DR_EXITING |
             VMX_CPU_BASED_UNCOND_IO_EXITING | VMX_CPU_BASED_USE_IO_BITMAPS |
             VMX_CPU_BASED_MONITOR_EXITING | VMX_CPU_BASED_PAUSE_EXITING |
             VMX_CPU_BASED_VIRTUAL_NMI_PENDING | VMX_CPU_BASED_USE_MSR_BITMAPS |
             VMX_CPU_BASED_CR3_LOAD_EXITING | VMX_CPU_BASED_CR3_STORE_EXITING |
             VMX_CPU_BASED_MONITOR_TRAP_FLAG |
             VMX_CPU_BASED_ACTIVATE_SECONDARY_CONTROLS,
        .features[FEAT_VMX_SECONDARY_CTLS] =
             VMX_SECONDARY_EXEC_VIRTUALIZE_APIC_ACCESSES |
             VMX_SECONDARY_EXEC_WBINVD_EXITING | VMX_SECONDARY_EXEC_ENABLE_EPT |
             VMX_SECONDARY_EXEC_DESC | VMX_SECONDARY_EXEC_RDTSCP |
             VMX_SECONDARY_EXEC_VIRTUALIZE_X2APIC_MODE |
             VMX_SECONDARY_EXEC_ENABLE_VPID | VMX_SECONDARY_EXEC_UNRESTRICTED_GUEST |
             VMX_SECONDARY_EXEC_APIC_REGISTER_VIRT |
             VMX_SECONDARY_EXEC_VIRTUAL_INTR_DELIVERY |
             VMX_SECONDARY_EXEC_RDRAND_EXITING | VMX_SECONDARY_EXEC_ENABLE_INVPCID |
             VMX_SECONDARY_EXEC_ENABLE_VMFUNC | VMX_SECONDARY_EXEC_SHADOW_VMCS |
             VMX_SECONDARY_EXEC_RDSEED_EXITING | VMX_SECONDARY_EXEC_ENABLE_PML,
        .xlevel = 0x80000008,
        .model_id = "Intel Xeon Processor (Cascadelake)",
        .versions = (X86CPUVersionDefinition[]) {
            { .version = 1 },
            { .version = 2,
              .note = "ARCH_CAPABILITIES",
              .props = (PropValue[]) {
                  { "arch-capabilities", "on" },
                  { "rdctl-no", "on" },
                  { "ibrs-all", "on" },
                  { "skip-l1dfl-vmentry", "on" },
                  { "mds-no", "on" },
                  { /* end of list */ }
              },
            },
            { .version = 3,
              .alias = "Cascadelake-Server-noTSX",
              .note = "ARCH_CAPABILITIES, no TSX",
              .props = (PropValue[]) {
                  { "hle", "off" },
                  { "rtm", "off" },
                  { /* end of list */ }
              },
            },
            { .version = 4,
              .note = "ARCH_CAPABILITIES, no TSX",
              .props = (PropValue[]) {
                  { "vmx-eptp-switching", "on" },
                  { /* end of list */ }
              },
            },
            { .version = 5,
              .note = "ARCH_CAPABILITIES, EPT switching, XSAVES, no TSX",
              .props = (PropValue[]) {
                  { "xsaves", "on" },
                  { "vmx-xsaves", "on" },
                  { /* end of list */ }
              },
            },
            { /* end of list */ }
        }
    },
    {
        .name = "Cooperlake",
        .level = 0xd,
        .vendor = CPUID_VENDOR_INTEL,
        .family = 6,
        .model = 85,
        .stepping = 10,
        .features[FEAT_1_EDX] =
            CPUID_VME | CPUID_SSE2 | CPUID_SSE | CPUID_FXSR | CPUID_MMX |
            CPUID_CLFLUSH | CPUID_PSE36 | CPUID_PAT | CPUID_CMOV | CPUID_MCA |
            CPUID_PGE | CPUID_MTRR | CPUID_SEP | CPUID_APIC | CPUID_CX8 |
            CPUID_MCE | CPUID_PAE | CPUID_MSR | CPUID_TSC | CPUID_PSE |
            CPUID_DE | CPUID_FP87,
        .features[FEAT_1_ECX] =
            CPUID_EXT_AVX | CPUID_EXT_XSAVE | CPUID_EXT_AES |
            CPUID_EXT_POPCNT | CPUID_EXT_X2APIC | CPUID_EXT_SSE42 |
            CPUID_EXT_SSE41 | CPUID_EXT_CX16 | CPUID_EXT_SSSE3 |
            CPUID_EXT_PCLMULQDQ | CPUID_EXT_SSE3 |
            CPUID_EXT_TSC_DEADLINE_TIMER | CPUID_EXT_FMA | CPUID_EXT_MOVBE |
            CPUID_EXT_PCID | CPUID_EXT_F16C | CPUID_EXT_RDRAND,
        .features[FEAT_8000_0001_EDX] =
            CPUID_EXT2_LM | CPUID_EXT2_PDPE1GB | CPUID_EXT2_RDTSCP |
            CPUID_EXT2_NX | CPUID_EXT2_SYSCALL,
        .features[FEAT_8000_0001_ECX] =
            CPUID_EXT3_ABM | CPUID_EXT3_LAHF_LM | CPUID_EXT3_3DNOWPREFETCH,
        .features[FEAT_7_0_EBX] =
            CPUID_7_0_EBX_FSGSBASE | CPUID_7_0_EBX_BMI1 |
            CPUID_7_0_EBX_HLE | CPUID_7_0_EBX_AVX2 | CPUID_7_0_EBX_SMEP |
            CPUID_7_0_EBX_BMI2 | CPUID_7_0_EBX_ERMS | CPUID_7_0_EBX_INVPCID |
            CPUID_7_0_EBX_RTM | CPUID_7_0_EBX_RDSEED | CPUID_7_0_EBX_ADX |
            CPUID_7_0_EBX_SMAP | CPUID_7_0_EBX_CLWB |
            CPUID_7_0_EBX_AVX512F | CPUID_7_0_EBX_AVX512DQ |
            CPUID_7_0_EBX_AVX512BW | CPUID_7_0_EBX_AVX512CD |
            CPUID_7_0_EBX_AVX512VL | CPUID_7_0_EBX_CLFLUSHOPT,
        .features[FEAT_7_0_ECX] =
            CPUID_7_0_ECX_PKU |
            CPUID_7_0_ECX_AVX512VNNI,
        .features[FEAT_7_0_EDX] =
            CPUID_7_0_EDX_SPEC_CTRL | CPUID_7_0_EDX_STIBP |
            CPUID_7_0_EDX_SPEC_CTRL_SSBD | CPUID_7_0_EDX_ARCH_CAPABILITIES,
        .features[FEAT_ARCH_CAPABILITIES] =
            MSR_ARCH_CAP_RDCL_NO | MSR_ARCH_CAP_IBRS_ALL |
            MSR_ARCH_CAP_SKIP_L1DFL_VMENTRY | MSR_ARCH_CAP_MDS_NO |
            MSR_ARCH_CAP_PSCHANGE_MC_NO | MSR_ARCH_CAP_TAA_NO,
        .features[FEAT_7_1_EAX] =
            CPUID_7_1_EAX_AVX512_BF16,
        /* XSAVES is added in version 2 */
        .features[FEAT_XSAVE] =
            CPUID_XSAVE_XSAVEOPT | CPUID_XSAVE_XSAVEC |
            CPUID_XSAVE_XGETBV1,
        .features[FEAT_6_EAX] =
            CPUID_6_EAX_ARAT,
        /* Missing: Mode-based execute control (XS/XU), processor tracing, TSC scaling */
        .features[FEAT_VMX_BASIC] = MSR_VMX_BASIC_INS_OUTS |
             MSR_VMX_BASIC_TRUE_CTLS,
        .features[FEAT_VMX_ENTRY_CTLS] = VMX_VM_ENTRY_IA32E_MODE |
             VMX_VM_ENTRY_LOAD_IA32_PERF_GLOBAL_CTRL | VMX_VM_ENTRY_LOAD_IA32_PAT |
             VMX_VM_ENTRY_LOAD_DEBUG_CONTROLS | VMX_VM_ENTRY_LOAD_IA32_EFER,
        .features[FEAT_VMX_EPT_VPID_CAPS] = MSR_VMX_EPT_EXECONLY |
             MSR_VMX_EPT_PAGE_WALK_LENGTH_4 | MSR_VMX_EPT_WB | MSR_VMX_EPT_2MB |
             MSR_VMX_EPT_1GB | MSR_VMX_EPT_INVEPT |
             MSR_VMX_EPT_INVEPT_SINGLE_CONTEXT | MSR_VMX_EPT_INVEPT_ALL_CONTEXT |
             MSR_VMX_EPT_INVVPID | MSR_VMX_EPT_INVVPID_SINGLE_ADDR |
             MSR_VMX_EPT_INVVPID_SINGLE_CONTEXT | MSR_VMX_EPT_INVVPID_ALL_CONTEXT |
             MSR_VMX_EPT_INVVPID_SINGLE_CONTEXT_NOGLOBALS | MSR_VMX_EPT_AD_BITS,
        .features[FEAT_VMX_EXIT_CTLS] =
             VMX_VM_EXIT_ACK_INTR_ON_EXIT | VMX_VM_EXIT_SAVE_DEBUG_CONTROLS |
             VMX_VM_EXIT_LOAD_IA32_PERF_GLOBAL_CTRL |
             VMX_VM_EXIT_LOAD_IA32_PAT | VMX_VM_EXIT_LOAD_IA32_EFER |
             VMX_VM_EXIT_SAVE_IA32_PAT | VMX_VM_EXIT_SAVE_IA32_EFER |
             VMX_VM_EXIT_SAVE_VMX_PREEMPTION_TIMER,
        .features[FEAT_VMX_MISC] = MSR_VMX_MISC_ACTIVITY_HLT |
             MSR_VMX_MISC_STORE_LMA | MSR_VMX_MISC_VMWRITE_VMEXIT,
        .features[FEAT_VMX_PINBASED_CTLS] = VMX_PIN_BASED_EXT_INTR_MASK |
             VMX_PIN_BASED_NMI_EXITING | VMX_PIN_BASED_VIRTUAL_NMIS |
             VMX_PIN_BASED_VMX_PREEMPTION_TIMER | VMX_PIN_BASED_POSTED_INTR,
        .features[FEAT_VMX_PROCBASED_CTLS] = VMX_CPU_BASED_VIRTUAL_INTR_PENDING |
             VMX_CPU_BASED_USE_TSC_OFFSETING | VMX_CPU_BASED_HLT_EXITING |
             VMX_CPU_BASED_INVLPG_EXITING | VMX_CPU_BASED_MWAIT_EXITING |
             VMX_CPU_BASED_RDPMC_EXITING | VMX_CPU_BASED_RDTSC_EXITING |
             VMX_CPU_BASED_CR8_LOAD_EXITING | VMX_CPU_BASED_CR8_STORE_EXITING |
             VMX_CPU_BASED_TPR_SHADOW | VMX_CPU_BASED_MOV_DR_EXITING |
             VMX_CPU_BASED_UNCOND_IO_EXITING | VMX_CPU_BASED_USE_IO_BITMAPS |
             VMX_CPU_BASED_MONITOR_EXITING | VMX_CPU_BASED_PAUSE_EXITING |
             VMX_CPU_BASED_VIRTUAL_NMI_PENDING | VMX_CPU_BASED_USE_MSR_BITMAPS |
             VMX_CPU_BASED_CR3_LOAD_EXITING | VMX_CPU_BASED_CR3_STORE_EXITING |
             VMX_CPU_BASED_MONITOR_TRAP_FLAG |
             VMX_CPU_BASED_ACTIVATE_SECONDARY_CONTROLS,
        .features[FEAT_VMX_SECONDARY_CTLS] =
             VMX_SECONDARY_EXEC_VIRTUALIZE_APIC_ACCESSES |
             VMX_SECONDARY_EXEC_WBINVD_EXITING | VMX_SECONDARY_EXEC_ENABLE_EPT |
             VMX_SECONDARY_EXEC_DESC | VMX_SECONDARY_EXEC_RDTSCP |
             VMX_SECONDARY_EXEC_VIRTUALIZE_X2APIC_MODE |
             VMX_SECONDARY_EXEC_ENABLE_VPID | VMX_SECONDARY_EXEC_UNRESTRICTED_GUEST |
             VMX_SECONDARY_EXEC_APIC_REGISTER_VIRT |
             VMX_SECONDARY_EXEC_VIRTUAL_INTR_DELIVERY |
             VMX_SECONDARY_EXEC_RDRAND_EXITING | VMX_SECONDARY_EXEC_ENABLE_INVPCID |
             VMX_SECONDARY_EXEC_ENABLE_VMFUNC | VMX_SECONDARY_EXEC_SHADOW_VMCS |
             VMX_SECONDARY_EXEC_RDSEED_EXITING | VMX_SECONDARY_EXEC_ENABLE_PML,
        .features[FEAT_VMX_VMFUNC] = MSR_VMX_VMFUNC_EPT_SWITCHING,
        .xlevel = 0x80000008,
        .model_id = "Intel Xeon Processor (Cooperlake)",
        .versions = (X86CPUVersionDefinition[]) {
            { .version = 1 },
            { .version = 2,
              .note = "XSAVES",
              .props = (PropValue[]) {
                  { "xsaves", "on" },
                  { "vmx-xsaves", "on" },
                  { /* end of list */ }
              },
            },
            { /* end of list */ }
        }
    },
    {
        .name = "Icelake-Server",
        .level = 0xd,
        .vendor = CPUID_VENDOR_INTEL,
        .family = 6,
        .model = 134,
        .stepping = 0,
        .features[FEAT_1_EDX] =
            CPUID_VME | CPUID_SSE2 | CPUID_SSE | CPUID_FXSR | CPUID_MMX |
            CPUID_CLFLUSH | CPUID_PSE36 | CPUID_PAT | CPUID_CMOV | CPUID_MCA |
            CPUID_PGE | CPUID_MTRR | CPUID_SEP | CPUID_APIC | CPUID_CX8 |
            CPUID_MCE | CPUID_PAE | CPUID_MSR | CPUID_TSC | CPUID_PSE |
            CPUID_DE | CPUID_FP87,
        .features[FEAT_1_ECX] =
            CPUID_EXT_AVX | CPUID_EXT_XSAVE | CPUID_EXT_AES |
            CPUID_EXT_POPCNT | CPUID_EXT_X2APIC | CPUID_EXT_SSE42 |
            CPUID_EXT_SSE41 | CPUID_EXT_CX16 | CPUID_EXT_SSSE3 |
            CPUID_EXT_PCLMULQDQ | CPUID_EXT_SSE3 |
            CPUID_EXT_TSC_DEADLINE_TIMER | CPUID_EXT_FMA | CPUID_EXT_MOVBE |
            CPUID_EXT_PCID | CPUID_EXT_F16C | CPUID_EXT_RDRAND,
        .features[FEAT_8000_0001_EDX] =
            CPUID_EXT2_LM | CPUID_EXT2_PDPE1GB | CPUID_EXT2_RDTSCP |
            CPUID_EXT2_NX | CPUID_EXT2_SYSCALL,
        .features[FEAT_8000_0001_ECX] =
            CPUID_EXT3_ABM | CPUID_EXT3_LAHF_LM | CPUID_EXT3_3DNOWPREFETCH,
        .features[FEAT_8000_0008_EBX] =
            CPUID_8000_0008_EBX_WBNOINVD,
        .features[FEAT_7_0_EBX] =
            CPUID_7_0_EBX_FSGSBASE | CPUID_7_0_EBX_BMI1 |
            CPUID_7_0_EBX_HLE | CPUID_7_0_EBX_AVX2 | CPUID_7_0_EBX_SMEP |
            CPUID_7_0_EBX_BMI2 | CPUID_7_0_EBX_ERMS | CPUID_7_0_EBX_INVPCID |
            CPUID_7_0_EBX_RTM | CPUID_7_0_EBX_RDSEED | CPUID_7_0_EBX_ADX |
            CPUID_7_0_EBX_SMAP | CPUID_7_0_EBX_CLWB |
            CPUID_7_0_EBX_AVX512F | CPUID_7_0_EBX_AVX512DQ |
            CPUID_7_0_EBX_AVX512BW | CPUID_7_0_EBX_AVX512CD |
            CPUID_7_0_EBX_AVX512VL | CPUID_7_0_EBX_CLFLUSHOPT,
        .features[FEAT_7_0_ECX] =
            CPUID_7_0_ECX_AVX512_VBMI | CPUID_7_0_ECX_UMIP | CPUID_7_0_ECX_PKU |
            CPUID_7_0_ECX_AVX512_VBMI2 | CPUID_7_0_ECX_GFNI |
            CPUID_7_0_ECX_VAES | CPUID_7_0_ECX_VPCLMULQDQ |
            CPUID_7_0_ECX_AVX512VNNI | CPUID_7_0_ECX_AVX512BITALG |
            CPUID_7_0_ECX_AVX512_VPOPCNTDQ | CPUID_7_0_ECX_LA57,
        .features[FEAT_7_0_EDX] =
            CPUID_7_0_EDX_SPEC_CTRL | CPUID_7_0_EDX_SPEC_CTRL_SSBD,
        /* XSAVES is added in version 5 */
        .features[FEAT_XSAVE] =
            CPUID_XSAVE_XSAVEOPT | CPUID_XSAVE_XSAVEC |
            CPUID_XSAVE_XGETBV1,
        .features[FEAT_6_EAX] =
            CPUID_6_EAX_ARAT,
        /* Missing: Mode-based execute control (XS/XU), processor tracing, TSC scaling */
        .features[FEAT_VMX_BASIC] = MSR_VMX_BASIC_INS_OUTS |
             MSR_VMX_BASIC_TRUE_CTLS,
        .features[FEAT_VMX_ENTRY_CTLS] = VMX_VM_ENTRY_IA32E_MODE |
             VMX_VM_ENTRY_LOAD_IA32_PERF_GLOBAL_CTRL | VMX_VM_ENTRY_LOAD_IA32_PAT |
             VMX_VM_ENTRY_LOAD_DEBUG_CONTROLS | VMX_VM_ENTRY_LOAD_IA32_EFER,
        .features[FEAT_VMX_EPT_VPID_CAPS] = MSR_VMX_EPT_EXECONLY |
             MSR_VMX_EPT_PAGE_WALK_LENGTH_4 | MSR_VMX_EPT_WB | MSR_VMX_EPT_2MB |
             MSR_VMX_EPT_1GB | MSR_VMX_EPT_INVEPT |
             MSR_VMX_EPT_INVEPT_SINGLE_CONTEXT | MSR_VMX_EPT_INVEPT_ALL_CONTEXT |
             MSR_VMX_EPT_INVVPID | MSR_VMX_EPT_INVVPID_SINGLE_ADDR |
             MSR_VMX_EPT_INVVPID_SINGLE_CONTEXT | MSR_VMX_EPT_INVVPID_ALL_CONTEXT |
             MSR_VMX_EPT_INVVPID_SINGLE_CONTEXT_NOGLOBALS | MSR_VMX_EPT_AD_BITS,
        .features[FEAT_VMX_EXIT_CTLS] =
             VMX_VM_EXIT_ACK_INTR_ON_EXIT | VMX_VM_EXIT_SAVE_DEBUG_CONTROLS |
             VMX_VM_EXIT_LOAD_IA32_PERF_GLOBAL_CTRL |
             VMX_VM_EXIT_LOAD_IA32_PAT | VMX_VM_EXIT_LOAD_IA32_EFER |
             VMX_VM_EXIT_SAVE_IA32_PAT | VMX_VM_EXIT_SAVE_IA32_EFER |
             VMX_VM_EXIT_SAVE_VMX_PREEMPTION_TIMER,
        .features[FEAT_VMX_MISC] = MSR_VMX_MISC_ACTIVITY_HLT |
             MSR_VMX_MISC_STORE_LMA | MSR_VMX_MISC_VMWRITE_VMEXIT,
        .features[FEAT_VMX_PINBASED_CTLS] = VMX_PIN_BASED_EXT_INTR_MASK |
             VMX_PIN_BASED_NMI_EXITING | VMX_PIN_BASED_VIRTUAL_NMIS |
             VMX_PIN_BASED_VMX_PREEMPTION_TIMER | VMX_PIN_BASED_POSTED_INTR,
        .features[FEAT_VMX_PROCBASED_CTLS] = VMX_CPU_BASED_VIRTUAL_INTR_PENDING |
             VMX_CPU_BASED_USE_TSC_OFFSETING | VMX_CPU_BASED_HLT_EXITING |
             VMX_CPU_BASED_INVLPG_EXITING | VMX_CPU_BASED_MWAIT_EXITING |
             VMX_CPU_BASED_RDPMC_EXITING | VMX_CPU_BASED_RDTSC_EXITING |
             VMX_CPU_BASED_CR8_LOAD_EXITING | VMX_CPU_BASED_CR8_STORE_EXITING |
             VMX_CPU_BASED_TPR_SHADOW | VMX_CPU_BASED_MOV_DR_EXITING |
             VMX_CPU_BASED_UNCOND_IO_EXITING | VMX_CPU_BASED_USE_IO_BITMAPS |
             VMX_CPU_BASED_MONITOR_EXITING | VMX_CPU_BASED_PAUSE_EXITING |
             VMX_CPU_BASED_VIRTUAL_NMI_PENDING | VMX_CPU_BASED_USE_MSR_BITMAPS |
             VMX_CPU_BASED_CR3_LOAD_EXITING | VMX_CPU_BASED_CR3_STORE_EXITING |
             VMX_CPU_BASED_MONITOR_TRAP_FLAG |
             VMX_CPU_BASED_ACTIVATE_SECONDARY_CONTROLS,
        .features[FEAT_VMX_SECONDARY_CTLS] =
             VMX_SECONDARY_EXEC_VIRTUALIZE_APIC_ACCESSES |
             VMX_SECONDARY_EXEC_WBINVD_EXITING | VMX_SECONDARY_EXEC_ENABLE_EPT |
             VMX_SECONDARY_EXEC_DESC | VMX_SECONDARY_EXEC_RDTSCP |
             VMX_SECONDARY_EXEC_VIRTUALIZE_X2APIC_MODE |
             VMX_SECONDARY_EXEC_ENABLE_VPID | VMX_SECONDARY_EXEC_UNRESTRICTED_GUEST |
             VMX_SECONDARY_EXEC_APIC_REGISTER_VIRT |
             VMX_SECONDARY_EXEC_VIRTUAL_INTR_DELIVERY |
             VMX_SECONDARY_EXEC_RDRAND_EXITING | VMX_SECONDARY_EXEC_ENABLE_INVPCID |
             VMX_SECONDARY_EXEC_ENABLE_VMFUNC | VMX_SECONDARY_EXEC_SHADOW_VMCS,
        .xlevel = 0x80000008,
        .model_id = "Intel Xeon Processor (Icelake)",
        .versions = (X86CPUVersionDefinition[]) {
            { .version = 1 },
            {
                .version = 2,
                .note = "no TSX",
                .alias = "Icelake-Server-noTSX",
                .props = (PropValue[]) {
                    { "hle", "off" },
                    { "rtm", "off" },
                    { /* end of list */ }
                },
            },
            {
                .version = 3,
                .props = (PropValue[]) {
                    { "arch-capabilities", "on" },
                    { "rdctl-no", "on" },
                    { "ibrs-all", "on" },
                    { "skip-l1dfl-vmentry", "on" },
                    { "mds-no", "on" },
                    { "pschange-mc-no", "on" },
                    { "taa-no", "on" },
                    { /* end of list */ }
                },
            },
            {
                .version = 4,
                .props = (PropValue[]) {
                    { "sha-ni", "on" },
                    { "avx512ifma", "on" },
                    { "rdpid", "on" },
                    { "fsrm", "on" },
                    { "vmx-rdseed-exit", "on" },
                    { "vmx-pml", "on" },
                    { "vmx-eptp-switching", "on" },
                    { "model", "106" },
                    { /* end of list */ }
                },
            },
            {
                .version = 5,
                .note = "XSAVES",
                .props = (PropValue[]) {
                    { "xsaves", "on" },
                    { "vmx-xsaves", "on" },
                    { /* end of list */ }
                },
            },
            {
                .version = 6,
                .note = "5-level EPT",
                .props = (PropValue[]) {
                    { "vmx-page-walk-5", "on" },
                    { /* end of list */ }
                },
            },
            {
                .version = 7,
                .note = "TSX, taa-no",
                .props = (PropValue[]) {
                    /* Restore TSX features removed by -v2 above */
                    { "hle", "on" },
                    { "rtm", "on" },
                    { /* end of list */ }
                },
            },
            { /* end of list */ }
        }
    },
    {
        .name = "SapphireRapids",
        .level = 0x20,
        .vendor = CPUID_VENDOR_INTEL,
        .family = 6,
        .model = 143,
        .stepping = 4,
        /*
         * please keep the ascending order so that we can have a clear view of
         * bit position of each feature.
         */
        .features[FEAT_1_EDX] =
            CPUID_FP87 | CPUID_VME | CPUID_DE | CPUID_PSE | CPUID_TSC |
            CPUID_MSR | CPUID_PAE | CPUID_MCE | CPUID_CX8 | CPUID_APIC |
            CPUID_SEP | CPUID_MTRR | CPUID_PGE | CPUID_MCA | CPUID_CMOV |
            CPUID_PAT | CPUID_PSE36 | CPUID_CLFLUSH | CPUID_MMX | CPUID_FXSR |
            CPUID_SSE | CPUID_SSE2,
        .features[FEAT_1_ECX] =
            CPUID_EXT_SSE3 | CPUID_EXT_PCLMULQDQ | CPUID_EXT_SSSE3 |
            CPUID_EXT_FMA | CPUID_EXT_CX16 | CPUID_EXT_PCID | CPUID_EXT_SSE41 |
            CPUID_EXT_SSE42 | CPUID_EXT_X2APIC | CPUID_EXT_MOVBE |
            CPUID_EXT_POPCNT | CPUID_EXT_TSC_DEADLINE_TIMER | CPUID_EXT_AES |
            CPUID_EXT_XSAVE | CPUID_EXT_AVX | CPUID_EXT_F16C | CPUID_EXT_RDRAND,
        .features[FEAT_8000_0001_EDX] =
            CPUID_EXT2_SYSCALL | CPUID_EXT2_NX | CPUID_EXT2_PDPE1GB |
            CPUID_EXT2_RDTSCP | CPUID_EXT2_LM,
        .features[FEAT_8000_0001_ECX] =
            CPUID_EXT3_LAHF_LM | CPUID_EXT3_ABM | CPUID_EXT3_3DNOWPREFETCH,
        .features[FEAT_8000_0008_EBX] =
            CPUID_8000_0008_EBX_WBNOINVD,
        .features[FEAT_7_0_EBX] =
            CPUID_7_0_EBX_FSGSBASE | CPUID_7_0_EBX_BMI1 | CPUID_7_0_EBX_HLE |
            CPUID_7_0_EBX_AVX2 | CPUID_7_0_EBX_SMEP | CPUID_7_0_EBX_BMI2 |
            CPUID_7_0_EBX_ERMS | CPUID_7_0_EBX_INVPCID | CPUID_7_0_EBX_RTM |
            CPUID_7_0_EBX_AVX512F | CPUID_7_0_EBX_AVX512DQ |
            CPUID_7_0_EBX_RDSEED | CPUID_7_0_EBX_ADX | CPUID_7_0_EBX_SMAP |
            CPUID_7_0_EBX_AVX512IFMA | CPUID_7_0_EBX_CLFLUSHOPT |
            CPUID_7_0_EBX_CLWB | CPUID_7_0_EBX_AVX512CD | CPUID_7_0_EBX_SHA_NI |
            CPUID_7_0_EBX_AVX512BW | CPUID_7_0_EBX_AVX512VL,
        .features[FEAT_7_0_ECX] =
            CPUID_7_0_ECX_AVX512_VBMI | CPUID_7_0_ECX_UMIP | CPUID_7_0_ECX_PKU |
            CPUID_7_0_ECX_AVX512_VBMI2 | CPUID_7_0_ECX_GFNI |
            CPUID_7_0_ECX_VAES | CPUID_7_0_ECX_VPCLMULQDQ |
            CPUID_7_0_ECX_AVX512VNNI | CPUID_7_0_ECX_AVX512BITALG |
            CPUID_7_0_ECX_AVX512_VPOPCNTDQ | CPUID_7_0_ECX_LA57 |
            CPUID_7_0_ECX_RDPID | CPUID_7_0_ECX_BUS_LOCK_DETECT,
        .features[FEAT_7_0_EDX] =
            CPUID_7_0_EDX_FSRM | CPUID_7_0_EDX_SERIALIZE |
            CPUID_7_0_EDX_TSX_LDTRK | CPUID_7_0_EDX_AMX_BF16 |
            CPUID_7_0_EDX_AVX512_FP16 | CPUID_7_0_EDX_AMX_TILE |
            CPUID_7_0_EDX_AMX_INT8 | CPUID_7_0_EDX_SPEC_CTRL |
            CPUID_7_0_EDX_ARCH_CAPABILITIES | CPUID_7_0_EDX_SPEC_CTRL_SSBD,
        .features[FEAT_ARCH_CAPABILITIES] =
            MSR_ARCH_CAP_RDCL_NO | MSR_ARCH_CAP_IBRS_ALL |
            MSR_ARCH_CAP_SKIP_L1DFL_VMENTRY | MSR_ARCH_CAP_MDS_NO |
            MSR_ARCH_CAP_PSCHANGE_MC_NO | MSR_ARCH_CAP_TAA_NO,
        .features[FEAT_XSAVE] =
            CPUID_XSAVE_XSAVEOPT | CPUID_XSAVE_XSAVEC |
            CPUID_XSAVE_XGETBV1 | CPUID_XSAVE_XSAVES | CPUID_D_1_EAX_XFD,
        .features[FEAT_6_EAX] =
            CPUID_6_EAX_ARAT,
        .features[FEAT_7_1_EAX] =
            CPUID_7_1_EAX_AVX_VNNI | CPUID_7_1_EAX_AVX512_BF16 |
            CPUID_7_1_EAX_FZRM | CPUID_7_1_EAX_FSRS | CPUID_7_1_EAX_FSRC,
        .features[FEAT_VMX_BASIC] =
            MSR_VMX_BASIC_INS_OUTS | MSR_VMX_BASIC_TRUE_CTLS,
        .features[FEAT_VMX_ENTRY_CTLS] =
            VMX_VM_ENTRY_LOAD_DEBUG_CONTROLS | VMX_VM_ENTRY_IA32E_MODE |
            VMX_VM_ENTRY_LOAD_IA32_PERF_GLOBAL_CTRL |
            VMX_VM_ENTRY_LOAD_IA32_PAT | VMX_VM_ENTRY_LOAD_IA32_EFER,
        .features[FEAT_VMX_EPT_VPID_CAPS] =
            MSR_VMX_EPT_EXECONLY |
            MSR_VMX_EPT_PAGE_WALK_LENGTH_4 | MSR_VMX_EPT_PAGE_WALK_LENGTH_5 |
            MSR_VMX_EPT_WB | MSR_VMX_EPT_2MB | MSR_VMX_EPT_1GB |
            MSR_VMX_EPT_INVEPT | MSR_VMX_EPT_AD_BITS |
            MSR_VMX_EPT_INVEPT_SINGLE_CONTEXT | MSR_VMX_EPT_INVEPT_ALL_CONTEXT |
            MSR_VMX_EPT_INVVPID | MSR_VMX_EPT_INVVPID_SINGLE_ADDR |
            MSR_VMX_EPT_INVVPID_SINGLE_CONTEXT |
            MSR_VMX_EPT_INVVPID_ALL_CONTEXT |
            MSR_VMX_EPT_INVVPID_SINGLE_CONTEXT_NOGLOBALS,
        .features[FEAT_VMX_EXIT_CTLS] =
            VMX_VM_EXIT_SAVE_DEBUG_CONTROLS |
            VMX_VM_EXIT_LOAD_IA32_PERF_GLOBAL_CTRL |
            VMX_VM_EXIT_ACK_INTR_ON_EXIT | VMX_VM_EXIT_SAVE_IA32_PAT |
            VMX_VM_EXIT_LOAD_IA32_PAT | VMX_VM_EXIT_SAVE_IA32_EFER |
            VMX_VM_EXIT_LOAD_IA32_EFER | VMX_VM_EXIT_SAVE_VMX_PREEMPTION_TIMER,
        .features[FEAT_VMX_MISC] =
            MSR_VMX_MISC_STORE_LMA | MSR_VMX_MISC_ACTIVITY_HLT |
            MSR_VMX_MISC_VMWRITE_VMEXIT,
        .features[FEAT_VMX_PINBASED_CTLS] =
            VMX_PIN_BASED_EXT_INTR_MASK | VMX_PIN_BASED_NMI_EXITING |
            VMX_PIN_BASED_VIRTUAL_NMIS | VMX_PIN_BASED_VMX_PREEMPTION_TIMER |
            VMX_PIN_BASED_POSTED_INTR,
        .features[FEAT_VMX_PROCBASED_CTLS] =
            VMX_CPU_BASED_VIRTUAL_INTR_PENDING |
            VMX_CPU_BASED_USE_TSC_OFFSETING | VMX_CPU_BASED_HLT_EXITING |
            VMX_CPU_BASED_INVLPG_EXITING | VMX_CPU_BASED_MWAIT_EXITING |
            VMX_CPU_BASED_RDPMC_EXITING | VMX_CPU_BASED_RDTSC_EXITING |
            VMX_CPU_BASED_CR3_LOAD_EXITING | VMX_CPU_BASED_CR3_STORE_EXITING |
            VMX_CPU_BASED_CR8_LOAD_EXITING | VMX_CPU_BASED_CR8_STORE_EXITING |
            VMX_CPU_BASED_TPR_SHADOW | VMX_CPU_BASED_VIRTUAL_NMI_PENDING |
            VMX_CPU_BASED_MOV_DR_EXITING | VMX_CPU_BASED_UNCOND_IO_EXITING |
            VMX_CPU_BASED_USE_IO_BITMAPS | VMX_CPU_BASED_MONITOR_TRAP_FLAG |
            VMX_CPU_BASED_USE_MSR_BITMAPS | VMX_CPU_BASED_MONITOR_EXITING |
            VMX_CPU_BASED_PAUSE_EXITING |
            VMX_CPU_BASED_ACTIVATE_SECONDARY_CONTROLS,
        .features[FEAT_VMX_SECONDARY_CTLS] =
            VMX_SECONDARY_EXEC_VIRTUALIZE_APIC_ACCESSES |
            VMX_SECONDARY_EXEC_ENABLE_EPT | VMX_SECONDARY_EXEC_DESC |
            VMX_SECONDARY_EXEC_RDTSCP |
            VMX_SECONDARY_EXEC_VIRTUALIZE_X2APIC_MODE |
            VMX_SECONDARY_EXEC_ENABLE_VPID | VMX_SECONDARY_EXEC_WBINVD_EXITING |
            VMX_SECONDARY_EXEC_UNRESTRICTED_GUEST |
            VMX_SECONDARY_EXEC_APIC_REGISTER_VIRT |
            VMX_SECONDARY_EXEC_VIRTUAL_INTR_DELIVERY |
            VMX_SECONDARY_EXEC_RDRAND_EXITING |
            VMX_SECONDARY_EXEC_ENABLE_INVPCID |
            VMX_SECONDARY_EXEC_ENABLE_VMFUNC | VMX_SECONDARY_EXEC_SHADOW_VMCS |
            VMX_SECONDARY_EXEC_RDSEED_EXITING | VMX_SECONDARY_EXEC_ENABLE_PML |
            VMX_SECONDARY_EXEC_XSAVES,
        .features[FEAT_VMX_VMFUNC] =
            MSR_VMX_VMFUNC_EPT_SWITCHING,
        .xlevel = 0x80000008,
        .model_id = "Intel Xeon Processor (SapphireRapids)",
        .versions = (X86CPUVersionDefinition[]) {
            { .version = 1 },
            {
                .version = 2,
                .props = (PropValue[]) {
                    { "sbdr-ssdp-no", "on" },
                    { "fbsdp-no", "on" },
                    { "psdp-no", "on" },
                    { /* end of list */ }
                }
            },
            {
                .version = 3,
                .props = (PropValue[]) {
                    { "ss", "on" },
                    { "tsc-adjust", "on" },
                    { "cldemote", "on" },
                    { "movdiri", "on" },
                    { "movdir64b", "on" },
                    { /* end of list */ }
                }
            },
            { /* end of list */ }
        }
    },
    {
        .name = "GraniteRapids",
        .level = 0x20,
        .vendor = CPUID_VENDOR_INTEL,
        .family = 6,
        .model = 173,
        .stepping = 0,
        /*
         * please keep the ascending order so that we can have a clear view of
         * bit position of each feature.
         */
        .features[FEAT_1_EDX] =
            CPUID_FP87 | CPUID_VME | CPUID_DE | CPUID_PSE | CPUID_TSC |
            CPUID_MSR | CPUID_PAE | CPUID_MCE | CPUID_CX8 | CPUID_APIC |
            CPUID_SEP | CPUID_MTRR | CPUID_PGE | CPUID_MCA | CPUID_CMOV |
            CPUID_PAT | CPUID_PSE36 | CPUID_CLFLUSH | CPUID_MMX | CPUID_FXSR |
            CPUID_SSE | CPUID_SSE2,
        .features[FEAT_1_ECX] =
            CPUID_EXT_SSE3 | CPUID_EXT_PCLMULQDQ | CPUID_EXT_SSSE3 |
            CPUID_EXT_FMA | CPUID_EXT_CX16 | CPUID_EXT_PCID | CPUID_EXT_SSE41 |
            CPUID_EXT_SSE42 | CPUID_EXT_X2APIC | CPUID_EXT_MOVBE |
            CPUID_EXT_POPCNT | CPUID_EXT_TSC_DEADLINE_TIMER | CPUID_EXT_AES |
            CPUID_EXT_XSAVE | CPUID_EXT_AVX | CPUID_EXT_F16C | CPUID_EXT_RDRAND,
        .features[FEAT_8000_0001_EDX] =
            CPUID_EXT2_SYSCALL | CPUID_EXT2_NX | CPUID_EXT2_PDPE1GB |
            CPUID_EXT2_RDTSCP | CPUID_EXT2_LM,
        .features[FEAT_8000_0001_ECX] =
            CPUID_EXT3_LAHF_LM | CPUID_EXT3_ABM | CPUID_EXT3_3DNOWPREFETCH,
        .features[FEAT_8000_0008_EBX] =
            CPUID_8000_0008_EBX_WBNOINVD,
        .features[FEAT_7_0_EBX] =
            CPUID_7_0_EBX_FSGSBASE | CPUID_7_0_EBX_BMI1 | CPUID_7_0_EBX_HLE |
            CPUID_7_0_EBX_AVX2 | CPUID_7_0_EBX_SMEP | CPUID_7_0_EBX_BMI2 |
            CPUID_7_0_EBX_ERMS | CPUID_7_0_EBX_INVPCID | CPUID_7_0_EBX_RTM |
            CPUID_7_0_EBX_AVX512F | CPUID_7_0_EBX_AVX512DQ |
            CPUID_7_0_EBX_RDSEED | CPUID_7_0_EBX_ADX | CPUID_7_0_EBX_SMAP |
            CPUID_7_0_EBX_AVX512IFMA | CPUID_7_0_EBX_CLFLUSHOPT |
            CPUID_7_0_EBX_CLWB | CPUID_7_0_EBX_AVX512CD | CPUID_7_0_EBX_SHA_NI |
            CPUID_7_0_EBX_AVX512BW | CPUID_7_0_EBX_AVX512VL,
        .features[FEAT_7_0_ECX] =
            CPUID_7_0_ECX_AVX512_VBMI | CPUID_7_0_ECX_UMIP | CPUID_7_0_ECX_PKU |
            CPUID_7_0_ECX_AVX512_VBMI2 | CPUID_7_0_ECX_GFNI |
            CPUID_7_0_ECX_VAES | CPUID_7_0_ECX_VPCLMULQDQ |
            CPUID_7_0_ECX_AVX512VNNI | CPUID_7_0_ECX_AVX512BITALG |
            CPUID_7_0_ECX_AVX512_VPOPCNTDQ | CPUID_7_0_ECX_LA57 |
            CPUID_7_0_ECX_RDPID | CPUID_7_0_ECX_BUS_LOCK_DETECT,
        .features[FEAT_7_0_EDX] =
            CPUID_7_0_EDX_FSRM | CPUID_7_0_EDX_SERIALIZE |
            CPUID_7_0_EDX_TSX_LDTRK | CPUID_7_0_EDX_AMX_BF16 |
            CPUID_7_0_EDX_AVX512_FP16 | CPUID_7_0_EDX_AMX_TILE |
            CPUID_7_0_EDX_AMX_INT8 | CPUID_7_0_EDX_SPEC_CTRL |
            CPUID_7_0_EDX_ARCH_CAPABILITIES | CPUID_7_0_EDX_SPEC_CTRL_SSBD,
        .features[FEAT_ARCH_CAPABILITIES] =
            MSR_ARCH_CAP_RDCL_NO | MSR_ARCH_CAP_IBRS_ALL |
            MSR_ARCH_CAP_SKIP_L1DFL_VMENTRY | MSR_ARCH_CAP_MDS_NO |
            MSR_ARCH_CAP_PSCHANGE_MC_NO | MSR_ARCH_CAP_TAA_NO |
            MSR_ARCH_CAP_SBDR_SSDP_NO | MSR_ARCH_CAP_FBSDP_NO |
            MSR_ARCH_CAP_PSDP_NO | MSR_ARCH_CAP_PBRSB_NO,
        .features[FEAT_XSAVE] =
            CPUID_XSAVE_XSAVEOPT | CPUID_XSAVE_XSAVEC |
            CPUID_XSAVE_XGETBV1 | CPUID_XSAVE_XSAVES | CPUID_D_1_EAX_XFD,
        .features[FEAT_6_EAX] =
            CPUID_6_EAX_ARAT,
        .features[FEAT_7_1_EAX] =
            CPUID_7_1_EAX_AVX_VNNI | CPUID_7_1_EAX_AVX512_BF16 |
            CPUID_7_1_EAX_FZRM | CPUID_7_1_EAX_FSRS | CPUID_7_1_EAX_FSRC |
            CPUID_7_1_EAX_AMX_FP16,
        .features[FEAT_7_1_EDX] =
            CPUID_7_1_EDX_PREFETCHITI,
        .features[FEAT_7_2_EDX] =
            CPUID_7_2_EDX_MCDT_NO,
        .features[FEAT_VMX_BASIC] =
            MSR_VMX_BASIC_INS_OUTS | MSR_VMX_BASIC_TRUE_CTLS,
        .features[FEAT_VMX_ENTRY_CTLS] =
            VMX_VM_ENTRY_LOAD_DEBUG_CONTROLS | VMX_VM_ENTRY_IA32E_MODE |
            VMX_VM_ENTRY_LOAD_IA32_PERF_GLOBAL_CTRL |
            VMX_VM_ENTRY_LOAD_IA32_PAT | VMX_VM_ENTRY_LOAD_IA32_EFER,
        .features[FEAT_VMX_EPT_VPID_CAPS] =
            MSR_VMX_EPT_EXECONLY |
            MSR_VMX_EPT_PAGE_WALK_LENGTH_4 | MSR_VMX_EPT_PAGE_WALK_LENGTH_5 |
            MSR_VMX_EPT_WB | MSR_VMX_EPT_2MB | MSR_VMX_EPT_1GB |
            MSR_VMX_EPT_INVEPT | MSR_VMX_EPT_AD_BITS |
            MSR_VMX_EPT_INVEPT_SINGLE_CONTEXT | MSR_VMX_EPT_INVEPT_ALL_CONTEXT |
            MSR_VMX_EPT_INVVPID | MSR_VMX_EPT_INVVPID_SINGLE_ADDR |
            MSR_VMX_EPT_INVVPID_SINGLE_CONTEXT |
            MSR_VMX_EPT_INVVPID_ALL_CONTEXT |
            MSR_VMX_EPT_INVVPID_SINGLE_CONTEXT_NOGLOBALS,
        .features[FEAT_VMX_EXIT_CTLS] =
            VMX_VM_EXIT_SAVE_DEBUG_CONTROLS |
            VMX_VM_EXIT_LOAD_IA32_PERF_GLOBAL_CTRL |
            VMX_VM_EXIT_ACK_INTR_ON_EXIT | VMX_VM_EXIT_SAVE_IA32_PAT |
            VMX_VM_EXIT_LOAD_IA32_PAT | VMX_VM_EXIT_SAVE_IA32_EFER |
            VMX_VM_EXIT_LOAD_IA32_EFER | VMX_VM_EXIT_SAVE_VMX_PREEMPTION_TIMER,
        .features[FEAT_VMX_MISC] =
            MSR_VMX_MISC_STORE_LMA | MSR_VMX_MISC_ACTIVITY_HLT |
            MSR_VMX_MISC_VMWRITE_VMEXIT,
        .features[FEAT_VMX_PINBASED_CTLS] =
            VMX_PIN_BASED_EXT_INTR_MASK | VMX_PIN_BASED_NMI_EXITING |
            VMX_PIN_BASED_VIRTUAL_NMIS | VMX_PIN_BASED_VMX_PREEMPTION_TIMER |
            VMX_PIN_BASED_POSTED_INTR,
        .features[FEAT_VMX_PROCBASED_CTLS] =
            VMX_CPU_BASED_VIRTUAL_INTR_PENDING |
            VMX_CPU_BASED_USE_TSC_OFFSETING | VMX_CPU_BASED_HLT_EXITING |
            VMX_CPU_BASED_INVLPG_EXITING | VMX_CPU_BASED_MWAIT_EXITING |
            VMX_CPU_BASED_RDPMC_EXITING | VMX_CPU_BASED_RDTSC_EXITING |
            VMX_CPU_BASED_CR3_LOAD_EXITING | VMX_CPU_BASED_CR3_STORE_EXITING |
            VMX_CPU_BASED_CR8_LOAD_EXITING | VMX_CPU_BASED_CR8_STORE_EXITING |
            VMX_CPU_BASED_TPR_SHADOW | VMX_CPU_BASED_VIRTUAL_NMI_PENDING |
            VMX_CPU_BASED_MOV_DR_EXITING | VMX_CPU_BASED_UNCOND_IO_EXITING |
            VMX_CPU_BASED_USE_IO_BITMAPS | VMX_CPU_BASED_MONITOR_TRAP_FLAG |
            VMX_CPU_BASED_USE_MSR_BITMAPS | VMX_CPU_BASED_MONITOR_EXITING |
            VMX_CPU_BASED_PAUSE_EXITING |
            VMX_CPU_BASED_ACTIVATE_SECONDARY_CONTROLS,
        .features[FEAT_VMX_SECONDARY_CTLS] =
            VMX_SECONDARY_EXEC_VIRTUALIZE_APIC_ACCESSES |
            VMX_SECONDARY_EXEC_ENABLE_EPT | VMX_SECONDARY_EXEC_DESC |
            VMX_SECONDARY_EXEC_RDTSCP |
            VMX_SECONDARY_EXEC_VIRTUALIZE_X2APIC_MODE |
            VMX_SECONDARY_EXEC_ENABLE_VPID | VMX_SECONDARY_EXEC_WBINVD_EXITING |
            VMX_SECONDARY_EXEC_UNRESTRICTED_GUEST |
            VMX_SECONDARY_EXEC_APIC_REGISTER_VIRT |
            VMX_SECONDARY_EXEC_VIRTUAL_INTR_DELIVERY |
            VMX_SECONDARY_EXEC_RDRAND_EXITING |
            VMX_SECONDARY_EXEC_ENABLE_INVPCID |
            VMX_SECONDARY_EXEC_ENABLE_VMFUNC | VMX_SECONDARY_EXEC_SHADOW_VMCS |
            VMX_SECONDARY_EXEC_RDSEED_EXITING | VMX_SECONDARY_EXEC_ENABLE_PML |
            VMX_SECONDARY_EXEC_XSAVES,
        .features[FEAT_VMX_VMFUNC] =
            MSR_VMX_VMFUNC_EPT_SWITCHING,
        .xlevel = 0x80000008,
        .model_id = "Intel Xeon Processor (GraniteRapids)",
        .versions = (X86CPUVersionDefinition[]) {
            { .version = 1 },
            {
                .version = 2,
                .props = (PropValue[]) {
                    { "ss", "on" },
                    { "tsc-adjust", "on" },
                    { "cldemote", "on" },
                    { "movdiri", "on" },
                    { "movdir64b", "on" },
                    { "avx10", "on" },
                    { "avx10-128", "on" },
                    { "avx10-256", "on" },
                    { "avx10-512", "on" },
                    { "avx10-version", "1" },
                    { "stepping", "1" },
                    { /* end of list */ }
                }
            },
            { /* end of list */ },
        },
    },
    {
        .name = "SierraForest",
        .level = 0x23,
        .vendor = CPUID_VENDOR_INTEL,
        .family = 6,
        .model = 175,
        .stepping = 0,
        /*
         * please keep the ascending order so that we can have a clear view of
         * bit position of each feature.
         */
        .features[FEAT_1_EDX] =
            CPUID_FP87 | CPUID_VME | CPUID_DE | CPUID_PSE | CPUID_TSC |
            CPUID_MSR | CPUID_PAE | CPUID_MCE | CPUID_CX8 | CPUID_APIC |
            CPUID_SEP | CPUID_MTRR | CPUID_PGE | CPUID_MCA | CPUID_CMOV |
            CPUID_PAT | CPUID_PSE36 | CPUID_CLFLUSH | CPUID_MMX | CPUID_FXSR |
            CPUID_SSE | CPUID_SSE2,
        .features[FEAT_1_ECX] =
            CPUID_EXT_SSE3 | CPUID_EXT_PCLMULQDQ | CPUID_EXT_SSSE3 |
            CPUID_EXT_FMA | CPUID_EXT_CX16 | CPUID_EXT_PCID | CPUID_EXT_SSE41 |
            CPUID_EXT_SSE42 | CPUID_EXT_X2APIC | CPUID_EXT_MOVBE |
            CPUID_EXT_POPCNT | CPUID_EXT_TSC_DEADLINE_TIMER | CPUID_EXT_AES |
            CPUID_EXT_XSAVE | CPUID_EXT_AVX | CPUID_EXT_F16C | CPUID_EXT_RDRAND,
        .features[FEAT_8000_0001_EDX] =
            CPUID_EXT2_SYSCALL | CPUID_EXT2_NX | CPUID_EXT2_PDPE1GB |
            CPUID_EXT2_RDTSCP | CPUID_EXT2_LM,
        .features[FEAT_8000_0001_ECX] =
            CPUID_EXT3_LAHF_LM | CPUID_EXT3_ABM | CPUID_EXT3_3DNOWPREFETCH,
        .features[FEAT_8000_0008_EBX] =
            CPUID_8000_0008_EBX_WBNOINVD,
        .features[FEAT_7_0_EBX] =
            CPUID_7_0_EBX_FSGSBASE | CPUID_7_0_EBX_BMI1 | CPUID_7_0_EBX_AVX2 |
            CPUID_7_0_EBX_SMEP | CPUID_7_0_EBX_BMI2 | CPUID_7_0_EBX_ERMS |
            CPUID_7_0_EBX_INVPCID | CPUID_7_0_EBX_RDSEED | CPUID_7_0_EBX_ADX |
            CPUID_7_0_EBX_SMAP | CPUID_7_0_EBX_CLFLUSHOPT | CPUID_7_0_EBX_CLWB |
            CPUID_7_0_EBX_SHA_NI,
        .features[FEAT_7_0_ECX] =
            CPUID_7_0_ECX_UMIP | CPUID_7_0_ECX_PKU | CPUID_7_0_ECX_GFNI |
            CPUID_7_0_ECX_VAES | CPUID_7_0_ECX_VPCLMULQDQ |
            CPUID_7_0_ECX_RDPID | CPUID_7_0_ECX_BUS_LOCK_DETECT,
        .features[FEAT_7_0_EDX] =
            CPUID_7_0_EDX_FSRM | CPUID_7_0_EDX_SERIALIZE |
            CPUID_7_0_EDX_SPEC_CTRL | CPUID_7_0_EDX_ARCH_CAPABILITIES |
            CPUID_7_0_EDX_SPEC_CTRL_SSBD,
        .features[FEAT_ARCH_CAPABILITIES] =
            MSR_ARCH_CAP_RDCL_NO | MSR_ARCH_CAP_IBRS_ALL |
            MSR_ARCH_CAP_SKIP_L1DFL_VMENTRY | MSR_ARCH_CAP_MDS_NO |
            MSR_ARCH_CAP_PSCHANGE_MC_NO | MSR_ARCH_CAP_SBDR_SSDP_NO |
            MSR_ARCH_CAP_FBSDP_NO | MSR_ARCH_CAP_PSDP_NO |
            MSR_ARCH_CAP_PBRSB_NO,
        .features[FEAT_XSAVE] =
            CPUID_XSAVE_XSAVEOPT | CPUID_XSAVE_XSAVEC |
            CPUID_XSAVE_XGETBV1 | CPUID_XSAVE_XSAVES,
        .features[FEAT_6_EAX] =
            CPUID_6_EAX_ARAT,
        .features[FEAT_7_1_EAX] =
            CPUID_7_1_EAX_AVX_VNNI | CPUID_7_1_EAX_CMPCCXADD |
            CPUID_7_1_EAX_FSRS | CPUID_7_1_EAX_AVX_IFMA,
        .features[FEAT_7_1_EDX] =
            CPUID_7_1_EDX_AVX_VNNI_INT8 | CPUID_7_1_EDX_AVX_NE_CONVERT,
        .features[FEAT_7_2_EDX] =
            CPUID_7_2_EDX_MCDT_NO,
        .features[FEAT_VMX_BASIC] =
            MSR_VMX_BASIC_INS_OUTS | MSR_VMX_BASIC_TRUE_CTLS,
        .features[FEAT_VMX_ENTRY_CTLS] =
            VMX_VM_ENTRY_LOAD_DEBUG_CONTROLS | VMX_VM_ENTRY_IA32E_MODE |
            VMX_VM_ENTRY_LOAD_IA32_PERF_GLOBAL_CTRL |
            VMX_VM_ENTRY_LOAD_IA32_PAT | VMX_VM_ENTRY_LOAD_IA32_EFER,
        .features[FEAT_VMX_EPT_VPID_CAPS] =
            MSR_VMX_EPT_EXECONLY | MSR_VMX_EPT_PAGE_WALK_LENGTH_4 |
            MSR_VMX_EPT_WB | MSR_VMX_EPT_2MB | MSR_VMX_EPT_1GB |
            MSR_VMX_EPT_INVEPT | MSR_VMX_EPT_AD_BITS |
            MSR_VMX_EPT_INVEPT_SINGLE_CONTEXT | MSR_VMX_EPT_INVEPT_ALL_CONTEXT |
            MSR_VMX_EPT_INVVPID | MSR_VMX_EPT_INVVPID_SINGLE_ADDR |
            MSR_VMX_EPT_INVVPID_SINGLE_CONTEXT |
            MSR_VMX_EPT_INVVPID_ALL_CONTEXT |
            MSR_VMX_EPT_INVVPID_SINGLE_CONTEXT_NOGLOBALS,
        .features[FEAT_VMX_EXIT_CTLS] =
            VMX_VM_EXIT_SAVE_DEBUG_CONTROLS |
            VMX_VM_EXIT_LOAD_IA32_PERF_GLOBAL_CTRL |
            VMX_VM_EXIT_ACK_INTR_ON_EXIT | VMX_VM_EXIT_SAVE_IA32_PAT |
            VMX_VM_EXIT_LOAD_IA32_PAT | VMX_VM_EXIT_SAVE_IA32_EFER |
            VMX_VM_EXIT_LOAD_IA32_EFER | VMX_VM_EXIT_SAVE_VMX_PREEMPTION_TIMER,
        .features[FEAT_VMX_MISC] =
            MSR_VMX_MISC_STORE_LMA | MSR_VMX_MISC_ACTIVITY_HLT |
            MSR_VMX_MISC_VMWRITE_VMEXIT,
        .features[FEAT_VMX_PINBASED_CTLS] =
            VMX_PIN_BASED_EXT_INTR_MASK | VMX_PIN_BASED_NMI_EXITING |
            VMX_PIN_BASED_VIRTUAL_NMIS | VMX_PIN_BASED_VMX_PREEMPTION_TIMER |
            VMX_PIN_BASED_POSTED_INTR,
        .features[FEAT_VMX_PROCBASED_CTLS] =
            VMX_CPU_BASED_VIRTUAL_INTR_PENDING |
            VMX_CPU_BASED_USE_TSC_OFFSETING | VMX_CPU_BASED_HLT_EXITING |
            VMX_CPU_BASED_INVLPG_EXITING | VMX_CPU_BASED_MWAIT_EXITING |
            VMX_CPU_BASED_RDPMC_EXITING | VMX_CPU_BASED_RDTSC_EXITING |
            VMX_CPU_BASED_CR3_LOAD_EXITING | VMX_CPU_BASED_CR3_STORE_EXITING |
            VMX_CPU_BASED_CR8_LOAD_EXITING | VMX_CPU_BASED_CR8_STORE_EXITING |
            VMX_CPU_BASED_TPR_SHADOW | VMX_CPU_BASED_VIRTUAL_NMI_PENDING |
            VMX_CPU_BASED_MOV_DR_EXITING | VMX_CPU_BASED_UNCOND_IO_EXITING |
            VMX_CPU_BASED_USE_IO_BITMAPS | VMX_CPU_BASED_MONITOR_TRAP_FLAG |
            VMX_CPU_BASED_USE_MSR_BITMAPS | VMX_CPU_BASED_MONITOR_EXITING |
            VMX_CPU_BASED_PAUSE_EXITING |
            VMX_CPU_BASED_ACTIVATE_SECONDARY_CONTROLS,
        .features[FEAT_VMX_SECONDARY_CTLS] =
            VMX_SECONDARY_EXEC_VIRTUALIZE_APIC_ACCESSES |
            VMX_SECONDARY_EXEC_ENABLE_EPT | VMX_SECONDARY_EXEC_DESC |
            VMX_SECONDARY_EXEC_RDTSCP |
            VMX_SECONDARY_EXEC_VIRTUALIZE_X2APIC_MODE |
            VMX_SECONDARY_EXEC_ENABLE_VPID | VMX_SECONDARY_EXEC_WBINVD_EXITING |
            VMX_SECONDARY_EXEC_UNRESTRICTED_GUEST |
            VMX_SECONDARY_EXEC_APIC_REGISTER_VIRT |
            VMX_SECONDARY_EXEC_VIRTUAL_INTR_DELIVERY |
            VMX_SECONDARY_EXEC_RDRAND_EXITING |
            VMX_SECONDARY_EXEC_ENABLE_INVPCID |
            VMX_SECONDARY_EXEC_ENABLE_VMFUNC | VMX_SECONDARY_EXEC_SHADOW_VMCS |
            VMX_SECONDARY_EXEC_RDSEED_EXITING | VMX_SECONDARY_EXEC_ENABLE_PML |
            VMX_SECONDARY_EXEC_XSAVES,
        .features[FEAT_VMX_VMFUNC] =
            MSR_VMX_VMFUNC_EPT_SWITCHING,
        .xlevel = 0x80000008,
        .model_id = "Intel Xeon Processor (SierraForest)",
        .versions = (X86CPUVersionDefinition[]) {
            { .version = 1 },
            { /* end of list */ },
        },
    },
    {
        .name = "Denverton",
        .level = 21,
        .vendor = CPUID_VENDOR_INTEL,
        .family = 6,
        .model = 95,
        .stepping = 1,
        .features[FEAT_1_EDX] =
            CPUID_FP87 | CPUID_VME | CPUID_DE | CPUID_PSE | CPUID_TSC |
            CPUID_MSR | CPUID_PAE | CPUID_MCE | CPUID_CX8 | CPUID_APIC |
            CPUID_SEP | CPUID_MTRR | CPUID_PGE | CPUID_MCA | CPUID_CMOV |
            CPUID_PAT | CPUID_PSE36 | CPUID_CLFLUSH | CPUID_MMX | CPUID_FXSR |
            CPUID_SSE | CPUID_SSE2,
        .features[FEAT_1_ECX] =
            CPUID_EXT_SSE3 | CPUID_EXT_PCLMULQDQ | CPUID_EXT_MONITOR |
            CPUID_EXT_SSSE3 | CPUID_EXT_CX16 | CPUID_EXT_SSE41 |
            CPUID_EXT_SSE42 | CPUID_EXT_X2APIC | CPUID_EXT_MOVBE |
            CPUID_EXT_POPCNT | CPUID_EXT_TSC_DEADLINE_TIMER |
            CPUID_EXT_AES | CPUID_EXT_XSAVE | CPUID_EXT_RDRAND,
        .features[FEAT_8000_0001_EDX] =
            CPUID_EXT2_SYSCALL | CPUID_EXT2_NX | CPUID_EXT2_PDPE1GB |
            CPUID_EXT2_RDTSCP | CPUID_EXT2_LM,
        .features[FEAT_8000_0001_ECX] =
            CPUID_EXT3_LAHF_LM | CPUID_EXT3_3DNOWPREFETCH,
        .features[FEAT_7_0_EBX] =
            CPUID_7_0_EBX_FSGSBASE | CPUID_7_0_EBX_SMEP | CPUID_7_0_EBX_ERMS |
            CPUID_7_0_EBX_MPX | CPUID_7_0_EBX_RDSEED | CPUID_7_0_EBX_SMAP |
            CPUID_7_0_EBX_CLFLUSHOPT | CPUID_7_0_EBX_SHA_NI,
        .features[FEAT_7_0_EDX] =
            CPUID_7_0_EDX_SPEC_CTRL | CPUID_7_0_EDX_ARCH_CAPABILITIES |
            CPUID_7_0_EDX_SPEC_CTRL_SSBD,
        /* XSAVES is added in version 3 */
        .features[FEAT_XSAVE] =
            CPUID_XSAVE_XSAVEOPT | CPUID_XSAVE_XSAVEC | CPUID_XSAVE_XGETBV1,
        .features[FEAT_6_EAX] =
            CPUID_6_EAX_ARAT,
        .features[FEAT_ARCH_CAPABILITIES] =
            MSR_ARCH_CAP_RDCL_NO | MSR_ARCH_CAP_SKIP_L1DFL_VMENTRY,
        .features[FEAT_VMX_BASIC] = MSR_VMX_BASIC_INS_OUTS |
             MSR_VMX_BASIC_TRUE_CTLS,
        .features[FEAT_VMX_ENTRY_CTLS] = VMX_VM_ENTRY_IA32E_MODE |
             VMX_VM_ENTRY_LOAD_IA32_PERF_GLOBAL_CTRL | VMX_VM_ENTRY_LOAD_IA32_PAT |
             VMX_VM_ENTRY_LOAD_DEBUG_CONTROLS | VMX_VM_ENTRY_LOAD_IA32_EFER,
        .features[FEAT_VMX_EPT_VPID_CAPS] = MSR_VMX_EPT_EXECONLY |
             MSR_VMX_EPT_PAGE_WALK_LENGTH_4 | MSR_VMX_EPT_WB | MSR_VMX_EPT_2MB |
             MSR_VMX_EPT_1GB | MSR_VMX_EPT_INVEPT |
             MSR_VMX_EPT_INVEPT_SINGLE_CONTEXT | MSR_VMX_EPT_INVEPT_ALL_CONTEXT |
             MSR_VMX_EPT_INVVPID | MSR_VMX_EPT_INVVPID_SINGLE_ADDR |
             MSR_VMX_EPT_INVVPID_SINGLE_CONTEXT | MSR_VMX_EPT_INVVPID_ALL_CONTEXT |
             MSR_VMX_EPT_INVVPID_SINGLE_CONTEXT_NOGLOBALS | MSR_VMX_EPT_AD_BITS,
        .features[FEAT_VMX_EXIT_CTLS] =
             VMX_VM_EXIT_ACK_INTR_ON_EXIT | VMX_VM_EXIT_SAVE_DEBUG_CONTROLS |
             VMX_VM_EXIT_LOAD_IA32_PERF_GLOBAL_CTRL |
             VMX_VM_EXIT_LOAD_IA32_PAT | VMX_VM_EXIT_LOAD_IA32_EFER |
             VMX_VM_EXIT_SAVE_IA32_PAT | VMX_VM_EXIT_SAVE_IA32_EFER |
             VMX_VM_EXIT_SAVE_VMX_PREEMPTION_TIMER,
        .features[FEAT_VMX_MISC] = MSR_VMX_MISC_ACTIVITY_HLT |
             MSR_VMX_MISC_STORE_LMA | MSR_VMX_MISC_VMWRITE_VMEXIT,
        .features[FEAT_VMX_PINBASED_CTLS] = VMX_PIN_BASED_EXT_INTR_MASK |
             VMX_PIN_BASED_NMI_EXITING | VMX_PIN_BASED_VIRTUAL_NMIS |
             VMX_PIN_BASED_VMX_PREEMPTION_TIMER | VMX_PIN_BASED_POSTED_INTR,
        .features[FEAT_VMX_PROCBASED_CTLS] = VMX_CPU_BASED_VIRTUAL_INTR_PENDING |
             VMX_CPU_BASED_USE_TSC_OFFSETING | VMX_CPU_BASED_HLT_EXITING |
             VMX_CPU_BASED_INVLPG_EXITING | VMX_CPU_BASED_MWAIT_EXITING |
             VMX_CPU_BASED_RDPMC_EXITING | VMX_CPU_BASED_RDTSC_EXITING |
             VMX_CPU_BASED_CR8_LOAD_EXITING | VMX_CPU_BASED_CR8_STORE_EXITING |
             VMX_CPU_BASED_TPR_SHADOW | VMX_CPU_BASED_MOV_DR_EXITING |
             VMX_CPU_BASED_UNCOND_IO_EXITING | VMX_CPU_BASED_USE_IO_BITMAPS |
             VMX_CPU_BASED_MONITOR_EXITING | VMX_CPU_BASED_PAUSE_EXITING |
             VMX_CPU_BASED_VIRTUAL_NMI_PENDING | VMX_CPU_BASED_USE_MSR_BITMAPS |
             VMX_CPU_BASED_CR3_LOAD_EXITING | VMX_CPU_BASED_CR3_STORE_EXITING |
             VMX_CPU_BASED_MONITOR_TRAP_FLAG |
             VMX_CPU_BASED_ACTIVATE_SECONDARY_CONTROLS,
        .features[FEAT_VMX_SECONDARY_CTLS] =
             VMX_SECONDARY_EXEC_VIRTUALIZE_APIC_ACCESSES |
             VMX_SECONDARY_EXEC_WBINVD_EXITING | VMX_SECONDARY_EXEC_ENABLE_EPT |
             VMX_SECONDARY_EXEC_DESC | VMX_SECONDARY_EXEC_RDTSCP |
             VMX_SECONDARY_EXEC_VIRTUALIZE_X2APIC_MODE |
             VMX_SECONDARY_EXEC_ENABLE_VPID | VMX_SECONDARY_EXEC_UNRESTRICTED_GUEST |
             VMX_SECONDARY_EXEC_APIC_REGISTER_VIRT |
             VMX_SECONDARY_EXEC_VIRTUAL_INTR_DELIVERY |
             VMX_SECONDARY_EXEC_RDRAND_EXITING | VMX_SECONDARY_EXEC_ENABLE_INVPCID |
             VMX_SECONDARY_EXEC_ENABLE_VMFUNC | VMX_SECONDARY_EXEC_SHADOW_VMCS |
             VMX_SECONDARY_EXEC_RDSEED_EXITING | VMX_SECONDARY_EXEC_ENABLE_PML,
        .features[FEAT_VMX_VMFUNC] = MSR_VMX_VMFUNC_EPT_SWITCHING,
        .xlevel = 0x80000008,
        .model_id = "Intel Atom Processor (Denverton)",
        .versions = (X86CPUVersionDefinition[]) {
            { .version = 1 },
            {
                .version = 2,
                .note = "no MPX, no MONITOR",
                .props = (PropValue[]) {
                    { "monitor", "off" },
                    { "mpx", "off" },
                    { /* end of list */ },
                },
            },
            {
                .version = 3,
                .note = "XSAVES, no MPX, no MONITOR",
                .props = (PropValue[]) {
                    { "xsaves", "on" },
                    { "vmx-xsaves", "on" },
                    { /* end of list */ },
                },
            },
            { /* end of list */ },
        },
    },
    {
        .name = "Snowridge",
        .level = 27,
        .vendor = CPUID_VENDOR_INTEL,
        .family = 6,
        .model = 134,
        .stepping = 1,
        .features[FEAT_1_EDX] =
            /* missing: CPUID_PN CPUID_IA64 */
            /* missing: CPUID_DTS, CPUID_HT, CPUID_TM, CPUID_PBE */
            CPUID_FP87 | CPUID_VME | CPUID_DE | CPUID_PSE |
            CPUID_TSC | CPUID_MSR | CPUID_PAE | CPUID_MCE |
            CPUID_CX8 | CPUID_APIC | CPUID_SEP |
            CPUID_MTRR | CPUID_PGE | CPUID_MCA | CPUID_CMOV |
            CPUID_PAT | CPUID_PSE36 | CPUID_CLFLUSH |
            CPUID_MMX |
            CPUID_FXSR | CPUID_SSE | CPUID_SSE2,
        .features[FEAT_1_ECX] =
            CPUID_EXT_SSE3 | CPUID_EXT_PCLMULQDQ | CPUID_EXT_MONITOR |
            CPUID_EXT_SSSE3 |
            CPUID_EXT_CX16 |
            CPUID_EXT_SSE41 |
            CPUID_EXT_SSE42 | CPUID_EXT_X2APIC | CPUID_EXT_MOVBE |
            CPUID_EXT_POPCNT |
            CPUID_EXT_TSC_DEADLINE_TIMER | CPUID_EXT_AES | CPUID_EXT_XSAVE |
            CPUID_EXT_RDRAND,
        .features[FEAT_8000_0001_EDX] =
            CPUID_EXT2_SYSCALL |
            CPUID_EXT2_NX |
            CPUID_EXT2_PDPE1GB | CPUID_EXT2_RDTSCP |
            CPUID_EXT2_LM,
        .features[FEAT_8000_0001_ECX] =
            CPUID_EXT3_LAHF_LM |
            CPUID_EXT3_3DNOWPREFETCH,
        .features[FEAT_7_0_EBX] =
            CPUID_7_0_EBX_FSGSBASE |
            CPUID_7_0_EBX_SMEP |
            CPUID_7_0_EBX_ERMS |
            CPUID_7_0_EBX_MPX |  /* missing bits 13, 15 */
            CPUID_7_0_EBX_RDSEED |
            CPUID_7_0_EBX_SMAP | CPUID_7_0_EBX_CLFLUSHOPT |
            CPUID_7_0_EBX_CLWB |
            CPUID_7_0_EBX_SHA_NI,
        .features[FEAT_7_0_ECX] =
            CPUID_7_0_ECX_UMIP |
            /* missing bit 5 */
            CPUID_7_0_ECX_GFNI |
            CPUID_7_0_ECX_MOVDIRI | CPUID_7_0_ECX_CLDEMOTE |
            CPUID_7_0_ECX_MOVDIR64B,
        .features[FEAT_7_0_EDX] =
            CPUID_7_0_EDX_SPEC_CTRL |
            CPUID_7_0_EDX_ARCH_CAPABILITIES | CPUID_7_0_EDX_SPEC_CTRL_SSBD |
            CPUID_7_0_EDX_CORE_CAPABILITY,
        .features[FEAT_CORE_CAPABILITY] =
            MSR_CORE_CAP_SPLIT_LOCK_DETECT,
        /* XSAVES is added in version 3 */
        .features[FEAT_XSAVE] =
            CPUID_XSAVE_XSAVEOPT | CPUID_XSAVE_XSAVEC |
            CPUID_XSAVE_XGETBV1,
        .features[FEAT_6_EAX] =
            CPUID_6_EAX_ARAT,
        .features[FEAT_VMX_BASIC] = MSR_VMX_BASIC_INS_OUTS |
             MSR_VMX_BASIC_TRUE_CTLS,
        .features[FEAT_VMX_ENTRY_CTLS] = VMX_VM_ENTRY_IA32E_MODE |
             VMX_VM_ENTRY_LOAD_IA32_PERF_GLOBAL_CTRL | VMX_VM_ENTRY_LOAD_IA32_PAT |
             VMX_VM_ENTRY_LOAD_DEBUG_CONTROLS | VMX_VM_ENTRY_LOAD_IA32_EFER,
        .features[FEAT_VMX_EPT_VPID_CAPS] = MSR_VMX_EPT_EXECONLY |
             MSR_VMX_EPT_PAGE_WALK_LENGTH_4 | MSR_VMX_EPT_WB | MSR_VMX_EPT_2MB |
             MSR_VMX_EPT_1GB | MSR_VMX_EPT_INVEPT |
             MSR_VMX_EPT_INVEPT_SINGLE_CONTEXT | MSR_VMX_EPT_INVEPT_ALL_CONTEXT |
             MSR_VMX_EPT_INVVPID | MSR_VMX_EPT_INVVPID_SINGLE_ADDR |
             MSR_VMX_EPT_INVVPID_SINGLE_CONTEXT | MSR_VMX_EPT_INVVPID_ALL_CONTEXT |
             MSR_VMX_EPT_INVVPID_SINGLE_CONTEXT_NOGLOBALS | MSR_VMX_EPT_AD_BITS,
        .features[FEAT_VMX_EXIT_CTLS] =
             VMX_VM_EXIT_ACK_INTR_ON_EXIT | VMX_VM_EXIT_SAVE_DEBUG_CONTROLS |
             VMX_VM_EXIT_LOAD_IA32_PERF_GLOBAL_CTRL |
             VMX_VM_EXIT_LOAD_IA32_PAT | VMX_VM_EXIT_LOAD_IA32_EFER |
             VMX_VM_EXIT_SAVE_IA32_PAT | VMX_VM_EXIT_SAVE_IA32_EFER |
             VMX_VM_EXIT_SAVE_VMX_PREEMPTION_TIMER,
        .features[FEAT_VMX_MISC] = MSR_VMX_MISC_ACTIVITY_HLT |
             MSR_VMX_MISC_STORE_LMA | MSR_VMX_MISC_VMWRITE_VMEXIT,
        .features[FEAT_VMX_PINBASED_CTLS] = VMX_PIN_BASED_EXT_INTR_MASK |
             VMX_PIN_BASED_NMI_EXITING | VMX_PIN_BASED_VIRTUAL_NMIS |
             VMX_PIN_BASED_VMX_PREEMPTION_TIMER | VMX_PIN_BASED_POSTED_INTR,
        .features[FEAT_VMX_PROCBASED_CTLS] = VMX_CPU_BASED_VIRTUAL_INTR_PENDING |
             VMX_CPU_BASED_USE_TSC_OFFSETING | VMX_CPU_BASED_HLT_EXITING |
             VMX_CPU_BASED_INVLPG_EXITING | VMX_CPU_BASED_MWAIT_EXITING |
             VMX_CPU_BASED_RDPMC_EXITING | VMX_CPU_BASED_RDTSC_EXITING |
             VMX_CPU_BASED_CR8_LOAD_EXITING | VMX_CPU_BASED_CR8_STORE_EXITING |
             VMX_CPU_BASED_TPR_SHADOW | VMX_CPU_BASED_MOV_DR_EXITING |
             VMX_CPU_BASED_UNCOND_IO_EXITING | VMX_CPU_BASED_USE_IO_BITMAPS |
             VMX_CPU_BASED_MONITOR_EXITING | VMX_CPU_BASED_PAUSE_EXITING |
             VMX_CPU_BASED_VIRTUAL_NMI_PENDING | VMX_CPU_BASED_USE_MSR_BITMAPS |
             VMX_CPU_BASED_CR3_LOAD_EXITING | VMX_CPU_BASED_CR3_STORE_EXITING |
             VMX_CPU_BASED_MONITOR_TRAP_FLAG |
             VMX_CPU_BASED_ACTIVATE_SECONDARY_CONTROLS,
        .features[FEAT_VMX_SECONDARY_CTLS] =
             VMX_SECONDARY_EXEC_VIRTUALIZE_APIC_ACCESSES |
             VMX_SECONDARY_EXEC_WBINVD_EXITING | VMX_SECONDARY_EXEC_ENABLE_EPT |
             VMX_SECONDARY_EXEC_DESC | VMX_SECONDARY_EXEC_RDTSCP |
             VMX_SECONDARY_EXEC_VIRTUALIZE_X2APIC_MODE |
             VMX_SECONDARY_EXEC_ENABLE_VPID | VMX_SECONDARY_EXEC_UNRESTRICTED_GUEST |
             VMX_SECONDARY_EXEC_APIC_REGISTER_VIRT |
             VMX_SECONDARY_EXEC_VIRTUAL_INTR_DELIVERY |
             VMX_SECONDARY_EXEC_RDRAND_EXITING | VMX_SECONDARY_EXEC_ENABLE_INVPCID |
             VMX_SECONDARY_EXEC_ENABLE_VMFUNC | VMX_SECONDARY_EXEC_SHADOW_VMCS |
             VMX_SECONDARY_EXEC_RDSEED_EXITING | VMX_SECONDARY_EXEC_ENABLE_PML,
        .features[FEAT_VMX_VMFUNC] = MSR_VMX_VMFUNC_EPT_SWITCHING,
        .xlevel = 0x80000008,
        .model_id = "Intel Atom Processor (SnowRidge)",
        .versions = (X86CPUVersionDefinition[]) {
            { .version = 1 },
            {
                .version = 2,
                .props = (PropValue[]) {
                    { "mpx", "off" },
                    { "model-id", "Intel Atom Processor (Snowridge, no MPX)" },
                    { /* end of list */ },
                },
            },
            {
                .version = 3,
                .note = "XSAVES, no MPX",
                .props = (PropValue[]) {
                    { "xsaves", "on" },
                    { "vmx-xsaves", "on" },
                    { /* end of list */ },
                },
            },
            {
                .version = 4,
                .note = "no split lock detect, no core-capability",
                .props = (PropValue[]) {
                    { "split-lock-detect", "off" },
                    { "core-capability", "off" },
                    { /* end of list */ },
                },
            },
            { /* end of list */ },
        },
    },
    {
        .name = "KnightsMill",
        .level = 0xd,
        .vendor = CPUID_VENDOR_INTEL,
        .family = 6,
        .model = 133,
        .stepping = 0,
        .features[FEAT_1_EDX] =
            CPUID_VME | CPUID_SS | CPUID_SSE2 | CPUID_SSE | CPUID_FXSR |
            CPUID_MMX | CPUID_CLFLUSH | CPUID_PSE36 | CPUID_PAT | CPUID_CMOV |
            CPUID_MCA | CPUID_PGE | CPUID_MTRR | CPUID_SEP | CPUID_APIC |
            CPUID_CX8 | CPUID_MCE | CPUID_PAE | CPUID_MSR | CPUID_TSC |
            CPUID_PSE | CPUID_DE | CPUID_FP87,
        .features[FEAT_1_ECX] =
            CPUID_EXT_AVX | CPUID_EXT_XSAVE | CPUID_EXT_AES |
            CPUID_EXT_POPCNT | CPUID_EXT_X2APIC | CPUID_EXT_SSE42 |
            CPUID_EXT_SSE41 | CPUID_EXT_CX16 | CPUID_EXT_SSSE3 |
            CPUID_EXT_PCLMULQDQ | CPUID_EXT_SSE3 |
            CPUID_EXT_TSC_DEADLINE_TIMER | CPUID_EXT_FMA | CPUID_EXT_MOVBE |
            CPUID_EXT_F16C | CPUID_EXT_RDRAND,
        .features[FEAT_8000_0001_EDX] =
            CPUID_EXT2_LM | CPUID_EXT2_PDPE1GB | CPUID_EXT2_RDTSCP |
            CPUID_EXT2_NX | CPUID_EXT2_SYSCALL,
        .features[FEAT_8000_0001_ECX] =
            CPUID_EXT3_ABM | CPUID_EXT3_LAHF_LM | CPUID_EXT3_3DNOWPREFETCH,
        .features[FEAT_7_0_EBX] =
            CPUID_7_0_EBX_FSGSBASE | CPUID_7_0_EBX_BMI1 | CPUID_7_0_EBX_AVX2 |
            CPUID_7_0_EBX_SMEP | CPUID_7_0_EBX_BMI2 | CPUID_7_0_EBX_ERMS |
            CPUID_7_0_EBX_RDSEED | CPUID_7_0_EBX_ADX | CPUID_7_0_EBX_AVX512F |
            CPUID_7_0_EBX_AVX512CD | CPUID_7_0_EBX_AVX512PF |
            CPUID_7_0_EBX_AVX512ER,
        .features[FEAT_7_0_ECX] =
            CPUID_7_0_ECX_AVX512_VPOPCNTDQ,
        .features[FEAT_7_0_EDX] =
            CPUID_7_0_EDX_AVX512_4VNNIW | CPUID_7_0_EDX_AVX512_4FMAPS,
        .features[FEAT_XSAVE] =
            CPUID_XSAVE_XSAVEOPT,
        .features[FEAT_6_EAX] =
            CPUID_6_EAX_ARAT,
        .xlevel = 0x80000008,
        .model_id = "Intel Xeon Phi Processor (Knights Mill)",
    },
    {
        .name = "Opteron_G1",
        .level = 5,
        .vendor = CPUID_VENDOR_AMD,
        .family = 15,
        .model = 6,
        .stepping = 1,
        .features[FEAT_1_EDX] =
            CPUID_VME | CPUID_SSE2 | CPUID_SSE | CPUID_FXSR | CPUID_MMX |
            CPUID_CLFLUSH | CPUID_PSE36 | CPUID_PAT | CPUID_CMOV | CPUID_MCA |
            CPUID_PGE | CPUID_MTRR | CPUID_SEP | CPUID_APIC | CPUID_CX8 |
            CPUID_MCE | CPUID_PAE | CPUID_MSR | CPUID_TSC | CPUID_PSE |
            CPUID_DE | CPUID_FP87,
        .features[FEAT_1_ECX] =
            CPUID_EXT_SSE3,
        .features[FEAT_8000_0001_EDX] =
            CPUID_EXT2_LM | CPUID_EXT2_NX | CPUID_EXT2_SYSCALL,
        .xlevel = 0x80000008,
        .model_id = "AMD Opteron 240 (Gen 1 Class Opteron)",
    },
    {
        .name = "Opteron_G2",
        .level = 5,
        .vendor = CPUID_VENDOR_AMD,
        .family = 15,
        .model = 6,
        .stepping = 1,
        .features[FEAT_1_EDX] =
            CPUID_VME | CPUID_SSE2 | CPUID_SSE | CPUID_FXSR | CPUID_MMX |
            CPUID_CLFLUSH | CPUID_PSE36 | CPUID_PAT | CPUID_CMOV | CPUID_MCA |
            CPUID_PGE | CPUID_MTRR | CPUID_SEP | CPUID_APIC | CPUID_CX8 |
            CPUID_MCE | CPUID_PAE | CPUID_MSR | CPUID_TSC | CPUID_PSE |
            CPUID_DE | CPUID_FP87,
        .features[FEAT_1_ECX] =
            CPUID_EXT_CX16 | CPUID_EXT_SSE3,
        .features[FEAT_8000_0001_EDX] =
            CPUID_EXT2_LM | CPUID_EXT2_NX | CPUID_EXT2_SYSCALL,
        .features[FEAT_8000_0001_ECX] =
            CPUID_EXT3_SVM | CPUID_EXT3_LAHF_LM,
        .xlevel = 0x80000008,
        .model_id = "AMD Opteron 22xx (Gen 2 Class Opteron)",
    },
    {
        .name = "Opteron_G3",
        .level = 5,
        .vendor = CPUID_VENDOR_AMD,
        .family = 16,
        .model = 2,
        .stepping = 3,
        .features[FEAT_1_EDX] =
            CPUID_VME | CPUID_SSE2 | CPUID_SSE | CPUID_FXSR | CPUID_MMX |
            CPUID_CLFLUSH | CPUID_PSE36 | CPUID_PAT | CPUID_CMOV | CPUID_MCA |
            CPUID_PGE | CPUID_MTRR | CPUID_SEP | CPUID_APIC | CPUID_CX8 |
            CPUID_MCE | CPUID_PAE | CPUID_MSR | CPUID_TSC | CPUID_PSE |
            CPUID_DE | CPUID_FP87,
        .features[FEAT_1_ECX] =
            CPUID_EXT_POPCNT | CPUID_EXT_CX16 | CPUID_EXT_MONITOR |
            CPUID_EXT_SSE3,
        .features[FEAT_8000_0001_EDX] =
            CPUID_EXT2_LM | CPUID_EXT2_NX | CPUID_EXT2_SYSCALL |
            CPUID_EXT2_RDTSCP,
        .features[FEAT_8000_0001_ECX] =
            CPUID_EXT3_MISALIGNSSE | CPUID_EXT3_SSE4A |
            CPUID_EXT3_ABM | CPUID_EXT3_SVM | CPUID_EXT3_LAHF_LM,
        .xlevel = 0x80000008,
        .model_id = "AMD Opteron 23xx (Gen 3 Class Opteron)",
    },
    {
        .name = "Opteron_G4",
        .level = 0xd,
        .vendor = CPUID_VENDOR_AMD,
        .family = 21,
        .model = 1,
        .stepping = 2,
        .features[FEAT_1_EDX] =
            CPUID_VME | CPUID_SSE2 | CPUID_SSE | CPUID_FXSR | CPUID_MMX |
            CPUID_CLFLUSH | CPUID_PSE36 | CPUID_PAT | CPUID_CMOV | CPUID_MCA |
            CPUID_PGE | CPUID_MTRR | CPUID_SEP | CPUID_APIC | CPUID_CX8 |
            CPUID_MCE | CPUID_PAE | CPUID_MSR | CPUID_TSC | CPUID_PSE |
            CPUID_DE | CPUID_FP87,
        .features[FEAT_1_ECX] =
            CPUID_EXT_AVX | CPUID_EXT_XSAVE | CPUID_EXT_AES |
            CPUID_EXT_POPCNT | CPUID_EXT_SSE42 | CPUID_EXT_SSE41 |
            CPUID_EXT_CX16 | CPUID_EXT_SSSE3 | CPUID_EXT_PCLMULQDQ |
            CPUID_EXT_SSE3,
        .features[FEAT_8000_0001_EDX] =
            CPUID_EXT2_LM | CPUID_EXT2_PDPE1GB | CPUID_EXT2_NX |
            CPUID_EXT2_SYSCALL | CPUID_EXT2_RDTSCP,
        .features[FEAT_8000_0001_ECX] =
            CPUID_EXT3_FMA4 | CPUID_EXT3_XOP |
            CPUID_EXT3_3DNOWPREFETCH | CPUID_EXT3_MISALIGNSSE |
            CPUID_EXT3_SSE4A | CPUID_EXT3_ABM | CPUID_EXT3_SVM |
            CPUID_EXT3_LAHF_LM,
        .features[FEAT_SVM] =
            CPUID_SVM_NPT | CPUID_SVM_NRIPSAVE,
        /* no xsaveopt! */
        .xlevel = 0x8000001A,
        .model_id = "AMD Opteron 62xx class CPU",
    },
    {
        .name = "Opteron_G5",
        .level = 0xd,
        .vendor = CPUID_VENDOR_AMD,
        .family = 21,
        .model = 2,
        .stepping = 0,
        .features[FEAT_1_EDX] =
            CPUID_VME | CPUID_SSE2 | CPUID_SSE | CPUID_FXSR | CPUID_MMX |
            CPUID_CLFLUSH | CPUID_PSE36 | CPUID_PAT | CPUID_CMOV | CPUID_MCA |
            CPUID_PGE | CPUID_MTRR | CPUID_SEP | CPUID_APIC | CPUID_CX8 |
            CPUID_MCE | CPUID_PAE | CPUID_MSR | CPUID_TSC | CPUID_PSE |
            CPUID_DE | CPUID_FP87,
        .features[FEAT_1_ECX] =
            CPUID_EXT_F16C | CPUID_EXT_AVX | CPUID_EXT_XSAVE |
            CPUID_EXT_AES | CPUID_EXT_POPCNT | CPUID_EXT_SSE42 |
            CPUID_EXT_SSE41 | CPUID_EXT_CX16 | CPUID_EXT_FMA |
            CPUID_EXT_SSSE3 | CPUID_EXT_PCLMULQDQ | CPUID_EXT_SSE3,
        .features[FEAT_8000_0001_EDX] =
            CPUID_EXT2_LM | CPUID_EXT2_PDPE1GB | CPUID_EXT2_NX |
            CPUID_EXT2_SYSCALL | CPUID_EXT2_RDTSCP,
        .features[FEAT_8000_0001_ECX] =
            CPUID_EXT3_TBM | CPUID_EXT3_FMA4 | CPUID_EXT3_XOP |
            CPUID_EXT3_3DNOWPREFETCH | CPUID_EXT3_MISALIGNSSE |
            CPUID_EXT3_SSE4A | CPUID_EXT3_ABM | CPUID_EXT3_SVM |
            CPUID_EXT3_LAHF_LM,
        .features[FEAT_SVM] =
            CPUID_SVM_NPT | CPUID_SVM_NRIPSAVE,
        /* no xsaveopt! */
        .xlevel = 0x8000001A,
        .model_id = "AMD Opteron 63xx class CPU",
    },
    {
        .name = "EPYC",
        .level = 0xd,
        .vendor = CPUID_VENDOR_AMD,
        .family = 23,
        .model = 1,
        .stepping = 2,
        .features[FEAT_1_EDX] =
            CPUID_SSE2 | CPUID_SSE | CPUID_FXSR | CPUID_MMX | CPUID_CLFLUSH |
            CPUID_PSE36 | CPUID_PAT | CPUID_CMOV | CPUID_MCA | CPUID_PGE |
            CPUID_MTRR | CPUID_SEP | CPUID_APIC | CPUID_CX8 | CPUID_MCE |
            CPUID_PAE | CPUID_MSR | CPUID_TSC | CPUID_PSE | CPUID_DE |
            CPUID_VME | CPUID_FP87,
        .features[FEAT_1_ECX] =
            CPUID_EXT_RDRAND | CPUID_EXT_F16C | CPUID_EXT_AVX |
            CPUID_EXT_XSAVE | CPUID_EXT_AES |  CPUID_EXT_POPCNT |
            CPUID_EXT_MOVBE | CPUID_EXT_SSE42 | CPUID_EXT_SSE41 |
            CPUID_EXT_CX16 | CPUID_EXT_FMA | CPUID_EXT_SSSE3 |
            CPUID_EXT_MONITOR | CPUID_EXT_PCLMULQDQ | CPUID_EXT_SSE3,
        .features[FEAT_8000_0001_EDX] =
            CPUID_EXT2_LM | CPUID_EXT2_RDTSCP | CPUID_EXT2_PDPE1GB |
            CPUID_EXT2_FFXSR | CPUID_EXT2_MMXEXT | CPUID_EXT2_NX |
            CPUID_EXT2_SYSCALL,
        .features[FEAT_8000_0001_ECX] =
            CPUID_EXT3_OSVW | CPUID_EXT3_3DNOWPREFETCH |
            CPUID_EXT3_MISALIGNSSE | CPUID_EXT3_SSE4A | CPUID_EXT3_ABM |
            CPUID_EXT3_CR8LEG | CPUID_EXT3_SVM | CPUID_EXT3_LAHF_LM |
            CPUID_EXT3_TOPOEXT,
        .features[FEAT_7_0_EBX] =
            CPUID_7_0_EBX_FSGSBASE | CPUID_7_0_EBX_BMI1 | CPUID_7_0_EBX_AVX2 |
            CPUID_7_0_EBX_SMEP | CPUID_7_0_EBX_BMI2 | CPUID_7_0_EBX_RDSEED |
            CPUID_7_0_EBX_ADX | CPUID_7_0_EBX_SMAP | CPUID_7_0_EBX_CLFLUSHOPT |
            CPUID_7_0_EBX_SHA_NI,
        .features[FEAT_XSAVE] =
            CPUID_XSAVE_XSAVEOPT | CPUID_XSAVE_XSAVEC |
            CPUID_XSAVE_XGETBV1,
        .features[FEAT_6_EAX] =
            CPUID_6_EAX_ARAT,
        .features[FEAT_SVM] =
            CPUID_SVM_NPT | CPUID_SVM_NRIPSAVE,
        .xlevel = 0x8000001E,
        .model_id = "AMD EPYC Processor",
        .cache_info = &epyc_cache_info,
        .versions = (X86CPUVersionDefinition[]) {
            { .version = 1 },
            {
                .version = 2,
                .alias = "EPYC-IBPB",
                .props = (PropValue[]) {
                    { "ibpb", "on" },
                    { "model-id",
                      "AMD EPYC Processor (with IBPB)" },
                    { /* end of list */ }
                }
            },
            {
                .version = 3,
                .props = (PropValue[]) {
                    { "ibpb", "on" },
                    { "perfctr-core", "on" },
                    { "clzero", "on" },
                    { "xsaveerptr", "on" },
                    { "xsaves", "on" },
                    { "model-id",
                      "AMD EPYC Processor" },
                    { /* end of list */ }
                }
            },
            {
                .version = 4,
                .props = (PropValue[]) {
                    { "model-id",
                      "AMD EPYC-v4 Processor" },
                    { /* end of list */ }
                },
                .cache_info = &epyc_v4_cache_info
            },
            { /* end of list */ }
        }
    },
    {
        .name = "Dhyana",
        .level = 0xd,
        .vendor = CPUID_VENDOR_HYGON,
        .family = 24,
        .model = 0,
        .stepping = 1,
        .features[FEAT_1_EDX] =
            CPUID_SSE2 | CPUID_SSE | CPUID_FXSR | CPUID_MMX | CPUID_CLFLUSH |
            CPUID_PSE36 | CPUID_PAT | CPUID_CMOV | CPUID_MCA | CPUID_PGE |
            CPUID_MTRR | CPUID_SEP | CPUID_APIC | CPUID_CX8 | CPUID_MCE |
            CPUID_PAE | CPUID_MSR | CPUID_TSC | CPUID_PSE | CPUID_DE |
            CPUID_VME | CPUID_FP87,
        .features[FEAT_1_ECX] =
            CPUID_EXT_RDRAND | CPUID_EXT_F16C | CPUID_EXT_AVX |
            CPUID_EXT_XSAVE | CPUID_EXT_POPCNT |
            CPUID_EXT_MOVBE | CPUID_EXT_SSE42 | CPUID_EXT_SSE41 |
            CPUID_EXT_CX16 | CPUID_EXT_FMA | CPUID_EXT_SSSE3 |
            CPUID_EXT_MONITOR | CPUID_EXT_SSE3,
        .features[FEAT_8000_0001_EDX] =
            CPUID_EXT2_LM | CPUID_EXT2_RDTSCP | CPUID_EXT2_PDPE1GB |
            CPUID_EXT2_FFXSR | CPUID_EXT2_MMXEXT | CPUID_EXT2_NX |
            CPUID_EXT2_SYSCALL,
        .features[FEAT_8000_0001_ECX] =
            CPUID_EXT3_OSVW | CPUID_EXT3_3DNOWPREFETCH |
            CPUID_EXT3_MISALIGNSSE | CPUID_EXT3_SSE4A | CPUID_EXT3_ABM |
            CPUID_EXT3_CR8LEG | CPUID_EXT3_SVM | CPUID_EXT3_LAHF_LM |
            CPUID_EXT3_TOPOEXT,
        .features[FEAT_8000_0008_EBX] =
            CPUID_8000_0008_EBX_IBPB,
        .features[FEAT_7_0_EBX] =
            CPUID_7_0_EBX_FSGSBASE | CPUID_7_0_EBX_BMI1 | CPUID_7_0_EBX_AVX2 |
            CPUID_7_0_EBX_SMEP | CPUID_7_0_EBX_BMI2 | CPUID_7_0_EBX_RDSEED |
            CPUID_7_0_EBX_ADX | CPUID_7_0_EBX_SMAP | CPUID_7_0_EBX_CLFLUSHOPT,
        /* XSAVES is added in version 2 */
        .features[FEAT_XSAVE] =
            CPUID_XSAVE_XSAVEOPT | CPUID_XSAVE_XSAVEC |
            CPUID_XSAVE_XGETBV1,
        .features[FEAT_6_EAX] =
            CPUID_6_EAX_ARAT,
        .features[FEAT_SVM] =
            CPUID_SVM_NPT | CPUID_SVM_NRIPSAVE,
        .xlevel = 0x8000001E,
        .model_id = "Hygon Dhyana Processor",
        .cache_info = &epyc_cache_info,
        .versions = (X86CPUVersionDefinition[]) {
            { .version = 1 },
            { .version = 2,
              .note = "XSAVES",
              .props = (PropValue[]) {
                  { "xsaves", "on" },
                  { /* end of list */ }
              },
            },
            { /* end of list */ }
        }
    },
    {
        .name = "EPYC-Rome",
        .level = 0xd,
        .vendor = CPUID_VENDOR_AMD,
        .family = 23,
        .model = 49,
        .stepping = 0,
        .features[FEAT_1_EDX] =
            CPUID_SSE2 | CPUID_SSE | CPUID_FXSR | CPUID_MMX | CPUID_CLFLUSH |
            CPUID_PSE36 | CPUID_PAT | CPUID_CMOV | CPUID_MCA | CPUID_PGE |
            CPUID_MTRR | CPUID_SEP | CPUID_APIC | CPUID_CX8 | CPUID_MCE |
            CPUID_PAE | CPUID_MSR | CPUID_TSC | CPUID_PSE | CPUID_DE |
            CPUID_VME | CPUID_FP87,
        .features[FEAT_1_ECX] =
            CPUID_EXT_RDRAND | CPUID_EXT_F16C | CPUID_EXT_AVX |
            CPUID_EXT_XSAVE | CPUID_EXT_AES |  CPUID_EXT_POPCNT |
            CPUID_EXT_MOVBE | CPUID_EXT_SSE42 | CPUID_EXT_SSE41 |
            CPUID_EXT_CX16 | CPUID_EXT_FMA | CPUID_EXT_SSSE3 |
            CPUID_EXT_MONITOR | CPUID_EXT_PCLMULQDQ | CPUID_EXT_SSE3,
        .features[FEAT_8000_0001_EDX] =
            CPUID_EXT2_LM | CPUID_EXT2_RDTSCP | CPUID_EXT2_PDPE1GB |
            CPUID_EXT2_FFXSR | CPUID_EXT2_MMXEXT | CPUID_EXT2_NX |
            CPUID_EXT2_SYSCALL,
        .features[FEAT_8000_0001_ECX] =
            CPUID_EXT3_OSVW | CPUID_EXT3_3DNOWPREFETCH |
            CPUID_EXT3_MISALIGNSSE | CPUID_EXT3_SSE4A | CPUID_EXT3_ABM |
            CPUID_EXT3_CR8LEG | CPUID_EXT3_SVM | CPUID_EXT3_LAHF_LM |
            CPUID_EXT3_TOPOEXT | CPUID_EXT3_PERFCORE,
        .features[FEAT_8000_0008_EBX] =
            CPUID_8000_0008_EBX_CLZERO | CPUID_8000_0008_EBX_XSAVEERPTR |
            CPUID_8000_0008_EBX_WBNOINVD | CPUID_8000_0008_EBX_IBPB |
            CPUID_8000_0008_EBX_STIBP,
        .features[FEAT_7_0_EBX] =
            CPUID_7_0_EBX_FSGSBASE | CPUID_7_0_EBX_BMI1 | CPUID_7_0_EBX_AVX2 |
            CPUID_7_0_EBX_SMEP | CPUID_7_0_EBX_BMI2 | CPUID_7_0_EBX_RDSEED |
            CPUID_7_0_EBX_ADX | CPUID_7_0_EBX_SMAP | CPUID_7_0_EBX_CLFLUSHOPT |
            CPUID_7_0_EBX_SHA_NI | CPUID_7_0_EBX_CLWB,
        .features[FEAT_7_0_ECX] =
            CPUID_7_0_ECX_UMIP | CPUID_7_0_ECX_RDPID,
        .features[FEAT_XSAVE] =
            CPUID_XSAVE_XSAVEOPT | CPUID_XSAVE_XSAVEC |
            CPUID_XSAVE_XGETBV1 | CPUID_XSAVE_XSAVES,
        .features[FEAT_6_EAX] =
            CPUID_6_EAX_ARAT,
        .features[FEAT_SVM] =
            CPUID_SVM_NPT | CPUID_SVM_NRIPSAVE,
        .xlevel = 0x8000001E,
        .model_id = "AMD EPYC-Rome Processor",
        .cache_info = &epyc_rome_cache_info,
        .versions = (X86CPUVersionDefinition[]) {
            { .version = 1 },
            {
                .version = 2,
                .props = (PropValue[]) {
                    { "ibrs", "on" },
                    { "amd-ssbd", "on" },
                    { /* end of list */ }
                }
            },
            {
                .version = 3,
                .props = (PropValue[]) {
                    { "model-id",
                      "AMD EPYC-Rome-v3 Processor" },
                    { /* end of list */ }
                },
                .cache_info = &epyc_rome_v3_cache_info
            },
            {
                .version = 4,
                .props = (PropValue[]) {
                    /* Erratum 1386 */
                    { "model-id",
                      "AMD EPYC-Rome-v4 Processor (no XSAVES)" },
                    { "xsaves", "off" },
                    { /* end of list */ }
                },
            },
            { /* end of list */ }
        }
    },
    {
        .name = "EPYC-Milan",
        .level = 0xd,
        .vendor = CPUID_VENDOR_AMD,
        .family = 25,
        .model = 1,
        .stepping = 1,
        .features[FEAT_1_EDX] =
            CPUID_SSE2 | CPUID_SSE | CPUID_FXSR | CPUID_MMX | CPUID_CLFLUSH |
            CPUID_PSE36 | CPUID_PAT | CPUID_CMOV | CPUID_MCA | CPUID_PGE |
            CPUID_MTRR | CPUID_SEP | CPUID_APIC | CPUID_CX8 | CPUID_MCE |
            CPUID_PAE | CPUID_MSR | CPUID_TSC | CPUID_PSE | CPUID_DE |
            CPUID_VME | CPUID_FP87,
        .features[FEAT_1_ECX] =
            CPUID_EXT_RDRAND | CPUID_EXT_F16C | CPUID_EXT_AVX |
            CPUID_EXT_XSAVE | CPUID_EXT_AES |  CPUID_EXT_POPCNT |
            CPUID_EXT_MOVBE | CPUID_EXT_SSE42 | CPUID_EXT_SSE41 |
            CPUID_EXT_CX16 | CPUID_EXT_FMA | CPUID_EXT_SSSE3 |
            CPUID_EXT_MONITOR | CPUID_EXT_PCLMULQDQ | CPUID_EXT_SSE3 |
            CPUID_EXT_PCID,
        .features[FEAT_8000_0001_EDX] =
            CPUID_EXT2_LM | CPUID_EXT2_RDTSCP | CPUID_EXT2_PDPE1GB |
            CPUID_EXT2_FFXSR | CPUID_EXT2_MMXEXT | CPUID_EXT2_NX |
            CPUID_EXT2_SYSCALL,
        .features[FEAT_8000_0001_ECX] =
            CPUID_EXT3_OSVW | CPUID_EXT3_3DNOWPREFETCH |
            CPUID_EXT3_MISALIGNSSE | CPUID_EXT3_SSE4A | CPUID_EXT3_ABM |
            CPUID_EXT3_CR8LEG | CPUID_EXT3_SVM | CPUID_EXT3_LAHF_LM |
            CPUID_EXT3_TOPOEXT | CPUID_EXT3_PERFCORE,
        .features[FEAT_8000_0008_EBX] =
            CPUID_8000_0008_EBX_CLZERO | CPUID_8000_0008_EBX_XSAVEERPTR |
            CPUID_8000_0008_EBX_WBNOINVD | CPUID_8000_0008_EBX_IBPB |
            CPUID_8000_0008_EBX_IBRS | CPUID_8000_0008_EBX_STIBP |
            CPUID_8000_0008_EBX_AMD_SSBD,
        .features[FEAT_7_0_EBX] =
            CPUID_7_0_EBX_FSGSBASE | CPUID_7_0_EBX_BMI1 | CPUID_7_0_EBX_AVX2 |
            CPUID_7_0_EBX_SMEP | CPUID_7_0_EBX_BMI2 | CPUID_7_0_EBX_RDSEED |
            CPUID_7_0_EBX_ADX | CPUID_7_0_EBX_SMAP | CPUID_7_0_EBX_CLFLUSHOPT |
            CPUID_7_0_EBX_SHA_NI | CPUID_7_0_EBX_CLWB | CPUID_7_0_EBX_ERMS |
            CPUID_7_0_EBX_INVPCID,
        .features[FEAT_7_0_ECX] =
            CPUID_7_0_ECX_UMIP | CPUID_7_0_ECX_RDPID | CPUID_7_0_ECX_PKU,
        .features[FEAT_7_0_EDX] =
            CPUID_7_0_EDX_FSRM,
        .features[FEAT_XSAVE] =
            CPUID_XSAVE_XSAVEOPT | CPUID_XSAVE_XSAVEC |
            CPUID_XSAVE_XGETBV1 | CPUID_XSAVE_XSAVES,
        .features[FEAT_6_EAX] =
            CPUID_6_EAX_ARAT,
        .features[FEAT_SVM] =
            CPUID_SVM_NPT | CPUID_SVM_NRIPSAVE | CPUID_SVM_SVME_ADDR_CHK,
        .xlevel = 0x8000001E,
        .model_id = "AMD EPYC-Milan Processor",
        .cache_info = &epyc_milan_cache_info,
        .versions = (X86CPUVersionDefinition[]) {
            { .version = 1 },
            {
                .version = 2,
                .props = (PropValue[]) {
                    { "model-id",
                      "AMD EPYC-Milan-v2 Processor" },
                    { "vaes", "on" },
                    { "vpclmulqdq", "on" },
                    { "stibp-always-on", "on" },
                    { "amd-psfd", "on" },
                    { "no-nested-data-bp", "on" },
                    { "lfence-always-serializing", "on" },
                    { "null-sel-clr-base", "on" },
                    { /* end of list */ }
                },
                .cache_info = &epyc_milan_v2_cache_info
            },
            { /* end of list */ }
        }
    },
    {
        .name = "EPYC-Genoa",
        .level = 0xd,
        .vendor = CPUID_VENDOR_AMD,
        .family = 25,
        .model = 17,
        .stepping = 0,
        .features[FEAT_1_EDX] =
            CPUID_SSE2 | CPUID_SSE | CPUID_FXSR | CPUID_MMX | CPUID_CLFLUSH |
            CPUID_PSE36 | CPUID_PAT | CPUID_CMOV | CPUID_MCA | CPUID_PGE |
            CPUID_MTRR | CPUID_SEP | CPUID_APIC | CPUID_CX8 | CPUID_MCE |
            CPUID_PAE | CPUID_MSR | CPUID_TSC | CPUID_PSE | CPUID_DE |
            CPUID_VME | CPUID_FP87,
        .features[FEAT_1_ECX] =
            CPUID_EXT_RDRAND | CPUID_EXT_F16C | CPUID_EXT_AVX |
            CPUID_EXT_XSAVE | CPUID_EXT_AES |  CPUID_EXT_POPCNT |
            CPUID_EXT_MOVBE | CPUID_EXT_SSE42 | CPUID_EXT_SSE41 |
            CPUID_EXT_PCID | CPUID_EXT_CX16 | CPUID_EXT_FMA |
            CPUID_EXT_SSSE3 | CPUID_EXT_MONITOR | CPUID_EXT_PCLMULQDQ |
            CPUID_EXT_SSE3,
        .features[FEAT_8000_0001_EDX] =
            CPUID_EXT2_LM | CPUID_EXT2_RDTSCP | CPUID_EXT2_PDPE1GB |
            CPUID_EXT2_FFXSR | CPUID_EXT2_MMXEXT | CPUID_EXT2_NX |
            CPUID_EXT2_SYSCALL,
        .features[FEAT_8000_0001_ECX] =
            CPUID_EXT3_OSVW | CPUID_EXT3_3DNOWPREFETCH |
            CPUID_EXT3_MISALIGNSSE | CPUID_EXT3_SSE4A | CPUID_EXT3_ABM |
            CPUID_EXT3_CR8LEG | CPUID_EXT3_SVM | CPUID_EXT3_LAHF_LM |
            CPUID_EXT3_TOPOEXT | CPUID_EXT3_PERFCORE,
        .features[FEAT_8000_0008_EBX] =
            CPUID_8000_0008_EBX_CLZERO | CPUID_8000_0008_EBX_XSAVEERPTR |
            CPUID_8000_0008_EBX_WBNOINVD | CPUID_8000_0008_EBX_IBPB |
            CPUID_8000_0008_EBX_IBRS | CPUID_8000_0008_EBX_STIBP |
            CPUID_8000_0008_EBX_STIBP_ALWAYS_ON |
            CPUID_8000_0008_EBX_AMD_SSBD | CPUID_8000_0008_EBX_AMD_PSFD,
        .features[FEAT_8000_0021_EAX] =
            CPUID_8000_0021_EAX_NO_NESTED_DATA_BP |
            CPUID_8000_0021_EAX_LFENCE_ALWAYS_SERIALIZING |
            CPUID_8000_0021_EAX_NULL_SEL_CLR_BASE |
            CPUID_8000_0021_EAX_AUTO_IBRS,
        .features[FEAT_7_0_EBX] =
            CPUID_7_0_EBX_FSGSBASE | CPUID_7_0_EBX_BMI1 | CPUID_7_0_EBX_AVX2 |
            CPUID_7_0_EBX_SMEP | CPUID_7_0_EBX_BMI2 | CPUID_7_0_EBX_ERMS |
            CPUID_7_0_EBX_INVPCID | CPUID_7_0_EBX_AVX512F |
            CPUID_7_0_EBX_AVX512DQ | CPUID_7_0_EBX_RDSEED | CPUID_7_0_EBX_ADX |
            CPUID_7_0_EBX_SMAP | CPUID_7_0_EBX_AVX512IFMA |
            CPUID_7_0_EBX_CLFLUSHOPT | CPUID_7_0_EBX_CLWB |
            CPUID_7_0_EBX_AVX512CD | CPUID_7_0_EBX_SHA_NI |
            CPUID_7_0_EBX_AVX512BW | CPUID_7_0_EBX_AVX512VL,
        .features[FEAT_7_0_ECX] =
            CPUID_7_0_ECX_AVX512_VBMI | CPUID_7_0_ECX_UMIP | CPUID_7_0_ECX_PKU |
            CPUID_7_0_ECX_AVX512_VBMI2 | CPUID_7_0_ECX_GFNI |
            CPUID_7_0_ECX_VAES | CPUID_7_0_ECX_VPCLMULQDQ |
            CPUID_7_0_ECX_AVX512VNNI | CPUID_7_0_ECX_AVX512BITALG |
            CPUID_7_0_ECX_AVX512_VPOPCNTDQ | CPUID_7_0_ECX_LA57 |
            CPUID_7_0_ECX_RDPID,
        .features[FEAT_7_0_EDX] =
            CPUID_7_0_EDX_FSRM,
        .features[FEAT_7_1_EAX] =
            CPUID_7_1_EAX_AVX512_BF16,
        .features[FEAT_XSAVE] =
            CPUID_XSAVE_XSAVEOPT | CPUID_XSAVE_XSAVEC |
            CPUID_XSAVE_XGETBV1 | CPUID_XSAVE_XSAVES,
        .features[FEAT_6_EAX] =
            CPUID_6_EAX_ARAT,
        .features[FEAT_SVM] =
            CPUID_SVM_NPT | CPUID_SVM_NRIPSAVE | CPUID_SVM_VNMI |
            CPUID_SVM_SVME_ADDR_CHK,
        .xlevel = 0x80000022,
        .model_id = "AMD EPYC-Genoa Processor",
        .cache_info = &epyc_genoa_cache_info,
    },
};

/*
 * We resolve CPU model aliases using -v1 when using "-machine
 * none", but this is just for compatibility while libvirt isn't
 * adapted to resolve CPU model versions before creating VMs.
 * See "Runnability guarantee of CPU models" at
 * docs/about/deprecated.rst.
 */
X86CPUVersion default_cpu_version = 1;

void x86_cpu_set_default_version(X86CPUVersion version)
{
    /* Translating CPU_VERSION_AUTO to CPU_VERSION_AUTO doesn't make sense */
    assert(version != CPU_VERSION_AUTO);
    default_cpu_version = version;
}

static X86CPUVersion x86_cpu_model_last_version(const X86CPUModel *model)
{
    int v = 0;
    const X86CPUVersionDefinition *vdef =
        x86_cpu_def_get_versions(model->cpudef);
    while (vdef->version) {
        v = vdef->version;
        vdef++;
    }
    return v;
}

/* Return the actual version being used for a specific CPU model */
static X86CPUVersion x86_cpu_model_resolve_version(const X86CPUModel *model)
{
    X86CPUVersion v = model->version;
    if (v == CPU_VERSION_AUTO) {
        v = default_cpu_version;
    }
    if (v == CPU_VERSION_LATEST) {
        return x86_cpu_model_last_version(model);
    }
    return v;
}

static Property max_x86_cpu_properties[] = {
    DEFINE_PROP_BOOL("migratable", X86CPU, migratable, true),
    DEFINE_PROP_BOOL("host-cache-info", X86CPU, cache_info_passthrough, false),
    DEFINE_PROP_END_OF_LIST()
};

static void max_x86_cpu_realize(DeviceState *dev, Error **errp)
{
    Object *obj = OBJECT(dev);

    if (!object_property_get_int(obj, "family", &error_abort)) {
        if (X86_CPU(obj)->env.features[FEAT_8000_0001_EDX] & CPUID_EXT2_LM) {
            object_property_set_int(obj, "family", 15, &error_abort);
            object_property_set_int(obj, "model", 107, &error_abort);
            object_property_set_int(obj, "stepping", 1, &error_abort);
        } else {
            object_property_set_int(obj, "family", 6, &error_abort);
            object_property_set_int(obj, "model", 6, &error_abort);
            object_property_set_int(obj, "stepping", 3, &error_abort);
        }
    }

    x86_cpu_realizefn(dev, errp);
}

static void max_x86_cpu_class_init(ObjectClass *oc, void *data)
{
    DeviceClass *dc = DEVICE_CLASS(oc);
    X86CPUClass *xcc = X86_CPU_CLASS(oc);

    xcc->ordering = 9;

    xcc->model_description =
        "Enables all features supported by the accelerator in the current host";

    device_class_set_props(dc, max_x86_cpu_properties);
    dc->realize = max_x86_cpu_realize;
}

static void max_x86_cpu_initfn(Object *obj)
{
    X86CPU *cpu = X86_CPU(obj);

    /* We can't fill the features array here because we don't know yet if
     * "migratable" is true or false.
     */
    cpu->max_features = true;
    object_property_set_bool(OBJECT(cpu), "pmu", true, &error_abort);

    /*
     * these defaults are used for TCG and all other accelerators
     * besides KVM and HVF, which overwrite these values
     */
    object_property_set_str(OBJECT(cpu), "vendor", CPUID_VENDOR_AMD,
                            &error_abort);
    object_property_set_str(OBJECT(cpu), "model-id",
                            "QEMU TCG CPU version " QEMU_HW_VERSION,
                            &error_abort);
}

//定义max-x86 cpu对应的类型
static const TypeInfo max_x86_cpu_type_info = {
    .name = X86_CPU_TYPE_NAME("max"),
    .parent = TYPE_X86_CPU,
    .instance_init = max_x86_cpu_initfn,
    .class_init = max_x86_cpu_class_init,
};

static char *feature_word_description(FeatureWordInfo *f, uint32_t bit)
{
    assert(f->type == CPUID_FEATURE_WORD || f->type == MSR_FEATURE_WORD);

    switch (f->type) {
    case CPUID_FEATURE_WORD:
        {
            const char *reg = get_register_name_32(f->cpuid.reg);
            assert(reg);
            return g_strdup_printf("CPUID.%02XH:%s",
                                   f->cpuid.eax, reg);
        }
    case MSR_FEATURE_WORD:
        return g_strdup_printf("MSR(%02XH)",
                               f->msr.index);
    }

    return NULL;
}

static bool x86_cpu_have_filtered_features(X86CPU *cpu)
{
    FeatureWord w;

    for (w = 0; w < FEATURE_WORDS; w++) {
        if (cpu->filtered_features[w]) {
            return true;
        }
    }

    return false;
}

static void mark_unavailable_features(X86CPU *cpu, FeatureWord w, uint64_t mask,
                                      const char *verbose_prefix)
{
    CPUX86State *env = &cpu->env;
    FeatureWordInfo *f = &feature_word_info[w];
    int i;

    if (!cpu->force_features) {
        env->features[w] &= ~mask;
    }
    cpu->filtered_features[w] |= mask;

    if (!verbose_prefix) {
        return;
    }

    for (i = 0; i < 64; ++i) {
        if ((1ULL << i) & mask) {
            g_autofree char *feat_word_str = feature_word_description(f, i);
            warn_report("%s: %s%s%s [bit %d]",
                        verbose_prefix,
                        feat_word_str,
                        f->feat_names[i] ? "." : "",
                        f->feat_names[i] ? f->feat_names[i] : "", i);
        }
    }
}

static void x86_cpuid_version_get_family(Object *obj, Visitor *v,
                                         const char *name, void *opaque,
                                         Error **errp)
{
    X86CPU *cpu = X86_CPU(obj);
    CPUX86State *env = &cpu->env;
    uint64_t value;

    value = (env->cpuid_version >> 8) & 0xf;
    if (value == 0xf) {
        value += (env->cpuid_version >> 20) & 0xff;
    }
    visit_type_uint64(v, name, &value, errp);
}

static void x86_cpuid_version_set_family(Object *obj, Visitor *v,
                                         const char *name, void *opaque,
                                         Error **errp)
{
    X86CPU *cpu = X86_CPU(obj);
    CPUX86State *env = &cpu->env;
    const uint64_t max = 0xff + 0xf;
    uint64_t value;

    if (!visit_type_uint64(v, name, &value, errp)) {
        return;
    }
    if (value > max) {
        error_setg(errp, "parameter '%s' can be at most %" PRIu64,
                   name ? name : "null", max);
        return;
    }

    env->cpuid_version &= ~0xff00f00;
    if (value > 0x0f) {
        env->cpuid_version |= 0xf00 | ((value - 0x0f) << 20);
    } else {
        env->cpuid_version |= value << 8;
    }
}

static void x86_cpuid_version_get_model(Object *obj, Visitor *v,
                                        const char *name, void *opaque,
                                        Error **errp)
{
    X86CPU *cpu = X86_CPU(obj);
    CPUX86State *env = &cpu->env;
    uint64_t value;

    value = (env->cpuid_version >> 4) & 0xf;
    value |= ((env->cpuid_version >> 16) & 0xf) << 4;
    visit_type_uint64(v, name, &value, errp);
}

static void x86_cpuid_version_set_model(Object *obj, Visitor *v,
                                        const char *name, void *opaque,
                                        Error **errp)
{
    X86CPU *cpu = X86_CPU(obj);
    CPUX86State *env = &cpu->env;
    const uint64_t max = 0xff;
    uint64_t value;

    if (!visit_type_uint64(v, name, &value, errp)) {
        return;
    }
    if (value > max) {
        error_setg(errp, "parameter '%s' can be at most %" PRIu64,
                   name ? name : "null", max);
        return;
    }

    env->cpuid_version &= ~0xf00f0;
    env->cpuid_version |= ((value & 0xf) << 4) | ((value >> 4) << 16);
}

static void x86_cpuid_version_get_stepping(Object *obj, Visitor *v,
                                           const char *name, void *opaque,
                                           Error **errp)
{
    X86CPU *cpu = X86_CPU(obj);
    CPUX86State *env = &cpu->env;
    uint64_t value;

    value = env->cpuid_version & 0xf;
    visit_type_uint64(v, name, &value, errp);
}

static void x86_cpuid_version_set_stepping(Object *obj, Visitor *v,
                                           const char *name, void *opaque,
                                           Error **errp)
{
    X86CPU *cpu = X86_CPU(obj);
    CPUX86State *env = &cpu->env;
    const uint64_t max = 0xf;
    uint64_t value;

    if (!visit_type_uint64(v, name, &value, errp)) {
        return;
    }
    if (value > max) {
        error_setg(errp, "parameter '%s' can be at most %" PRIu64,
                   name ? name : "null", max);
        return;
    }

    env->cpuid_version &= ~0xf;
    env->cpuid_version |= value & 0xf;
}

static char *x86_cpuid_get_vendor(Object *obj, Error **errp)
{
    X86CPU *cpu = X86_CPU(obj);
    CPUX86State *env = &cpu->env;
    char *value;

    value = g_malloc(CPUID_VENDOR_SZ + 1);
    x86_cpu_vendor_words2str(value, env->cpuid_vendor1, env->cpuid_vendor2,
                             env->cpuid_vendor3);
    return value;
}

static void x86_cpuid_set_vendor(Object *obj, const char *value,
                                 Error **errp)
{
    X86CPU *cpu = X86_CPU(obj);
    CPUX86State *env = &cpu->env;
    int i;

    if (strlen(value) != CPUID_VENDOR_SZ) {
        error_setg(errp, "value of property 'vendor' must consist of"
                   " exactly " stringify(CPUID_VENDOR_SZ) " characters");
        return;
    }

    env->cpuid_vendor1 = 0;
    env->cpuid_vendor2 = 0;
    env->cpuid_vendor3 = 0;
    for (i = 0; i < 4; i++) {
        env->cpuid_vendor1 |= ((uint8_t)value[i    ]) << (8 * i);
        env->cpuid_vendor2 |= ((uint8_t)value[i + 4]) << (8 * i);
        env->cpuid_vendor3 |= ((uint8_t)value[i + 8]) << (8 * i);
    }
}

static char *x86_cpuid_get_model_id(Object *obj, Error **errp)
{
    X86CPU *cpu = X86_CPU(obj);
    CPUX86State *env = &cpu->env;
    char *value;
    int i;

    value = g_malloc(48 + 1);
    for (i = 0; i < 48; i++) {
        value[i] = env->cpuid_model[i >> 2] >> (8 * (i & 3));
    }
    value[48] = '\0';
    return value;
}

static void x86_cpuid_set_model_id(Object *obj, const char *model_id,
                                   Error **errp)
{
    X86CPU *cpu = X86_CPU(obj);
    CPUX86State *env = &cpu->env;
    int c, len, i;

    if (model_id == NULL) {
        model_id = "";
    }
    len = strlen(model_id);
    memset(env->cpuid_model, 0, 48);
    for (i = 0; i < 48; i++) {
        if (i >= len) {
            c = '\0';
        } else {
            c = (uint8_t)model_id[i];
        }
        env->cpuid_model[i >> 2] |= c << (8 * (i & 3));
    }
}

static void x86_cpuid_get_tsc_freq(Object *obj, Visitor *v, const char *name,
                                   void *opaque, Error **errp)
{
    X86CPU *cpu = X86_CPU(obj);
    int64_t value;

    value = cpu->env.tsc_khz * 1000;
    visit_type_int(v, name, &value, errp);
}

static void x86_cpuid_set_tsc_freq(Object *obj, Visitor *v, const char *name,
                                   void *opaque, Error **errp)
{
    X86CPU *cpu = X86_CPU(obj);
    const int64_t max = INT64_MAX;
    int64_t value;

    if (!visit_type_int(v, name, &value, errp)) {
        return;
    }
    if (value < 0 || value > max) {
        error_setg(errp, "parameter '%s' can be at most %" PRId64,
                   name ? name : "null", max);
        return;
    }

    cpu->env.tsc_khz = cpu->env.user_tsc_khz = value / 1000;
}

/* Generic getter for "feature-words" and "filtered-features" properties */
static void x86_cpu_get_feature_words(Object *obj, Visitor *v,
                                      const char *name, void *opaque,
                                      Error **errp)
{
    uint64_t *array = (uint64_t *)opaque;
    FeatureWord w;
    X86CPUFeatureWordInfo word_infos[FEATURE_WORDS] = { };
    X86CPUFeatureWordInfoList list_entries[FEATURE_WORDS] = { };
    X86CPUFeatureWordInfoList *list = NULL;

    for (w = 0; w < FEATURE_WORDS; w++) {
        FeatureWordInfo *wi = &feature_word_info[w];
        /*
                * We didn't have MSR features when "feature-words" was
                *  introduced. Therefore skipped other type entries.
                */
        if (wi->type != CPUID_FEATURE_WORD) {
            continue;
        }
        X86CPUFeatureWordInfo *qwi = &word_infos[w];
        qwi->cpuid_input_eax = wi->cpuid.eax;
        qwi->has_cpuid_input_ecx = wi->cpuid.needs_ecx;
        qwi->cpuid_input_ecx = wi->cpuid.ecx;
        qwi->cpuid_register = x86_reg_info_32[wi->cpuid.reg].qapi_enum;
        qwi->features = array[w];

        /* List will be in reverse order, but order shouldn't matter */
        list_entries[w].next = list;
        list_entries[w].value = &word_infos[w];
        list = &list_entries[w];
    }

    visit_type_X86CPUFeatureWordInfoList(v, "feature-words", &list, errp);
}

/* Convert all '_' in a feature string option name to '-', to make feature
 * name conform to QOM property naming rule, which uses '-' instead of '_'.
 */
static inline void feat2prop(char *s)
{
    while ((s = strchr(s, '_'))) {
        *s = '-';
    }
}

/* Return the feature property name for a feature flag bit */
static const char *x86_cpu_feature_name(FeatureWord w, int bitnr)
{
    const char *name;
    /* XSAVE components are automatically enabled by other features,
     * so return the original feature name instead
     */
    if (w == FEAT_XSAVE_XCR0_LO || w == FEAT_XSAVE_XCR0_HI) {
        int comp = (w == FEAT_XSAVE_XCR0_HI) ? bitnr + 32 : bitnr;

        if (comp < ARRAY_SIZE(x86_ext_save_areas) &&
            x86_ext_save_areas[comp].bits) {
            w = x86_ext_save_areas[comp].feature;
            bitnr = ctz32(x86_ext_save_areas[comp].bits);
        }
    }

    assert(bitnr < 64);
    assert(w < FEATURE_WORDS);
    name = feature_word_info[w].feat_names[bitnr];
    assert(bitnr < 32 || !(name && feature_word_info[w].type == CPUID_FEATURE_WORD));
    return name;
}

/* Compatibility hack to maintain legacy +-feat semantic,
 * where +-feat overwrites any feature set by
 * feat=on|feat even if the later is parsed after +-feat
 * (i.e. "-x2apic,x2apic=on" will result in x2apic disabled)
 */
static GList *plus_features, *minus_features;

static gint compare_string(gconstpointer a, gconstpointer b)
{
    return g_strcmp0(a, b);
}

/* Parse "+feature,-feature,feature=foo" CPU feature string
 */
static void x86_cpu_parse_featurestr(const char *typename, char *features,
                                     Error **errp)
{
    char *featurestr; /* Single 'key=value" string being parsed */
    static bool cpu_globals_initialized;
    bool ambiguous = false;

    if (cpu_globals_initialized) {
        return;
    }
    cpu_globals_initialized = true;

    if (!features) {
        return;
    }

    for (featurestr = strtok(features, ",");
         featurestr;
         featurestr = strtok(NULL, ",")) {
        const char *name;
        const char *val = NULL;
        char *eq = NULL;
        char num[32];
        GlobalProperty *prop;

        /* Compatibility syntax: */
        if (featurestr[0] == '+') {
            plus_features = g_list_append(plus_features,
                                          g_strdup(featurestr + 1));
            continue;
        } else if (featurestr[0] == '-') {
            minus_features = g_list_append(minus_features,
                                           g_strdup(featurestr + 1));
            continue;
        }

        eq = strchr(featurestr, '=');
        if (eq) {
            *eq++ = 0;
            val = eq;
        } else {
            val = "on";
        }

        feat2prop(featurestr);
        name = featurestr;

        if (g_list_find_custom(plus_features, name, compare_string)) {
            warn_report("Ambiguous CPU model string. "
                        "Don't mix both \"+%s\" and \"%s=%s\"",
                        name, name, val);
            ambiguous = true;
        }
        if (g_list_find_custom(minus_features, name, compare_string)) {
            warn_report("Ambiguous CPU model string. "
                        "Don't mix both \"-%s\" and \"%s=%s\"",
                        name, name, val);
            ambiguous = true;
        }

        /* Special case: */
        if (!strcmp(name, "tsc-freq")) {
            int ret;
            uint64_t tsc_freq;

            ret = qemu_strtosz_metric(val, NULL, &tsc_freq);
            if (ret < 0 || tsc_freq > INT64_MAX) {
                error_setg(errp, "bad numerical value %s", val);
                return;
            }
            snprintf(num, sizeof(num), "%" PRId64, tsc_freq);
            val = num;
            name = "tsc-frequency";
        }

        prop = g_new0(typeof(*prop), 1);
        prop->driver = typename;
        prop->property = g_strdup(name);
        prop->value = g_strdup(val);
        qdev_prop_register_global(prop);
    }

    if (ambiguous) {
        warn_report("Compatibility of ambiguous CPU model "
                    "strings won't be kept on future QEMU versions");
    }
}

static bool x86_cpu_filter_features(X86CPU *cpu, bool verbose);

/* Build a list with the name of all features on a feature word array */
static void x86_cpu_list_feature_names(FeatureWordArray features,
                                       strList **list)
{
    strList **tail = list;
    FeatureWord w;

    for (w = 0; w < FEATURE_WORDS; w++) {
        uint64_t filtered = features[w];
        int i;
        for (i = 0; i < 64; i++) {
            if (filtered & (1ULL << i)) {
                QAPI_LIST_APPEND(tail, g_strdup(x86_cpu_feature_name(w, i)));
            }
        }
    }
}

static void x86_cpu_get_unavailable_features(Object *obj, Visitor *v,
                                             const char *name, void *opaque,
                                             Error **errp)
{
    X86CPU *xc = X86_CPU(obj);
    strList *result = NULL;

    x86_cpu_list_feature_names(xc->filtered_features, &result);
    visit_type_strList(v, "unavailable-features", &result, errp);
}

/* Print all cpuid feature names in featureset
 */
static void listflags(GList *features)
{
    size_t len = 0;
    GList *tmp;

    for (tmp = features; tmp; tmp = tmp->next) {
        const char *name = tmp->data;
        if ((len + strlen(name) + 1) >= 75) {
            qemu_printf("\n");
            len = 0;
        }
        qemu_printf("%s%s", len == 0 ? "  " : " ", name);
        len += strlen(name) + 1;
    }
    qemu_printf("\n");
}

/* Sort alphabetically by type name, respecting X86CPUClass::ordering. */
static gint x86_cpu_list_compare(gconstpointer a, gconstpointer b)
{
    ObjectClass *class_a = (ObjectClass *)a;
    ObjectClass *class_b = (ObjectClass *)b;
    X86CPUClass *cc_a = X86_CPU_CLASS(class_a);
    X86CPUClass *cc_b = X86_CPU_CLASS(class_b);
    int ret;

    if (cc_a->ordering != cc_b->ordering) {
        ret = cc_a->ordering - cc_b->ordering;
    } else {
        g_autofree char *name_a = x86_cpu_class_get_model_name(cc_a);
        g_autofree char *name_b = x86_cpu_class_get_model_name(cc_b);
        ret = strcmp(name_a, name_b);
    }
    return ret;
}

static GSList *get_sorted_cpu_model_list(void)
{
    GSList *list = object_class_get_list(TYPE_X86_CPU, false);
    list = g_slist_sort(list, x86_cpu_list_compare);
    return list;
}

static char *x86_cpu_class_get_model_id(X86CPUClass *xc)
{
    Object *obj = object_new_with_class(OBJECT_CLASS(xc));
    char *r = object_property_get_str(obj, "model-id", &error_abort);
    object_unref(obj);
    return r;
}

static char *x86_cpu_class_get_alias_of(X86CPUClass *cc)
{
    X86CPUVersion version;

    if (!cc->model || !cc->model->is_alias) {
        return NULL;
    }
    version = x86_cpu_model_resolve_version(cc->model);
    if (version <= 0) {
        return NULL;
    }
    return x86_cpu_versioned_model_name(cc->model->cpudef, version);
}

static void x86_cpu_list_entry(gpointer data, gpointer user_data)
{
    ObjectClass *oc = data;
    X86CPUClass *cc = X86_CPU_CLASS(oc);
    g_autofree char *name = x86_cpu_class_get_model_name(cc);
    g_autofree char *desc = g_strdup(cc->model_description);
    g_autofree char *alias_of = x86_cpu_class_get_alias_of(cc);
    g_autofree char *model_id = x86_cpu_class_get_model_id(cc);

    if (!desc && alias_of) {
        if (cc->model && cc->model->version == CPU_VERSION_AUTO) {
            desc = g_strdup("(alias configured by machine type)");
        } else {
            desc = g_strdup_printf("(alias of %s)", alias_of);
        }
    }
    if (!desc && cc->model && cc->model->note) {
        desc = g_strdup_printf("%s [%s]", model_id, cc->model->note);
    }
    if (!desc) {
        desc = g_strdup_printf("%s", model_id);
    }

    if (cc->model && cc->model->cpudef->deprecation_note) {
        g_autofree char *olddesc = desc;
        desc = g_strdup_printf("%s (deprecated)", olddesc);
    }

    qemu_printf("  %-20s  %s\n", name, desc);
}

/* list available CPU models and flags */
void x86_cpu_list(void)
{
    int i, j;
    GSList *list;
    GList *names = NULL;

    qemu_printf("Available CPUs:\n");
    list = get_sorted_cpu_model_list();
    g_slist_foreach(list, x86_cpu_list_entry, NULL);
    g_slist_free(list);

    names = NULL;
    for (i = 0; i < ARRAY_SIZE(feature_word_info); i++) {
        FeatureWordInfo *fw = &feature_word_info[i];
        for (j = 0; j < 64; j++) {
            if (fw->feat_names[j]) {
                names = g_list_append(names, (gpointer)fw->feat_names[j]);
            }
        }
    }

    names = g_list_sort(names, (GCompareFunc)strcmp);

    qemu_printf("\nRecognized CPUID flags:\n");
    listflags(names);
    qemu_printf("\n");
    g_list_free(names);
}

#ifndef CONFIG_USER_ONLY

/* Check for missing features that may prevent the CPU class from
 * running using the current machine and accelerator.
 */
static void x86_cpu_class_check_missing_features(X86CPUClass *xcc,
                                                 strList **list)
{
    strList **tail = list;
    X86CPU *xc;
    Error *err = NULL;

    if (xcc->host_cpuid_required && !accel_uses_host_cpuid()) {
        QAPI_LIST_APPEND(tail, g_strdup("kvm"));
        return;
    }

    xc = X86_CPU(object_new_with_class(OBJECT_CLASS(xcc)));

    x86_cpu_expand_features(xc, &err);
    if (err) {
        /* Errors at x86_cpu_expand_features should never happen,
         * but in case it does, just report the model as not
         * runnable at all using the "type" property.
         */
        QAPI_LIST_APPEND(tail, g_strdup("type"));
        error_free(err);
    }

    x86_cpu_filter_features(xc, false);

    x86_cpu_list_feature_names(xc->filtered_features, tail);

    object_unref(OBJECT(xc));
}

static void x86_cpu_definition_entry(gpointer data, gpointer user_data)
{
    ObjectClass *oc = data;
    X86CPUClass *cc = X86_CPU_CLASS(oc);
    CpuDefinitionInfoList **cpu_list = user_data;
    CpuDefinitionInfo *info;

    info = g_malloc0(sizeof(*info));
    info->name = x86_cpu_class_get_model_name(cc);
    x86_cpu_class_check_missing_features(cc, &info->unavailable_features);
    info->has_unavailable_features = true;
    info->q_typename = g_strdup(object_class_get_name(oc));
    info->migration_safe = cc->migration_safe;
    info->has_migration_safe = true;
    info->q_static = cc->static_model;
    if (cc->model && cc->model->cpudef->deprecation_note) {
        info->deprecated = true;
    } else {
        info->deprecated = false;
    }
    /*
     * Old machine types won't report aliases, so that alias translation
     * doesn't break compatibility with previous QEMU versions.
     */
    if (default_cpu_version != CPU_VERSION_LEGACY) {
        info->alias_of = x86_cpu_class_get_alias_of(cc);
    }

    QAPI_LIST_PREPEND(*cpu_list, info);
}

CpuDefinitionInfoList *qmp_query_cpu_definitions(Error **errp)
{
    CpuDefinitionInfoList *cpu_list = NULL;
    GSList *list = get_sorted_cpu_model_list();
    g_slist_foreach(list, x86_cpu_definition_entry, &cpu_list);
    g_slist_free(list);
    return cpu_list;
}

#endif /* !CONFIG_USER_ONLY */

uint64_t x86_cpu_get_supported_feature_word(X86CPU *cpu, FeatureWord w)
{
    FeatureWordInfo *wi = &feature_word_info[w];
    uint64_t r = 0;
    uint64_t unavail = 0;

    if (kvm_enabled()) {
        switch (wi->type) {
        case CPUID_FEATURE_WORD:
            r = kvm_arch_get_supported_cpuid(kvm_state, wi->cpuid.eax,
                                                        wi->cpuid.ecx,
                                                        wi->cpuid.reg);
            break;
        case MSR_FEATURE_WORD:
            r = kvm_arch_get_supported_msr_feature(kvm_state,
                        wi->msr.index);
            break;
        }
    } else if (hvf_enabled()) {
        if (wi->type != CPUID_FEATURE_WORD) {
            return 0;
        }
        r = hvf_get_supported_cpuid(wi->cpuid.eax,
                                    wi->cpuid.ecx,
                                    wi->cpuid.reg);
    } else if (tcg_enabled()) {
        r = wi->tcg_features;
    } else {
        return ~0;
    }

    switch (w) {
#ifndef TARGET_X86_64
    case FEAT_8000_0001_EDX:
        /*
         * 32-bit TCG can emulate 64-bit compatibility mode.  If there is no
         * way for userspace to get out of its 32-bit jail, we can leave
         * the LM bit set.
         */
        unavail = tcg_enabled()
            ? CPUID_EXT2_LM & ~CPUID_EXT2_KERNEL_FEATURES
            : CPUID_EXT2_LM;
        break;
#endif

    case FEAT_8000_0007_EBX:
        if (cpu && !IS_AMD_CPU(&cpu->env)) {
            /* Disable AMD machine check architecture for Intel CPU.  */
            unavail = ~0;
        }
        break;

    case FEAT_7_0_EBX:
#ifndef CONFIG_USER_ONLY
        if (!check_sgx_support()) {
            unavail = CPUID_7_0_EBX_SGX;
        }
#endif
        break;
    case FEAT_7_0_ECX:
#ifndef CONFIG_USER_ONLY
        if (!check_sgx_support()) {
            unavail = CPUID_7_0_ECX_SGX_LC;
        }
#endif
        break;

    default:
        break;
    }

    r &= ~unavail;
    if (cpu && cpu->migratable) {
        r &= x86_cpu_get_migratable_flags(cpu, w);
    }
    return r;
}

static void x86_cpu_get_supported_cpuid(uint32_t func, uint32_t index,
                                        uint32_t *eax, uint32_t *ebx,
                                        uint32_t *ecx, uint32_t *edx)
{
    if (kvm_enabled()) {
        *eax = kvm_arch_get_supported_cpuid(kvm_state, func, index, R_EAX);
        *ebx = kvm_arch_get_supported_cpuid(kvm_state, func, index, R_EBX);
        *ecx = kvm_arch_get_supported_cpuid(kvm_state, func, index, R_ECX);
        *edx = kvm_arch_get_supported_cpuid(kvm_state, func, index, R_EDX);
    } else if (hvf_enabled()) {
        *eax = hvf_get_supported_cpuid(func, index, R_EAX);
        *ebx = hvf_get_supported_cpuid(func, index, R_EBX);
        *ecx = hvf_get_supported_cpuid(func, index, R_ECX);
        *edx = hvf_get_supported_cpuid(func, index, R_EDX);
    } else {
        *eax = 0;
        *ebx = 0;
        *ecx = 0;
        *edx = 0;
    }
}

static void x86_cpu_get_cache_cpuid(uint32_t func, uint32_t index,
                                    uint32_t *eax, uint32_t *ebx,
                                    uint32_t *ecx, uint32_t *edx)
{
    uint32_t level, unused;

    /* Only return valid host leaves.  */
    switch (func) {
    case 2:
    case 4:
        host_cpuid(0, 0, &level, &unused, &unused, &unused);
        break;
    case 0x80000005:
    case 0x80000006:
    case 0x8000001d:
        host_cpuid(0x80000000, 0, &level, &unused, &unused, &unused);
        break;
    default:
        return;
    }

    if (func > level) {
        *eax = 0;
        *ebx = 0;
        *ecx = 0;
        *edx = 0;
    } else {
        host_cpuid(func, index, eax, ebx, ecx, edx);
    }
}

/*
 * Only for builtin_x86_defs models initialized with x86_register_cpudef_types.
 */
void x86_cpu_apply_props(X86CPU *cpu, PropValue *props)
{
    PropValue *pv;
    for (pv = props; pv->prop; pv++) {
        if (!pv->value) {
            continue;
        }
        object_property_parse(OBJECT(cpu), pv->prop, pv->value,
                              &error_abort);
    }
}

/*
 * Apply properties for the CPU model version specified in model.
 * Only for builtin_x86_defs models initialized with x86_register_cpudef_types.
 */

static void x86_cpu_apply_version_props(X86CPU *cpu, X86CPUModel *model)
{
    const X86CPUVersionDefinition *vdef;
    X86CPUVersion version = x86_cpu_model_resolve_version(model);

    if (version == CPU_VERSION_LEGACY) {
        return;
    }

    for (vdef = x86_cpu_def_get_versions(model->cpudef); vdef->version; vdef++) {
        PropValue *p;

        for (p = vdef->props; p && p->prop; p++) {
            object_property_parse(OBJECT(cpu), p->prop, p->value,
                                  &error_abort);
        }

        if (vdef->version == version) {
            break;
        }
    }

    /*
     * If we reached the end of the list, version number was invalid
     */
    assert(vdef->version == version);
}

static const CPUCaches *x86_cpu_get_versioned_cache_info(X86CPU *cpu,
                                                         X86CPUModel *model)
{
    const X86CPUVersionDefinition *vdef;
    X86CPUVersion version = x86_cpu_model_resolve_version(model);
    const CPUCaches *cache_info = model->cpudef->cache_info;

    if (version == CPU_VERSION_LEGACY) {
        return cache_info;
    }

    for (vdef = x86_cpu_def_get_versions(model->cpudef); vdef->version; vdef++) {
        if (vdef->cache_info) {
            cache_info = vdef->cache_info;
        }

        if (vdef->version == version) {
            break;
        }
    }

    assert(vdef->version == version);
    return cache_info;
}

/*
 * Load data from X86CPUDefinition into a X86CPU object.
 * Only for builtin_x86_defs models initialized with x86_register_cpudef_types.
 */
static void x86_cpu_load_model(X86CPU *cpu, X86CPUModel *model)
{
    const X86CPUDefinition *def = model->cpudef;
    CPUX86State *env = &cpu->env;
    FeatureWord w;

    /*NOTE: any property set by this function should be returned by
     * x86_cpu_static_props(), so static expansion of
     * query-cpu-model-expansion is always complete.
     */

    /* CPU models only set _minimum_ values for level/xlevel: */
    object_property_set_uint(OBJECT(cpu), "min-level", def->level,
                             &error_abort);
    object_property_set_uint(OBJECT(cpu), "min-xlevel", def->xlevel,
                             &error_abort);

    object_property_set_int(OBJECT(cpu), "family", def->family, &error_abort);
    object_property_set_int(OBJECT(cpu), "model", def->model, &error_abort);
    object_property_set_int(OBJECT(cpu), "stepping", def->stepping,
                            &error_abort);
    object_property_set_str(OBJECT(cpu), "model-id", def->model_id,
                            &error_abort);
    for (w = 0; w < FEATURE_WORDS; w++) {
        env->features[w] = def->features[w];
    }

    /* legacy-cache defaults to 'off' if CPU model provides cache info */
    cpu->legacy_cache = !x86_cpu_get_versioned_cache_info(cpu, model);

    env->features[FEAT_1_ECX] |= CPUID_EXT_HYPERVISOR;

    /* sysenter isn't supported in compatibility mode on AMD,
     * syscall isn't supported in compatibility mode on Intel.
     * Normally we advertise the actual CPU vendor, but you can
     * override this using the 'vendor' property if you want to use
     * KVM's sysenter/syscall emulation in compatibility mode and
     * when doing cross vendor migration
     */

    /*
     * vendor property is set here but then overloaded with the
     * host cpu vendor for KVM and HVF.
     */
    object_property_set_str(OBJECT(cpu), "vendor", def->vendor, &error_abort);

    object_property_set_uint(OBJECT(cpu), "avx10-version", def->avx10_version,
                             &error_abort);

    x86_cpu_apply_version_props(cpu, model);

    /*
     * Properties in versioned CPU model are not user specified features.
     * We can simply clear env->user_features here since it will be filled later
     * in x86_cpu_expand_features() based on plus_features and minus_features.
     */
    memset(&env->user_features, 0, sizeof(env->user_features));
}

static const gchar *x86_gdb_arch_name(CPUState *cs)
{
#ifdef TARGET_X86_64
    return "i386:x86-64";
#else
    return "i386";
#endif
}

static void x86_cpu_cpudef_class_init(ObjectClass *oc, void *data)
{
    X86CPUModel *model = data;
    X86CPUClass *xcc = X86_CPU_CLASS(oc);
    CPUClass *cc = CPU_CLASS(oc);

    xcc->model = model;
    xcc->migration_safe = true;
    cc->deprecation_note = model->cpudef->deprecation_note;
}

static void x86_register_cpu_model_type(const char *name, X86CPUModel *model)
{
    g_autofree char *typename = x86_cpu_type_name(name);
    TypeInfo ti = {
        .name = typename,
        .parent = TYPE_X86_CPU,
        .class_init = x86_cpu_cpudef_class_init,
        .class_data = model,
    };

    type_register(&ti);
}


/*
 * register builtin_x86_defs;
 * "max", "base" and subclasses ("host") are not registered here.
 * See x86_cpu_register_types for all model registrations.
 */
static void x86_register_cpudef_types(const X86CPUDefinition *def)
{
    X86CPUModel *m;
    const X86CPUVersionDefinition *vdef;

    /* AMD aliases are handled at runtime based on CPUID vendor, so
     * they shouldn't be set on the CPU model table.
     */
    assert(!(def->features[FEAT_8000_0001_EDX] & CPUID_EXT2_AMD_ALIASES));
    /* catch mistakes instead of silently truncating model_id when too long */
    assert(def->model_id && strlen(def->model_id) <= 48);

    /* Unversioned model: */
    m = g_new0(X86CPUModel, 1);
    m->cpudef = def;
    m->version = CPU_VERSION_AUTO;
    m->is_alias = true;
    x86_register_cpu_model_type(def->name, m);

    /* Versioned models: */

    for (vdef = x86_cpu_def_get_versions(def); vdef->version; vdef++) {
        g_autofree char *name =
            x86_cpu_versioned_model_name(def, vdef->version);

        m = g_new0(X86CPUModel, 1);
        m->cpudef = def;
        m->version = vdef->version;
        m->note = vdef->note;
        x86_register_cpu_model_type(name, m);

        if (vdef->alias) {
            X86CPUModel *am = g_new0(X86CPUModel, 1);
            am->cpudef = def;
            am->version = vdef->version;
            am->is_alias = true;
            x86_register_cpu_model_type(vdef->alias, am);
        }
    }

}

uint32_t cpu_x86_virtual_addr_width(CPUX86State *env)
{
    if  (env->features[FEAT_7_0_ECX] & CPUID_7_0_ECX_LA57) {
        return 57; /* 57 bits virtual */
    } else {
        return 48; /* 48 bits virtual */
    }
}

void cpu_x86_cpuid(CPUX86State *env, uint32_t index, uint32_t count,
                   uint32_t *eax, uint32_t *ebx,
                   uint32_t *ecx, uint32_t *edx)
{
    X86CPU *cpu = env_archcpu(env);
    CPUState *cs = env_cpu(env);
    uint32_t limit;
    uint32_t signature[3];
    X86CPUTopoInfo topo_info;
    uint32_t cores_per_pkg;
    uint32_t threads_per_pkg;

    topo_info.dies_per_pkg = env->nr_dies;
    topo_info.modules_per_die = env->nr_modules;
    topo_info.cores_per_module = cs->nr_cores / env->nr_dies / env->nr_modules;
    topo_info.threads_per_core = cs->nr_threads;

    cores_per_pkg = topo_info.cores_per_module * topo_info.modules_per_die *
                    topo_info.dies_per_pkg;
    threads_per_pkg = cores_per_pkg * topo_info.threads_per_core;

    /* Calculate & apply limits for different index ranges */
    if (index >= 0xC0000000) {
        limit = env->cpuid_xlevel2;
    } else if (index >= 0x80000000) {
        limit = env->cpuid_xlevel;
    } else if (index >= 0x40000000) {
        limit = 0x40000001;
    } else {
        limit = env->cpuid_level;
    }

    if (index > limit) {
        /* Intel documentation states that invalid EAX input will
         * return the same information as EAX=cpuid_level
         * (Intel SDM Vol. 2A - Instruction Set Reference - CPUID)
         */
        index = env->cpuid_level;
    }

    switch(index) {
    case 0:
        *eax = env->cpuid_level;
        *ebx = env->cpuid_vendor1;
        *edx = env->cpuid_vendor2;
        *ecx = env->cpuid_vendor3;
        break;
    case 1:
        *eax = env->cpuid_version;
        *ebx = (cpu->apic_id << 24) |
               8 << 8; /* CLFLUSH size in quad words, Linux wants it. */
        *ecx = env->features[FEAT_1_ECX];
        if ((*ecx & CPUID_EXT_XSAVE) && (env->cr[4] & CR4_OSXSAVE_MASK)) {
            *ecx |= CPUID_EXT_OSXSAVE;
        }
        *edx = env->features[FEAT_1_EDX];
        if (threads_per_pkg > 1) {
            *ebx |= threads_per_pkg << 16;
            *edx |= CPUID_HT;
        }
        if (!cpu->enable_pmu) {
            *ecx &= ~CPUID_EXT_PDCM;
        }
        break;
    case 2:
        /* cache info: needed for Pentium Pro compatibility */
        if (cpu->cache_info_passthrough) {
            x86_cpu_get_cache_cpuid(index, 0, eax, ebx, ecx, edx);
            break;
        } else if (cpu->vendor_cpuid_only && IS_AMD_CPU(env)) {
            *eax = *ebx = *ecx = *edx = 0;
            break;
        }
        *eax = 1; /* Number of CPUID[EAX=2] calls required */
        *ebx = 0;
        if (!cpu->enable_l3_cache) {
            *ecx = 0;
        } else {
            *ecx = cpuid2_cache_descriptor(env->cache_info_cpuid2.l3_cache);
        }
        *edx = (cpuid2_cache_descriptor(env->cache_info_cpuid2.l1d_cache) << 16) |
               (cpuid2_cache_descriptor(env->cache_info_cpuid2.l1i_cache) <<  8) |
               (cpuid2_cache_descriptor(env->cache_info_cpuid2.l2_cache));
        break;
    case 4:
        /* cache info: needed for Core compatibility */
        if (cpu->cache_info_passthrough) {
            x86_cpu_get_cache_cpuid(index, count, eax, ebx, ecx, edx);
            /*
             * QEMU has its own number of cores/logical cpus,
             * set 24..14, 31..26 bit to configured values
             */
            if (*eax & 31) {
                int host_vcpus_per_cache = 1 + ((*eax & 0x3FFC000) >> 14);

                *eax &= ~0xFC000000;
                *eax |= max_core_ids_in_package(&topo_info) << 26;
                if (host_vcpus_per_cache > threads_per_pkg) {
                    *eax &= ~0x3FFC000;

                    /* Share the cache at package level. */
                    *eax |= max_thread_ids_for_cache(&topo_info,
                                CPU_TOPOLOGY_LEVEL_SOCKET) << 14;
                }
            }
        } else if (cpu->vendor_cpuid_only && IS_AMD_CPU(env)) {
            *eax = *ebx = *ecx = *edx = 0;
        } else {
            *eax = 0;

            switch (count) {
            case 0: /* L1 dcache info */
                encode_cache_cpuid4(env->cache_info_cpuid4.l1d_cache,
                                    &topo_info,
                                    eax, ebx, ecx, edx);
                if (!cpu->l1_cache_per_core) {
                    *eax &= ~MAKE_64BIT_MASK(14, 12);
                }
                break;
            case 1: /* L1 icache info */
                encode_cache_cpuid4(env->cache_info_cpuid4.l1i_cache,
                                    &topo_info,
                                    eax, ebx, ecx, edx);
                if (!cpu->l1_cache_per_core) {
                    *eax &= ~MAKE_64BIT_MASK(14, 12);
                }
                break;
            case 2: /* L2 cache info */
                encode_cache_cpuid4(env->cache_info_cpuid4.l2_cache,
                                    &topo_info,
                                    eax, ebx, ecx, edx);
                break;
            case 3: /* L3 cache info */
                if (cpu->enable_l3_cache) {
                    encode_cache_cpuid4(env->cache_info_cpuid4.l3_cache,
                                        &topo_info,
                                        eax, ebx, ecx, edx);
                    break;
                }
                /* fall through */
            default: /* end of info */
                *eax = *ebx = *ecx = *edx = 0;
                break;
            }
        }
        break;
    case 5:
        /* MONITOR/MWAIT Leaf */
        *eax = cpu->mwait.eax; /* Smallest monitor-line size in bytes */
        *ebx = cpu->mwait.ebx; /* Largest monitor-line size in bytes */
        *ecx = cpu->mwait.ecx; /* flags */
        *edx = cpu->mwait.edx; /* mwait substates */
        break;
    case 6:
        /* Thermal and Power Leaf */
        *eax = env->features[FEAT_6_EAX];
        *ebx = 0;
        *ecx = 0;
        *edx = 0;
        break;
    case 7:
        /* Structured Extended Feature Flags Enumeration Leaf */
        if (count == 0) {
            /* Maximum ECX value for sub-leaves */
            *eax = env->cpuid_level_func7;
            *ebx = env->features[FEAT_7_0_EBX]; /* Feature flags */
            *ecx = env->features[FEAT_7_0_ECX]; /* Feature flags */
            if ((*ecx & CPUID_7_0_ECX_PKU) && env->cr[4] & CR4_PKE_MASK) {
                *ecx |= CPUID_7_0_ECX_OSPKE;
            }
            *edx = env->features[FEAT_7_0_EDX]; /* Feature flags */
        } else if (count == 1) {
            *eax = env->features[FEAT_7_1_EAX];
            *edx = env->features[FEAT_7_1_EDX];
            *ebx = 0;
            *ecx = 0;
        } else if (count == 2) {
            *edx = env->features[FEAT_7_2_EDX];
            *eax = 0;
            *ebx = 0;
            *ecx = 0;
        } else {
            *eax = 0;
            *ebx = 0;
            *ecx = 0;
            *edx = 0;
        }
        break;
    case 9:
        /* Direct Cache Access Information Leaf */
        *eax = 0; /* Bits 0-31 in DCA_CAP MSR */
        *ebx = 0;
        *ecx = 0;
        *edx = 0;
        break;
    case 0xA:
        /* Architectural Performance Monitoring Leaf */
        if (cpu->enable_pmu) {
            x86_cpu_get_supported_cpuid(0xA, count, eax, ebx, ecx, edx);
        } else {
            *eax = 0;
            *ebx = 0;
            *ecx = 0;
            *edx = 0;
        }
        break;
    case 0xB:
        /* Extended Topology Enumeration Leaf */
        if (!cpu->enable_cpuid_0xb) {
                *eax = *ebx = *ecx = *edx = 0;
                break;
        }

        *ecx = count & 0xff;
        *edx = cpu->apic_id;

        switch (count) {
        case 0:
            *eax = apicid_core_offset(&topo_info);
            *ebx = topo_info.threads_per_core;
            *ecx |= CPUID_B_ECX_TOPO_LEVEL_SMT << 8;
            break;
        case 1:
            *eax = apicid_pkg_offset(&topo_info);
            *ebx = threads_per_pkg;
            *ecx |= CPUID_B_ECX_TOPO_LEVEL_CORE << 8;
            break;
        default:
            *eax = 0;
            *ebx = 0;
            *ecx |= CPUID_B_ECX_TOPO_LEVEL_INVALID << 8;
        }

        assert(!(*eax & ~0x1f));
        *ebx &= 0xffff; /* The count doesn't need to be reliable. */
        break;
    case 0x1C:
        if (cpu->enable_pmu && (env->features[FEAT_7_0_EDX] & CPUID_7_0_EDX_ARCH_LBR)) {
            x86_cpu_get_supported_cpuid(0x1C, 0, eax, ebx, ecx, edx);
            *edx = 0;
        }
        break;
    case 0x1F:
        /* V2 Extended Topology Enumeration Leaf */
        if (!x86_has_extended_topo(env->avail_cpu_topo)) {
            *eax = *ebx = *ecx = *edx = 0;
            break;
        }

        encode_topo_cpuid1f(env, count, &topo_info, eax, ebx, ecx, edx);
        break;
    case 0xD: {
        /* Processor Extended State */
        *eax = 0;
        *ebx = 0;
        *ecx = 0;
        *edx = 0;
        if (!(env->features[FEAT_1_ECX] & CPUID_EXT_XSAVE)) {
            break;
        }

        if (count == 0) {
            *ecx = xsave_area_size(x86_cpu_xsave_xcr0_components(cpu), false);
            *eax = env->features[FEAT_XSAVE_XCR0_LO];
            *edx = env->features[FEAT_XSAVE_XCR0_HI];
            /*
             * The initial value of xcr0 and ebx == 0, On host without kvm
             * commit 412a3c41(e.g., CentOS 6), the ebx's value always == 0
             * even through guest update xcr0, this will crash some legacy guest
             * (e.g., CentOS 6), So set ebx == ecx to workaround it.
             */
            *ebx = kvm_enabled() ? *ecx : xsave_area_size(env->xcr0, false);
        } else if (count == 1) {
            uint64_t xstate = x86_cpu_xsave_xcr0_components(cpu) |
                              x86_cpu_xsave_xss_components(cpu);

            *eax = env->features[FEAT_XSAVE];
            *ebx = xsave_area_size(xstate, true);
            *ecx = env->features[FEAT_XSAVE_XSS_LO];
            *edx = env->features[FEAT_XSAVE_XSS_HI];
            if (kvm_enabled() && cpu->enable_pmu &&
                (env->features[FEAT_7_0_EDX] & CPUID_7_0_EDX_ARCH_LBR) &&
                (*eax & CPUID_XSAVE_XSAVES)) {
                *ecx |= XSTATE_ARCH_LBR_MASK;
            } else {
                *ecx &= ~XSTATE_ARCH_LBR_MASK;
            }
        } else if (count == 0xf && cpu->enable_pmu
                   && (env->features[FEAT_7_0_EDX] & CPUID_7_0_EDX_ARCH_LBR)) {
            x86_cpu_get_supported_cpuid(0xD, count, eax, ebx, ecx, edx);
        } else if (count < ARRAY_SIZE(x86_ext_save_areas)) {
            const ExtSaveArea *esa = &x86_ext_save_areas[count];

            if (x86_cpu_xsave_xcr0_components(cpu) & (1ULL << count)) {
                *eax = esa->size;
                *ebx = esa->offset;
                *ecx = esa->ecx &
                       (ESA_FEATURE_ALIGN64_MASK | ESA_FEATURE_XFD_MASK);
            } else if (x86_cpu_xsave_xss_components(cpu) & (1ULL << count)) {
                *eax = esa->size;
                *ebx = 0;
                *ecx = 1;
            }
        }
        break;
    }
    case 0x12:
#ifndef CONFIG_USER_ONLY
        if (!kvm_enabled() ||
            !(env->features[FEAT_7_0_EBX] & CPUID_7_0_EBX_SGX)) {
            *eax = *ebx = *ecx = *edx = 0;
            break;
        }

        /*
         * SGX sub-leafs CPUID.0x12.{0x2..N} enumerate EPC sections.  Retrieve
         * the EPC properties, e.g. confidentiality and integrity, from the
         * host's first EPC section, i.e. assume there is one EPC section or
         * that all EPC sections have the same security properties.
         */
        if (count > 1) {
            uint64_t epc_addr, epc_size;

            if (sgx_epc_get_section(count - 2, &epc_addr, &epc_size)) {
                *eax = *ebx = *ecx = *edx = 0;
                break;
            }
            host_cpuid(index, 2, eax, ebx, ecx, edx);
            *eax = (uint32_t)(epc_addr & 0xfffff000) | 0x1;
            *ebx = (uint32_t)(epc_addr >> 32);
            *ecx = (uint32_t)(epc_size & 0xfffff000) | (*ecx & 0xf);
            *edx = (uint32_t)(epc_size >> 32);
            break;
        }

        /*
         * SGX sub-leafs CPUID.0x12.{0x0,0x1} are heavily dependent on hardware
         * and KVM, i.e. QEMU cannot emulate features to override what KVM
         * supports.  Features can be further restricted by userspace, but not
         * made more permissive.
         */
        x86_cpu_get_supported_cpuid(0x12, count, eax, ebx, ecx, edx);

        if (count == 0) {
            *eax &= env->features[FEAT_SGX_12_0_EAX];
            *ebx &= env->features[FEAT_SGX_12_0_EBX];
        } else {
            *eax &= env->features[FEAT_SGX_12_1_EAX];
            *ebx &= 0; /* ebx reserve */
            *ecx &= env->features[FEAT_XSAVE_XCR0_LO];
            *edx &= env->features[FEAT_XSAVE_XCR0_HI];

            /* FP and SSE are always allowed regardless of XSAVE/XCR0. */
            *ecx |= XSTATE_FP_MASK | XSTATE_SSE_MASK;

            /* Access to PROVISIONKEY requires additional credentials. */
            if ((*eax & (1U << 4)) &&
                !kvm_enable_sgx_provisioning(cs->kvm_state)) {
                *eax &= ~(1U << 4);
            }
        }
#endif
        break;
    case 0x14: {
        /* Intel Processor Trace Enumeration */
        *eax = 0;
        *ebx = 0;
        *ecx = 0;
        *edx = 0;
        if (!(env->features[FEAT_7_0_EBX] & CPUID_7_0_EBX_INTEL_PT) ||
            !kvm_enabled()) {
            break;
        }

        /*
         * If these are changed, they should stay in sync with
         * x86_cpu_filter_features().
         */
        if (count == 0) {
            *eax = INTEL_PT_MAX_SUBLEAF;
            *ebx = INTEL_PT_MINIMAL_EBX;
            *ecx = INTEL_PT_MINIMAL_ECX;
            if (env->features[FEAT_14_0_ECX] & CPUID_14_0_ECX_LIP) {
                *ecx |= CPUID_14_0_ECX_LIP;
            }
        } else if (count == 1) {
            *eax = INTEL_PT_MTC_BITMAP | INTEL_PT_ADDR_RANGES_NUM;
            *ebx = INTEL_PT_PSB_BITMAP | INTEL_PT_CYCLE_BITMAP;
        }
        break;
    }
    case 0x1D: {
        /* AMX TILE, for now hardcoded for Sapphire Rapids*/
        *eax = 0;
        *ebx = 0;
        *ecx = 0;
        *edx = 0;
        if (!(env->features[FEAT_7_0_EDX] & CPUID_7_0_EDX_AMX_TILE)) {
            break;
        }

        if (count == 0) {
            /* Highest numbered palette subleaf */
            *eax = INTEL_AMX_TILE_MAX_SUBLEAF;
        } else if (count == 1) {
            *eax = INTEL_AMX_TOTAL_TILE_BYTES |
                   (INTEL_AMX_BYTES_PER_TILE << 16);
            *ebx = INTEL_AMX_BYTES_PER_ROW | (INTEL_AMX_TILE_MAX_NAMES << 16);
            *ecx = INTEL_AMX_TILE_MAX_ROWS;
        }
        break;
    }
    case 0x1E: {
        /* AMX TMUL, for now hardcoded for Sapphire Rapids */
        *eax = 0;
        *ebx = 0;
        *ecx = 0;
        *edx = 0;
        if (!(env->features[FEAT_7_0_EDX] & CPUID_7_0_EDX_AMX_TILE)) {
            break;
        }

        if (count == 0) {
            /* Highest numbered palette subleaf */
            *ebx = INTEL_AMX_TMUL_MAX_K | (INTEL_AMX_TMUL_MAX_N << 8);
        }
        break;
    }
    case 0x24: {
        *eax = 0;
        *ebx = 0;
        *ecx = 0;
        *edx = 0;
        if ((env->features[FEAT_7_1_EDX] & CPUID_7_1_EDX_AVX10) && count == 0) {
            *ebx = env->features[FEAT_24_0_EBX] | env->avx10_version;
        }
        break;
    }
    case 0x40000000:
        /*
         * CPUID code in kvm_arch_init_vcpu() ignores stuff
         * set here, but we restrict to TCG none the less.
         */
        if (tcg_enabled() && cpu->expose_tcg) {
            memcpy(signature, "TCGTCGTCGTCG", 12);
            *eax = 0x40000001;
            *ebx = signature[0];
            *ecx = signature[1];
            *edx = signature[2];
        } else {
            *eax = 0;
            *ebx = 0;
            *ecx = 0;
            *edx = 0;
        }
        break;
    case 0x40000001:
        *eax = 0;
        *ebx = 0;
        *ecx = 0;
        *edx = 0;
        break;
    case 0x80000000:
        *eax = env->cpuid_xlevel;
        *ebx = env->cpuid_vendor1;
        *edx = env->cpuid_vendor2;
        *ecx = env->cpuid_vendor3;
        break;
    case 0x80000001:
        *eax = env->cpuid_version;
        *ebx = 0;
        *ecx = env->features[FEAT_8000_0001_ECX];
        *edx = env->features[FEAT_8000_0001_EDX];

        /* The Linux kernel checks for the CMPLegacy bit and
         * discards multiple thread information if it is set.
         * So don't set it here for Intel to make Linux guests happy.
         */
        if (threads_per_pkg > 1) {
            if (env->cpuid_vendor1 != CPUID_VENDOR_INTEL_1 ||
                env->cpuid_vendor2 != CPUID_VENDOR_INTEL_2 ||
                env->cpuid_vendor3 != CPUID_VENDOR_INTEL_3) {
                *ecx |= 1 << 1;    /* CmpLegacy bit */
            }
        }
        if (tcg_enabled() && env->cpuid_vendor1 == CPUID_VENDOR_INTEL_1 &&
            !(env->hflags & HF_LMA_MASK)) {
            *edx &= ~CPUID_EXT2_SYSCALL;
        }
        break;
    case 0x80000002:
    case 0x80000003:
    case 0x80000004:
        *eax = env->cpuid_model[(index - 0x80000002) * 4 + 0];
        *ebx = env->cpuid_model[(index - 0x80000002) * 4 + 1];
        *ecx = env->cpuid_model[(index - 0x80000002) * 4 + 2];
        *edx = env->cpuid_model[(index - 0x80000002) * 4 + 3];
        break;
    case 0x80000005:
        /* cache info (L1 cache) */
        if (cpu->cache_info_passthrough) {
            x86_cpu_get_cache_cpuid(index, 0, eax, ebx, ecx, edx);
            break;
        }
        *eax = (L1_DTLB_2M_ASSOC << 24) | (L1_DTLB_2M_ENTRIES << 16) |
               (L1_ITLB_2M_ASSOC <<  8) | (L1_ITLB_2M_ENTRIES);
        *ebx = (L1_DTLB_4K_ASSOC << 24) | (L1_DTLB_4K_ENTRIES << 16) |
               (L1_ITLB_4K_ASSOC <<  8) | (L1_ITLB_4K_ENTRIES);
        *ecx = encode_cache_cpuid80000005(env->cache_info_amd.l1d_cache);
        *edx = encode_cache_cpuid80000005(env->cache_info_amd.l1i_cache);
        break;
    case 0x80000006:
        /* cache info (L2 cache) */
        if (cpu->cache_info_passthrough) {
            x86_cpu_get_cache_cpuid(index, 0, eax, ebx, ecx, edx);
            break;
        }
        *eax = (AMD_ENC_ASSOC(L2_DTLB_2M_ASSOC) << 28) |
               (L2_DTLB_2M_ENTRIES << 16) |
               (AMD_ENC_ASSOC(L2_ITLB_2M_ASSOC) << 12) |
               (L2_ITLB_2M_ENTRIES);
        *ebx = (AMD_ENC_ASSOC(L2_DTLB_4K_ASSOC) << 28) |
               (L2_DTLB_4K_ENTRIES << 16) |
               (AMD_ENC_ASSOC(L2_ITLB_4K_ASSOC) << 12) |
               (L2_ITLB_4K_ENTRIES);
        encode_cache_cpuid80000006(env->cache_info_amd.l2_cache,
                                   cpu->enable_l3_cache ?
                                   env->cache_info_amd.l3_cache : NULL,
                                   ecx, edx);
        break;
    case 0x80000007:
        *eax = 0;
        *ebx = env->features[FEAT_8000_0007_EBX];
        *ecx = 0;
        *edx = env->features[FEAT_8000_0007_EDX];
        break;
    case 0x80000008:
        /* virtual & phys address size in low 2 bytes. */
        *eax = cpu->phys_bits;
        if (env->features[FEAT_8000_0001_EDX] & CPUID_EXT2_LM) {
            /* 64 bit processor */
             *eax |= (cpu_x86_virtual_addr_width(env) << 8);
             *eax |= (cpu->guest_phys_bits << 16);
        }
        *ebx = env->features[FEAT_8000_0008_EBX];
        if (threads_per_pkg > 1) {
            /*
             * Bits 15:12 is "The number of bits in the initial
             * Core::X86::Apic::ApicId[ApicId] value that indicate
             * thread ID within a package".
             * Bits 7:0 is "The number of threads in the package is NC+1"
             */
            *ecx = (apicid_pkg_offset(&topo_info) << 12) |
                   (threads_per_pkg - 1);
        } else {
            *ecx = 0;
        }
        *edx = 0;
        break;
    case 0x8000000A:
        if (env->features[FEAT_8000_0001_ECX] & CPUID_EXT3_SVM) {
            *eax = 0x00000001; /* SVM Revision */
            *ebx = 0x00000010; /* nr of ASIDs */
            *ecx = 0;
            *edx = env->features[FEAT_SVM]; /* optional features */
        } else {
            *eax = 0;
            *ebx = 0;
            *ecx = 0;
            *edx = 0;
        }
        break;
    case 0x8000001D:
        *eax = 0;
        if (cpu->cache_info_passthrough) {
            x86_cpu_get_cache_cpuid(index, count, eax, ebx, ecx, edx);
            break;
        }
        switch (count) {
        case 0: /* L1 dcache info */
            encode_cache_cpuid8000001d(env->cache_info_amd.l1d_cache,
                                       &topo_info, eax, ebx, ecx, edx);
            break;
        case 1: /* L1 icache info */
            encode_cache_cpuid8000001d(env->cache_info_amd.l1i_cache,
                                       &topo_info, eax, ebx, ecx, edx);
            break;
        case 2: /* L2 cache info */
            encode_cache_cpuid8000001d(env->cache_info_amd.l2_cache,
                                       &topo_info, eax, ebx, ecx, edx);
            break;
        case 3: /* L3 cache info */
            encode_cache_cpuid8000001d(env->cache_info_amd.l3_cache,
                                       &topo_info, eax, ebx, ecx, edx);
            break;
        default: /* end of info */
            *eax = *ebx = *ecx = *edx = 0;
            break;
        }
        if (cpu->amd_topoext_features_only) {
            *edx &= CACHE_NO_INVD_SHARING | CACHE_INCLUSIVE;
        }
        break;
    case 0x8000001E:
        if (cpu->core_id <= 255) {
            encode_topo_cpuid8000001e(cpu, &topo_info, eax, ebx, ecx, edx);
        } else {
            *eax = 0;
            *ebx = 0;
            *ecx = 0;
            *edx = 0;
        }
        break;
    case 0x80000022:
        *eax = *ebx = *ecx = *edx = 0;
        /* AMD Extended Performance Monitoring and Debug */
        if (kvm_enabled() && cpu->enable_pmu &&
            (env->features[FEAT_8000_0022_EAX] & CPUID_8000_0022_EAX_PERFMON_V2)) {
            *eax |= CPUID_8000_0022_EAX_PERFMON_V2;
            *ebx |= kvm_arch_get_supported_cpuid(cs->kvm_state, index, count,
                                                 R_EBX) & 0xf;
        }
        break;
    case 0xC0000000:
        *eax = env->cpuid_xlevel2;
        *ebx = 0;
        *ecx = 0;
        *edx = 0;
        break;
    case 0xC0000001:
        /* Support for VIA CPU's CPUID instruction */
        *eax = env->cpuid_version;
        *ebx = 0;
        *ecx = 0;
        *edx = env->features[FEAT_C000_0001_EDX];
        break;
    case 0xC0000002:
    case 0xC0000003:
    case 0xC0000004:
        /* Reserved for the future, and now filled with zero */
        *eax = 0;
        *ebx = 0;
        *ecx = 0;
        *edx = 0;
        break;
    case 0x8000001F:
        *eax = *ebx = *ecx = *edx = 0;
        if (sev_enabled()) {
            *eax = 0x2;
            *eax |= sev_es_enabled() ? 0x8 : 0;
            *eax |= sev_snp_enabled() ? 0x10 : 0;
            *ebx = sev_get_cbit_position() & 0x3f; /* EBX[5:0] */
            *ebx |= (sev_get_reduced_phys_bits() & 0x3f) << 6; /* EBX[11:6] */
        }
        break;
    case 0x80000021:
        *eax = *ebx = *ecx = *edx = 0;
        *eax = env->features[FEAT_8000_0021_EAX];
        *ebx = env->features[FEAT_8000_0021_EBX];
        break;
    default:
        /* reserved values: zero */
        *eax = 0;
        *ebx = 0;
        *ecx = 0;
        *edx = 0;
        break;
    }
}

static void x86_cpu_set_sgxlepubkeyhash(CPUX86State *env)
{
#ifndef CONFIG_USER_ONLY
    /* Those default values are defined in Skylake HW */
    env->msr_ia32_sgxlepubkeyhash[0] = 0xa6053e051270b7acULL;
    env->msr_ia32_sgxlepubkeyhash[1] = 0x6cfbe8ba8b3b413dULL;
    env->msr_ia32_sgxlepubkeyhash[2] = 0xc4916d99f2b3735dULL;
    env->msr_ia32_sgxlepubkeyhash[3] = 0xd4f8c05909f9bb3bULL;
#endif
}

static bool cpuid_has_xsave_feature(CPUX86State *env, const ExtSaveArea *esa)
{
    if (!esa->size) {
        return false;
    }

    if (env->features[esa->feature] & esa->bits) {
        return true;
    }
    if (esa->feature == FEAT_7_0_EBX && esa->bits == CPUID_7_0_EBX_AVX512F
        && (env->features[FEAT_7_1_EDX] & CPUID_7_1_EDX_AVX10)) {
        return true;
    }

    return false;
}

static void x86_cpu_reset_hold(Object *obj, ResetType type)
{
    CPUState *cs = CPU(obj);
    X86CPU *cpu = X86_CPU(cs);
    X86CPUClass *xcc = X86_CPU_GET_CLASS(obj);
    CPUX86State *env = &cpu->env;
    target_ulong cr4;
    uint64_t xcr0;
    int i;

    if (xcc->parent_phases.hold) {
        xcc->parent_phases.hold(obj, type);
    }

    memset(env, 0, offsetof(CPUX86State, end_reset_fields));

    if (tcg_enabled()) {
        cpu_init_fp_statuses(env);
    }

    env->old_exception = -1;

    /* init to reset state */
    env->int_ctl = 0;
    env->hflags2 |= HF2_GIF_MASK;
    env->hflags2 |= HF2_VGIF_MASK;
    env->hflags &= ~HF_GUEST_MASK;

    cpu_x86_update_cr0(env, 0x60000010);
    env->a20_mask = ~0x0;
    env->smbase = 0x30000;
    env->msr_smi_count = 0;

    env->idt.limit = 0xffff;
    env->gdt.limit = 0xffff;
    env->ldt.limit = 0xffff;
    env->ldt.flags = DESC_P_MASK | (2 << DESC_TYPE_SHIFT);
    env->tr.limit = 0xffff;
    env->tr.flags = DESC_P_MASK | (11 << DESC_TYPE_SHIFT);

    cpu_x86_load_seg_cache(env, R_CS, 0xf000, 0xffff0000, 0xffff,
                           DESC_P_MASK | DESC_S_MASK | DESC_CS_MASK |
                           DESC_R_MASK | DESC_A_MASK);
    cpu_x86_load_seg_cache(env, R_DS, 0, 0, 0xffff,
                           DESC_P_MASK | DESC_S_MASK | DESC_W_MASK |
                           DESC_A_MASK);
    cpu_x86_load_seg_cache(env, R_ES, 0, 0, 0xffff,
                           DESC_P_MASK | DESC_S_MASK | DESC_W_MASK |
                           DESC_A_MASK);
    cpu_x86_load_seg_cache(env, R_SS, 0, 0, 0xffff,
                           DESC_P_MASK | DESC_S_MASK | DESC_W_MASK |
                           DESC_A_MASK);
    cpu_x86_load_seg_cache(env, R_FS, 0, 0, 0xffff,
                           DESC_P_MASK | DESC_S_MASK | DESC_W_MASK |
                           DESC_A_MASK);
    cpu_x86_load_seg_cache(env, R_GS, 0, 0, 0xffff,
                           DESC_P_MASK | DESC_S_MASK | DESC_W_MASK |
                           DESC_A_MASK);

    env->eip = 0xfff0;
    env->regs[R_EDX] = env->cpuid_version;

    env->eflags = 0x2;

    /* FPU init */
    for (i = 0; i < 8; i++) {
        env->fptags[i] = 1;
    }
    cpu_set_fpuc(env, 0x37f);

    env->mxcsr = 0x1f80;
    /* All units are in INIT state.  */
    env->xstate_bv = 0;

    env->pat = 0x0007040600070406ULL;

    if (kvm_enabled()) {
        /*
         * KVM handles TSC = 0 specially and thinks we are hot-plugging
         * a new CPU, use 1 instead to force a reset.
         */
        if (env->tsc != 0) {
            env->tsc = 1;
        }
    } else {
        env->tsc = 0;
    }

    env->msr_ia32_misc_enable = MSR_IA32_MISC_ENABLE_DEFAULT;
    if (env->features[FEAT_1_ECX] & CPUID_EXT_MONITOR) {
        env->msr_ia32_misc_enable |= MSR_IA32_MISC_ENABLE_MWAIT;
    }

    memset(env->dr, 0, sizeof(env->dr));
    env->dr[6] = DR6_FIXED_1;
    env->dr[7] = DR7_FIXED_1;
    cpu_breakpoint_remove_all(cs, BP_CPU);
    cpu_watchpoint_remove_all(cs, BP_CPU);

    cr4 = 0;
    xcr0 = XSTATE_FP_MASK;

#ifdef CONFIG_USER_ONLY
    /* Enable all the features for user-mode.  */
    if (env->features[FEAT_1_EDX] & CPUID_SSE) {
        xcr0 |= XSTATE_SSE_MASK;
    }
    for (i = 2; i < ARRAY_SIZE(x86_ext_save_areas); i++) {
        const ExtSaveArea *esa = &x86_ext_save_areas[i];
        if (!((1 << i) & CPUID_XSTATE_XCR0_MASK)) {
            continue;
        }
        if (cpuid_has_xsave_feature(env, esa)) {
            xcr0 |= 1ull << i;
        }
    }

    if (env->features[FEAT_1_ECX] & CPUID_EXT_XSAVE) {
        cr4 |= CR4_OSFXSR_MASK | CR4_OSXSAVE_MASK;
    }
    if (env->features[FEAT_7_0_EBX] & CPUID_7_0_EBX_FSGSBASE) {
        cr4 |= CR4_FSGSBASE_MASK;
    }
#endif

    env->xcr0 = xcr0;
    cpu_x86_update_cr4(env, cr4);

    /*
     * SDM 11.11.5 requires:
     *  - IA32_MTRR_DEF_TYPE MSR.E = 0
     *  - IA32_MTRR_PHYSMASKn.V = 0
     * All other bits are undefined.  For simplification, zero it all.
     */
    env->mtrr_deftype = 0;
    memset(env->mtrr_var, 0, sizeof(env->mtrr_var));
    memset(env->mtrr_fixed, 0, sizeof(env->mtrr_fixed));

    env->interrupt_injected = -1;
    env->exception_nr = -1;
    env->exception_pending = 0;
    env->exception_injected = 0;
    env->exception_has_payload = false;
    env->exception_payload = 0;
    env->nmi_injected = false;
    env->triple_fault_pending = false;
#if !defined(CONFIG_USER_ONLY)
    /* We hard-wire the BSP to the first CPU. */
    apic_designate_bsp(cpu->apic_state, cs->cpu_index == 0);

    cs->halted = !cpu_is_bsp(cpu);

    if (kvm_enabled()) {
        kvm_arch_reset_vcpu(cpu);
    }

    x86_cpu_set_sgxlepubkeyhash(env);

    env->amd_tsc_scale_msr =  MSR_AMD64_TSC_RATIO_DEFAULT;

#endif
}

void x86_cpu_after_reset(X86CPU *cpu)
{
#ifndef CONFIG_USER_ONLY
    if (kvm_enabled()) {
        kvm_arch_after_reset_vcpu(cpu);
    }

    if (cpu->apic_state) {
        device_cold_reset(cpu->apic_state);
    }
#endif
}

static void mce_init(X86CPU *cpu)
{
    CPUX86State *cenv = &cpu->env;
    unsigned int bank;

    if (((cenv->cpuid_version >> 8) & 0xf) >= 6
        && (cenv->features[FEAT_1_EDX] & (CPUID_MCE | CPUID_MCA)) ==
            (CPUID_MCE | CPUID_MCA)) {
        cenv->mcg_cap = MCE_CAP_DEF | MCE_BANKS_DEF |
                        (cpu->enable_lmce ? MCG_LMCE_P : 0);
        cenv->mcg_ctl = ~(uint64_t)0;
        for (bank = 0; bank < MCE_BANKS_DEF; bank++) {
            cenv->mce_banks[bank * 4] = ~(uint64_t)0;
        }
    }
}

static void x86_cpu_adjust_level(X86CPU *cpu, uint32_t *min, uint32_t value)
{
    if (*min < value) {
        *min = value;
    }
}

/* Increase cpuid_min_{level,xlevel,xlevel2} automatically, if appropriate */
static void x86_cpu_adjust_feat_level(X86CPU *cpu, FeatureWord w)
{
    CPUX86State *env = &cpu->env;
    FeatureWordInfo *fi = &feature_word_info[w];
    uint32_t eax = fi->cpuid.eax;
    uint32_t region = eax & 0xF0000000;

    assert(feature_word_info[w].type == CPUID_FEATURE_WORD);
    if (!env->features[w]) {
        return;
    }

    switch (region) {
    case 0x00000000:
        x86_cpu_adjust_level(cpu, &env->cpuid_min_level, eax);
    break;
    case 0x80000000:
        x86_cpu_adjust_level(cpu, &env->cpuid_min_xlevel, eax);
    break;
    case 0xC0000000:
        x86_cpu_adjust_level(cpu, &env->cpuid_min_xlevel2, eax);
    break;
    }

    if (eax == 7) {
        x86_cpu_adjust_level(cpu, &env->cpuid_min_level_func7,
                             fi->cpuid.ecx);
    }
}

/* Calculate XSAVE components based on the configured CPU feature flags */
static void x86_cpu_enable_xsave_components(X86CPU *cpu)
{
    CPUX86State *env = &cpu->env;
    int i;
    uint64_t mask;
    static bool request_perm;

    if (!(env->features[FEAT_1_ECX] & CPUID_EXT_XSAVE)) {
        env->features[FEAT_XSAVE_XCR0_LO] = 0;
        env->features[FEAT_XSAVE_XCR0_HI] = 0;
        env->features[FEAT_XSAVE_XSS_LO] = 0;
        env->features[FEAT_XSAVE_XSS_HI] = 0;
        return;
    }

    mask = 0;
    for (i = 0; i < ARRAY_SIZE(x86_ext_save_areas); i++) {
        const ExtSaveArea *esa = &x86_ext_save_areas[i];
        if (cpuid_has_xsave_feature(env, esa)) {
            mask |= (1ULL << i);
        }
    }

    /* Only request permission for first vcpu */
    if (kvm_enabled() && !request_perm) {
        kvm_request_xsave_components(cpu, mask);
        request_perm = true;
    }

    env->features[FEAT_XSAVE_XCR0_LO] = mask & CPUID_XSTATE_XCR0_MASK;
    env->features[FEAT_XSAVE_XCR0_HI] = (mask & CPUID_XSTATE_XCR0_MASK) >> 32;
    env->features[FEAT_XSAVE_XSS_LO] = mask & CPUID_XSTATE_XSS_MASK;
    env->features[FEAT_XSAVE_XSS_HI] = (mask & CPUID_XSTATE_XSS_MASK) >> 32;
}

/***** Steps involved on loading and filtering CPUID data
 *
 * When initializing and realizing a CPU object, the steps
 * involved in setting up CPUID data are:
 *
 * 1) Loading CPU model definition (X86CPUDefinition). This is
 *    implemented by x86_cpu_load_model() and should be completely
 *    transparent, as it is done automatically by instance_init.
 *    No code should need to look at X86CPUDefinition structs
 *    outside instance_init.
 *
 * 2) CPU expansion. This is done by realize before CPUID
 *    filtering, and will make sure host/accelerator data is
 *    loaded for CPU models that depend on host capabilities
 *    (e.g. "host"). Done by x86_cpu_expand_features().
 *
 * 3) CPUID filtering. This initializes extra data related to
 *    CPUID, and checks if the host supports all capabilities
 *    required by the CPU. Runnability of a CPU model is
 *    determined at this step. Done by x86_cpu_filter_features().
 *
 * Some operations don't require all steps to be performed.
 * More precisely:
 *
 * - CPU instance creation (instance_init) will run only CPU
 *   model loading. CPU expansion can't run at instance_init-time
 *   because host/accelerator data may be not available yet.
 * - CPU realization will perform both CPU model expansion and CPUID
 *   filtering, and return an error in case one of them fails.
 * - query-cpu-definitions needs to run all 3 steps. It needs
 *   to run CPUID filtering, as the 'unavailable-features'
 *   field is set based on the filtering results.
 * - The query-cpu-model-expansion QMP command only needs to run
 *   CPU model loading and CPU expansion. It should not filter
 *   any CPUID data based on host capabilities.
 */

/* Expand CPU configuration data, based on configured features
 * and host/accelerator capabilities when appropriate.
 */
void x86_cpu_expand_features(X86CPU *cpu, Error **errp)
{
    CPUX86State *env = &cpu->env;
    FeatureWord w;
    int i;
    GList *l;

    for (l = plus_features; l; l = l->next) {
        const char *prop = l->data;
        if (!object_property_set_bool(OBJECT(cpu), prop, true, errp)) {
            return;
        }
    }

    for (l = minus_features; l; l = l->next) {
        const char *prop = l->data;
        if (!object_property_set_bool(OBJECT(cpu), prop, false, errp)) {
            return;
        }
    }

    /*TODO: Now cpu->max_features doesn't overwrite features
     * set using QOM properties, and we can convert
     * plus_features & minus_features to global properties
     * inside x86_cpu_parse_featurestr() too.
     */
    if (cpu->max_features) {
        for (w = 0; w < FEATURE_WORDS; w++) {
            /* Override only features that weren't set explicitly
             * by the user.
             */
            env->features[w] |=
                x86_cpu_get_supported_feature_word(cpu, w) &
                ~env->user_features[w] &
                ~feature_word_info[w].no_autoenable_flags;
        }

        if ((env->features[FEAT_7_1_EDX] & CPUID_7_1_EDX_AVX10) && !env->avx10_version) {
            uint32_t eax, ebx, ecx, edx;
            x86_cpu_get_supported_cpuid(0x24, 0, &eax, &ebx, &ecx, &edx);
            env->avx10_version = ebx & 0xff;
        }
    }

    for (i = 0; i < ARRAY_SIZE(feature_dependencies); i++) {
        FeatureDep *d = &feature_dependencies[i];
        if (!(env->features[d->from.index] & d->from.mask)) {
            uint64_t unavailable_features = env->features[d->to.index] & d->to.mask;

            /* Not an error unless the dependent feature was added explicitly.  */
            mark_unavailable_features(cpu, d->to.index,
                                      unavailable_features & env->user_features[d->to.index],
                                      "This feature depends on other features that were not requested");

            env->features[d->to.index] &= ~unavailable_features;
        }
    }

    if (!kvm_enabled() || !cpu->expose_kvm) {
        env->features[FEAT_KVM] = 0;
    }

    x86_cpu_enable_xsave_components(cpu);

    /* CPUID[EAX=7,ECX=0].EBX always increased level automatically: */
    x86_cpu_adjust_feat_level(cpu, FEAT_7_0_EBX);
    if (cpu->full_cpuid_auto_level) {
        x86_cpu_adjust_feat_level(cpu, FEAT_1_EDX);
        x86_cpu_adjust_feat_level(cpu, FEAT_1_ECX);
        x86_cpu_adjust_feat_level(cpu, FEAT_6_EAX);
        x86_cpu_adjust_feat_level(cpu, FEAT_7_0_ECX);
        x86_cpu_adjust_feat_level(cpu, FEAT_7_1_EAX);
        x86_cpu_adjust_feat_level(cpu, FEAT_7_1_EDX);
        x86_cpu_adjust_feat_level(cpu, FEAT_7_2_EDX);
        x86_cpu_adjust_feat_level(cpu, FEAT_8000_0001_EDX);
        x86_cpu_adjust_feat_level(cpu, FEAT_8000_0001_ECX);
        x86_cpu_adjust_feat_level(cpu, FEAT_8000_0007_EDX);
        x86_cpu_adjust_feat_level(cpu, FEAT_8000_0008_EBX);
        x86_cpu_adjust_feat_level(cpu, FEAT_C000_0001_EDX);
        x86_cpu_adjust_feat_level(cpu, FEAT_SVM);
        x86_cpu_adjust_feat_level(cpu, FEAT_XSAVE);

        /* Intel Processor Trace requires CPUID[0x14] */
        if ((env->features[FEAT_7_0_EBX] & CPUID_7_0_EBX_INTEL_PT)) {
            if (cpu->intel_pt_auto_level) {
                x86_cpu_adjust_level(cpu, &cpu->env.cpuid_min_level, 0x14);
            } else if (cpu->env.cpuid_min_level < 0x14) {
                mark_unavailable_features(cpu, FEAT_7_0_EBX,
                    CPUID_7_0_EBX_INTEL_PT,
                    "Intel PT need CPUID leaf 0x14, please set by \"-cpu ...,intel-pt=on,min-level=0x14\"");
            }
        }

        /*
         * Intel CPU topology with multi-dies support requires CPUID[0x1F].
         * For AMD Rome/Milan, cpuid level is 0x10, and guest OS should detect
         * extended toplogy by leaf 0xB. Only adjust it for Intel CPU, unless
         * cpu->vendor_cpuid_only has been unset for compatibility with older
         * machine types.
         */
        if (x86_has_extended_topo(env->avail_cpu_topo) &&
            (IS_INTEL_CPU(env) || !cpu->vendor_cpuid_only)) {
            x86_cpu_adjust_level(cpu, &env->cpuid_min_level, 0x1F);
        }

        /* Advanced Vector Extensions 10 (AVX10) requires CPUID[0x24] */
        if (env->features[FEAT_7_1_EDX] & CPUID_7_1_EDX_AVX10) {
            x86_cpu_adjust_level(cpu, &env->cpuid_min_level, 0x24);
        }

        /* SVM requires CPUID[0x8000000A] */
        if (env->features[FEAT_8000_0001_ECX] & CPUID_EXT3_SVM) {
            x86_cpu_adjust_level(cpu, &env->cpuid_min_xlevel, 0x8000000A);
        }

        /* SEV requires CPUID[0x8000001F] */
        if (sev_enabled()) {
            x86_cpu_adjust_level(cpu, &env->cpuid_min_xlevel, 0x8000001F);
        }

        if (env->features[FEAT_8000_0021_EAX]) {
            x86_cpu_adjust_level(cpu, &env->cpuid_min_xlevel, 0x80000021);
        }

        /* SGX requires CPUID[0x12] for EPC enumeration */
        if (env->features[FEAT_7_0_EBX] & CPUID_7_0_EBX_SGX) {
            x86_cpu_adjust_level(cpu, &env->cpuid_min_level, 0x12);
        }
    }

    /* Set cpuid_*level* based on cpuid_min_*level, if not explicitly set */
    if (env->cpuid_level_func7 == UINT32_MAX) {
        env->cpuid_level_func7 = env->cpuid_min_level_func7;
    }
    if (env->cpuid_level == UINT32_MAX) {
        env->cpuid_level = env->cpuid_min_level;
    }
    if (env->cpuid_xlevel == UINT32_MAX) {
        env->cpuid_xlevel = env->cpuid_min_xlevel;
    }
    if (env->cpuid_xlevel2 == UINT32_MAX) {
        env->cpuid_xlevel2 = env->cpuid_min_xlevel2;
    }

    if (kvm_enabled() && !kvm_hyperv_expand_features(cpu, errp)) {
        return;
    }
}

/*
 * Finishes initialization of CPUID data, filters CPU feature
 * words based on host availability of each feature.
 *
 * Returns: true if any flag is not supported by the host, false otherwise.
 */
static bool x86_cpu_filter_features(X86CPU *cpu, bool verbose)
{
    CPUX86State *env = &cpu->env;
    FeatureWord w;
    const char *prefix = NULL;
    bool have_filtered_features;

    uint32_t eax_0, ebx_0, ecx_0, edx_0;
    uint32_t eax_1, ebx_1, ecx_1, edx_1;

    if (verbose) {
        prefix = accel_uses_host_cpuid()
                 ? "host doesn't support requested feature"
                 : "TCG doesn't support requested feature";
    }

    for (w = 0; w < FEATURE_WORDS; w++) {
        uint64_t host_feat =
            x86_cpu_get_supported_feature_word(NULL, w);
        uint64_t requested_features = env->features[w];
        uint64_t unavailable_features = requested_features & ~host_feat;
        mark_unavailable_features(cpu, w, unavailable_features, prefix);
    }

    /*
     * Check that KVM actually allows the processor tracing features that
     * are advertised by cpu_x86_cpuid().  Keep these two in sync.
     */
    if ((env->features[FEAT_7_0_EBX] & CPUID_7_0_EBX_INTEL_PT) &&
        kvm_enabled()) {
        x86_cpu_get_supported_cpuid(0x14, 0,
                                    &eax_0, &ebx_0, &ecx_0, &edx_0);
        x86_cpu_get_supported_cpuid(0x14, 1,
                                    &eax_1, &ebx_1, &ecx_1, &edx_1);

        if (!eax_0 ||
           ((ebx_0 & INTEL_PT_MINIMAL_EBX) != INTEL_PT_MINIMAL_EBX) ||
           ((ecx_0 & INTEL_PT_MINIMAL_ECX) != INTEL_PT_MINIMAL_ECX) ||
           ((eax_1 & INTEL_PT_MTC_BITMAP) != INTEL_PT_MTC_BITMAP) ||
           ((eax_1 & INTEL_PT_ADDR_RANGES_NUM_MASK) <
                                           INTEL_PT_ADDR_RANGES_NUM) ||
           ((ebx_1 & (INTEL_PT_PSB_BITMAP | INTEL_PT_CYCLE_BITMAP)) !=
                (INTEL_PT_PSB_BITMAP | INTEL_PT_CYCLE_BITMAP)) ||
           ((ecx_0 & CPUID_14_0_ECX_LIP) !=
                (env->features[FEAT_14_0_ECX] & CPUID_14_0_ECX_LIP))) {
            /*
             * Processor Trace capabilities aren't configurable, so if the
             * host can't emulate the capabilities we report on
             * cpu_x86_cpuid(), intel-pt can't be enabled on the current host.
             */
            mark_unavailable_features(cpu, FEAT_7_0_EBX, CPUID_7_0_EBX_INTEL_PT, prefix);
        }
    }

    have_filtered_features = x86_cpu_have_filtered_features(cpu);

    if (env->features[FEAT_7_1_EDX] & CPUID_7_1_EDX_AVX10) {
        x86_cpu_get_supported_cpuid(0x24, 0,
                                    &eax_0, &ebx_0, &ecx_0, &edx_0);
        uint8_t version = ebx_0 & 0xff;

        if (version < env->avx10_version) {
            if (prefix) {
                warn_report("%s: avx10.%d. Adjust to avx10.%d",
                            prefix, env->avx10_version, version);
            }
            env->avx10_version = version;
            have_filtered_features = true;
        }
    } else if (env->avx10_version && prefix) {
        warn_report("%s: avx10.%d.", prefix, env->avx10_version);
        have_filtered_features = true;
    }

    return have_filtered_features;
}

static void x86_cpu_hyperv_realize(X86CPU *cpu)
{
    size_t len;

    /* Hyper-V vendor id */
    if (!cpu->hyperv_vendor) {
        object_property_set_str(OBJECT(cpu), "hv-vendor-id", "Microsoft Hv",
                                &error_abort);
    }
    len = strlen(cpu->hyperv_vendor);
    if (len > 12) {
        warn_report("hv-vendor-id truncated to 12 characters");
        len = 12;
    }
    memset(cpu->hyperv_vendor_id, 0, 12);
    memcpy(cpu->hyperv_vendor_id, cpu->hyperv_vendor, len);

    /* 'Hv#1' interface identification*/
    cpu->hyperv_interface_id[0] = 0x31237648;
    cpu->hyperv_interface_id[1] = 0;
    cpu->hyperv_interface_id[2] = 0;
    cpu->hyperv_interface_id[3] = 0;

    /* Hypervisor implementation limits */
    cpu->hyperv_limits[0] = 64;
    cpu->hyperv_limits[1] = 0;
    cpu->hyperv_limits[2] = 0;
}

//x86_cpu实现回调
static void x86_cpu_realizefn(DeviceState *dev, Error **errp)
{
    CPUState *cs = CPU(dev);
    X86CPU *cpu = X86_CPU(dev);
    X86CPUClass *xcc = X86_CPU_GET_CLASS(dev);
    CPUX86State *env = &cpu->env;
    Error *local_err = NULL;
    unsigned requested_lbr_fmt;

#if defined(CONFIG_TCG) && !defined(CONFIG_USER_ONLY)
    /* Use pc-relative instructions in system-mode */
    tcg_cflags_set(cs, CF_PCREL);
#endif

    if (cpu->apic_id == UNASSIGNED_APIC_ID) {
        error_setg(errp, "apic-id property was not initialized properly");
        return;
    }

    /*
     * Process Hyper-V enlightenments.
     * Note: this currently has to happen before the expansion of CPU features.
     */
    x86_cpu_hyperv_realize(cpu);

    x86_cpu_expand_features(cpu, &local_err);
    if (local_err) {
        goto out;
    }

    /*
     * Override env->features[FEAT_PERF_CAPABILITIES].LBR_FMT
     * with user-provided setting.
     */
    if (cpu->lbr_fmt != ~PERF_CAP_LBR_FMT) {
        if ((cpu->lbr_fmt & PERF_CAP_LBR_FMT) != cpu->lbr_fmt) {
            error_setg(errp, "invalid lbr-fmt");
            return;
        }
        env->features[FEAT_PERF_CAPABILITIES] &= ~PERF_CAP_LBR_FMT;
        env->features[FEAT_PERF_CAPABILITIES] |= cpu->lbr_fmt;
    }

    /*
     * vPMU LBR is supported when 1) KVM is enabled 2) Option pmu=on and
     * 3)vPMU LBR format matches that of host setting.
     */
    requested_lbr_fmt =
        env->features[FEAT_PERF_CAPABILITIES] & PERF_CAP_LBR_FMT;
    if (requested_lbr_fmt && kvm_enabled()) {
        uint64_t host_perf_cap =
            x86_cpu_get_supported_feature_word(NULL, FEAT_PERF_CAPABILITIES);
        unsigned host_lbr_fmt = host_perf_cap & PERF_CAP_LBR_FMT;

        if (!cpu->enable_pmu) {
            error_setg(errp, "vPMU: LBR is unsupported without pmu=on");
            return;
        }
        if (requested_lbr_fmt != host_lbr_fmt) {
            error_setg(errp, "vPMU: the lbr-fmt value (0x%x) does not match "
                        "the host value (0x%x).",
                        requested_lbr_fmt, host_lbr_fmt);
            return;
        }
    }

    if (x86_cpu_filter_features(cpu, cpu->check_cpuid || cpu->enforce_cpuid)) {
        if (cpu->enforce_cpuid) {
            error_setg(&local_err,
                       accel_uses_host_cpuid() ?
                       "Host doesn't support requested features" :
                       "TCG doesn't support requested features");
            goto out;
        }
    }

    /* On AMD CPUs, some CPUID[8000_0001].EDX bits must match the bits on
     * CPUID[1].EDX.
     */
    if (IS_AMD_CPU(env)) {
        env->features[FEAT_8000_0001_EDX] &= ~CPUID_EXT2_AMD_ALIASES;
        env->features[FEAT_8000_0001_EDX] |= (env->features[FEAT_1_EDX]
           & CPUID_EXT2_AMD_ALIASES);
    }

    x86_cpu_set_sgxlepubkeyhash(env);

    /*
     * note: the call to the framework needs to happen after feature expansion,
     * but before the checks/modifications to ucode_rev, mwait, phys_bits.
     * These may be set by the accel-specific code,
     * and the results are subsequently checked / assumed in this function.
     */
    cpu_exec_realizefn(cs, &local_err);
    if (local_err != NULL) {
        error_propagate(errp, local_err);
        return;
    }

    if (xcc->host_cpuid_required && !accel_uses_host_cpuid()) {
        g_autofree char *name = x86_cpu_class_get_model_name(xcc);
        error_setg(&local_err, "CPU model '%s' requires KVM or HVF", name);
        goto out;
    }

    if (cpu->guest_phys_bits == -1) {
        /*
         * If it was not set by the user, or by the accelerator via
         * cpu_exec_realizefn, clear.
         */
        cpu->guest_phys_bits = 0;
    }

    if (cpu->ucode_rev == 0) {
        /*
         * The default is the same as KVM's. Note that this check
         * needs to happen after the evenual setting of ucode_rev in
         * accel-specific code in cpu_exec_realizefn.
         */
        if (IS_AMD_CPU(env)) {
            cpu->ucode_rev = 0x01000065;
        } else {
            cpu->ucode_rev = 0x100000000ULL;
        }
    }

    /*
     * mwait extended info: needed for Core compatibility
     * We always wake on interrupt even if host does not have the capability.
     *
     * requires the accel-specific code in cpu_exec_realizefn to
     * have already acquired the CPUID data into cpu->mwait.
     */
    cpu->mwait.ecx |= CPUID_MWAIT_EMX | CPUID_MWAIT_IBE;

    /* For 64bit systems think about the number of physical bits to present.
     * ideally this should be the same as the host; anything other than matching
     * the host can cause incorrect guest behaviour.
     * QEMU used to pick the magic value of 40 bits that corresponds to
     * consumer AMD devices but nothing else.
     *
     * Note that this code assumes features expansion has already been done
     * (as it checks for CPUID_EXT2_LM), and also assumes that potential
     * phys_bits adjustments to match the host have been already done in
     * accel-specific code in cpu_exec_realizefn.
     */
    if (env->features[FEAT_8000_0001_EDX] & CPUID_EXT2_LM) {
        if (cpu->phys_bits &&
            (cpu->phys_bits > TARGET_PHYS_ADDR_SPACE_BITS ||
            cpu->phys_bits < 32)) {
            error_setg(errp, "phys-bits should be between 32 and %u "
                             " (but is %u)",
                             TARGET_PHYS_ADDR_SPACE_BITS, cpu->phys_bits);
            return;
        }
        /*
         * 0 means it was not explicitly set by the user (or by machine
         * compat_props or by the host code in host-cpu.c).
         * In this case, the default is the value used by TCG (40).
         */
        if (cpu->phys_bits == 0) {
            cpu->phys_bits = TCG_PHYS_ADDR_BITS;
        }
        if (cpu->guest_phys_bits &&
            (cpu->guest_phys_bits > cpu->phys_bits ||
            cpu->guest_phys_bits < 32)) {
            error_setg(errp, "guest-phys-bits should be between 32 and %u "
                             " (but is %u)",
                             cpu->phys_bits, cpu->guest_phys_bits);
            return;
        }
    } else {
        /* For 32 bit systems don't use the user set value, but keep
         * phys_bits consistent with what we tell the guest.
         */
        if (cpu->phys_bits != 0) {
            error_setg(errp, "phys-bits is not user-configurable in 32 bit");
            return;
        }
        if (cpu->guest_phys_bits != 0) {
            error_setg(errp, "guest-phys-bits is not user-configurable in 32 bit");
            return;
        }

        if (env->features[FEAT_1_EDX] & (CPUID_PSE36 | CPUID_PAE)) {
            cpu->phys_bits = 36;
        } else {
            cpu->phys_bits = 32;
        }
    }

    /* Cache information initialization */
    if (!cpu->legacy_cache) {
        const CPUCaches *cache_info =
            x86_cpu_get_versioned_cache_info(cpu, xcc->model);

        if (!xcc->model || !cache_info) {
            g_autofree char *name = x86_cpu_class_get_model_name(xcc);
            error_setg(errp,
                       "CPU model '%s' doesn't support legacy-cache=off", name);
            return;
        }
        env->cache_info_cpuid2 = env->cache_info_cpuid4 = env->cache_info_amd =
            *cache_info;
    } else {
        /* Build legacy cache information */
        env->cache_info_cpuid2.l1d_cache = &legacy_l1d_cache;
        env->cache_info_cpuid2.l1i_cache = &legacy_l1i_cache;
        env->cache_info_cpuid2.l2_cache = &legacy_l2_cache_cpuid2;
        env->cache_info_cpuid2.l3_cache = &legacy_l3_cache;

        env->cache_info_cpuid4.l1d_cache = &legacy_l1d_cache;
        env->cache_info_cpuid4.l1i_cache = &legacy_l1i_cache;
        env->cache_info_cpuid4.l2_cache = &legacy_l2_cache;
        env->cache_info_cpuid4.l3_cache = &legacy_l3_cache;

        env->cache_info_amd.l1d_cache = &legacy_l1d_cache_amd;
        env->cache_info_amd.l1i_cache = &legacy_l1i_cache_amd;
        env->cache_info_amd.l2_cache = &legacy_l2_cache_amd;
        env->cache_info_amd.l3_cache = &legacy_l3_cache;
    }

#ifndef CONFIG_USER_ONLY
    MachineState *ms = MACHINE(qdev_get_machine());
    qemu_register_reset(x86_cpu_machine_reset_cb, cpu);

    if (cpu->env.features[FEAT_1_EDX] & CPUID_APIC || ms->smp.cpus > 1) {
        x86_cpu_apic_create(cpu, &local_err);
        if (local_err != NULL) {
            goto out;
        }
    }
#endif

    mce_init(cpu);

<<<<<<< HEAD
    //qemu初始化vcpu
=======
    x86_cpu_gdb_init(cs);
>>>>>>> 72b88908
    qemu_init_vcpu(cs);

    /*
     * Most Intel and certain AMD CPUs support hyperthreading. Even though QEMU
     * fixes this issue by adjusting CPUID_0000_0001_EBX and CPUID_8000_0008_ECX
     * based on inputs (sockets,cores,threads), it is still better to give
     * users a warning.
     *
     * NOTE: the following code has to follow qemu_init_vcpu(). Otherwise
     * cs->nr_threads hasn't be populated yet and the checking is incorrect.
     */
    if (IS_AMD_CPU(env) &&
        !(env->features[FEAT_8000_0001_ECX] & CPUID_EXT3_TOPOEXT) &&
        cs->nr_threads > 1) {
            warn_report_once("This family of AMD CPU doesn't support "
                             "hyperthreading(%d). Please configure -smp "
                             "options properly or try enabling topoext "
                             "feature.", cs->nr_threads);
    }

#ifndef CONFIG_USER_ONLY
    x86_cpu_apic_realize(cpu, &local_err);
    if (local_err != NULL) {
        goto out;
    }
#endif /* !CONFIG_USER_ONLY */
    cpu_reset(cs);

    xcc->parent_realize(dev, &local_err);

out:
    if (local_err != NULL) {
        error_propagate(errp, local_err);
        return;
    }
}

static void x86_cpu_unrealizefn(DeviceState *dev)
{
    X86CPU *cpu = X86_CPU(dev);
    X86CPUClass *xcc = X86_CPU_GET_CLASS(dev);

#ifndef CONFIG_USER_ONLY
    cpu_remove_sync(CPU(dev));
    qemu_unregister_reset(x86_cpu_machine_reset_cb, dev);
#endif

    if (cpu->apic_state) {
        object_unparent(OBJECT(cpu->apic_state));
        cpu->apic_state = NULL;
    }

    xcc->parent_unrealize(dev);
}

typedef struct BitProperty {
    FeatureWord w;
    uint64_t mask;
} BitProperty;

static void x86_cpu_get_bit_prop(Object *obj, Visitor *v, const char *name,
                                 void *opaque, Error **errp)
{
    X86CPU *cpu = X86_CPU(obj);
    BitProperty *fp = opaque;
    uint64_t f = cpu->env.features[fp->w];
    bool value = (f & fp->mask) == fp->mask;
    visit_type_bool(v, name, &value, errp);
}

static void x86_cpu_set_bit_prop(Object *obj, Visitor *v, const char *name,
                                 void *opaque, Error **errp)
{
    DeviceState *dev = DEVICE(obj);
    X86CPU *cpu = X86_CPU(obj);
    BitProperty *fp = opaque;
    bool value;

    if (dev->realized) {
        qdev_prop_set_after_realize(dev, name, errp);
        return;
    }

    if (!visit_type_bool(v, name, &value, errp)) {
        return;
    }

    if (value) {
        cpu->env.features[fp->w] |= fp->mask;
    } else {
        cpu->env.features[fp->w] &= ~fp->mask;
    }
    cpu->env.user_features[fp->w] |= fp->mask;
}

/* Register a boolean property to get/set a single bit in a uint32_t field.
 *
 * The same property name can be registered multiple times to make it affect
 * multiple bits in the same FeatureWord. In that case, the getter will return
 * true only if all bits are set.
 */
static void x86_cpu_register_bit_prop(X86CPUClass *xcc,
                                      const char *prop_name,
                                      FeatureWord w,
                                      int bitnr)
{
    ObjectClass *oc = OBJECT_CLASS(xcc);
    BitProperty *fp;
    ObjectProperty *op;
    uint64_t mask = (1ULL << bitnr);

    op = object_class_property_find(oc, prop_name);
    if (op) {
        fp = op->opaque;
        assert(fp->w == w);
        fp->mask |= mask;
    } else {
        fp = g_new0(BitProperty, 1);
        fp->w = w;
        fp->mask = mask;
        object_class_property_add(oc, prop_name, "bool",
                                  x86_cpu_get_bit_prop,
                                  x86_cpu_set_bit_prop,
                                  NULL, fp);
    }
}

static void x86_cpu_register_feature_bit_props(X86CPUClass *xcc,
                                               FeatureWord w,
                                               int bitnr)
{
    FeatureWordInfo *fi = &feature_word_info[w];
    const char *name = fi->feat_names[bitnr];

    if (!name) {
        return;
    }

    /* Property names should use "-" instead of "_".
     * Old names containing underscores are registered as aliases
     * using object_property_add_alias()
     */
    assert(!strchr(name, '_'));
    /* aliases don't use "|" delimiters anymore, they are registered
     * manually using object_property_add_alias() */
    assert(!strchr(name, '|'));
    x86_cpu_register_bit_prop(xcc, name, w, bitnr);
}

static void x86_cpu_post_initfn(Object *obj)
{
    static bool first = true;
    uint64_t supported_xcr0;
    int i;

    if (first) {
        first = false;

        supported_xcr0 =
            ((uint64_t) x86_cpu_get_supported_feature_word(NULL, FEAT_XSAVE_XCR0_HI) << 32) |
            x86_cpu_get_supported_feature_word(NULL, FEAT_XSAVE_XCR0_LO);

        for (i = XSTATE_SSE_BIT + 1; i < XSAVE_STATE_AREA_COUNT; i++) {
            ExtSaveArea *esa = &x86_ext_save_areas[i];

            if (!(supported_xcr0 & (1 << i))) {
                esa->size = 0;
            }
        }
    }

    accel_cpu_instance_init(CPU(obj));
}

static void x86_cpu_init_default_topo(X86CPU *cpu)
{
    CPUX86State *env = &cpu->env;

    env->nr_modules = 1;
    env->nr_dies = 1;

    /* thread, core and socket levels are set by default. */
    set_bit(CPU_TOPOLOGY_LEVEL_THREAD, env->avail_cpu_topo);
    set_bit(CPU_TOPOLOGY_LEVEL_CORE, env->avail_cpu_topo);
    set_bit(CPU_TOPOLOGY_LEVEL_SOCKET, env->avail_cpu_topo);
}

static void x86_cpu_initfn(Object *obj)
{
    X86CPU *cpu = X86_CPU(obj);
    X86CPUClass *xcc = X86_CPU_GET_CLASS(obj);
    CPUX86State *env = &cpu->env;

    x86_cpu_init_default_topo(cpu);

    object_property_add(obj, "feature-words", "X86CPUFeatureWordInfo",
                        x86_cpu_get_feature_words,
                        NULL, NULL, (void *)env->features);
    object_property_add(obj, "filtered-features", "X86CPUFeatureWordInfo",
                        x86_cpu_get_feature_words,
                        NULL, NULL, (void *)cpu->filtered_features);

    object_property_add_alias(obj, "sse3", obj, "pni");
    object_property_add_alias(obj, "pclmuldq", obj, "pclmulqdq");
    object_property_add_alias(obj, "sse4-1", obj, "sse4.1");
    object_property_add_alias(obj, "sse4-2", obj, "sse4.2");
    object_property_add_alias(obj, "xd", obj, "nx");
    object_property_add_alias(obj, "ffxsr", obj, "fxsr-opt");
    object_property_add_alias(obj, "i64", obj, "lm");

    object_property_add_alias(obj, "ds_cpl", obj, "ds-cpl");
    object_property_add_alias(obj, "tsc_adjust", obj, "tsc-adjust");
    object_property_add_alias(obj, "fxsr_opt", obj, "fxsr-opt");
    object_property_add_alias(obj, "lahf_lm", obj, "lahf-lm");
    object_property_add_alias(obj, "cmp_legacy", obj, "cmp-legacy");
    object_property_add_alias(obj, "nodeid_msr", obj, "nodeid-msr");
    object_property_add_alias(obj, "perfctr_core", obj, "perfctr-core");
    object_property_add_alias(obj, "perfctr_nb", obj, "perfctr-nb");
    object_property_add_alias(obj, "kvm_nopiodelay", obj, "kvm-nopiodelay");
    object_property_add_alias(obj, "kvm_mmu", obj, "kvm-mmu");
    object_property_add_alias(obj, "kvm_asyncpf", obj, "kvm-asyncpf");
    object_property_add_alias(obj, "kvm_asyncpf_int", obj, "kvm-asyncpf-int");
    object_property_add_alias(obj, "kvm_steal_time", obj, "kvm-steal-time");
    object_property_add_alias(obj, "kvm_pv_eoi", obj, "kvm-pv-eoi");
    object_property_add_alias(obj, "kvm_pv_unhalt", obj, "kvm-pv-unhalt");
    object_property_add_alias(obj, "kvm_poll_control", obj, "kvm-poll-control");
    object_property_add_alias(obj, "svm_lock", obj, "svm-lock");
    object_property_add_alias(obj, "nrip_save", obj, "nrip-save");
    object_property_add_alias(obj, "tsc_scale", obj, "tsc-scale");
    object_property_add_alias(obj, "vmcb_clean", obj, "vmcb-clean");
    object_property_add_alias(obj, "pause_filter", obj, "pause-filter");
    object_property_add_alias(obj, "sse4_1", obj, "sse4.1");
    object_property_add_alias(obj, "sse4_2", obj, "sse4.2");

    object_property_add_alias(obj, "hv-apicv", obj, "hv-avic");
    cpu->lbr_fmt = ~PERF_CAP_LBR_FMT;
    object_property_add_alias(obj, "lbr_fmt", obj, "lbr-fmt");

    if (xcc->model) {
        x86_cpu_load_model(cpu, xcc->model);
    }
}

static int64_t x86_cpu_get_arch_id(CPUState *cs)
{
    X86CPU *cpu = X86_CPU(cs);

    return cpu->apic_id;
}

#if !defined(CONFIG_USER_ONLY)
static bool x86_cpu_get_paging_enabled(const CPUState *cs)
{
    X86CPU *cpu = X86_CPU(cs);

    return cpu->env.cr[0] & CR0_PG_MASK;
}
#endif /* !CONFIG_USER_ONLY */

static void x86_cpu_set_pc(CPUState *cs, vaddr value)
{
    X86CPU *cpu = X86_CPU(cs);

    cpu->env.eip = value;
}

static vaddr x86_cpu_get_pc(CPUState *cs)
{
    X86CPU *cpu = X86_CPU(cs);

    /* Match cpu_get_tb_cpu_state. */
    return cpu->env.eip + cpu->env.segs[R_CS].base;
}

int x86_cpu_pending_interrupt(CPUState *cs, int interrupt_request)
{
    X86CPU *cpu = X86_CPU(cs);
    CPUX86State *env = &cpu->env;

#if !defined(CONFIG_USER_ONLY)
    if (interrupt_request & CPU_INTERRUPT_POLL) {
        return CPU_INTERRUPT_POLL;
    }
#endif
    if (interrupt_request & CPU_INTERRUPT_SIPI) {
        return CPU_INTERRUPT_SIPI;
    }

    if (env->hflags2 & HF2_GIF_MASK) {
        if ((interrupt_request & CPU_INTERRUPT_SMI) &&
            !(env->hflags & HF_SMM_MASK)) {
            return CPU_INTERRUPT_SMI;
        } else if ((interrupt_request & CPU_INTERRUPT_NMI) &&
                   !(env->hflags2 & HF2_NMI_MASK)) {
            return CPU_INTERRUPT_NMI;
        } else if (interrupt_request & CPU_INTERRUPT_MCE) {
            return CPU_INTERRUPT_MCE;
        } else if ((interrupt_request & CPU_INTERRUPT_HARD) &&
                   (((env->hflags2 & HF2_VINTR_MASK) &&
                     (env->hflags2 & HF2_HIF_MASK)) ||
                    (!(env->hflags2 & HF2_VINTR_MASK) &&
                     (env->eflags & IF_MASK &&
                      !(env->hflags & HF_INHIBIT_IRQ_MASK))))) {
            return CPU_INTERRUPT_HARD;
#if !defined(CONFIG_USER_ONLY)
        } else if (env->hflags2 & HF2_VGIF_MASK) {
            if((interrupt_request & CPU_INTERRUPT_VIRQ) &&
                   (env->eflags & IF_MASK) &&
                   !(env->hflags & HF_INHIBIT_IRQ_MASK)) {
                        return CPU_INTERRUPT_VIRQ;
            }
#endif
        }
    }

    return 0;
}

static bool x86_cpu_has_work(CPUState *cs)
{
    return x86_cpu_pending_interrupt(cs, cs->interrupt_request) != 0;
}

int x86_mmu_index_pl(CPUX86State *env, unsigned pl)
{
    int mmu_index_32 = (env->hflags & HF_CS64_MASK) ? 0 : 1;
    int mmu_index_base =
        pl == 3 ? MMU_USER64_IDX :
        !(env->hflags & HF_SMAP_MASK) ? MMU_KNOSMAP64_IDX :
        (env->eflags & AC_MASK) ? MMU_KNOSMAP64_IDX : MMU_KSMAP64_IDX;

    return mmu_index_base + mmu_index_32;
}

static int x86_cpu_mmu_index(CPUState *cs, bool ifetch)
{
    CPUX86State *env = cpu_env(cs);
    return x86_mmu_index_pl(env, env->hflags & HF_CPL_MASK);
}

static int x86_mmu_index_kernel_pl(CPUX86State *env, unsigned pl)
{
    int mmu_index_32 = (env->hflags & HF_LMA_MASK) ? 0 : 1;
    int mmu_index_base =
        !(env->hflags & HF_SMAP_MASK) ? MMU_KNOSMAP64_IDX :
        (pl < 3 && (env->eflags & AC_MASK)
         ? MMU_KNOSMAP64_IDX : MMU_KSMAP64_IDX);

    return mmu_index_base + mmu_index_32;
}

int cpu_mmu_index_kernel(CPUX86State *env)
{
    return x86_mmu_index_kernel_pl(env, env->hflags & HF_CPL_MASK);
}

static void x86_disas_set_info(CPUState *cs, disassemble_info *info)
{
    X86CPU *cpu = X86_CPU(cs);
    CPUX86State *env = &cpu->env;

    info->mach = (env->hflags & HF_CS64_MASK ? bfd_mach_x86_64
                  : env->hflags & HF_CS32_MASK ? bfd_mach_i386_i386
                  : bfd_mach_i386_i8086);

    info->cap_arch = CS_ARCH_X86;
    info->cap_mode = (env->hflags & HF_CS64_MASK ? CS_MODE_64
                      : env->hflags & HF_CS32_MASK ? CS_MODE_32
                      : CS_MODE_16);
    info->cap_insn_unit = 1;
    info->cap_insn_split = 8;
}

void x86_update_hflags(CPUX86State *env)
{
   uint32_t hflags;
#define HFLAG_COPY_MASK \
    ~( HF_CPL_MASK | HF_PE_MASK | HF_MP_MASK | HF_EM_MASK | \
       HF_TS_MASK | HF_TF_MASK | HF_VM_MASK | HF_IOPL_MASK | \
       HF_OSFXSR_MASK | HF_LMA_MASK | HF_CS32_MASK | \
       HF_SS32_MASK | HF_CS64_MASK | HF_ADDSEG_MASK)

    hflags = env->hflags & HFLAG_COPY_MASK;
    hflags |= (env->segs[R_SS].flags >> DESC_DPL_SHIFT) & HF_CPL_MASK;
    hflags |= (env->cr[0] & CR0_PE_MASK) << (HF_PE_SHIFT - CR0_PE_SHIFT);
    hflags |= (env->cr[0] << (HF_MP_SHIFT - CR0_MP_SHIFT)) &
                (HF_MP_MASK | HF_EM_MASK | HF_TS_MASK);
    hflags |= (env->eflags & (HF_TF_MASK | HF_VM_MASK | HF_IOPL_MASK));

    if (env->cr[4] & CR4_OSFXSR_MASK) {
        hflags |= HF_OSFXSR_MASK;
    }

    if (env->efer & MSR_EFER_LMA) {
        hflags |= HF_LMA_MASK;
    }

    if ((hflags & HF_LMA_MASK) && (env->segs[R_CS].flags & DESC_L_MASK)) {
        hflags |= HF_CS32_MASK | HF_SS32_MASK | HF_CS64_MASK;
    } else {
        hflags |= (env->segs[R_CS].flags & DESC_B_MASK) >>
                    (DESC_B_SHIFT - HF_CS32_SHIFT);
        hflags |= (env->segs[R_SS].flags & DESC_B_MASK) >>
                    (DESC_B_SHIFT - HF_SS32_SHIFT);
        if (!(env->cr[0] & CR0_PE_MASK) || (env->eflags & VM_MASK) ||
            !(hflags & HF_CS32_MASK)) {
            hflags |= HF_ADDSEG_MASK;
        } else {
            hflags |= ((env->segs[R_DS].base | env->segs[R_ES].base |
                        env->segs[R_SS].base) != 0) << HF_ADDSEG_SHIFT;
        }
    }
    env->hflags = hflags;
}

static Property x86_cpu_properties[] = {
#ifdef CONFIG_USER_ONLY
    /* apic_id = 0 by default for *-user, see commit 9886e834 */
    DEFINE_PROP_UINT32("apic-id", X86CPU, apic_id, 0),
    DEFINE_PROP_INT32("thread-id", X86CPU, thread_id, 0),
    DEFINE_PROP_INT32("core-id", X86CPU, core_id, 0),
    DEFINE_PROP_INT32("module-id", X86CPU, module_id, 0),
    DEFINE_PROP_INT32("die-id", X86CPU, die_id, 0),
    DEFINE_PROP_INT32("socket-id", X86CPU, socket_id, 0),
#else
    DEFINE_PROP_UINT32("apic-id", X86CPU, apic_id, UNASSIGNED_APIC_ID),
    DEFINE_PROP_INT32("thread-id", X86CPU, thread_id, -1),
    DEFINE_PROP_INT32("core-id", X86CPU, core_id, -1),
    DEFINE_PROP_INT32("module-id", X86CPU, module_id, -1),
    DEFINE_PROP_INT32("die-id", X86CPU, die_id, -1),
    DEFINE_PROP_INT32("socket-id", X86CPU, socket_id, -1),
#endif
    DEFINE_PROP_INT32("node-id", X86CPU, node_id, CPU_UNSET_NUMA_NODE_ID),
    DEFINE_PROP_BOOL("pmu", X86CPU, enable_pmu, false),
    DEFINE_PROP_UINT64_CHECKMASK("lbr-fmt", X86CPU, lbr_fmt, PERF_CAP_LBR_FMT),

    DEFINE_PROP_UINT32("hv-spinlocks", X86CPU, hyperv_spinlock_attempts,
                       HYPERV_SPINLOCK_NEVER_NOTIFY),
    DEFINE_PROP_BIT64("hv-relaxed", X86CPU, hyperv_features,
                      HYPERV_FEAT_RELAXED, 0),
    DEFINE_PROP_BIT64("hv-vapic", X86CPU, hyperv_features,
                      HYPERV_FEAT_VAPIC, 0),
    DEFINE_PROP_BIT64("hv-time", X86CPU, hyperv_features,
                      HYPERV_FEAT_TIME, 0),
    DEFINE_PROP_BIT64("hv-crash", X86CPU, hyperv_features,
                      HYPERV_FEAT_CRASH, 0),
    DEFINE_PROP_BIT64("hv-reset", X86CPU, hyperv_features,
                      HYPERV_FEAT_RESET, 0),
    DEFINE_PROP_BIT64("hv-vpindex", X86CPU, hyperv_features,
                      HYPERV_FEAT_VPINDEX, 0),
    DEFINE_PROP_BIT64("hv-runtime", X86CPU, hyperv_features,
                      HYPERV_FEAT_RUNTIME, 0),
    DEFINE_PROP_BIT64("hv-synic", X86CPU, hyperv_features,
                      HYPERV_FEAT_SYNIC, 0),
    DEFINE_PROP_BIT64("hv-stimer", X86CPU, hyperv_features,
                      HYPERV_FEAT_STIMER, 0),
    DEFINE_PROP_BIT64("hv-frequencies", X86CPU, hyperv_features,
                      HYPERV_FEAT_FREQUENCIES, 0),
    DEFINE_PROP_BIT64("hv-reenlightenment", X86CPU, hyperv_features,
                      HYPERV_FEAT_REENLIGHTENMENT, 0),
    DEFINE_PROP_BIT64("hv-tlbflush", X86CPU, hyperv_features,
                      HYPERV_FEAT_TLBFLUSH, 0),
    DEFINE_PROP_BIT64("hv-evmcs", X86CPU, hyperv_features,
                      HYPERV_FEAT_EVMCS, 0),
    DEFINE_PROP_BIT64("hv-ipi", X86CPU, hyperv_features,
                      HYPERV_FEAT_IPI, 0),
    DEFINE_PROP_BIT64("hv-stimer-direct", X86CPU, hyperv_features,
                      HYPERV_FEAT_STIMER_DIRECT, 0),
    DEFINE_PROP_BIT64("hv-avic", X86CPU, hyperv_features,
                      HYPERV_FEAT_AVIC, 0),
    DEFINE_PROP_BIT64("hv-emsr-bitmap", X86CPU, hyperv_features,
                      HYPERV_FEAT_MSR_BITMAP, 0),
    DEFINE_PROP_BIT64("hv-xmm-input", X86CPU, hyperv_features,
                      HYPERV_FEAT_XMM_INPUT, 0),
    DEFINE_PROP_BIT64("hv-tlbflush-ext", X86CPU, hyperv_features,
                      HYPERV_FEAT_TLBFLUSH_EXT, 0),
    DEFINE_PROP_BIT64("hv-tlbflush-direct", X86CPU, hyperv_features,
                      HYPERV_FEAT_TLBFLUSH_DIRECT, 0),
    DEFINE_PROP_ON_OFF_AUTO("hv-no-nonarch-coresharing", X86CPU,
                            hyperv_no_nonarch_cs, ON_OFF_AUTO_OFF),
#ifdef CONFIG_SYNDBG
    DEFINE_PROP_BIT64("hv-syndbg", X86CPU, hyperv_features,
                      HYPERV_FEAT_SYNDBG, 0),
#endif
    DEFINE_PROP_BOOL("hv-passthrough", X86CPU, hyperv_passthrough, false),
    DEFINE_PROP_BOOL("hv-enforce-cpuid", X86CPU, hyperv_enforce_cpuid, false),

    /* WS2008R2 identify by default */
    DEFINE_PROP_UINT32("hv-version-id-build", X86CPU, hyperv_ver_id_build,
                       0x3839),
    DEFINE_PROP_UINT16("hv-version-id-major", X86CPU, hyperv_ver_id_major,
                       0x000A),
    DEFINE_PROP_UINT16("hv-version-id-minor", X86CPU, hyperv_ver_id_minor,
                       0x0000),
    DEFINE_PROP_UINT32("hv-version-id-spack", X86CPU, hyperv_ver_id_sp, 0),
    DEFINE_PROP_UINT8("hv-version-id-sbranch", X86CPU, hyperv_ver_id_sb, 0),
    DEFINE_PROP_UINT32("hv-version-id-snumber", X86CPU, hyperv_ver_id_sn, 0),

    DEFINE_PROP_BOOL("check", X86CPU, check_cpuid, true),
    DEFINE_PROP_BOOL("enforce", X86CPU, enforce_cpuid, false),
    DEFINE_PROP_BOOL("x-force-features", X86CPU, force_features, false),
    DEFINE_PROP_BOOL("kvm", X86CPU, expose_kvm, true),
    DEFINE_PROP_UINT32("phys-bits", X86CPU, phys_bits, 0),
    DEFINE_PROP_UINT32("guest-phys-bits", X86CPU, guest_phys_bits, -1),
    DEFINE_PROP_BOOL("host-phys-bits", X86CPU, host_phys_bits, false),
    DEFINE_PROP_UINT8("host-phys-bits-limit", X86CPU, host_phys_bits_limit, 0),
    DEFINE_PROP_BOOL("fill-mtrr-mask", X86CPU, fill_mtrr_mask, true),
    DEFINE_PROP_UINT32("level-func7", X86CPU, env.cpuid_level_func7,
                       UINT32_MAX),
    DEFINE_PROP_UINT32("level", X86CPU, env.cpuid_level, UINT32_MAX),
    DEFINE_PROP_UINT32("xlevel", X86CPU, env.cpuid_xlevel, UINT32_MAX),
    DEFINE_PROP_UINT32("xlevel2", X86CPU, env.cpuid_xlevel2, UINT32_MAX),
    DEFINE_PROP_UINT32("min-level", X86CPU, env.cpuid_min_level, 0),
    DEFINE_PROP_UINT32("min-xlevel", X86CPU, env.cpuid_min_xlevel, 0),
    DEFINE_PROP_UINT32("min-xlevel2", X86CPU, env.cpuid_min_xlevel2, 0),
    DEFINE_PROP_UINT8("avx10-version", X86CPU, env.avx10_version, 0),
    DEFINE_PROP_UINT64("ucode-rev", X86CPU, ucode_rev, 0),
    DEFINE_PROP_BOOL("full-cpuid-auto-level", X86CPU, full_cpuid_auto_level, true),
    DEFINE_PROP_STRING("hv-vendor-id", X86CPU, hyperv_vendor),
    DEFINE_PROP_BOOL("cpuid-0xb", X86CPU, enable_cpuid_0xb, true),
    DEFINE_PROP_BOOL("x-vendor-cpuid-only", X86CPU, vendor_cpuid_only, true),
    DEFINE_PROP_BOOL("x-amd-topoext-features-only", X86CPU, amd_topoext_features_only, true),
    DEFINE_PROP_BOOL("lmce", X86CPU, enable_lmce, false),
    DEFINE_PROP_BOOL("l3-cache", X86CPU, enable_l3_cache, true),
    DEFINE_PROP_BOOL("kvm-pv-enforce-cpuid", X86CPU, kvm_pv_enforce_cpuid,
                     false),
    DEFINE_PROP_BOOL("vmware-cpuid-freq", X86CPU, vmware_cpuid_freq, true),
    DEFINE_PROP_BOOL("tcg-cpuid", X86CPU, expose_tcg, true),
    DEFINE_PROP_BOOL("x-migrate-smi-count", X86CPU, migrate_smi_count,
                     true),
    /*
     * lecacy_cache defaults to true unless the CPU model provides its
     * own cache information (see x86_cpu_load_def()).
     */
    DEFINE_PROP_BOOL("legacy-cache", X86CPU, legacy_cache, true),
    DEFINE_PROP_BOOL("legacy-multi-node", X86CPU, legacy_multi_node, false),
    DEFINE_PROP_BOOL("xen-vapic", X86CPU, xen_vapic, false),

    /*
     * From "Requirements for Implementing the Microsoft
     * Hypervisor Interface":
     * https://docs.microsoft.com/en-us/virtualization/hyper-v-on-windows/reference/tlfs
     *
     * "Starting with Windows Server 2012 and Windows 8, if
     * CPUID.40000005.EAX contains a value of -1, Windows assumes that
     * the hypervisor imposes no specific limit to the number of VPs.
     * In this case, Windows Server 2012 guest VMs may use more than
     * 64 VPs, up to the maximum supported number of processors applicable
     * to the specific Windows version being used."
     */
    DEFINE_PROP_INT32("x-hv-max-vps", X86CPU, hv_max_vps, -1),
    DEFINE_PROP_BOOL("x-hv-synic-kvm-only", X86CPU, hyperv_synic_kvm_only,
                     false),
    DEFINE_PROP_BOOL("x-intel-pt-auto-level", X86CPU, intel_pt_auto_level,
                     true),
    DEFINE_PROP_BOOL("x-l1-cache-per-thread", X86CPU, l1_cache_per_core, true),
    DEFINE_PROP_END_OF_LIST()
};

#ifndef CONFIG_USER_ONLY
#include "hw/core/sysemu-cpu-ops.h"

static const struct SysemuCPUOps i386_sysemu_ops = {
    .get_memory_mapping = x86_cpu_get_memory_mapping,
    .get_paging_enabled = x86_cpu_get_paging_enabled,
    .get_phys_page_attrs_debug = x86_cpu_get_phys_page_attrs_debug,
    .asidx_from_attrs = x86_asidx_from_attrs,
    .get_crash_info = x86_cpu_get_crash_info,
    .write_elf32_note = x86_cpu_write_elf32_note,
    .write_elf64_note = x86_cpu_write_elf64_note,
    .write_elf32_qemunote = x86_cpu_write_elf32_qemunote,
    .write_elf64_qemunote = x86_cpu_write_elf64_qemunote,
    .legacy_vmsd = &vmstate_x86_cpu,
};
#endif

static void x86_cpu_common_class_init(ObjectClass *oc, void *data)
{
    X86CPUClass *xcc = X86_CPU_CLASS(oc);
    CPUClass *cc = CPU_CLASS(oc);
    DeviceClass *dc = DEVICE_CLASS(oc);
    ResettableClass *rc = RESETTABLE_CLASS(oc);
    FeatureWord w;

    device_class_set_parent_realize(dc, x86_cpu_realizefn,
                                    &xcc->parent_realize);
    device_class_set_parent_unrealize(dc, x86_cpu_unrealizefn,
                                      &xcc->parent_unrealize);
    device_class_set_props(dc, x86_cpu_properties);

    resettable_class_set_parent_phases(rc, NULL, x86_cpu_reset_hold, NULL,
                                       &xcc->parent_phases);
    cc->reset_dump_flags = CPU_DUMP_FPU | CPU_DUMP_CCOP;

    cc->class_by_name = x86_cpu_class_by_name;
    cc->parse_features = x86_cpu_parse_featurestr;
    cc->has_work = x86_cpu_has_work;
    cc->mmu_index = x86_cpu_mmu_index;
    cc->dump_state = x86_cpu_dump_state;
    cc->set_pc = x86_cpu_set_pc;
    cc->get_pc = x86_cpu_get_pc;
    cc->gdb_read_register = x86_cpu_gdb_read_register;
    cc->gdb_write_register = x86_cpu_gdb_write_register;
    cc->get_arch_id = x86_cpu_get_arch_id;

#ifndef CONFIG_USER_ONLY
    cc->sysemu_ops = &i386_sysemu_ops;
#endif /* !CONFIG_USER_ONLY */

    cc->gdb_arch_name = x86_gdb_arch_name;
#ifdef TARGET_X86_64
    cc->gdb_core_xml_file = "i386-64bit.xml";
#else
    cc->gdb_core_xml_file = "i386-32bit.xml";
#endif
    cc->disas_set_info = x86_disas_set_info;

    dc->user_creatable = true;

    object_class_property_add(oc, "family", "int",
                              x86_cpuid_version_get_family,
                              x86_cpuid_version_set_family, NULL, NULL);
    object_class_property_add(oc, "model", "int",
                              x86_cpuid_version_get_model,
                              x86_cpuid_version_set_model, NULL, NULL);
    object_class_property_add(oc, "stepping", "int",
                              x86_cpuid_version_get_stepping,
                              x86_cpuid_version_set_stepping, NULL, NULL);
    object_class_property_add_str(oc, "vendor",
                                  x86_cpuid_get_vendor,
                                  x86_cpuid_set_vendor);
    object_class_property_add_str(oc, "model-id",
                                  x86_cpuid_get_model_id,
                                  x86_cpuid_set_model_id);
    object_class_property_add(oc, "tsc-frequency", "int",
                              x86_cpuid_get_tsc_freq,
                              x86_cpuid_set_tsc_freq, NULL, NULL);
    /*
     * The "unavailable-features" property has the same semantics as
     * CpuDefinitionInfo.unavailable-features on the "query-cpu-definitions"
     * QMP command: they list the features that would have prevented the
     * CPU from running if the "enforce" flag was set.
     */
    object_class_property_add(oc, "unavailable-features", "strList",
                              x86_cpu_get_unavailable_features,
                              NULL, NULL, NULL);

#if !defined(CONFIG_USER_ONLY)
    object_class_property_add(oc, "crash-information", "GuestPanicInformation",
                              x86_cpu_get_crash_info_qom, NULL, NULL, NULL);
#endif

    for (w = 0; w < FEATURE_WORDS; w++) {
        int bitnr;
        for (bitnr = 0; bitnr < 64; bitnr++) {
            x86_cpu_register_feature_bit_props(xcc, w, bitnr);
        }
    }
}

//x86 cpu对应的基类
static const TypeInfo x86_cpu_type_info = {
    .name = TYPE_X86_CPU,
    .parent = TYPE_CPU,
    .instance_size = sizeof(X86CPU),
    .instance_align = __alignof(X86CPU),
    .instance_init = x86_cpu_initfn,
    .instance_post_init = x86_cpu_post_initfn,

    .abstract = true,
    .class_size = sizeof(X86CPUClass),
    .class_init = x86_cpu_common_class_init,
};

/* "base" CPU model, used by query-cpu-model-expansion */
static void x86_cpu_base_class_init(ObjectClass *oc, void *data)
{
    X86CPUClass *xcc = X86_CPU_CLASS(oc);

    xcc->static_model = true;
    xcc->migration_safe = true;
    xcc->model_description = "base CPU model type with no features enabled";
    xcc->ordering = 8;
}

static const TypeInfo x86_base_cpu_type_info = {
        .name = X86_CPU_TYPE_NAME("base"),
        .parent = TYPE_X86_CPU,
        .class_init = x86_cpu_base_class_init,
};

static void x86_cpu_register_types(void)
{
    int i;

    type_register_static(&x86_cpu_type_info);
    for (i = 0; i < ARRAY_SIZE(builtin_x86_defs); i++) {
        x86_register_cpudef_types(&builtin_x86_defs[i]);
    }
    type_register_static(&max_x86_cpu_type_info);
    type_register_static(&x86_base_cpu_type_info);
}

type_init(x86_cpu_register_types)<|MERGE_RESOLUTION|>--- conflicted
+++ resolved
@@ -7993,11 +7993,8 @@
 
     mce_init(cpu);
 
-<<<<<<< HEAD
+    x86_cpu_gdb_init(cs);
     //qemu初始化vcpu
-=======
-    x86_cpu_gdb_init(cs);
->>>>>>> 72b88908
     qemu_init_vcpu(cs);
 
     /*
