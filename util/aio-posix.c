/*
 * QEMU aio implementation
 *
 * Copyright IBM, Corp. 2008
 *
 * Authors:
 *  Anthony Liguori   <aliguori@us.ibm.com>
 *
 * This work is licensed under the terms of the GNU GPL, version 2.  See
 * the COPYING file in the top-level directory.
 *
 * Contributions after 2012-01-13 are licensed under the terms of the
 * GNU GPL, version 2 or (at your option) any later version.
 */

#include "qemu/osdep.h"
#include "block/block.h"
#include "block/thread-pool.h"
#include "qemu/main-loop.h"
#include "qemu/rcu.h"
#include "qemu/rcu_queue.h"
#include "qemu/sockets.h"
#include "qemu/cutils.h"
#include "trace.h"
#include "aio-posix.h"

/* Stop userspace polling on a handler if it isn't active for some time */
#define POLL_IDLE_INTERVAL_NS (7 * NANOSECONDS_PER_SECOND)

bool aio_poll_disabled(AioContext *ctx)
{
    return qatomic_read(&ctx->poll_disable_cnt);
}

void aio_add_ready_handler(AioHandlerList *ready_list,
                           AioHandler *node,
                           int revents)
{
    QLIST_SAFE_REMOVE(node, node_ready); /* remove from nested parent's list */
    node->pfd.revents = revents;
    QLIST_INSERT_HEAD(ready_list, node, node_ready);
}

<<<<<<< HEAD

//通过fd查找记录的非delete aio handler
=======
static void aio_add_poll_ready_handler(AioHandlerList *ready_list,
                                       AioHandler *node)
{
    QLIST_SAFE_REMOVE(node, node_ready); /* remove from nested parent's list */
    node->poll_ready = true;
    QLIST_INSERT_HEAD(ready_list, node, node_ready);
}

>>>>>>> 6c9ae1ce
static AioHandler *find_aio_handler(AioContext *ctx, int fd)
{
    AioHandler *node;

    QLIST_FOREACH(node, &ctx->aio_handlers, node) {
        if (node->pfd.fd == fd) {
            if (!QLIST_IS_INSERTED(node, node_deleted)) {
                return node;
            }
        }
    }

    return NULL;
}

//删除aio handler
static bool aio_remove_fd_handler(AioContext *ctx, AioHandler *node)
{
    /* If the GSource is in the process of being destroyed then
     * g_source_remove_poll() causes an assertion failure.  Skip
     * removal in that case, because glib cleans up its state during
     * destruction anyway.
     */
    if (!g_source_is_destroyed(&ctx->source)) {
        g_source_remove_poll(&ctx->source, &node->pfd);
    }

    node->pfd.revents = 0;
    node->poll_ready = false;

    /* If the fd monitor has already marked it deleted, leave it alone */
    if (QLIST_IS_INSERTED(node, node_deleted)) {
        return false;
    }

    /* If a read is in progress, just mark the node as deleted */
    if (qemu_lockcnt_count(&ctx->list_lock)) {
        QLIST_INSERT_HEAD_RCU(&ctx->deleted_aio_handlers, node, node_deleted);
        return false;
    }
    /* Otherwise, delete it for real.  We can't just mark it as
     * deleted because deleted nodes are only cleaned up while
     * no one is walking the handlers list.
     */
    QLIST_SAFE_REMOVE(node, node_poll);
    QLIST_REMOVE(node, node);
    return true;
}

//更新,删除(回调为NULL)或者新建 aiohandler
void aio_set_fd_handler(AioContext *ctx,
                        int fd,
<<<<<<< HEAD
                        bool is_external,
                        IOHandler *io_read/*读回调*/,
                        IOHandler *io_write/*写回调*/,
                        AioPollFn *io_poll/*轮询回调*/,
                        void *opaque/*回调参数*/)
=======
                        IOHandler *io_read,
                        IOHandler *io_write,
                        AioPollFn *io_poll,
                        IOHandler *io_poll_ready,
                        void *opaque)
>>>>>>> 6c9ae1ce
{
    AioHandler *node;
    AioHandler *new_node = NULL;
    bool is_new = false;/*是否需要新建aio handler*/
    bool deleted = false;
    int poll_disable_change;

    if (io_poll && !io_poll_ready) {
        io_poll = NULL; /* polling only makes sense if there is a handler */
    }

    qemu_lockcnt_lock(&ctx->list_lock);

    /*通过fd找到aioHandlerr*/
    node = find_aio_handler(ctx, fd);

    /* Are we deleting the fd handler? */
    if (!io_read && !io_write && !io_poll) {
        /*未指定读写轮回调，如果未查到node,则直接返回，否则更新为无关心event*/
        if (node == NULL) {
            qemu_lockcnt_unlock(&ctx->list_lock);
            return;
        }
        /* Clean events in order to unregister fd from the ctx epoll. */
        node->pfd.events = 0;

        poll_disable_change = -!node->io_poll;
    } else {
        poll_disable_change = !io_poll - (node && !node->io_poll);
        if (node == NULL) {
            /*未查找到，需要新建*/
            is_new = true;
        }
        /* Alloc and insert if it's not already there */
        new_node = g_new0(AioHandler, 1);

        /* Update handler with latest information */
        new_node->io_read = io_read;
        new_node->io_write = io_write;
        new_node->io_poll = io_poll;
        new_node->io_poll_ready = io_poll_ready;
        new_node->opaque = opaque;

        //决定使用传入的fd，还是旧的pfd
        if (is_new) {
            new_node->pfd.fd = fd;
        } else {
            new_node->pfd = node->pfd;
        }

        /*添加此事件到poll*/
        g_source_add_poll(&ctx->source, &new_node->pfd);

        //指明pollfd，当前关注的事件
        new_node->pfd.events = (io_read ? G_IO_IN | G_IO_HUP | G_IO_ERR : 0);
        new_node->pfd.events |= (io_write ? G_IO_OUT | G_IO_ERR : 0);

        //将aio node添加到aio_handlers
        QLIST_INSERT_HEAD_RCU(&ctx->aio_handlers, new_node, node);
    }

    /* No need to order poll_disable_cnt writes against other updates;
     * the counter is only used to avoid wasting time and latency on
     * iterated polling when the system call will be ultimately necessary.
     * Changing handlers is a rare event, and a little wasted polling until
     * the aio_notify below is not an issue.
     */
    qatomic_set(&ctx->poll_disable_cnt,
               qatomic_read(&ctx->poll_disable_cnt) + poll_disable_change);

    ctx->fdmon_ops->update(ctx, node, new_node);
    if (node) {
        deleted = aio_remove_fd_handler(ctx, node);
    }
    qemu_lockcnt_unlock(&ctx->list_lock);
    aio_notify(ctx);

    if (deleted) {
        g_free(node);
    }
}

static void aio_set_fd_poll(AioContext *ctx, int fd,
                            IOHandler *io_poll_begin,
                            IOHandler *io_poll_end)
{
    AioHandler *node = find_aio_handler(ctx, fd);

    if (!node) {
        return;
    }

    node->io_poll_begin = io_poll_begin;
    node->io_poll_end = io_poll_end;
}

void aio_set_event_notifier(AioContext *ctx,
                            EventNotifier *notifier,
                            EventNotifierHandler *io_read,
                            AioPollFn *io_poll,
                            EventNotifierHandler *io_poll_ready)
{
<<<<<<< HEAD
    /*notifier支持读及poll回调*/
    aio_set_fd_handler(ctx, event_notifier_get_fd(notifier), is_external,
                       (IOHandler *)io_read, NULL, io_poll, notifier);
=======
    aio_set_fd_handler(ctx, event_notifier_get_fd(notifier),
                       (IOHandler *)io_read, NULL, io_poll,
                       (IOHandler *)io_poll_ready, notifier);
>>>>>>> 6c9ae1ce
}

void aio_set_event_notifier_poll(AioContext *ctx,
                                 EventNotifier *notifier,
                                 EventNotifierHandler *io_poll_begin,
                                 EventNotifierHandler *io_poll_end)
{
    aio_set_fd_poll(ctx, event_notifier_get_fd(notifier),
                    (IOHandler *)io_poll_begin,
                    (IOHandler *)io_poll_end);
}

static bool poll_set_started(AioContext *ctx, AioHandlerList *ready_list,
                             bool started)
{
    AioHandler *node;
    bool progress = false;

    if (started == ctx->poll_started) {
        return false;
    }

    ctx->poll_started = started;

    qemu_lockcnt_inc(&ctx->list_lock);
    QLIST_FOREACH(node, &ctx->poll_aio_handlers, node_poll) {
        IOHandler *fn;

        if (QLIST_IS_INSERTED(node, node_deleted)) {
            continue;
        }

        if (started) {
            fn = node->io_poll_begin;
        } else {
            fn = node->io_poll_end;
        }

        if (fn) {
            fn(node->opaque);
        }

        /* Poll one last time in case ->io_poll_end() raced with the event */
        if (!started && node->io_poll(node->opaque)) {
            aio_add_poll_ready_handler(ready_list, node);
            progress = true;
        }
    }
    qemu_lockcnt_dec(&ctx->list_lock);

    return progress;
}


bool aio_prepare(AioContext *ctx)
{
    AioHandlerList ready_list = QLIST_HEAD_INITIALIZER(ready_list);

    /* Poll mode cannot be used with glib's event loop, disable it. */
    poll_set_started(ctx, &ready_list, false);
    /* TODO what to do with this list? */

    return false;
}

bool aio_pending(AioContext *ctx)
{
    AioHandler *node;
    bool result = false;

    /*
     * We have to walk very carefully in case aio_set_fd_handler is
     * called while we're walking.
     */
    qemu_lockcnt_inc(&ctx->list_lock);

    QLIST_FOREACH_RCU(node, &ctx->aio_handlers, node) {
        int revents;

        /* TODO should this check poll ready? */
        revents = node->pfd.revents & node->pfd.events;
        if (revents & (G_IO_IN | G_IO_HUP | G_IO_ERR) && node->io_read) {
            result = true;
            break;
        }
        if (revents & (G_IO_OUT | G_IO_ERR) && node->io_write) {
            result = true;
            break;
        }
    }
    qemu_lockcnt_dec(&ctx->list_lock);

    return result;
}

static void aio_free_deleted_handlers(AioContext *ctx)
{
    AioHandler *node;

    if (QLIST_EMPTY_RCU(&ctx->deleted_aio_handlers)) {
        return;
    }
    if (!qemu_lockcnt_dec_if_lock(&ctx->list_lock)) {
        return; /* we are nested, let the parent do the freeing */
    }

    while ((node = QLIST_FIRST_RCU(&ctx->deleted_aio_handlers))) {
        QLIST_REMOVE(node, node);
        QLIST_REMOVE(node, node_deleted);
        QLIST_SAFE_REMOVE(node, node_poll);
        g_free(node);
    }

    qemu_lockcnt_inc_and_unlock(&ctx->list_lock);
}

static bool aio_dispatch_handler(AioContext *ctx, AioHandler *node)
{
    bool progress = false;
    bool poll_ready;
    int revents;

    revents = node->pfd.revents & node->pfd.events;
    node->pfd.revents = 0;

    poll_ready = node->poll_ready;
    node->poll_ready = false;

    /*
     * Start polling AioHandlers when they become ready because activity is
     * likely to continue.  Note that starvation is theoretically possible when
     * fdmon_supports_polling(), but only until the fd fires for the first
     * time.
     */
    if (!QLIST_IS_INSERTED(node, node_deleted) &&
        !QLIST_IS_INSERTED(node, node_poll) &&
        node->io_poll) {
        trace_poll_add(ctx, node, node->pfd.fd, revents);
        if (ctx->poll_started && node->io_poll_begin) {
            node->io_poll_begin(node->opaque);
        }
        QLIST_INSERT_HEAD(&ctx->poll_aio_handlers, node, node_poll);
    }
    if (!QLIST_IS_INSERTED(node, node_deleted) &&
        poll_ready && revents == 0 && node->io_poll_ready) {
        /*
         * Remove temporarily to avoid infinite loops when ->io_poll_ready()
         * calls aio_poll() before clearing the condition that made the poll
         * handler become ready.
         */
        QLIST_SAFE_REMOVE(node, node_poll);

        node->io_poll_ready(node->opaque);

        if (!QLIST_IS_INSERTED(node, node_poll)) {
            QLIST_INSERT_HEAD(&ctx->poll_aio_handlers, node, node_poll);
        }

        /*
         * Return early since revents was zero. aio_notify() does not count as
         * progress.
         */
        return node->opaque != &ctx->notifier;
    }

    if (!QLIST_IS_INSERTED(node, node_deleted) &&
        (revents & (G_IO_IN | G_IO_HUP | G_IO_ERR)) &&
        node->io_read) {
        node->io_read(node->opaque);

        /* aio_notify() does not count as progress */
        if (node->opaque != &ctx->notifier) {
            progress = true;
        }
    }
    if (!QLIST_IS_INSERTED(node, node_deleted) &&
        (revents & (G_IO_OUT | G_IO_ERR)) &&
        node->io_write) {
        node->io_write(node->opaque);
        progress = true;
    }

    return progress;
}

/*
 * If we have a list of ready handlers then this is more efficient than
 * scanning all handlers with aio_dispatch_handlers().
 */
static bool aio_dispatch_ready_handlers(AioContext *ctx,
                                        AioHandlerList *ready_list)
{
    bool progress = false;
    AioHandler *node;

    while ((node = QLIST_FIRST(ready_list))) {
        QLIST_REMOVE(node, node_ready);
        progress = aio_dispatch_handler(ctx, node) || progress;
    }

    return progress;
}

/* Slower than aio_dispatch_ready_handlers() but only used via glib */
static bool aio_dispatch_handlers(AioContext *ctx)
{
    AioHandler *node, *tmp;
    bool progress = false;

    QLIST_FOREACH_SAFE_RCU(node, &ctx->aio_handlers, node, tmp) {
        progress = aio_dispatch_handler(ctx, node) || progress;
    }

    return progress;
}

void aio_dispatch(AioContext *ctx)
{
    qemu_lockcnt_inc(&ctx->list_lock);
    aio_bh_poll(ctx);
    aio_dispatch_handlers(ctx);
    aio_free_deleted_handlers(ctx);
    qemu_lockcnt_dec(&ctx->list_lock);

    timerlistgroup_run_timers(&ctx->tlg);
}

static bool run_poll_handlers_once(AioContext *ctx,
                                   AioHandlerList *ready_list,
                                   int64_t now,
                                   int64_t *timeout)
{
    bool progress = false;
    AioHandler *node;
    AioHandler *tmp;

    QLIST_FOREACH_SAFE(node, &ctx->poll_aio_handlers, node_poll, tmp) {
        if (node->io_poll(node->opaque)) {
            aio_add_poll_ready_handler(ready_list, node);

            node->poll_idle_timeout = now + POLL_IDLE_INTERVAL_NS;

            /*
             * Polling was successful, exit try_poll_mode immediately
             * to adjust the next polling time.
             */
            *timeout = 0;
            if (node->opaque != &ctx->notifier) {
                progress = true;
            }
        }

        /* Caller handles freeing deleted nodes.  Don't do it here. */
    }

    return progress;
}

static bool fdmon_supports_polling(AioContext *ctx)
{
    return ctx->fdmon_ops->need_wait != aio_poll_disabled;
}

static bool remove_idle_poll_handlers(AioContext *ctx,
                                      AioHandlerList *ready_list,
                                      int64_t now)
{
    AioHandler *node;
    AioHandler *tmp;
    bool progress = false;

    /*
     * File descriptor monitoring implementations without userspace polling
     * support suffer from starvation when a subset of handlers is polled
     * because fds will not be processed in a timely fashion.  Don't remove
     * idle poll handlers.
     */
    if (!fdmon_supports_polling(ctx)) {
        return false;
    }

    QLIST_FOREACH_SAFE(node, &ctx->poll_aio_handlers, node_poll, tmp) {
        if (node->poll_idle_timeout == 0LL) {
            node->poll_idle_timeout = now + POLL_IDLE_INTERVAL_NS;
        } else if (now >= node->poll_idle_timeout) {
            trace_poll_remove(ctx, node, node->pfd.fd);
            node->poll_idle_timeout = 0LL;
            QLIST_SAFE_REMOVE(node, node_poll);
            if (ctx->poll_started && node->io_poll_end) {
                node->io_poll_end(node->opaque);

                /*
                 * Final poll in case ->io_poll_end() races with an event.
                 * Nevermind about re-adding the handler in the rare case where
                 * this causes progress.
                 */
                if (node->io_poll(node->opaque)) {
                    aio_add_poll_ready_handler(ready_list, node);
                    progress = true;
                }
            }
        }
    }

    return progress;
}

/* run_poll_handlers:
 * @ctx: the AioContext
 * @ready_list: the list to place ready handlers on
 * @max_ns: maximum time to poll for, in nanoseconds
 *
 * Polls for a given time.
 *
 * Note that the caller must have incremented ctx->list_lock.
 *
 * Returns: true if progress was made, false otherwise
 */
static bool run_poll_handlers(AioContext *ctx, AioHandlerList *ready_list,
                              int64_t max_ns, int64_t *timeout)
{
    bool progress;
    int64_t start_time, elapsed_time;

    assert(qemu_lockcnt_count(&ctx->list_lock) > 0);

    trace_run_poll_handlers_begin(ctx, max_ns, *timeout);

    /*
     * Optimization: ->io_poll() handlers often contain RCU read critical
     * sections and we therefore see many rcu_read_lock() -> rcu_read_unlock()
     * -> rcu_read_lock() -> ... sequences with expensive memory
     * synchronization primitives.  Make the entire polling loop an RCU
     * critical section because nested rcu_read_lock()/rcu_read_unlock() calls
     * are cheap.
     */
    RCU_READ_LOCK_GUARD();

    start_time = qemu_clock_get_ns(QEMU_CLOCK_REALTIME);
    do {
        progress = run_poll_handlers_once(ctx, ready_list,
                                          start_time, timeout);
        elapsed_time = qemu_clock_get_ns(QEMU_CLOCK_REALTIME) - start_time;
        max_ns = qemu_soonest_timeout(*timeout, max_ns);
        assert(!(max_ns && progress));
    } while (elapsed_time < max_ns && !ctx->fdmon_ops->need_wait(ctx));

    if (remove_idle_poll_handlers(ctx, ready_list,
                                  start_time + elapsed_time)) {
        *timeout = 0;
        progress = true;
    }

    /* If time has passed with no successful polling, adjust *timeout to
     * keep the same ending time.
     */
    if (*timeout != -1) {
        *timeout -= MIN(*timeout, elapsed_time);
    }

    trace_run_poll_handlers_end(ctx, progress, *timeout);
    return progress;
}

/* try_poll_mode:
 * @ctx: the AioContext
 * @ready_list: list to add handlers that need to be run
 * @timeout: timeout for blocking wait, computed by the caller and updated if
 *    polling succeeds.
 *
 * Note that the caller must have incremented ctx->list_lock.
 *
 * Returns: true if progress was made, false otherwise
 */
static bool try_poll_mode(AioContext *ctx, AioHandlerList *ready_list,
                          int64_t *timeout)
{
    int64_t max_ns;

    if (QLIST_EMPTY_RCU(&ctx->poll_aio_handlers)) {
        return false;
    }

    max_ns = qemu_soonest_timeout(*timeout, ctx->poll_ns);
    if (max_ns && !ctx->fdmon_ops->need_wait(ctx)) {
        /*
         * Enable poll mode. It pairs with the poll_set_started() in
         * aio_poll() which disables poll mode.
         */
        poll_set_started(ctx, ready_list, true);

        if (run_poll_handlers(ctx, ready_list, max_ns, timeout)) {
            return true;
        }
    }
    return false;
}

bool aio_poll(AioContext *ctx, bool blocking)
{
    AioHandlerList ready_list = QLIST_HEAD_INITIALIZER(ready_list);
    bool progress;
    bool use_notify_me;
    int64_t timeout;
    int64_t start = 0;

    /*
     * There cannot be two concurrent aio_poll calls for the same AioContext (or
     * an aio_poll concurrent with a GSource prepare/check/dispatch callback).
     * We rely on this below to avoid slow locked accesses to ctx->notify_me.
     *
     * aio_poll() may only be called in the AioContext's thread. iohandler_ctx
     * is special in that it runs in the main thread, but that thread's context
     * is qemu_aio_context.
     */
    assert(in_aio_context_home_thread(ctx == iohandler_get_aio_context() ?
                                      qemu_get_aio_context() : ctx));

    qemu_lockcnt_inc(&ctx->list_lock);

    if (ctx->poll_max_ns) {
        start = qemu_clock_get_ns(QEMU_CLOCK_REALTIME);
    }

    timeout = blocking ? aio_compute_timeout(ctx) : 0;
    progress = try_poll_mode(ctx, &ready_list, &timeout);
    assert(!(timeout && progress));

    /*
     * aio_notify can avoid the expensive event_notifier_set if
     * everything (file descriptors, bottom halves, timers) will
     * be re-evaluated before the next blocking poll().  This is
     * already true when aio_poll is called with blocking == false;
     * if blocking == true, it is only true after poll() returns,
     * so disable the optimization now.
     */
    use_notify_me = timeout != 0;
    if (use_notify_me) {
        qatomic_set(&ctx->notify_me, qatomic_read(&ctx->notify_me) + 2);
        /*
         * Write ctx->notify_me before reading ctx->notified.  Pairs with
         * smp_mb in aio_notify().
         */
        smp_mb();

        /* Don't block if aio_notify() was called */
        if (qatomic_read(&ctx->notified)) {
            timeout = 0;
        }
    }

    /* If polling is allowed, non-blocking aio_poll does not need the
     * system call---a single round of run_poll_handlers_once suffices.
     */
    if (timeout || ctx->fdmon_ops->need_wait(ctx)) {
        /*
         * Disable poll mode. poll mode should be disabled before the call
         * of ctx->fdmon_ops->wait() so that guest's notification can wake
         * up IO threads when some work becomes pending. It is essential to
         * avoid hangs or unnecessary latency.
         */
        if (poll_set_started(ctx, &ready_list, false)) {
            timeout = 0;
            progress = true;
        }

        ctx->fdmon_ops->wait(ctx, &ready_list, timeout);
    }

    if (use_notify_me) {
        /* Finish the poll before clearing the flag.  */
        qatomic_store_release(&ctx->notify_me,
                             qatomic_read(&ctx->notify_me) - 2);
    }

    aio_notify_accept(ctx);

    /* Adjust polling time */
    if (ctx->poll_max_ns) {
        int64_t block_ns = qemu_clock_get_ns(QEMU_CLOCK_REALTIME) - start;

        if (block_ns <= ctx->poll_ns) {
            /* This is the sweet spot, no adjustment needed */
        } else if (block_ns > ctx->poll_max_ns) {
            /* We'd have to poll for too long, poll less */
            int64_t old = ctx->poll_ns;

            if (ctx->poll_shrink) {
                ctx->poll_ns /= ctx->poll_shrink;
            } else {
                ctx->poll_ns = 0;
            }

            trace_poll_shrink(ctx, old, ctx->poll_ns);
        } else if (ctx->poll_ns < ctx->poll_max_ns &&
                   block_ns < ctx->poll_max_ns) {
            /* There is room to grow, poll longer */
            int64_t old = ctx->poll_ns;
            int64_t grow = ctx->poll_grow;

            if (grow == 0) {
                grow = 2;
            }

            if (ctx->poll_ns) {
                ctx->poll_ns *= grow;
            } else {
                ctx->poll_ns = 4000; /* start polling at 4 microseconds */
            }

            if (ctx->poll_ns > ctx->poll_max_ns) {
                ctx->poll_ns = ctx->poll_max_ns;
            }

            trace_poll_grow(ctx, old, ctx->poll_ns);
        }
    }

    progress |= aio_bh_poll(ctx);
    progress |= aio_dispatch_ready_handlers(ctx, &ready_list);

    aio_free_deleted_handlers(ctx);

    qemu_lockcnt_dec(&ctx->list_lock);

    progress |= timerlistgroup_run_timers(&ctx->tlg);

    return progress;
}

void aio_context_setup(AioContext *ctx)
{
    ctx->fdmon_ops = &fdmon_poll_ops;
    ctx->epollfd = -1;

    /* Use the fastest fd monitoring implementation if available */
    if (fdmon_io_uring_setup(ctx)) {
        return;
    }

    fdmon_epoll_setup(ctx);
}

void aio_context_destroy(AioContext *ctx)
{
    fdmon_io_uring_destroy(ctx);
    fdmon_epoll_disable(ctx);
    aio_free_deleted_handlers(ctx);
}

void aio_context_use_g_source(AioContext *ctx)
{
    /*
     * Disable io_uring when the glib main loop is used because it doesn't
     * support mixed glib/aio_poll() usage. It relies on aio_poll() being
     * called regularly so that changes to the monitored file descriptors are
     * submitted, otherwise a list of pending fd handlers builds up.
     */
    fdmon_io_uring_destroy(ctx);
    aio_free_deleted_handlers(ctx);
}

void aio_context_set_poll_params(AioContext *ctx, int64_t max_ns,
                                 int64_t grow, int64_t shrink, Error **errp)
{
    /* No thread synchronization here, it doesn't matter if an incorrect value
     * is used once.
     */
    ctx->poll_max_ns = max_ns;
    ctx->poll_ns = 0;
    ctx->poll_grow = grow;
    ctx->poll_shrink = shrink;

    aio_notify(ctx);
}

void aio_context_set_aio_params(AioContext *ctx, int64_t max_batch,
                                Error **errp)
{
    /*
     * No thread synchronization here, it doesn't matter if an incorrect value
     * is used once.
     */
    ctx->aio_max_batch = max_batch;

    aio_notify(ctx);
}<|MERGE_RESOLUTION|>--- conflicted
+++ resolved
@@ -41,10 +41,6 @@
     QLIST_INSERT_HEAD(ready_list, node, node_ready);
 }
 
-<<<<<<< HEAD
-
-//通过fd查找记录的非delete aio handler
-=======
 static void aio_add_poll_ready_handler(AioHandlerList *ready_list,
                                        AioHandler *node)
 {
@@ -53,7 +49,7 @@
     QLIST_INSERT_HEAD(ready_list, node, node_ready);
 }
 
->>>>>>> 6c9ae1ce
+//通过fd查找记录的非delete aio handler
 static AioHandler *find_aio_handler(AioContext *ctx, int fd)
 {
     AioHandler *node;
@@ -106,19 +102,11 @@
 //更新,删除(回调为NULL)或者新建 aiohandler
 void aio_set_fd_handler(AioContext *ctx,
                         int fd,
-<<<<<<< HEAD
-                        bool is_external,
                         IOHandler *io_read/*读回调*/,
                         IOHandler *io_write/*写回调*/,
                         AioPollFn *io_poll/*轮询回调*/,
+                        IOHandler *io_poll_ready,
                         void *opaque/*回调参数*/)
-=======
-                        IOHandler *io_read,
-                        IOHandler *io_write,
-                        AioPollFn *io_poll,
-                        IOHandler *io_poll_ready,
-                        void *opaque)
->>>>>>> 6c9ae1ce
 {
     AioHandler *node;
     AioHandler *new_node = NULL;
@@ -221,15 +209,10 @@
                             AioPollFn *io_poll,
                             EventNotifierHandler *io_poll_ready)
 {
-<<<<<<< HEAD
     /*notifier支持读及poll回调*/
-    aio_set_fd_handler(ctx, event_notifier_get_fd(notifier), is_external,
-                       (IOHandler *)io_read, NULL, io_poll, notifier);
-=======
     aio_set_fd_handler(ctx, event_notifier_get_fd(notifier),
                        (IOHandler *)io_read, NULL, io_poll,
                        (IOHandler *)io_poll_ready, notifier);
->>>>>>> 6c9ae1ce
 }
 
 void aio_set_event_notifier_poll(AioContext *ctx,
