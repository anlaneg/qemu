/*
 * Data plane event loop
 *
 * Copyright (c) 2003-2008 Fabrice Bellard
 * Copyright (c) 2009-2017 QEMU contributors
 *
 * Permission is hereby granted, free of charge, to any person obtaining a copy
 * of this software and associated documentation files (the "Software"), to deal
 * in the Software without restriction, including without limitation the rights
 * to use, copy, modify, merge, publish, distribute, sublicense, and/or sell
 * copies of the Software, and to permit persons to whom the Software is
 * furnished to do so, subject to the following conditions:
 *
 * The above copyright notice and this permission notice shall be included in
 * all copies or substantial portions of the Software.
 *
 * THE SOFTWARE IS PROVIDED "AS IS", WITHOUT WARRANTY OF ANY KIND, EXPRESS OR
 * IMPLIED, INCLUDING BUT NOT LIMITED TO THE WARRANTIES OF MERCHANTABILITY,
 * FITNESS FOR A PARTICULAR PURPOSE AND NONINFRINGEMENT. IN NO EVENT SHALL
 * THE AUTHORS OR COPYRIGHT HOLDERS BE LIABLE FOR ANY CLAIM, DAMAGES OR OTHER
 * LIABILITY, WHETHER IN AN ACTION OF CONTRACT, TORT OR OTHERWISE, ARISING FROM,
 * OUT OF OR IN CONNECTION WITH THE SOFTWARE OR THE USE OR OTHER DEALINGS IN
 * THE SOFTWARE.
 */

#include "qemu/osdep.h"
#include "qapi/error.h"
#include "block/aio.h"
#include "block/thread-pool.h"
#include "qemu/main-loop.h"
#include "qemu/atomic.h"
#include "qemu/rcu_queue.h"
#include "block/raw-aio.h"
#include "qemu/coroutine_int.h"
#include "trace.h"

/***********************************************************/
/* bottom halves (can be seen as timers which expire ASAP) */

/* QEMUBH::flags values */
enum {
    /* Already enqueued and waiting for aio_bh_poll() */
    BH_PENDING   = (1 << 0),

    /* Invoke the callback */
    BH_SCHEDULED = (1 << 1),

    /* Delete without invoking callback */
    BH_DELETED   = (1 << 2),

    /* Delete after invoking callback */
    BH_ONESHOT   = (1 << 3),

    /* Schedule periodically when the event loop is idle */
    BH_IDLE      = (1 << 4),
};

struct QEMUBH {
    AioContext *ctx;//从属的context
    QEMUBHFunc *cb;//回调函数
    void *opaque;
<<<<<<< HEAD
    QEMUBH *next;//用于串起QEMUBH
    bool scheduled;//是否参与调度（如果否，则不会触发其回调）
    bool idle;
    bool deleted;//标记需要删除(如标记为delete且不参与调度的bh将被删除及free)
=======
    QSLIST_ENTRY(QEMUBH) next;
    unsigned flags;
>>>>>>> 035b448b
};

/* Called concurrently from any thread */
static void aio_bh_enqueue(QEMUBH *bh, unsigned new_flags)
{
    AioContext *ctx = bh->ctx;
    unsigned old_flags;

    /*
     * The memory barrier implicit in atomic_fetch_or makes sure that:
     * 1. idle & any writes needed by the callback are done before the
     *    locations are read in the aio_bh_poll.
     * 2. ctx is loaded before the callback has a chance to execute and bh
     *    could be freed.
     */
    old_flags = atomic_fetch_or(&bh->flags, BH_PENDING | new_flags);
    if (!(old_flags & BH_PENDING)) {
        QSLIST_INSERT_HEAD_ATOMIC(&ctx->bh_list, bh, next);
    }

    aio_notify(ctx);
}

/* Only called from aio_bh_poll() and aio_ctx_finalize() */
static QEMUBH *aio_bh_dequeue(BHList *head, unsigned *flags)
{
    QEMUBH *bh = QSLIST_FIRST_RCU(head);

    if (!bh) {
        return NULL;
    }

    QSLIST_REMOVE_HEAD(head, next);

    /*
     * The atomic_and is paired with aio_bh_enqueue().  The implicit memory
     * barrier ensures that the callback sees all writes done by the scheduling
     * thread.  It also ensures that the scheduling thread sees the cleared
     * flag before bh->cb has run, and thus will call aio_notify again if
     * necessary.
     */
    *flags = atomic_fetch_and(&bh->flags,
                              ~(BH_PENDING | BH_SCHEDULED | BH_IDLE));
    return bh;
}

void aio_bh_schedule_oneshot(AioContext *ctx, QEMUBHFunc *cb, void *opaque)
{
    QEMUBH *bh;
    bh = g_new(QEMUBH, 1);
    *bh = (QEMUBH){
        .ctx = ctx,
        .cb = cb,
        .opaque = opaque,
    };
    aio_bh_enqueue(bh, BH_SCHEDULED | BH_ONESHOT);
}

//申请一个QEMUBH,并将其串在ctx->first_bh
QEMUBH *aio_bh_new(AioContext *ctx, QEMUBHFunc *cb, void *opaque)
{
    QEMUBH *bh;
    bh = g_new(QEMUBH, 1);
    *bh = (QEMUBH){
        .ctx = ctx,
        .cb = cb,
        .opaque = opaque,
    };
<<<<<<< HEAD
    qemu_lockcnt_lock(&ctx->list_lock);
    //将bh串到ctx的first_bh链头上
    bh->next = ctx->first_bh;
    /* Make sure that the members are ready before putting bh into list */
    smp_wmb();
    ctx->first_bh = bh;
    qemu_lockcnt_unlock(&ctx->list_lock);
=======
>>>>>>> 035b448b
    return bh;
}

//触发bh的回调
void aio_bh_call(QEMUBH *bh)
{
    bh->cb(bh->opaque);
}

/* Multiple occurrences of aio_bh_poll cannot be called concurrently. */
int aio_bh_poll(AioContext *ctx)
{
<<<<<<< HEAD
    QEMUBH *bh, **bhp, *next;
    int ret;
    bool deleted = false;

    ret = 0;
    //遍历ctx中所有bh
    for (bh = atomic_rcu_read(&ctx->first_bh); bh; bh = next) {
        /*先保存next指针，防止bh被移除*/
        next = atomic_rcu_read(&bh->next);
        /* The atomic_xchg is paired with the one in qemu_bh_schedule.  The
         * implicit memory barrier ensures that the callback sees all writes
         * done by the scheduling thread.  It also ensures that the scheduling
         * thread sees the zero before bh->cb has run, and thus will call
         * aio_notify again if necessary.
         */
        if (atomic_xchg(&bh->scheduled, 0)) {
=======
    BHListSlice slice;
    BHListSlice *s;
    int ret = 0;

    QSLIST_MOVE_ATOMIC(&slice.bh_list, &ctx->bh_list);
    QSIMPLEQ_INSERT_TAIL(&ctx->bh_slice_list, &slice, next);

    while ((s = QSIMPLEQ_FIRST(&ctx->bh_slice_list))) {
        QEMUBH *bh;
        unsigned flags;

        bh = aio_bh_dequeue(&s->bh_list, &flags);
        if (!bh) {
            QSIMPLEQ_REMOVE_HEAD(&ctx->bh_slice_list, next);
            continue;
        }

        if ((flags & (BH_SCHEDULED | BH_DELETED)) == BH_SCHEDULED) {
>>>>>>> 035b448b
            /* Idle BHs don't count as progress */
            if (!(flags & BH_IDLE)) {
                ret = 1;
            }
<<<<<<< HEAD
            bh->idle = 0;
            /*触发bh回调*/
            aio_bh_call(bh);
        }

        /*标记存在需要删除的bh*/
        if (bh->deleted) {
            deleted = true;
        }
    }

    /* remove deleted bhs */
    if (!deleted) {
        /*不存在需要删除的bhs,直接返回*/
        return ret;
    }

    //加锁遍历ctx中的bh链表，针对每个元素，如果其被标记为需要删除，且不再
    //调度，则将其自链表中移除掉，并释放
    if (qemu_lockcnt_dec_if_lock(&ctx->list_lock)) {
        bhp = &ctx->first_bh;
        while (*bhp) {
            bh = *bhp;
            if (bh->deleted && !bh->scheduled) {
                *bhp = bh->next;
                g_free(bh);
            } else {
                bhp = &bh->next;
            }
        }
        qemu_lockcnt_inc_and_unlock(&ctx->list_lock);
    }
=======
            aio_bh_call(bh);
        }
        if (flags & (BH_DELETED | BH_ONESHOT)) {
            g_free(bh);
        }
    }

>>>>>>> 035b448b
    return ret;
}

void qemu_bh_schedule_idle(QEMUBH *bh)
{
    aio_bh_enqueue(bh, BH_SCHEDULED | BH_IDLE);
}

void qemu_bh_schedule(QEMUBH *bh)
{
    aio_bh_enqueue(bh, BH_SCHEDULED);
}

/* This func is async.
 */
void qemu_bh_cancel(QEMUBH *bh)
{
<<<<<<< HEAD
    //将QEMUBH置为不调度
    atomic_mb_set(&bh->scheduled, 0);
=======
    atomic_and(&bh->flags, ~BH_SCHEDULED);
>>>>>>> 035b448b
}

/* This func is async.The bottom half will do the delete action at the finial
 * end.
 */
void qemu_bh_delete(QEMUBH *bh)
{
<<<<<<< HEAD
    //将其置为不调度，且标记为删除
    bh->scheduled = 0;
    bh->deleted = 1;
=======
    aio_bh_enqueue(bh, BH_DELETED);
>>>>>>> 035b448b
}

static int64_t aio_compute_bh_timeout(BHList *head, int timeout)
{
    QEMUBH *bh;

    QSLIST_FOREACH_RCU(bh, head, next) {
        if ((bh->flags & (BH_SCHEDULED | BH_DELETED)) == BH_SCHEDULED) {
            if (bh->flags & BH_IDLE) {
                /* idle bottom halves will be polled at least
                 * every 10ms */
                timeout = 10000000;
            } else {
                /* non-idle bottom halves will be executed
                 * immediately */
                return 0;
            }
        }
    }

    return timeout;
}

int64_t
aio_compute_timeout(AioContext *ctx)
{
    BHListSlice *s;
    int64_t deadline;
    int timeout = -1;

    timeout = aio_compute_bh_timeout(&ctx->bh_list, timeout);
    if (timeout == 0) {
        return 0;
    }

    QSIMPLEQ_FOREACH(s, &ctx->bh_slice_list, next) {
        timeout = aio_compute_bh_timeout(&s->bh_list, timeout);
        if (timeout == 0) {
            return 0;
        }
    }

    deadline = timerlistgroup_deadline_ns(&ctx->tlg);
    if (deadline == 0) {
        return 0;
    } else {
        return qemu_soonest_timeout(timeout, deadline);
    }
}

static gboolean
aio_ctx_prepare(GSource *source, gint    *timeout)
{
    AioContext *ctx = (AioContext *) source;

    atomic_set(&ctx->notify_me, atomic_read(&ctx->notify_me) | 1);

    /*
     * Write ctx->notify_me before computing the timeout
     * (reading bottom half flags, etc.).  Pairs with
     * smp_mb in aio_notify().
     */
    smp_mb();

    /* We assume there is no timeout already supplied */
    *timeout = qemu_timeout_ns_to_ms(aio_compute_timeout(ctx));

    if (aio_prepare(ctx)) {
        *timeout = 0;
    }

    return *timeout == 0;
}

static gboolean
aio_ctx_check(GSource *source)
{
    AioContext *ctx = (AioContext *) source;
    QEMUBH *bh;
    BHListSlice *s;

    /* Finish computing the timeout before clearing the flag.  */
    atomic_store_release(&ctx->notify_me, atomic_read(&ctx->notify_me) & ~1);
    aio_notify_accept(ctx);

    QSLIST_FOREACH_RCU(bh, &ctx->bh_list, next) {
        if ((bh->flags & (BH_SCHEDULED | BH_DELETED)) == BH_SCHEDULED) {
            return true;
        }
    }

    QSIMPLEQ_FOREACH(s, &ctx->bh_slice_list, next) {
        QSLIST_FOREACH_RCU(bh, &s->bh_list, next) {
            if ((bh->flags & (BH_SCHEDULED | BH_DELETED)) == BH_SCHEDULED) {
                return true;
            }
        }
    }
    return aio_pending(ctx) || (timerlistgroup_deadline_ns(&ctx->tlg) == 0);
}

static gboolean
aio_ctx_dispatch(GSource     *source,
                 GSourceFunc  callback,
                 gpointer     user_data)
{
    AioContext *ctx = (AioContext *) source;

    assert(callback == NULL);
    aio_dispatch(ctx);
    return true;
}

static void
aio_ctx_finalize(GSource     *source)
{
    AioContext *ctx = (AioContext *) source;
    QEMUBH *bh;
    unsigned flags;

    thread_pool_free(ctx->thread_pool);

#ifdef CONFIG_LINUX_AIO
    if (ctx->linux_aio) {
        laio_detach_aio_context(ctx->linux_aio, ctx);
        laio_cleanup(ctx->linux_aio);
        ctx->linux_aio = NULL;
    }
#endif

#ifdef CONFIG_LINUX_IO_URING
    if (ctx->linux_io_uring) {
        luring_detach_aio_context(ctx->linux_io_uring, ctx);
        luring_cleanup(ctx->linux_io_uring);
        ctx->linux_io_uring = NULL;
    }
#endif

    assert(QSLIST_EMPTY(&ctx->scheduled_coroutines));
    qemu_bh_delete(ctx->co_schedule_bh);

    /* There must be no aio_bh_poll() calls going on */
    assert(QSIMPLEQ_EMPTY(&ctx->bh_slice_list));

    while ((bh = aio_bh_dequeue(&ctx->bh_list, &flags))) {
        /* qemu_bh_delete() must have been called on BHs in this AioContext */
        assert(flags & BH_DELETED);

        g_free(bh);
    }

    aio_set_event_notifier(ctx, &ctx->notifier, false, NULL, NULL);
    event_notifier_cleanup(&ctx->notifier);
    qemu_rec_mutex_destroy(&ctx->lock);
    qemu_lockcnt_destroy(&ctx->list_lock);
    timerlistgroup_deinit(&ctx->tlg);
    aio_context_destroy(ctx);
}

static GSourceFuncs aio_source_funcs = {
    aio_ctx_prepare,
    aio_ctx_check,
    aio_ctx_dispatch,
    aio_ctx_finalize
};

GSource *aio_get_g_source(AioContext *ctx)
{
    g_source_ref(&ctx->source);
    return &ctx->source;
}

ThreadPool *aio_get_thread_pool(AioContext *ctx)
{
    if (!ctx->thread_pool) {
        ctx->thread_pool = thread_pool_new(ctx);
    }
    return ctx->thread_pool;
}

#ifdef CONFIG_LINUX_AIO
LinuxAioState *aio_setup_linux_aio(AioContext *ctx, Error **errp)
{
    if (!ctx->linux_aio) {
        ctx->linux_aio = laio_init(errp);
        if (ctx->linux_aio) {
            laio_attach_aio_context(ctx->linux_aio, ctx);
        }
    }
    return ctx->linux_aio;
}

LinuxAioState *aio_get_linux_aio(AioContext *ctx)
{
    assert(ctx->linux_aio);
    return ctx->linux_aio;
}
#endif

#ifdef CONFIG_LINUX_IO_URING
LuringState *aio_setup_linux_io_uring(AioContext *ctx, Error **errp)
{
    if (ctx->linux_io_uring) {
        return ctx->linux_io_uring;
    }

    ctx->linux_io_uring = luring_init(errp);
    if (!ctx->linux_io_uring) {
        return NULL;
    }

    luring_attach_aio_context(ctx->linux_io_uring, ctx);
    return ctx->linux_io_uring;
}

LuringState *aio_get_linux_io_uring(AioContext *ctx)
{
    assert(ctx->linux_io_uring);
    return ctx->linux_io_uring;
}
#endif

void aio_notify(AioContext *ctx)
{
    /* Write e.g. bh->scheduled before reading ctx->notify_me.  Pairs
     * with smp_mb in aio_ctx_prepare or aio_poll.
     */
    smp_mb();
    if (atomic_read(&ctx->notify_me)) {
        event_notifier_set(&ctx->notifier);
        atomic_mb_set(&ctx->notified, true);
    }
}

void aio_notify_accept(AioContext *ctx)
{
    if (atomic_xchg(&ctx->notified, false)
#ifdef WIN32
        || true
#endif
    ) {
        event_notifier_test_and_clear(&ctx->notifier);
    }
}

static void aio_timerlist_notify(void *opaque, QEMUClockType type)
{
    aio_notify(opaque);
}

static void event_notifier_dummy_cb(EventNotifier *e)
{
}

/* Returns true if aio_notify() was called (e.g. a BH was scheduled) */
static bool event_notifier_poll(void *opaque)
{
    EventNotifier *e = opaque;
    AioContext *ctx = container_of(e, AioContext, notifier);

    return atomic_read(&ctx->notified);
}

static void co_schedule_bh_cb(void *opaque)
{
    AioContext *ctx = opaque;
    QSLIST_HEAD(, Coroutine) straight, reversed;

    QSLIST_MOVE_ATOMIC(&reversed, &ctx->scheduled_coroutines);
    QSLIST_INIT(&straight);

    while (!QSLIST_EMPTY(&reversed)) {
        Coroutine *co = QSLIST_FIRST(&reversed);
        QSLIST_REMOVE_HEAD(&reversed, co_scheduled_next);
        QSLIST_INSERT_HEAD(&straight, co, co_scheduled_next);
    }

    while (!QSLIST_EMPTY(&straight)) {
        Coroutine *co = QSLIST_FIRST(&straight);
        QSLIST_REMOVE_HEAD(&straight, co_scheduled_next);
        trace_aio_co_schedule_bh_cb(ctx, co);
        aio_context_acquire(ctx);

        /* Protected by write barrier in qemu_aio_coroutine_enter */
        atomic_set(&co->scheduled, NULL);
        qemu_aio_coroutine_enter(ctx, co);
        aio_context_release(ctx);
    }
}

AioContext *aio_context_new(Error **errp)
{
    int ret;
    AioContext *ctx;

    ctx = (AioContext *) g_source_new(&aio_source_funcs, sizeof(AioContext));
    QSLIST_INIT(&ctx->bh_list);
    QSIMPLEQ_INIT(&ctx->bh_slice_list);
    aio_context_setup(ctx);

    //初始化ctx->notifier
    ret = event_notifier_init(&ctx->notifier, false);
    if (ret < 0) {
        error_setg_errno(errp, -ret, "Failed to initialize event notifier");
        goto fail;
    }
    g_source_set_can_recurse(&ctx->source, true);
    qemu_lockcnt_init(&ctx->list_lock);

    ctx->co_schedule_bh = aio_bh_new(ctx, co_schedule_bh_cb, ctx);
    QSLIST_INIT(&ctx->scheduled_coroutines);

    aio_set_event_notifier(ctx, &ctx->notifier,
                           false,
                           event_notifier_dummy_cb,
                           event_notifier_poll);
#ifdef CONFIG_LINUX_AIO
    ctx->linux_aio = NULL;
#endif

#ifdef CONFIG_LINUX_IO_URING
    ctx->linux_io_uring = NULL;
#endif

    ctx->thread_pool = NULL;
    qemu_rec_mutex_init(&ctx->lock);
    timerlistgroup_init(&ctx->tlg, aio_timerlist_notify, ctx);

    ctx->poll_ns = 0;
    ctx->poll_max_ns = 0;
    ctx->poll_grow = 0;
    ctx->poll_shrink = 0;

    return ctx;
fail:
    g_source_destroy(&ctx->source);
    return NULL;
}

void aio_co_schedule(AioContext *ctx, Coroutine *co)
{
    trace_aio_co_schedule(ctx, co);
    const char *scheduled = atomic_cmpxchg(&co->scheduled, NULL,
                                           __func__);

    if (scheduled) {
        fprintf(stderr,
                "%s: Co-routine was already scheduled in '%s'\n",
                __func__, scheduled);
        abort();
    }

    /* The coroutine might run and release the last ctx reference before we
     * invoke qemu_bh_schedule().  Take a reference to keep ctx alive until
     * we're done.
     */
    aio_context_ref(ctx);

    QSLIST_INSERT_HEAD_ATOMIC(&ctx->scheduled_coroutines,
                              co, co_scheduled_next);
    qemu_bh_schedule(ctx->co_schedule_bh);

    aio_context_unref(ctx);
}

void aio_co_wake(struct Coroutine *co)
{
    AioContext *ctx;

    /* Read coroutine before co->ctx.  Matches smp_wmb in
     * qemu_coroutine_enter.
     */
    smp_read_barrier_depends();
    ctx = atomic_read(&co->ctx);

    aio_co_enter(ctx, co);
}

void aio_co_enter(AioContext *ctx, struct Coroutine *co)
{
    if (ctx != qemu_get_current_aio_context()) {
        aio_co_schedule(ctx, co);
        return;
    }

    if (qemu_in_coroutine()) {
        Coroutine *self = qemu_coroutine_self();
        assert(self != co);
        QSIMPLEQ_INSERT_TAIL(&self->co_queue_wakeup, co, co_queue_next);
    } else {
        aio_context_acquire(ctx);
        qemu_aio_coroutine_enter(ctx, co);
        aio_context_release(ctx);
    }
}

void aio_context_ref(AioContext *ctx)
{
    g_source_ref(&ctx->source);
}

void aio_context_unref(AioContext *ctx)
{
    g_source_unref(&ctx->source);
}

void aio_context_acquire(AioContext *ctx)
{
    qemu_rec_mutex_lock(&ctx->lock);
}

void aio_context_release(AioContext *ctx)
{
    qemu_rec_mutex_unlock(&ctx->lock);
}<|MERGE_RESOLUTION|>--- conflicted
+++ resolved
@@ -59,15 +59,10 @@
     AioContext *ctx;//从属的context
     QEMUBHFunc *cb;//回调函数
     void *opaque;
-<<<<<<< HEAD
-    QEMUBH *next;//用于串起QEMUBH
-    bool scheduled;//是否参与调度（如果否，则不会触发其回调）
-    bool idle;
-    bool deleted;//标记需要删除(如标记为delete且不参与调度的bh将被删除及free)
-=======
-    QSLIST_ENTRY(QEMUBH) next;
+    QSLIST_ENTRY(QEMUBH) next;//用于串起QEMUBH
+    //是否参与调度（如果否，则不会触发其回调）
+    //标记需要删除(如标记为delete且不参与调度的bh将被删除及free)
     unsigned flags;
->>>>>>> 035b448b
 };
 
 /* Called concurrently from any thread */
@@ -126,7 +121,7 @@
     aio_bh_enqueue(bh, BH_SCHEDULED | BH_ONESHOT);
 }
 
-//申请一个QEMUBH,并将其串在ctx->first_bh
+//申请一个QEMUBH
 QEMUBH *aio_bh_new(AioContext *ctx, QEMUBHFunc *cb, void *opaque)
 {
     QEMUBH *bh;
@@ -136,16 +131,6 @@
         .cb = cb,
         .opaque = opaque,
     };
-<<<<<<< HEAD
-    qemu_lockcnt_lock(&ctx->list_lock);
-    //将bh串到ctx的first_bh链头上
-    bh->next = ctx->first_bh;
-    /* Make sure that the members are ready before putting bh into list */
-    smp_wmb();
-    ctx->first_bh = bh;
-    qemu_lockcnt_unlock(&ctx->list_lock);
-=======
->>>>>>> 035b448b
     return bh;
 }
 
@@ -158,24 +143,6 @@
 /* Multiple occurrences of aio_bh_poll cannot be called concurrently. */
 int aio_bh_poll(AioContext *ctx)
 {
-<<<<<<< HEAD
-    QEMUBH *bh, **bhp, *next;
-    int ret;
-    bool deleted = false;
-
-    ret = 0;
-    //遍历ctx中所有bh
-    for (bh = atomic_rcu_read(&ctx->first_bh); bh; bh = next) {
-        /*先保存next指针，防止bh被移除*/
-        next = atomic_rcu_read(&bh->next);
-        /* The atomic_xchg is paired with the one in qemu_bh_schedule.  The
-         * implicit memory barrier ensures that the callback sees all writes
-         * done by the scheduling thread.  It also ensures that the scheduling
-         * thread sees the zero before bh->cb has run, and thus will call
-         * aio_notify again if necessary.
-         */
-        if (atomic_xchg(&bh->scheduled, 0)) {
-=======
     BHListSlice slice;
     BHListSlice *s;
     int ret = 0;
@@ -194,45 +161,10 @@
         }
 
         if ((flags & (BH_SCHEDULED | BH_DELETED)) == BH_SCHEDULED) {
->>>>>>> 035b448b
             /* Idle BHs don't count as progress */
             if (!(flags & BH_IDLE)) {
                 ret = 1;
             }
-<<<<<<< HEAD
-            bh->idle = 0;
-            /*触发bh回调*/
-            aio_bh_call(bh);
-        }
-
-        /*标记存在需要删除的bh*/
-        if (bh->deleted) {
-            deleted = true;
-        }
-    }
-
-    /* remove deleted bhs */
-    if (!deleted) {
-        /*不存在需要删除的bhs,直接返回*/
-        return ret;
-    }
-
-    //加锁遍历ctx中的bh链表，针对每个元素，如果其被标记为需要删除，且不再
-    //调度，则将其自链表中移除掉，并释放
-    if (qemu_lockcnt_dec_if_lock(&ctx->list_lock)) {
-        bhp = &ctx->first_bh;
-        while (*bhp) {
-            bh = *bhp;
-            if (bh->deleted && !bh->scheduled) {
-                *bhp = bh->next;
-                g_free(bh);
-            } else {
-                bhp = &bh->next;
-            }
-        }
-        qemu_lockcnt_inc_and_unlock(&ctx->list_lock);
-    }
-=======
             aio_bh_call(bh);
         }
         if (flags & (BH_DELETED | BH_ONESHOT)) {
@@ -240,7 +172,6 @@
         }
     }
 
->>>>>>> 035b448b
     return ret;
 }
 
@@ -258,12 +189,8 @@
  */
 void qemu_bh_cancel(QEMUBH *bh)
 {
-<<<<<<< HEAD
     //将QEMUBH置为不调度
-    atomic_mb_set(&bh->scheduled, 0);
-=======
     atomic_and(&bh->flags, ~BH_SCHEDULED);
->>>>>>> 035b448b
 }
 
 /* This func is async.The bottom half will do the delete action at the finial
@@ -271,13 +198,8 @@
  */
 void qemu_bh_delete(QEMUBH *bh)
 {
-<<<<<<< HEAD
     //将其置为不调度，且标记为删除
-    bh->scheduled = 0;
-    bh->deleted = 1;
-=======
     aio_bh_enqueue(bh, BH_DELETED);
->>>>>>> 035b448b
 }
 
 static int64_t aio_compute_bh_timeout(BHList *head, int timeout)
