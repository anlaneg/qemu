--- conflicted
+++ resolved
@@ -59,14 +59,9 @@
 };
 
 struct QEMUBH {
-<<<<<<< HEAD
     AioContext *ctx;//从属的context
+    const char *name;
     QEMUBHFunc *cb;//回调函数
-=======
-    AioContext *ctx;
-    const char *name;
-    QEMUBHFunc *cb;
->>>>>>> 6c9ae1ce
     void *opaque;
     QSLIST_ENTRY(QEMUBH) next;//用于串起QEMUBH
     //是否参与调度（如果否，则不会触发其回调）
@@ -144,13 +139,9 @@
     aio_bh_enqueue(bh, BH_SCHEDULED | BH_ONESHOT);
 }
 
-<<<<<<< HEAD
 //申请一个QEMUBH
-QEMUBH *aio_bh_new(AioContext *ctx, QEMUBHFunc *cb, void *opaque)
-=======
 QEMUBH *aio_bh_new_full(AioContext *ctx, QEMUBHFunc *cb, void *opaque,
                         const char *name, MemReentrancyGuard *reentrancy_guard)
->>>>>>> 6c9ae1ce
 {
     QEMUBH *bh;
     bh = g_new(QEMUBH, 1);
