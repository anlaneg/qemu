/*
 * Data plane event loop
 *
 * Copyright (c) 2003-2008 Fabrice Bellard
 * Copyright (c) 2009-2017 QEMU contributors
 *
 * Permission is hereby granted, free of charge, to any person obtaining a copy
 * of this software and associated documentation files (the "Software"), to deal
 * in the Software without restriction, including without limitation the rights
 * to use, copy, modify, merge, publish, distribute, sublicense, and/or sell
 * copies of the Software, and to permit persons to whom the Software is
 * furnished to do so, subject to the following conditions:
 *
 * The above copyright notice and this permission notice shall be included in
 * all copies or substantial portions of the Software.
 *
 * THE SOFTWARE IS PROVIDED "AS IS", WITHOUT WARRANTY OF ANY KIND, EXPRESS OR
 * IMPLIED, INCLUDING BUT NOT LIMITED TO THE WARRANTIES OF MERCHANTABILITY,
 * FITNESS FOR A PARTICULAR PURPOSE AND NONINFRINGEMENT. IN NO EVENT SHALL
 * THE AUTHORS OR COPYRIGHT HOLDERS BE LIABLE FOR ANY CLAIM, DAMAGES OR OTHER
 * LIABILITY, WHETHER IN AN ACTION OF CONTRACT, TORT OR OTHERWISE, ARISING FROM,
 * OUT OF OR IN CONNECTION WITH THE SOFTWARE OR THE USE OR OTHER DEALINGS IN
 * THE SOFTWARE.
 */

#include "qemu/osdep.h"
#include "qapi/error.h"
#include "block/aio.h"
#include "block/thread-pool.h"
#include "qemu/main-loop.h"
#include "qemu/atomic.h"
#include "qemu/rcu_queue.h"
#include "block/raw-aio.h"
#include "qemu/coroutine_int.h"
#include "trace.h"

/***********************************************************/
/* bottom halves (can be seen as timers which expire ASAP) */

/* QEMUBH::flags values */
enum {
    /* Already enqueued and waiting for aio_bh_poll() */
    BH_PENDING   = (1 << 0),

    /* Invoke the callback */
    BH_SCHEDULED = (1 << 1),

    /* Delete without invoking callback */
    BH_DELETED   = (1 << 2),

    /* Delete after invoking callback */
    BH_ONESHOT   = (1 << 3),

    /* Schedule periodically when the event loop is idle */
    BH_IDLE      = (1 << 4),
};

struct QEMUBH {
    AioContext *ctx;//从属的context
    QEMUBHFunc *cb;//回调函数
    void *opaque;
    QSLIST_ENTRY(QEMUBH) next;//用于串起QEMUBH
    //是否参与调度（如果否，则不会触发其回调）
    //标记需要删除(如标记为delete且不参与调度的bh将被删除及free)
    unsigned flags;
};

/* Called concurrently from any thread */
static void aio_bh_enqueue(QEMUBH *bh, unsigned new_flags)
{
    AioContext *ctx = bh->ctx;
    unsigned old_flags;

    /*
     * The memory barrier implicit in qatomic_fetch_or makes sure that:
     * 1. idle & any writes needed by the callback are done before the
     *    locations are read in the aio_bh_poll.
     * 2. ctx is loaded before the callback has a chance to execute and bh
     *    could be freed.
     */
    old_flags = qatomic_fetch_or(&bh->flags, BH_PENDING | new_flags);
    if (!(old_flags & BH_PENDING)) {
        QSLIST_INSERT_HEAD_ATOMIC(&ctx->bh_list, bh, next);
    }

    aio_notify(ctx);
}

/* Only called from aio_bh_poll() and aio_ctx_finalize() */
static QEMUBH *aio_bh_dequeue(BHList *head, unsigned *flags)
{
    QEMUBH *bh = QSLIST_FIRST_RCU(head);

    if (!bh) {
        return NULL;
    }

    QSLIST_REMOVE_HEAD(head, next);

    /*
     * The qatomic_and is paired with aio_bh_enqueue().  The implicit memory
     * barrier ensures that the callback sees all writes done by the scheduling
     * thread.  It also ensures that the scheduling thread sees the cleared
     * flag before bh->cb has run, and thus will call aio_notify again if
     * necessary.
     */
    *flags = qatomic_fetch_and(&bh->flags,
                              ~(BH_PENDING | BH_SCHEDULED | BH_IDLE));
    return bh;
}

void aio_bh_schedule_oneshot(AioContext *ctx, QEMUBHFunc *cb, void *opaque)
{
    QEMUBH *bh;
    bh = g_new(QEMUBH, 1);
    *bh = (QEMUBH){
        .ctx = ctx,
        .cb = cb,
        .opaque = opaque,
    };
    aio_bh_enqueue(bh, BH_SCHEDULED | BH_ONESHOT);
}

//申请一个QEMUBH
QEMUBH *aio_bh_new(AioContext *ctx, QEMUBHFunc *cb, void *opaque)
{
    QEMUBH *bh;
    bh = g_new(QEMUBH, 1);
    *bh = (QEMUBH){
        .ctx = ctx,
        .cb = cb,
        .opaque = opaque,
    };
    return bh;
}

//触发bh的回调
void aio_bh_call(QEMUBH *bh)
{
    bh->cb(bh->opaque);
}

/* Multiple occurrences of aio_bh_poll cannot be called concurrently. */
int aio_bh_poll(AioContext *ctx)
{
    BHListSlice slice;
    BHListSlice *s;
    int ret = 0;

    QSLIST_MOVE_ATOMIC(&slice.bh_list, &ctx->bh_list);
    QSIMPLEQ_INSERT_TAIL(&ctx->bh_slice_list, &slice, next);

    while ((s = QSIMPLEQ_FIRST(&ctx->bh_slice_list))) {
        QEMUBH *bh;
        unsigned flags;

        bh = aio_bh_dequeue(&s->bh_list, &flags);
        if (!bh) {
            QSIMPLEQ_REMOVE_HEAD(&ctx->bh_slice_list, next);
            continue;
        }

        if ((flags & (BH_SCHEDULED | BH_DELETED)) == BH_SCHEDULED) {
            /* Idle BHs don't count as progress */
            if (!(flags & BH_IDLE)) {
                ret = 1;
            }
            aio_bh_call(bh);
        }
        if (flags & (BH_DELETED | BH_ONESHOT)) {
            g_free(bh);
        }
    }

    return ret;
}

void qemu_bh_schedule_idle(QEMUBH *bh)
{
    aio_bh_enqueue(bh, BH_SCHEDULED | BH_IDLE);
}

void qemu_bh_schedule(QEMUBH *bh)
{
    aio_bh_enqueue(bh, BH_SCHEDULED);
}

/* This func is async.
 */
void qemu_bh_cancel(QEMUBH *bh)
{
<<<<<<< HEAD
    //将QEMUBH置为不调度
    atomic_and(&bh->flags, ~BH_SCHEDULED);
=======
    qatomic_and(&bh->flags, ~BH_SCHEDULED);
>>>>>>> 944fdc5e
}

/* This func is async.The bottom half will do the delete action at the finial
 * end.
 */
void qemu_bh_delete(QEMUBH *bh)
{
    //将其置为不调度，且标记为删除
    aio_bh_enqueue(bh, BH_DELETED);
}

static int64_t aio_compute_bh_timeout(BHList *head, int timeout)
{
    QEMUBH *bh;

    QSLIST_FOREACH_RCU(bh, head, next) {
        if ((bh->flags & (BH_SCHEDULED | BH_DELETED)) == BH_SCHEDULED) {
            if (bh->flags & BH_IDLE) {
                /* idle bottom halves will be polled at least
                 * every 10ms */
                timeout = 10000000;
            } else {
                /* non-idle bottom halves will be executed
                 * immediately */
                return 0;
            }
        }
    }

    return timeout;
}

int64_t
aio_compute_timeout(AioContext *ctx)
{
    BHListSlice *s;
    int64_t deadline;
    int timeout = -1;

    timeout = aio_compute_bh_timeout(&ctx->bh_list, timeout);
    if (timeout == 0) {
        return 0;
    }

    QSIMPLEQ_FOREACH(s, &ctx->bh_slice_list, next) {
        timeout = aio_compute_bh_timeout(&s->bh_list, timeout);
        if (timeout == 0) {
            return 0;
        }
    }

    deadline = timerlistgroup_deadline_ns(&ctx->tlg);
    if (deadline == 0) {
        return 0;
    } else {
        return qemu_soonest_timeout(timeout, deadline);
    }
}

static gboolean
aio_ctx_prepare(GSource *source, gint    *timeout)
{
    AioContext *ctx = (AioContext *) source;

    qatomic_set(&ctx->notify_me, qatomic_read(&ctx->notify_me) | 1);

    /*
     * Write ctx->notify_me before computing the timeout
     * (reading bottom half flags, etc.).  Pairs with
     * smp_mb in aio_notify().
     */
    smp_mb();

    /* We assume there is no timeout already supplied */
    *timeout = qemu_timeout_ns_to_ms(aio_compute_timeout(ctx));

    if (aio_prepare(ctx)) {
        *timeout = 0;
    }

    return *timeout == 0;
}

static gboolean
aio_ctx_check(GSource *source)
{
    AioContext *ctx = (AioContext *) source;
    QEMUBH *bh;
    BHListSlice *s;

    /* Finish computing the timeout before clearing the flag.  */
    qatomic_store_release(&ctx->notify_me, qatomic_read(&ctx->notify_me) & ~1);
    aio_notify_accept(ctx);

    QSLIST_FOREACH_RCU(bh, &ctx->bh_list, next) {
        if ((bh->flags & (BH_SCHEDULED | BH_DELETED)) == BH_SCHEDULED) {
            return true;
        }
    }

    QSIMPLEQ_FOREACH(s, &ctx->bh_slice_list, next) {
        QSLIST_FOREACH_RCU(bh, &s->bh_list, next) {
            if ((bh->flags & (BH_SCHEDULED | BH_DELETED)) == BH_SCHEDULED) {
                return true;
            }
        }
    }
    return aio_pending(ctx) || (timerlistgroup_deadline_ns(&ctx->tlg) == 0);
}

static gboolean
aio_ctx_dispatch(GSource     *source,
                 GSourceFunc  callback,
                 gpointer     user_data)
{
    AioContext *ctx = (AioContext *) source;

    assert(callback == NULL);
    aio_dispatch(ctx);
    return true;
}

static void
aio_ctx_finalize(GSource     *source)
{
    AioContext *ctx = (AioContext *) source;
    QEMUBH *bh;
    unsigned flags;

    thread_pool_free(ctx->thread_pool);

#ifdef CONFIG_LINUX_AIO
    if (ctx->linux_aio) {
        laio_detach_aio_context(ctx->linux_aio, ctx);
        laio_cleanup(ctx->linux_aio);
        ctx->linux_aio = NULL;
    }
#endif

#ifdef CONFIG_LINUX_IO_URING
    if (ctx->linux_io_uring) {
        luring_detach_aio_context(ctx->linux_io_uring, ctx);
        luring_cleanup(ctx->linux_io_uring);
        ctx->linux_io_uring = NULL;
    }
#endif

    assert(QSLIST_EMPTY(&ctx->scheduled_coroutines));
    qemu_bh_delete(ctx->co_schedule_bh);

    /* There must be no aio_bh_poll() calls going on */
    assert(QSIMPLEQ_EMPTY(&ctx->bh_slice_list));

    while ((bh = aio_bh_dequeue(&ctx->bh_list, &flags))) {
        /* qemu_bh_delete() must have been called on BHs in this AioContext */
        assert(flags & BH_DELETED);

        g_free(bh);
    }

    aio_set_event_notifier(ctx, &ctx->notifier, false, NULL, NULL);
    event_notifier_cleanup(&ctx->notifier);
    qemu_rec_mutex_destroy(&ctx->lock);
    qemu_lockcnt_destroy(&ctx->list_lock);
    timerlistgroup_deinit(&ctx->tlg);
    aio_context_destroy(ctx);
}

static GSourceFuncs aio_source_funcs = {
    aio_ctx_prepare,
    aio_ctx_check,
    aio_ctx_dispatch,
    aio_ctx_finalize
};

GSource *aio_get_g_source(AioContext *ctx)
{
    aio_context_use_g_source(ctx);
    g_source_ref(&ctx->source);
    return &ctx->source;
}

ThreadPool *aio_get_thread_pool(AioContext *ctx)
{
    if (!ctx->thread_pool) {
        ctx->thread_pool = thread_pool_new(ctx);
    }
    return ctx->thread_pool;
}

#ifdef CONFIG_LINUX_AIO
LinuxAioState *aio_setup_linux_aio(AioContext *ctx, Error **errp)
{
    if (!ctx->linux_aio) {
        ctx->linux_aio = laio_init(errp);
        if (ctx->linux_aio) {
            laio_attach_aio_context(ctx->linux_aio, ctx);
        }
    }
    return ctx->linux_aio;
}

LinuxAioState *aio_get_linux_aio(AioContext *ctx)
{
    assert(ctx->linux_aio);
    return ctx->linux_aio;
}
#endif

#ifdef CONFIG_LINUX_IO_URING
LuringState *aio_setup_linux_io_uring(AioContext *ctx, Error **errp)
{
    if (ctx->linux_io_uring) {
        return ctx->linux_io_uring;
    }

    ctx->linux_io_uring = luring_init(errp);
    if (!ctx->linux_io_uring) {
        return NULL;
    }

    luring_attach_aio_context(ctx->linux_io_uring, ctx);
    return ctx->linux_io_uring;
}

LuringState *aio_get_linux_io_uring(AioContext *ctx)
{
    assert(ctx->linux_io_uring);
    return ctx->linux_io_uring;
}
#endif

void aio_notify(AioContext *ctx)
{
    /*
     * Write e.g. bh->flags before writing ctx->notified.  Pairs with smp_mb in
     * aio_notify_accept.
     */
    smp_wmb();
    qatomic_set(&ctx->notified, true);

    /*
     * Write ctx->notified before reading ctx->notify_me.  Pairs
     * with smp_mb in aio_ctx_prepare or aio_poll.
     */
    smp_mb();
    if (qatomic_read(&ctx->notify_me)) {
        event_notifier_set(&ctx->notifier);
    }
}

void aio_notify_accept(AioContext *ctx)
{
    qatomic_set(&ctx->notified, false);

    /*
     * Write ctx->notified before reading e.g. bh->flags.  Pairs with smp_wmb
     * in aio_notify.
     */
    smp_mb();
}

static void aio_timerlist_notify(void *opaque, QEMUClockType type)
{
    aio_notify(opaque);
}

static void aio_context_notifier_cb(EventNotifier *e)
{
    AioContext *ctx = container_of(e, AioContext, notifier);

    event_notifier_test_and_clear(&ctx->notifier);
}

/* Returns true if aio_notify() was called (e.g. a BH was scheduled) */
static bool aio_context_notifier_poll(void *opaque)
{
    EventNotifier *e = opaque;
    AioContext *ctx = container_of(e, AioContext, notifier);

    return qatomic_read(&ctx->notified);
}

static void co_schedule_bh_cb(void *opaque)
{
    AioContext *ctx = opaque;
    QSLIST_HEAD(, Coroutine) straight, reversed;

    QSLIST_MOVE_ATOMIC(&reversed, &ctx->scheduled_coroutines);
    QSLIST_INIT(&straight);

    while (!QSLIST_EMPTY(&reversed)) {
        Coroutine *co = QSLIST_FIRST(&reversed);
        QSLIST_REMOVE_HEAD(&reversed, co_scheduled_next);
        QSLIST_INSERT_HEAD(&straight, co, co_scheduled_next);
    }

    while (!QSLIST_EMPTY(&straight)) {
        Coroutine *co = QSLIST_FIRST(&straight);
        QSLIST_REMOVE_HEAD(&straight, co_scheduled_next);
        trace_aio_co_schedule_bh_cb(ctx, co);
        aio_context_acquire(ctx);

        /* Protected by write barrier in qemu_aio_coroutine_enter */
        qatomic_set(&co->scheduled, NULL);
        qemu_aio_coroutine_enter(ctx, co);
        aio_context_release(ctx);
    }
}

AioContext *aio_context_new(Error **errp)
{
    int ret;
    AioContext *ctx;

    ctx = (AioContext *) g_source_new(&aio_source_funcs, sizeof(AioContext));
    QSLIST_INIT(&ctx->bh_list);
    QSIMPLEQ_INIT(&ctx->bh_slice_list);
    aio_context_setup(ctx);

    //初始化ctx->notifier
    ret = event_notifier_init(&ctx->notifier, false);
    if (ret < 0) {
        error_setg_errno(errp, -ret, "Failed to initialize event notifier");
        goto fail;
    }
    g_source_set_can_recurse(&ctx->source, true);
    qemu_lockcnt_init(&ctx->list_lock);

    ctx->co_schedule_bh = aio_bh_new(ctx, co_schedule_bh_cb, ctx);
    QSLIST_INIT(&ctx->scheduled_coroutines);

    aio_set_event_notifier(ctx, &ctx->notifier,
                           false,
                           aio_context_notifier_cb,
                           aio_context_notifier_poll);
#ifdef CONFIG_LINUX_AIO
    ctx->linux_aio = NULL;
#endif

#ifdef CONFIG_LINUX_IO_URING
    ctx->linux_io_uring = NULL;
#endif

    ctx->thread_pool = NULL;
    qemu_rec_mutex_init(&ctx->lock);
    timerlistgroup_init(&ctx->tlg, aio_timerlist_notify, ctx);

    ctx->poll_ns = 0;
    ctx->poll_max_ns = 0;
    ctx->poll_grow = 0;
    ctx->poll_shrink = 0;

    return ctx;
fail:
    g_source_destroy(&ctx->source);
    return NULL;
}

void aio_co_schedule(AioContext *ctx, Coroutine *co)
{
    trace_aio_co_schedule(ctx, co);
    const char *scheduled = qatomic_cmpxchg(&co->scheduled, NULL,
                                           __func__);

    if (scheduled) {
        fprintf(stderr,
                "%s: Co-routine was already scheduled in '%s'\n",
                __func__, scheduled);
        abort();
    }

    /* The coroutine might run and release the last ctx reference before we
     * invoke qemu_bh_schedule().  Take a reference to keep ctx alive until
     * we're done.
     */
    aio_context_ref(ctx);

    QSLIST_INSERT_HEAD_ATOMIC(&ctx->scheduled_coroutines,
                              co, co_scheduled_next);
    qemu_bh_schedule(ctx->co_schedule_bh);

    aio_context_unref(ctx);
}

typedef struct AioCoRescheduleSelf {
    Coroutine *co;
    AioContext *new_ctx;
} AioCoRescheduleSelf;

static void aio_co_reschedule_self_bh(void *opaque)
{
    AioCoRescheduleSelf *data = opaque;
    aio_co_schedule(data->new_ctx, data->co);
}

void coroutine_fn aio_co_reschedule_self(AioContext *new_ctx)
{
    AioContext *old_ctx = qemu_get_current_aio_context();

    if (old_ctx != new_ctx) {
        AioCoRescheduleSelf data = {
            .co = qemu_coroutine_self(),
            .new_ctx = new_ctx,
        };
        /*
         * We can't directly schedule the coroutine in the target context
         * because this would be racy: The other thread could try to enter the
         * coroutine before it has yielded in this one.
         */
        aio_bh_schedule_oneshot(old_ctx, aio_co_reschedule_self_bh, &data);
        qemu_coroutine_yield();
    }
}

void aio_co_wake(struct Coroutine *co)
{
    AioContext *ctx;

    /* Read coroutine before co->ctx.  Matches smp_wmb in
     * qemu_coroutine_enter.
     */
    smp_read_barrier_depends();
    ctx = qatomic_read(&co->ctx);

    aio_co_enter(ctx, co);
}

void aio_co_enter(AioContext *ctx, struct Coroutine *co)
{
    if (ctx != qemu_get_current_aio_context()) {
        aio_co_schedule(ctx, co);
        return;
    }

    if (qemu_in_coroutine()) {
        Coroutine *self = qemu_coroutine_self();
        assert(self != co);
        QSIMPLEQ_INSERT_TAIL(&self->co_queue_wakeup, co, co_queue_next);
    } else {
        aio_context_acquire(ctx);
        qemu_aio_coroutine_enter(ctx, co);
        aio_context_release(ctx);
    }
}

void aio_context_ref(AioContext *ctx)
{
    g_source_ref(&ctx->source);
}

void aio_context_unref(AioContext *ctx)
{
    g_source_unref(&ctx->source);
}

void aio_context_acquire(AioContext *ctx)
{
    qemu_rec_mutex_lock(&ctx->lock);
}

void aio_context_release(AioContext *ctx)
{
    qemu_rec_mutex_unlock(&ctx->lock);
}<|MERGE_RESOLUTION|>--- conflicted
+++ resolved
@@ -189,12 +189,8 @@
  */
 void qemu_bh_cancel(QEMUBH *bh)
 {
-<<<<<<< HEAD
     //将QEMUBH置为不调度
-    atomic_and(&bh->flags, ~BH_SCHEDULED);
-=======
     qatomic_and(&bh->flags, ~BH_SCHEDULED);
->>>>>>> 944fdc5e
 }
 
 /* This func is async.The bottom half will do the delete action at the finial
