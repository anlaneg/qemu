/*
 * QEMU Error Objects
 *
 * Copyright IBM, Corp. 2011
 * Copyright (C) 2011-2015 Red Hat, Inc.
 *
 * Authors:
 *  Anthony Liguori   <aliguori@us.ibm.com>
 *  Markus Armbruster <armbru@redhat.com>,
 *
 * This work is licensed under the terms of the GNU LGPL, version 2.  See
 * the COPYING.LIB file in the top-level directory.
 */

#include "qemu/osdep.h"
#include "qapi/error.h"
#include "qemu/error-report.h"

struct Error
{
    char *msg;//错误消息
    ErrorClass err_class;//错误类型
    const char *src, *func;//错误发生时文件名称，错误发生时函数名称
    int line;//错误发生时行号
    GString *hint;
};

Error *error_abort;
Error *error_fatal;
Error *error_warn;

<<<<<<< HEAD
//对两类错误的处理
static void error_handle_fatal(Error **errp, Error *err)
=======
static void error_handle(Error **errp, Error *err)
>>>>>>> 6c9ae1ce
{
    if (errp == &error_abort) {
    	//如果传入的errp是error_abort，特别处理
        fprintf(stderr, "Unexpected error in %s() at %s:%d:\n",
                err->func, err->src, err->line);
        error_report("%s", error_get_pretty(err));
        if (err->hint) {
            error_printf("%s", err->hint->str);
        }
        abort();
    }
    if (errp == &error_fatal) {
    	//传入的地址为error_fatal时，特别处理为exit
        error_report_err(err);
        exit(1);
    }
    if (errp == &error_warn) {
        warn_report_err(err);
    } else if (errp && !*errp) {
        *errp = err;
    } else {
        error_free(err);
    }
}

<<<<<<< HEAD
//构造error
=======
G_GNUC_PRINTF(6, 0)
>>>>>>> 6c9ae1ce
static void error_setv(Error **errp,
                       const char *src, int line, const char *func,
                       ErrorClass err_class, const char *fmt, va_list ap,
                       const char *suffix)
{
    Error *err;
    int saved_errno = errno;

    if (errp == NULL) {
        return;//如果不收集errp，则直接返回
    }
    assert(*errp == NULL);//errp不能指向数据

    err = g_malloc0(sizeof(*err));//新建error
    err->msg = g_strdup_vprintf(fmt, ap);//格式化错误信息
    //考虑添加后缀
    if (suffix) {
        char *msg = err->msg;
        err->msg = g_strdup_printf("%s: %s", msg, suffix);
        g_free(msg);
    }
    err->err_class = err_class;
    err->src = src;
    err->line = line;
    err->func = func;

    error_handle(errp, err);

    errno = saved_errno;//还原errno
}

void error_set_internal(Error **errp,
                        const char *src, int line, const char *func,
                        ErrorClass err_class, const char *fmt, ...)
{
    va_list ap;

    va_start(ap, fmt);
    error_setv(errp, src, line, func, err_class, fmt, ap, NULL);
    va_end(ap);
}

//设置错误信息，errp为出参，是设置的目的地，src是错误来源文件名称，line是错误对应的行号
//func是出错函数名称，fmt是格式串，...是格式串的参数
void error_setg_internal(Error **errp,
                         const char *src, int line, const char *func,
                         const char *fmt, ...)
{
    va_list ap;

    va_start(ap, fmt);
    //将format的参数构造为ap传入下层
    error_setv(errp, src, line, func, ERROR_CLASS_GENERIC_ERROR, fmt, ap, NULL);
    va_end(ap);
}

void error_setg_errno_internal(Error **errp,
                               const char *src, int line, const char *func,
                               int os_errno, const char *fmt, ...)
{
    va_list ap;
    int saved_errno = errno;

    va_start(ap, fmt);
    error_setv(errp, src, line, func, ERROR_CLASS_GENERIC_ERROR, fmt, ap,
               os_errno != 0 ? strerror(os_errno) : NULL);
    va_end(ap);

    errno = saved_errno;
}

void error_setg_file_open_internal(Error **errp,
                                   const char *src, int line, const char *func,
                                   int os_errno, const char *filename)
{
    error_setg_errno_internal(errp, src, line, func, os_errno,
                              "Could not open '%s'", filename);
}

void error_vprepend(Error *const *errp, const char *fmt, va_list ap)
{
    GString *newmsg;

    if (!errp) {
        return;
    }

    newmsg = g_string_new(NULL);
    g_string_vprintf(newmsg, fmt, ap);
    g_string_append(newmsg, (*errp)->msg);
    g_free((*errp)->msg);
    (*errp)->msg = g_string_free(newmsg, 0);
}

void error_prepend(Error *const *errp, const char *fmt, ...)
{
    va_list ap;

    va_start(ap, fmt);
    error_vprepend(errp, fmt, ap);
    va_end(ap);
}

void error_append_hint(Error *const *errp, const char *fmt, ...)
{
    va_list ap;
    int saved_errno = errno;
    Error *err;

    if (!errp) {
        return;
    }
    err = *errp;
    assert(err && errp != &error_abort && errp != &error_fatal);

    if (!err->hint) {
        err->hint = g_string_new(NULL);
    }
    va_start(ap, fmt);
    g_string_append_vprintf(err->hint, fmt, ap);
    va_end(ap);

    errno = saved_errno;
}

#ifdef _WIN32

void error_setg_win32_internal(Error **errp,
                               const char *src, int line, const char *func,
                               int win32_err, const char *fmt, ...)
{
    va_list ap;
    char *suffix = NULL;

    if (errp == NULL) {
        return;
    }

    if (win32_err != 0) {
        suffix = g_win32_error_message(win32_err);
    }

    va_start(ap, fmt);
    error_setv(errp, src, line, func, ERROR_CLASS_GENERIC_ERROR,
               fmt, ap, suffix);
    va_end(ap);

    g_free(suffix);
}

#endif

Error *error_copy(const Error *err)
{
    Error *err_new;

    err_new = g_malloc0(sizeof(*err));
    err_new->msg = g_strdup(err->msg);
    err_new->err_class = err->err_class;
    err_new->src = err->src;
    err_new->line = err->line;
    err_new->func = err->func;
    if (err->hint) {
        err_new->hint = g_string_new(err->hint->str);
    }

    return err_new;
}

ErrorClass error_get_class(const Error *err)
{
    return err->err_class;
}

const char *error_get_pretty(const Error *err)
{
    return err->msg;
}

void error_report_err(Error *err)
{
    error_report("%s", error_get_pretty(err));
    if (err->hint) {
        error_printf("%s", err->hint->str);
    }
    error_free(err);
}

void warn_report_err(Error *err)
{
    warn_report("%s", error_get_pretty(err));
    if (err->hint) {
        error_printf("%s", err->hint->str);
    }
    error_free(err);
}

void error_reportf_err(Error *err, const char *fmt, ...)
{
    va_list ap;

    va_start(ap, fmt);
    error_vprepend(&err, fmt, ap);
    va_end(ap);
    error_report_err(err);
}


void warn_reportf_err(Error *err, const char *fmt, ...)
{
    va_list ap;

    va_start(ap, fmt);
    error_vprepend(&err, fmt, ap);
    va_end(ap);
    warn_report_err(err);
}

void error_free(Error *err)
{
    if (err) {
        g_free(err->msg);
        if (err->hint) {
            g_string_free(err->hint, true);
        }
        g_free(err);
    }
}

void error_free_or_abort(Error **errp)
{
    assert(errp && *errp);
    error_free(*errp);
    *errp = NULL;
}

void error_propagate(Error **dst_errp, Error *local_err)
{
    if (!local_err) {
        /*无local error,直接返回*/
        return;
    }
    error_handle(dst_errp, local_err);
}

void error_propagate_prepend(Error **dst_errp, Error *err,
                             const char *fmt, ...)
{
    va_list ap;

    if (dst_errp && !*dst_errp) {
        va_start(ap, fmt);
        error_vprepend(&err, fmt, ap);
        va_end(ap);
    } /* else error is being ignored, don't bother with prepending */
    error_propagate(dst_errp, err);
}<|MERGE_RESOLUTION|>--- conflicted
+++ resolved
@@ -29,12 +29,8 @@
 Error *error_fatal;
 Error *error_warn;
 
-<<<<<<< HEAD
 //对两类错误的处理
-static void error_handle_fatal(Error **errp, Error *err)
-=======
 static void error_handle(Error **errp, Error *err)
->>>>>>> 6c9ae1ce
 {
     if (errp == &error_abort) {
     	//如果传入的errp是error_abort，特别处理
@@ -60,11 +56,8 @@
     }
 }
 
-<<<<<<< HEAD
+G_GNUC_PRINTF(6, 0)
 //构造error
-=======
-G_GNUC_PRINTF(6, 0)
->>>>>>> 6c9ae1ce
 static void error_setv(Error **errp,
                        const char *src, int line, const char *func,
                        ErrorClass err_class, const char *fmt, va_list ap,
