--- conflicted
+++ resolved
@@ -169,23 +169,7 @@
     GModule *g_module;
     void (*sym)(void);
     ModuleEntry *e, *next;
-<<<<<<< HEAD
-    int ret, flags;
-
-    if (len <= suf_len || strcmp(&fname[len - suf_len], dsosuf)) {
-        /* wrong suffix */
-        ret = -EINVAL;
-        goto out;
-    }
-
-    //检查fname是否可访问
-    if (access(fname, F_OK)) {
-        ret = -ENOENT;
-        goto out;
-    }
-=======
     int flags;
->>>>>>> 6c9ae1ce
 
     assert(QTAILQ_EMPTY(&dso_init_list));
 
