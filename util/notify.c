--- conflicted
+++ resolved
@@ -68,13 +68,9 @@
     QLIST_REMOVE(notifier, node);
 }
 
-<<<<<<< HEAD
 //触发list上的所有notifier
-int notifier_with_return_list_notify(NotifierWithReturnList *list, void *data)
-=======
 int notifier_with_return_list_notify(NotifierWithReturnList *list, void *data,
                                      Error **errp)
->>>>>>> 72b88908
 {
     NotifierWithReturn *notifier, *next;
     int ret = 0;
