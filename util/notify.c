/*
 * Notifier lists
 *
 * Copyright IBM, Corp. 2010
 *
 * Authors:
 *  Anthony Liguori   <aliguori@us.ibm.com>
 *
 * This work is licensed under the terms of the GNU GPL, version 2.  See
 * the COPYING file in the top-level directory.
 *
 * Contributions after 2012-01-13 are licensed under the terms of the
 * GNU GPL, version 2 or (at your option) any later version.
 */

#include "qemu/osdep.h"
#include "qemu/notify.h"

//notifier list初始化
void notifier_list_init(NotifierList *list)
{
    QLIST_INIT(&list->notifiers);
}

//向list中添加新的notifier
void notifier_list_add(NotifierList *list, Notifier *notifier)
{
    QLIST_INSERT_HEAD(&list->notifiers, notifier, node);
}

//notifiy list中移除指定通知回调
void notifier_remove(Notifier *notifier)
{
    QLIST_REMOVE(notifier, node);
}

void notifier_list_notify(NotifierList *list, void *data)
{
    Notifier *notifier, *next;

    //遍历list上的通知回调，逐个回调
    QLIST_FOREACH_SAFE(notifier, &list->notifiers, node, next) {
        notifier->notify(notifier, data);
    }
}

<<<<<<< HEAD
//含返回值的通知链初始化，添加，移除
=======
bool notifier_list_empty(NotifierList *list)
{
    return QLIST_EMPTY(&list->notifiers);
}

>>>>>>> 69b81893
void notifier_with_return_list_init(NotifierWithReturnList *list)
{
    QLIST_INIT(&list->notifiers);
}

void notifier_with_return_list_add(NotifierWithReturnList *list,
                                   NotifierWithReturn *notifier)
{
    QLIST_INSERT_HEAD(&list->notifiers, notifier, node);
}

void notifier_with_return_remove(NotifierWithReturn *notifier)
{
    QLIST_REMOVE(notifier, node);
}

//含返回值的通知回调
int notifier_with_return_list_notify(NotifierWithReturnList *list, void *data)
{
    NotifierWithReturn *notifier, *next;
    int ret = 0;

    QLIST_FOREACH_SAFE(notifier, &list->notifiers, node, next) {
        ret = notifier->notify(notifier, data);
        if (ret != 0) {
            break;//如果任意一个返回非0,则停止并返回
        }
    }
    return ret;
}<|MERGE_RESOLUTION|>--- conflicted
+++ resolved
@@ -44,15 +44,12 @@
     }
 }
 
-<<<<<<< HEAD
-//含返回值的通知链初始化，添加，移除
-=======
 bool notifier_list_empty(NotifierList *list)
 {
     return QLIST_EMPTY(&list->notifiers);
 }
 
->>>>>>> 69b81893
+//含返回值的通知链初始化，添加，移除
 void notifier_with_return_list_init(NotifierWithReturnList *list)
 {
     QLIST_INIT(&list->notifiers);
