--- conflicted
+++ resolved
@@ -297,12 +297,8 @@
 /*
  * Opens a file with FD_CLOEXEC set
  */
-<<<<<<< HEAD
-int qemu_open(const char *name/*要打开的文件*/, int flags, ...)
-=======
 static int
-qemu_open_internal(const char *name, int flags, mode_t mode, Error **errp)
->>>>>>> 944fdc5e
+qemu_open_internal(const char *name/*要打开的文件*/, int flags, mode_t mode, Error **errp)
 {
     int ret;
 
@@ -333,13 +329,8 @@
     }
 #endif
 
-<<<<<<< HEAD
     //如果为create,则提取mode参数
-    if (flags & O_CREAT) {
-        va_list ap;
-=======
     ret = qemu_open_cloexec(name, flags, mode);
->>>>>>> 944fdc5e
 
     if (ret == -1) {
         const char *action = flags & O_CREAT ? "create" : "open";
@@ -361,15 +352,6 @@
                          action, name);
     }
 
-<<<<<<< HEAD
-#ifdef O_CLOEXEC
-    //打开指定文件
-    ret = open(name, flags | O_CLOEXEC, mode);
-#else
-    ret = open(name, flags, mode);
-    if (ret >= 0) {
-        qemu_set_cloexec(ret);
-=======
     return ret;
 }
 
@@ -399,7 +381,6 @@
     va_start(ap, flags);
     if (flags & O_CREAT) {
         mode = va_arg(ap, int);
->>>>>>> 944fdc5e
     }
     va_end(ap);
 
