/*
 * os-posix-lib.c
 *
 * Copyright (c) 2003-2008 Fabrice Bellard
 * Copyright (c) 2010 Red Hat, Inc.
 *
 * QEMU library functions on POSIX which are shared between QEMU and
 * the QEMU tools.
 *
 * Permission is hereby granted, free of charge, to any person obtaining a copy
 * of this software and associated documentation files (the "Software"), to deal
 * in the Software without restriction, including without limitation the rights
 * to use, copy, modify, merge, publish, distribute, sublicense, and/or sell
 * copies of the Software, and to permit persons to whom the Software is
 * furnished to do so, subject to the following conditions:
 *
 * The above copyright notice and this permission notice shall be included in
 * all copies or substantial portions of the Software.
 *
 * THE SOFTWARE IS PROVIDED "AS IS", WITHOUT WARRANTY OF ANY KIND, EXPRESS OR
 * IMPLIED, INCLUDING BUT NOT LIMITED TO THE WARRANTIES OF MERCHANTABILITY,
 * FITNESS FOR A PARTICULAR PURPOSE AND NONINFRINGEMENT. IN NO EVENT SHALL
 * THE AUTHORS OR COPYRIGHT HOLDERS BE LIABLE FOR ANY CLAIM, DAMAGES OR OTHER
 * LIABILITY, WHETHER IN AN ACTION OF CONTRACT, TORT OR OTHERWISE, ARISING FROM,
 * OUT OF OR IN CONNECTION WITH THE SOFTWARE OR THE USE OR OTHER DEALINGS IN
 * THE SOFTWARE.
 */

#include "qemu/osdep.h"
#include <termios.h>

#include <glib/gprintf.h>

#include "qemu-common.h"
#include "sysemu/sysemu.h"
#include "trace.h"
#include "qapi/error.h"
#include "qemu/sockets.h"
#include "qemu/thread.h"
#include <libgen.h>
#include "qemu/cutils.h"

#ifdef CONFIG_LINUX
#include <sys/syscall.h>
#endif

#ifdef __FreeBSD__
#include <sys/sysctl.h>
#include <sys/user.h>
#include <sys/thr.h>
#include <libutil.h>
#endif

#ifdef __NetBSD__
#include <sys/sysctl.h>
#include <lwp.h>
#endif

#ifdef __APPLE__
#include <mach-o/dyld.h>
#endif

#ifdef __HAIKU__
#include <kernel/image.h>
#endif

#include "qemu/mmap-alloc.h"

#ifdef CONFIG_DEBUG_STACK_USAGE
#include "qemu/error-report.h"
#endif

#define MAX_MEM_PREALLOC_THREAD_COUNT 16

struct MemsetThread {
    char *addr;
    size_t numpages;
    size_t hpagesize;
    QemuThread pgthread;
    sigjmp_buf env;
};
typedef struct MemsetThread MemsetThread;

static MemsetThread *memset_thread;
static int memset_num_threads;
static bool memset_thread_failed;

static QemuMutex page_mutex;
static QemuCond page_cond;
static bool threads_created_flag;

//取当前线程id
int qemu_get_thread_id(void)
{
#if defined(__linux__)
    return syscall(SYS_gettid);
#elif defined(__FreeBSD__)
    /* thread id is up to INT_MAX */
    long tid;
    thr_self(&tid);
    return (int)tid;
#elif defined(__NetBSD__)
    return _lwp_self();
#elif defined(__OpenBSD__)
    return getthrid();
#else
    return getpid();
#endif
}

int qemu_daemon(int nochdir, int noclose)
{
    return daemon(nochdir, noclose);
}

bool qemu_write_pidfile(const char *path, Error **errp)
{
    int fd;
    char pidstr[32];

    while (1) {
        struct stat a, b;
        struct flock lock = {
            .l_type = F_WRLCK,
            .l_whence = SEEK_SET,
            .l_len = 0,
        };

        fd = qemu_open_old(path, O_CREAT | O_WRONLY, S_IRUSR | S_IWUSR);
        if (fd == -1) {
            error_setg_errno(errp, errno, "Cannot open pid file");
            return false;
        }

        if (fstat(fd, &b) < 0) {
            error_setg_errno(errp, errno, "Cannot stat file");
            goto fail_close;
        }

        if (fcntl(fd, F_SETLK, &lock)) {
            error_setg_errno(errp, errno, "Cannot lock pid file");
            goto fail_close;
        }

        /*
         * Now make sure the path we locked is the same one that now
         * exists on the filesystem.
         */
        if (stat(path, &a) < 0) {
            /*
             * PID file disappeared, someone else must be racing with
             * us, so try again.
             */
            close(fd);
            continue;
        }

        if (a.st_ino == b.st_ino) {
            break;
        }

        /*
         * PID file was recreated, someone else must be racing with
         * us, so try again.
         */
        close(fd);
    }

    if (ftruncate(fd, 0) < 0) {
        error_setg_errno(errp, errno, "Failed to truncate pid file");
        goto fail_unlink;
    }

    snprintf(pidstr, sizeof(pidstr), FMT_pid "\n", getpid());
    if (write(fd, pidstr, strlen(pidstr)) != strlen(pidstr)) {
        error_setg(errp, "Failed to write pid file");
        goto fail_unlink;
    }

    return true;

fail_unlink:
    unlink(path);
fail_close:
    close(fd);
    return false;
}

void *qemu_oom_check(void *ptr)
{
    if (ptr == NULL) {
        fprintf(stderr, "Failed to allocate memory: %s\n", strerror(errno));
        abort();
    }
    return ptr;
}

void *qemu_try_memalign(size_t alignment, size_t size)
{
    void *ptr;

    if (alignment < sizeof(void*)) {
        alignment = sizeof(void*);
    }

#if defined(CONFIG_POSIX_MEMALIGN)
    int ret;
    ret = posix_memalign(&ptr, alignment, size);
    if (ret != 0) {
        errno = ret;
        ptr = NULL;
    }
#elif defined(CONFIG_BSD)
    ptr = valloc(size);
#else
    ptr = memalign(alignment, size);
#endif
    trace_qemu_memalign(alignment, size, ptr);
    return ptr;
}

void *qemu_memalign(size_t alignment, size_t size)
{
    return qemu_oom_check(qemu_try_memalign(alignment, size));
}

/* alloc shared memory pages */
void *qemu_anon_ram_alloc(size_t size, uint64_t *alignment, bool shared)
{
    size_t align = QEMU_VMALLOC_ALIGN;
    void *ptr = qemu_ram_mmap(-1, size, align, shared, false);

    if (ptr == MAP_FAILED) {
        return NULL;
    }

    if (alignment) {
        *alignment = align;
    }

    trace_qemu_anon_ram_alloc(size, ptr);
    return ptr;
}

void qemu_vfree(void *ptr)
{
    trace_qemu_vfree(ptr);
    free(ptr);
}

void qemu_anon_ram_free(void *ptr, size_t size)
{
    trace_qemu_anon_ram_free(ptr, size);
    qemu_ram_munmap(-1, ptr, size);
}

void qemu_set_block(int fd)
{
    int f;
    f = fcntl(fd, F_GETFL);
    assert(f != -1);
    f = fcntl(fd, F_SETFL, f & ~O_NONBLOCK);
    assert(f != -1);
}

<<<<<<< HEAD
//将fd置为非阻塞
void qemu_set_nonblock(int fd)
=======
int qemu_try_set_nonblock(int fd)
>>>>>>> 944fdc5e
{
    int f;
    f = fcntl(fd, F_GETFL);
    if (f == -1) {
        return -errno;
    }
    if (fcntl(fd, F_SETFL, f | O_NONBLOCK) == -1) {
#ifdef __OpenBSD__
        /*
         * Previous to OpenBSD 6.3, fcntl(F_SETFL) is not permitted on
         * memory devices and sets errno to ENODEV.
         * It's OK if we fail to set O_NONBLOCK on devices like /dev/null,
         * because they will never block anyway.
         */
        if (errno == ENODEV) {
            return 0;
        }
#endif
        return -errno;
    }
    return 0;
}

void qemu_set_nonblock(int fd)
{
    int f;
    f = qemu_try_set_nonblock(fd);
    assert(f == 0);
}

int socket_set_fast_reuse(int fd)
{
    int val = 1, ret;

    ret = setsockopt(fd, SOL_SOCKET, SO_REUSEADDR,
                     (const char *)&val, sizeof(val));

    assert(ret == 0);

    return ret;
}

void qemu_set_cloexec(int fd)
{
    int f;
    f = fcntl(fd, F_GETFD);
    assert(f != -1);
    f = fcntl(fd, F_SETFD, f | FD_CLOEXEC);
    assert(f != -1);
}

/*
 * Creates a pipe with FD_CLOEXEC set on both file descriptors
 */
//通过O_CLOEXEC完成pipe创建
int qemu_pipe(int pipefd[2])
{
    int ret;

#ifdef CONFIG_PIPE2
    ret = pipe2(pipefd, O_CLOEXEC);
    if (ret != -1 || errno != ENOSYS) {
        return ret;
    }
#endif
    ret = pipe(pipefd);
    if (ret == 0) {
        qemu_set_cloexec(pipefd[0]);
        qemu_set_cloexec(pipefd[1]);
    }

    return ret;
}

char *
qemu_get_local_state_pathname(const char *relative_pathname)
{
    g_autofree char *dir = g_strdup_printf("%s/%s",
                                           CONFIG_QEMU_LOCALSTATEDIR,
                                           relative_pathname);
    return get_relocated_path(dir);
}

void qemu_set_tty_echo(int fd, bool echo)
{
    struct termios tty;

    tcgetattr(fd, &tty);

    if (echo) {
        tty.c_lflag |= ECHO | ECHONL | ICANON | IEXTEN;
    } else {
        tty.c_lflag &= ~(ECHO | ECHONL | ICANON | IEXTEN);
    }

    tcsetattr(fd, TCSANOW, &tty);
}

<<<<<<< HEAD
static char exec_dir[PATH_MAX];//存放可执行程序的目录名称
=======
static const char *exec_dir;
>>>>>>> 944fdc5e

void qemu_init_exec_dir(const char *argv0)
{
    char *p = NULL;
    char buf[PATH_MAX];

    if (exec_dir) {
        return;
    }

#if defined(__linux__)
    {
    	//读取当前进程可执行程序所在的位置
        int len;
        len = readlink("/proc/self/exe", buf, sizeof(buf) - 1);
        if (len > 0) {
            buf[len] = 0;
            p = buf;
        }
    }
#elif defined(__FreeBSD__) \
      || (defined(__NetBSD__) && defined(KERN_PROC_PATHNAME))
    {
#if defined(__FreeBSD__)
        static int mib[4] = {CTL_KERN, KERN_PROC, KERN_PROC_PATHNAME, -1};
#else
        static int mib[4] = {CTL_KERN, KERN_PROC_ARGS, -1, KERN_PROC_PATHNAME};
#endif
        size_t len = sizeof(buf) - 1;

        *buf = '\0';
        if (!sysctl(mib, ARRAY_SIZE(mib), buf, &len, NULL, 0) &&
            *buf) {
            buf[sizeof(buf) - 1] = '\0';
            p = buf;
        }
    }
#elif defined(__APPLE__)
    {
        char fpath[PATH_MAX];
        uint32_t len = sizeof(fpath);
        if (_NSGetExecutablePath(fpath, &len) == 0) {
            p = realpath(fpath, buf);
            if (!p) {
                return;
            }
        }
    }
#elif defined(__HAIKU__)
    {
        image_info ii;
        int32_t c = 0;

        *buf = '\0';
        while (get_next_image_info(0, &c, &ii) == B_OK) {
            if (ii.type == B_APP_IMAGE) {
                strncpy(buf, ii.name, sizeof(buf));
                buf[sizeof(buf) - 1] = 0;
                p = buf;
                break;
            }
        }
    }
#endif
    /* If we don't have any way of figuring out the actual executable
       location then try argv[0].  */
    if (!p && argv0) {
        p = realpath(argv0, buf);
    }
<<<<<<< HEAD
    //返回可执行程序的目录
    dir = g_path_get_dirname(p);

    pstrcpy(exec_dir, sizeof(exec_dir), dir);

    g_free(dir);
}

//返回可执行程序目录名称
char *qemu_get_exec_dir(void)
=======
    if (p) {
        exec_dir = g_path_get_dirname(p);
    } else {
        exec_dir = CONFIG_BINDIR;
    }
}

const char *qemu_get_exec_dir(void)
>>>>>>> 944fdc5e
{
    return exec_dir;
}

static void sigbus_handler(int signal)
{
    int i;
    if (memset_thread) {
        for (i = 0; i < memset_num_threads; i++) {
            if (qemu_thread_is_self(&memset_thread[i].pgthread)) {
                siglongjmp(memset_thread[i].env, 1);
            }
        }
    }
}

static void *do_touch_pages(void *arg)
{
    MemsetThread *memset_args = (MemsetThread *)arg;
    sigset_t set, oldset;

    /*
     * On Linux, the page faults from the loop below can cause mmap_sem
     * contention with allocation of the thread stacks.  Do not start
     * clearing until all threads have been created.
     */
    qemu_mutex_lock(&page_mutex);
    while(!threads_created_flag){
        qemu_cond_wait(&page_cond, &page_mutex);
    }
    qemu_mutex_unlock(&page_mutex);

    /* unblock SIGBUS */
    sigemptyset(&set);
    sigaddset(&set, SIGBUS);
    pthread_sigmask(SIG_UNBLOCK, &set, &oldset);

    if (sigsetjmp(memset_args->env, 1)) {
        memset_thread_failed = true;
    } else {
        char *addr = memset_args->addr;
        size_t numpages = memset_args->numpages;
        size_t hpagesize = memset_args->hpagesize;
        size_t i;
        for (i = 0; i < numpages; i++) {
            /*
             * Read & write back the same value, so we don't
             * corrupt existing user/app data that might be
             * stored.
             *
             * 'volatile' to stop compiler optimizing this away
             * to a no-op
             *
             * TODO: get a better solution from kernel so we
             * don't need to write at all so we don't cause
             * wear on the storage backing the region...
             */
            *(volatile char *)addr = *addr;
            addr += hpagesize;
        }
    }
    pthread_sigmask(SIG_SETMASK, &oldset, NULL);
    return NULL;
}

static inline int get_memset_num_threads(int smp_cpus)
{
    long host_procs = sysconf(_SC_NPROCESSORS_ONLN);
    int ret = 1;

    if (host_procs > 0) {
        ret = MIN(MIN(host_procs, MAX_MEM_PREALLOC_THREAD_COUNT), smp_cpus);
    }
    /* In case sysconf() fails, we fall back to single threaded */
    return ret;
}

static bool touch_all_pages(char *area, size_t hpagesize, size_t numpages,
                            int smp_cpus)
{
    static gsize initialized = 0;
    size_t numpages_per_thread, leftover;
    char *addr = area;
    int i = 0;

    if (g_once_init_enter(&initialized)) {
        qemu_mutex_init(&page_mutex);
        qemu_cond_init(&page_cond);
        g_once_init_leave(&initialized, 1);
    }

    memset_thread_failed = false;
    threads_created_flag = false;
    memset_num_threads = get_memset_num_threads(smp_cpus);
    memset_thread = g_new0(MemsetThread, memset_num_threads);
    numpages_per_thread = numpages / memset_num_threads;
    leftover = numpages % memset_num_threads;
    for (i = 0; i < memset_num_threads; i++) {
        memset_thread[i].addr = addr;
        memset_thread[i].numpages = numpages_per_thread + (i < leftover);
        memset_thread[i].hpagesize = hpagesize;
        qemu_thread_create(&memset_thread[i].pgthread, "touch_pages",
                           do_touch_pages, &memset_thread[i],
                           QEMU_THREAD_JOINABLE);
        addr += memset_thread[i].numpages * hpagesize;
    }

    qemu_mutex_lock(&page_mutex);
    threads_created_flag = true;
    qemu_cond_broadcast(&page_cond);
    qemu_mutex_unlock(&page_mutex);

    for (i = 0; i < memset_num_threads; i++) {
        qemu_thread_join(&memset_thread[i].pgthread);
    }
    g_free(memset_thread);
    memset_thread = NULL;

    return memset_thread_failed;
}

void os_mem_prealloc(int fd, char *area, size_t memory, int smp_cpus,
                     Error **errp)
{
    int ret;
    struct sigaction act, oldact;
    size_t hpagesize = qemu_fd_getpagesize(fd);
    size_t numpages = DIV_ROUND_UP(memory, hpagesize);

    memset(&act, 0, sizeof(act));
    act.sa_handler = &sigbus_handler;
    act.sa_flags = 0;

    ret = sigaction(SIGBUS, &act, &oldact);
    if (ret) {
        error_setg_errno(errp, errno,
            "os_mem_prealloc: failed to install signal handler");
        return;
    }

    /* touch pages simultaneously */
    if (touch_all_pages(area, hpagesize, numpages, smp_cpus)) {
        error_setg(errp, "os_mem_prealloc: Insufficient free host memory "
            "pages available to allocate guest RAM");
    }

    ret = sigaction(SIGBUS, &oldact, NULL);
    if (ret) {
        /* Terminate QEMU since it can't recover from error */
        perror("os_mem_prealloc: failed to reinstall signal handler");
        exit(1);
    }
}

char *qemu_get_pid_name(pid_t pid)
{
    char *name = NULL;

#if defined(__FreeBSD__)
    /* BSDs don't have /proc, but they provide a nice substitute */
    struct kinfo_proc *proc = kinfo_getproc(pid);

    if (proc) {
        name = g_strdup(proc->ki_comm);
        free(proc);
    }
#else
    /* Assume a system with reasonable procfs */
    char *pid_path;
    size_t len;

    pid_path = g_strdup_printf("/proc/%d/cmdline", pid);
    g_file_get_contents(pid_path, &name, &len, NULL);
    g_free(pid_path);
#endif

    return name;
}


pid_t qemu_fork(Error **errp)
{
    sigset_t oldmask, newmask;
    struct sigaction sig_action;
    int saved_errno;
    pid_t pid;

    /*
     * Need to block signals now, so that child process can safely
     * kill off caller's signal handlers without a race.
     */
    sigfillset(&newmask);
    if (pthread_sigmask(SIG_SETMASK, &newmask, &oldmask) != 0) {
        error_setg_errno(errp, errno,
                         "cannot block signals");
        return -1;
    }

    pid = fork();
    saved_errno = errno;

    if (pid < 0) {
        /* attempt to restore signal mask, but ignore failure, to
         * avoid obscuring the fork failure */
        (void)pthread_sigmask(SIG_SETMASK, &oldmask, NULL);
        error_setg_errno(errp, saved_errno,
                         "cannot fork child process");
        errno = saved_errno;
        return -1;
    } else if (pid) {
        /* parent process */

        /* Restore our original signal mask now that the child is
         * safely running. Only documented failures are EFAULT (not
         * possible, since we are using just-grabbed mask) or EINVAL
         * (not possible, since we are using correct arguments).  */
        (void)pthread_sigmask(SIG_SETMASK, &oldmask, NULL);
    } else {
        /* child process */
        size_t i;

        /* Clear out all signal handlers from parent so nothing
         * unexpected can happen in our child once we unblock
         * signals */
        sig_action.sa_handler = SIG_DFL;
        sig_action.sa_flags = 0;
        sigemptyset(&sig_action.sa_mask);

        for (i = 1; i < NSIG; i++) {
            /* Only possible errors are EFAULT or EINVAL The former
             * won't happen, the latter we expect, so no need to check
             * return value */
            (void)sigaction(i, &sig_action, NULL);
        }

        /* Unmask all signals in child, since we've no idea what the
         * caller's done with their signal mask and don't want to
         * propagate that to children */
        sigemptyset(&newmask);
        if (pthread_sigmask(SIG_SETMASK, &newmask, NULL) != 0) {
            Error *local_err = NULL;
            error_setg_errno(&local_err, errno,
                             "cannot unblock signals");
            error_report_err(local_err);
            _exit(1);
        }
    }
    return pid;
}

void *qemu_alloc_stack(size_t *sz)
{
    void *ptr, *guardpage;
    int flags;
#ifdef CONFIG_DEBUG_STACK_USAGE
    void *ptr2;
#endif
    size_t pagesz = qemu_real_host_page_size;
#ifdef _SC_THREAD_STACK_MIN
    /* avoid stacks smaller than _SC_THREAD_STACK_MIN */
    long min_stack_sz = sysconf(_SC_THREAD_STACK_MIN);
    *sz = MAX(MAX(min_stack_sz, 0), *sz);
#endif
    /* adjust stack size to a multiple of the page size */
    *sz = ROUND_UP(*sz, pagesz);
    /* allocate one extra page for the guard page */
    *sz += pagesz;

    flags = MAP_PRIVATE | MAP_ANONYMOUS;
#if defined(MAP_STACK) && defined(__OpenBSD__)
    /* Only enable MAP_STACK on OpenBSD. Other OS's such as
     * Linux/FreeBSD/NetBSD have a flag with the same name
     * but have differing functionality. OpenBSD will SEGV
     * if it spots execution with a stack pointer pointing
     * at memory that was not allocated with MAP_STACK.
     */
    flags |= MAP_STACK;
#endif

    ptr = mmap(NULL, *sz, PROT_READ | PROT_WRITE, flags, -1, 0);
    if (ptr == MAP_FAILED) {
        perror("failed to allocate memory for stack");
        abort();
    }

#if defined(HOST_IA64)
    /* separate register stack */
    guardpage = ptr + (((*sz - pagesz) / 2) & ~pagesz);
#elif defined(HOST_HPPA)
    /* stack grows up */
    guardpage = ptr + *sz - pagesz;
#else
    /* stack grows down */
    guardpage = ptr;
#endif
    if (mprotect(guardpage, pagesz, PROT_NONE) != 0) {
        perror("failed to set up stack guard page");
        abort();
    }

#ifdef CONFIG_DEBUG_STACK_USAGE
    for (ptr2 = ptr + pagesz; ptr2 < ptr + *sz; ptr2 += sizeof(uint32_t)) {
        *(uint32_t *)ptr2 = 0xdeadbeaf;
    }
#endif

    return ptr;
}

#ifdef CONFIG_DEBUG_STACK_USAGE
static __thread unsigned int max_stack_usage;
#endif

void qemu_free_stack(void *stack, size_t sz)
{
#ifdef CONFIG_DEBUG_STACK_USAGE
    unsigned int usage;
    void *ptr;

    for (ptr = stack + qemu_real_host_page_size; ptr < stack + sz;
         ptr += sizeof(uint32_t)) {
        if (*(uint32_t *)ptr != 0xdeadbeaf) {
            break;
        }
    }
    usage = sz - (uintptr_t) (ptr - stack);
    if (usage > max_stack_usage) {
        error_report("thread %d max stack usage increased from %u to %u",
                     qemu_get_thread_id(), max_stack_usage, usage);
        max_stack_usage = usage;
    }
#endif

    munmap(stack, sz);
}

void sigaction_invoke(struct sigaction *action,
                      struct qemu_signalfd_siginfo *info)
{
    siginfo_t si = {};
    si.si_signo = info->ssi_signo;
    si.si_errno = info->ssi_errno;
    si.si_code = info->ssi_code;

    /* Convert the minimal set of fields defined by POSIX.
     * Positive si_code values are reserved for kernel-generated
     * signals, where the valid siginfo fields are determined by
     * the signal number.  But according to POSIX, it is unspecified
     * whether SI_USER and SI_QUEUE have values less than or equal to
     * zero.
     */
    if (info->ssi_code == SI_USER || info->ssi_code == SI_QUEUE ||
        info->ssi_code <= 0) {
        /* SIGTERM, etc.  */
        si.si_pid = info->ssi_pid;
        si.si_uid = info->ssi_uid;
    } else if (info->ssi_signo == SIGILL || info->ssi_signo == SIGFPE ||
               info->ssi_signo == SIGSEGV || info->ssi_signo == SIGBUS) {
        si.si_addr = (void *)(uintptr_t)info->ssi_addr;
    } else if (info->ssi_signo == SIGCHLD) {
        si.si_pid = info->ssi_pid;
        si.si_status = info->ssi_status;
        si.si_uid = info->ssi_uid;
    }
    action->sa_sigaction(info->ssi_signo, &si, NULL);
}

#ifndef HOST_NAME_MAX
# ifdef _POSIX_HOST_NAME_MAX
#  define HOST_NAME_MAX _POSIX_HOST_NAME_MAX
# else
#  define HOST_NAME_MAX 255
# endif
#endif

char *qemu_get_host_name(Error **errp)
{
    long len = -1;
    g_autofree char *hostname = NULL;

#ifdef _SC_HOST_NAME_MAX
    len = sysconf(_SC_HOST_NAME_MAX);
#endif /* _SC_HOST_NAME_MAX */

    if (len < 0) {
        len = HOST_NAME_MAX;
    }

    /* Unfortunately, gethostname() below does not guarantee a
     * NULL terminated string. Therefore, allocate one byte more
     * to be sure. */
    hostname = g_new0(char, len + 1);

    if (gethostname(hostname, len) < 0) {
        error_setg_errno(errp, errno,
                         "cannot get hostname");
        return NULL;
    }

    return g_steal_pointer(&hostname);
}

size_t qemu_get_host_physmem(void)
{
#ifdef _SC_PHYS_PAGES
    long pages = sysconf(_SC_PHYS_PAGES);
    if (pages > 0) {
        if (pages > SIZE_MAX / qemu_real_host_page_size) {
            return SIZE_MAX;
        } else {
            return pages * qemu_real_host_page_size;
        }
    }
#endif
    return 0;
}<|MERGE_RESOLUTION|>--- conflicted
+++ resolved
@@ -263,12 +263,8 @@
     assert(f != -1);
 }
 
-<<<<<<< HEAD
 //将fd置为非阻塞
-void qemu_set_nonblock(int fd)
-=======
 int qemu_try_set_nonblock(int fd)
->>>>>>> 944fdc5e
 {
     int f;
     f = fcntl(fd, F_GETFL);
@@ -367,11 +363,7 @@
     tcsetattr(fd, TCSANOW, &tty);
 }
 
-<<<<<<< HEAD
-static char exec_dir[PATH_MAX];//存放可执行程序的目录名称
-=======
-static const char *exec_dir;
->>>>>>> 944fdc5e
+static const char *exec_dir;//存放可执行程序的目录名称
 
 void qemu_init_exec_dir(const char *argv0)
 {
@@ -441,18 +433,7 @@
     if (!p && argv0) {
         p = realpath(argv0, buf);
     }
-<<<<<<< HEAD
     //返回可执行程序的目录
-    dir = g_path_get_dirname(p);
-
-    pstrcpy(exec_dir, sizeof(exec_dir), dir);
-
-    g_free(dir);
-}
-
-//返回可执行程序目录名称
-char *qemu_get_exec_dir(void)
-=======
     if (p) {
         exec_dir = g_path_get_dirname(p);
     } else {
@@ -460,8 +441,8 @@
     }
 }
 
+//返回可执行程序目录名称
 const char *qemu_get_exec_dir(void)
->>>>>>> 944fdc5e
 {
     return exec_dir;
 }
