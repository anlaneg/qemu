--- conflicted
+++ resolved
@@ -104,15 +104,8 @@
             info->q_default = g_strdup(desc[i].def_value_str);
         }
 
-<<<<<<< HEAD
-        //申请entry,并将entry放置在param_list的前面
-        entry = g_malloc0(sizeof(*entry));
-        entry->value = info;
-        entry->next = param_list;
-        param_list = entry;
-=======
+        //将entry放置在param_list的前面
         QAPI_LIST_PREPEND(param_list, info);
->>>>>>> fef80ea0
     }
 
     return param_list;
