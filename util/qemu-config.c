#include "qemu/osdep.h"
#include "block/qdict.h" /* for qdict_extract_subqdict() */
#include "qapi/error.h"
#include "qapi/qmp/qdict.h"
#include "qapi/qmp/qlist.h"
#include "qemu/error-report.h"
#include "qemu/option.h"
#include "qemu/config-file.h"

<<<<<<< HEAD
//存放qemu选项
//选项采用name区分（称为group-name）例如"chardev","netdev"等
static QemuOptsList *vm_config_groups[48];

//存放qemu drive选项
static QemuOptsList *drive_config_groups[5];
=======
QemuOptsList *vm_config_groups[48];
QemuOptsList *drive_config_groups[5];
>>>>>>> 72b88908


//在给出的lists数组中查找名称为group的lists,找不到返回NULL，并返回错误信息
static QemuOptsList *find_list(QemuOptsList **lists, const char *group,
                               Error **errp)
{
    int i;

    qemu_load_module_for_opts(group);
    for (i = 0; lists[i] != NULL; i++) {
    	//遍历并比对lists名称
        if (strcmp(lists[i]->name, group) == 0)
            break;
    }
    if (lists[i] == NULL) {
        error_setg(errp, "There is no option group '%s'", group);
    }
    return lists[i];
}

//查找指定group的optsList（找不到时返回NULL)
QemuOptsList *qemu_find_opts(const char *group)
{
    QemuOptsList *ret;
    Error *local_err = NULL;

    ret = find_list(vm_config_groups, group, &local_err);
    if (local_err) {
        error_report_err(local_err);
    }

    return ret;
}

//如果名称为group的QemuOptsList中不存在含有id的opts，则返回它，否则创建一个并返回
QemuOpts *qemu_find_opts_singleton(const char *group)
{
    QemuOptsList *list;
    QemuOpts *opts;

    //先找group对应的list
    list = qemu_find_opts(group);
    assert(list);

    //查找此group中是否有无id的opts，如果无，则创建一个无id的opts
    opts = qemu_opts_find(list, NULL);
    if (!opts) {
    	//不存在，创建一个无id的opts
        opts = qemu_opts_create(list, NULL, 0, &error_abort);
    }
    return opts;
}

<<<<<<< HEAD
//通过desc转换成parameterinfolist
static CommandLineParameterInfoList *query_option_descs(const QemuOptDesc *desc)
{
    CommandLineParameterInfoList *param_list = NULL;
    CommandLineParameterInfo *info;
    int i;

    for (i = 0; desc[i].name != NULL; i++) {
        info = g_malloc0(sizeof(*info));
        //填充名称
        info->name = g_strdup(desc[i].name);

        //填充类型
        switch (desc[i].type) {
        case QEMU_OPT_STRING:
            info->type = COMMAND_LINE_PARAMETER_TYPE_STRING;
            break;
        case QEMU_OPT_BOOL:
            info->type = COMMAND_LINE_PARAMETER_TYPE_BOOLEAN;
            break;
        case QEMU_OPT_NUMBER:
            info->type = COMMAND_LINE_PARAMETER_TYPE_NUMBER;
            break;
        case QEMU_OPT_SIZE:
            info->type = COMMAND_LINE_PARAMETER_TYPE_SIZE;
            break;
        }

        //指出有help信息
        info->help = g_strdup(desc[i].help);
        info->q_default = g_strdup(desc[i].def_value_str);

        //将entry放置在param_list的前面
        QAPI_LIST_PREPEND(param_list, info);
    }

    return param_list;
}

/* remove repeated entry from the info list */
static void cleanup_infolist(CommandLineParameterInfoList *head)
{
    CommandLineParameterInfoList *pre_entry, *cur, *del_entry;

    cur = head;
    while (cur->next) {
        pre_entry = head;
        while (pre_entry != cur->next) {
            if (!strcmp(pre_entry->value->name, cur->next->value->name)) {
                del_entry = cur->next;
                cur->next = cur->next->next;
                del_entry->next = NULL;
                qapi_free_CommandLineParameterInfoList(del_entry);
                break;
            }
            pre_entry = pre_entry->next;
        }
        cur = cur->next;
    }
}

/* merge the description items of two parameter infolists */
static void connect_infolist(CommandLineParameterInfoList *head,
                             CommandLineParameterInfoList *new)
{
    CommandLineParameterInfoList *cur;

    cur = head;
    while (cur->next) {
        cur = cur->next;
    }
    cur->next = new;
}

/* access all the local QemuOptsLists for drive option */
static CommandLineParameterInfoList *get_drive_infolist(void)
{
    CommandLineParameterInfoList *head = NULL, *cur;
    int i;

    for (i = 0; drive_config_groups[i] != NULL; i++) {
        if (!head) {
        	//首个时
            head = query_option_descs(drive_config_groups[i]->desc);
        } else {
        	//非首个时，引入cur局部变量，将其指向的链表与head指向的链表合并
            cur = query_option_descs(drive_config_groups[i]->desc);
            connect_infolist(head, cur);
        }
    }
    cleanup_infolist(head);

    return head;
}

static CommandLineParameterInfo *objprop_to_cmdline_prop(ObjectProperty *prop)
{
    CommandLineParameterInfo *info;

    info = g_malloc0(sizeof(*info));
    info->name = g_strdup(prop->name);

    if (g_str_equal(prop->type, "bool") || g_str_equal(prop->type, "OnOffAuto")) {
        info->type = COMMAND_LINE_PARAMETER_TYPE_BOOLEAN;
    } else if (g_str_equal(prop->type, "int")) {
        info->type = COMMAND_LINE_PARAMETER_TYPE_NUMBER;
    } else if (g_str_equal(prop->type, "size")) {
        info->type = COMMAND_LINE_PARAMETER_TYPE_SIZE;
    } else {
        info->type = COMMAND_LINE_PARAMETER_TYPE_STRING;
    }

    if (prop->description) {
        info->help = g_strdup(prop->description);
    }

    return info;
}

static CommandLineParameterInfoList *query_all_machine_properties(void)
{
    CommandLineParameterInfoList *params = NULL, *clpiter;
    CommandLineParameterInfo *info;
    GSList *machines, *curr_mach;
    ObjectPropertyIterator op_iter;
    ObjectProperty *prop;
    bool is_new;

    machines = object_class_get_list(TYPE_MACHINE, false);
    assert(machines);

    /* Loop over all machine classes */
    for (curr_mach = machines; curr_mach; curr_mach = curr_mach->next) {
        object_class_property_iter_init(&op_iter, curr_mach->data);
        /* ... and over the properties of each machine: */
        while ((prop = object_property_iter_next(&op_iter))) {
            if (!prop->set) {
                continue;
            }
            /*
             * Check whether the property has already been put into the list
             * (via another machine class)
             */
            is_new = true;
            for (clpiter = params; clpiter != NULL; clpiter = clpiter->next) {
                if (g_str_equal(clpiter->value->name, prop->name)) {
                    is_new = false;
                    break;
                }
            }
            /* If it hasn't been added before, add it now to the list */
            if (is_new) {
                info = objprop_to_cmdline_prop(prop);
                QAPI_LIST_PREPEND(params, info);
            }
        }
    }

    g_slist_free(machines);

    /* Add entry for the "type" parameter */
    info = g_malloc0(sizeof(*info));
    info->name = g_strdup("type");
    info->type = COMMAND_LINE_PARAMETER_TYPE_STRING;
    info->help = g_strdup("machine type");
    QAPI_LIST_PREPEND(params, info);

    return params;
}

CommandLineOptionInfoList *qmp_query_command_line_options(const char *option,
                                                          Error **errp)
{
    CommandLineOptionInfoList *conf_list = NULL;
    CommandLineOptionInfo *info;
    int i;

    for (i = 0; vm_config_groups[i] != NULL; i++) {
        if (!option || !strcmp(option, vm_config_groups[i]->name)) {
            info = g_malloc0(sizeof(*info));
            info->option = g_strdup(vm_config_groups[i]->name);
            if (!strcmp("drive", vm_config_groups[i]->name)) {
            	//为driver时，取其所有参数
                info->parameters = get_drive_infolist();
            } else {
                info->parameters =
                    query_option_descs(vm_config_groups[i]->desc);
            }
            QAPI_LIST_PREPEND(conf_list, info);
        }
    }

    if (!option || !strcmp(option, "machine")) {
        info = g_malloc0(sizeof(*info));
        info->option = g_strdup("machine");
        info->parameters = query_all_machine_properties();
        QAPI_LIST_PREPEND(conf_list, info);
    }

    if (conf_list == NULL) {
        error_setg(errp, "invalid option name: %s", option);
    }

    return conf_list;
}

//给定group名称查找group名称对应的optsList
=======
>>>>>>> 72b88908
QemuOptsList *qemu_find_opts_err(const char *group, Error **errp)
{
    return find_list(vm_config_groups, group, errp);
}

//qemu 驱动配置选项添加
void qemu_add_drive_opts(QemuOptsList *list)
{
    int entries, i;

    entries = ARRAY_SIZE(drive_config_groups);
    entries--; /* keep list NULL terminated */
    for (i = 0; i < entries; i++) {
    	//在entries中找出一个空闲的节点，将其放入
        if (drive_config_groups[i] == NULL) {
            drive_config_groups[i] = list;
            return;
        }
    }
    fprintf(stderr, "ran out of space in drive_config_groups");
    abort();
}

//qemu选项添加
void qemu_add_opts(QemuOptsList *list)
{
    int entries, i;

    entries = ARRAY_SIZE(vm_config_groups);
    entries--; /* keep list NULL terminated */
    for (i = 0; i < entries; i++) {
    	//找一个空闲的位置，初始化此位置的值为list
        if (vm_config_groups[i] == NULL) {
            vm_config_groups[i] = list;
            return;
        }
    }
    fprintf(stderr, "ran out of space in vm_config_groups");
    abort();//如果没有空闲的，则挂掉
}

/* Returns number of config groups on success, -errno on error */
static int qemu_config_foreach(FILE *fp, QEMUConfigCB *cb, void *opaque,
                               const char *fname, Error **errp)
{
    ERRP_GUARD();
    char line[1024], prev_group[64], group[64], arg[64], value[1024];
    Location loc;
    QDict *qdict = NULL;
    int res = -EINVAL, lno = 0;
    int count = 0;

    loc_push_none(&loc);
    while (fgets(line, sizeof(line), fp) != NULL) {
        ++lno;
        //跳过空行
        if (line[0] == '\n') {
            /* skip empty lines */
            continue;
        }
        //跳过注释行
        if (line[0] == '#') {
            /* comment */
            continue;
        }
        //提取group名称及id号
        if (line[0] == '[') {
            QDict *prev = qdict;
            if (sscanf(line, "[%63s \"%63[^\"]\"]", group, value) == 2) {
                qdict = qdict_new();
                qdict_put_str(qdict, "id", value);
                count++;
            } else if (sscanf(line, "[%63[^]]]", group) == 1) {
        	//提取其它group名称（无id的group情况）
                qdict = qdict_new();
                count++;
            }
            if (qdict != prev) {
                if (prev) {
                    cb(prev_group, prev, opaque, errp);
                    qobject_unref(prev);
                    if (*errp) {
                        goto out;
                    }
                }
                strcpy(prev_group, group);
                continue;
            }
        }
        loc_set_file(fname, lno);
        //提取配置的key及value
        value[0] = '\0';
        if (sscanf(line, " %63s = \"%1023[^\"]\"", arg, value) == 2 ||
            sscanf(line, " %63s = \"\"", arg) == 1) {
            /* arg = value */
            if (qdict == NULL) {
                error_setg(errp, "no group defined");
                goto out;
            }
            qdict_put_str(qdict, arg, value);
            continue;
        }
        error_setg(errp, "parse error");
        goto out;
    }
    if (ferror(fp)) {
        loc_pop(&loc);
        error_setg_errno(errp, errno, "Cannot read config file");
        goto out_no_loc;
    }
    res = count;
    if (qdict) {
        cb(group, qdict, opaque, errp);
    }
out:
    loc_pop(&loc);
out_no_loc:
    qobject_unref(qdict);
    return res;
}

void qemu_config_do_parse(const char *group, QDict *qdict, void *opaque, Error **errp)
{
    QemuOptsList **lists = opaque;
    QemuOptsList *list;

    list = find_list(lists, group, errp);
    if (!list) {
        return;
    }

    qemu_opts_from_qdict(list, qdict, errp);
}

int qemu_config_parse(FILE *fp, QemuOptsList **lists, const char *fname, Error **errp)
{
    return qemu_config_foreach(fp, qemu_config_do_parse, lists, fname, errp);
}

//自文件中读取选项
int qemu_read_config_file(const char *filename, QEMUConfigCB *cb, Error **errp)
{
    FILE *f = fopen(filename, "r");
    int ret;

    if (f == NULL) {
        error_setg_file_open(errp, errno, filename);
        return -errno;
    }

    //解析文件
    ret = qemu_config_foreach(f, cb, vm_config_groups, filename, errp);
    fclose(f);
    return ret;
}

static bool config_parse_qdict_section(QDict *options, QemuOptsList *opts,
                                       Error **errp)
{
    QemuOpts *subopts;
    g_autoptr(QDict) subqdict = NULL;
    g_autoptr(QList) list = NULL;
    size_t orig_size, enum_size;
    char *prefix;

    prefix = g_strdup_printf("%s.", opts->name);
    qdict_extract_subqdict(options, &subqdict, prefix);
    g_free(prefix);
    orig_size = qdict_size(subqdict);
    if (!orig_size) {
        return true;
    }

    subopts = qemu_opts_create(opts, NULL, 0, errp);
    if (!subopts) {
        return false;
    }

    if (!qemu_opts_absorb_qdict(subopts, subqdict, errp)) {
        return false;
    }

    enum_size = qdict_size(subqdict);
    if (enum_size < orig_size && enum_size) {
        error_setg(errp, "Unknown option '%s' for [%s]",
                   qdict_first(subqdict)->key, opts->name);
        return false;
    }

    if (enum_size) {
        /* Multiple, enumerated sections */
        QListEntry *list_entry;
        unsigned i = 0;

        /* Not required anymore */
        qemu_opts_del(subopts);

        qdict_array_split(subqdict, &list);
        if (qdict_size(subqdict)) {
            error_setg(errp, "Unused option '%s' for [%s]",
                       qdict_first(subqdict)->key, opts->name);
            return false;
        }

        QLIST_FOREACH_ENTRY(list, list_entry) {
            QDict *section = qobject_to(QDict, qlist_entry_obj(list_entry));
            char *opt_name;

            if (!section) {
                error_setg(errp, "[%s] section (index %u) does not consist of "
                           "keys", opts->name, i);
                return false;
            }

            opt_name = g_strdup_printf("%s.%u", opts->name, i++);
            subopts = qemu_opts_create(opts, opt_name, 1, errp);
            g_free(opt_name);
            if (!subopts) {
                return false;
            }

            if (!qemu_opts_absorb_qdict(subopts, section, errp)) {
                qemu_opts_del(subopts);
                return false;
            }

            if (qdict_size(section)) {
                error_setg(errp, "[%s] section doesn't support the option '%s'",
                           opts->name, qdict_first(section)->key);
                qemu_opts_del(subopts);
                return false;
            }
        }
    }

    return true;
}

bool qemu_config_parse_qdict(QDict *options, QemuOptsList **lists,
                             Error **errp)
{
    int i;

    for (i = 0; lists[i]; i++) {
        if (!config_parse_qdict_section(options, lists[i], errp)) {
            return false;
        }
    }

    return true;
}<|MERGE_RESOLUTION|>--- conflicted
+++ resolved
@@ -7,17 +7,11 @@
 #include "qemu/option.h"
 #include "qemu/config-file.h"
 
-<<<<<<< HEAD
 //存放qemu选项
 //选项采用name区分（称为group-name）例如"chardev","netdev"等
-static QemuOptsList *vm_config_groups[48];
-
+QemuOptsList *vm_config_groups[48];
 //存放qemu drive选项
-static QemuOptsList *drive_config_groups[5];
-=======
-QemuOptsList *vm_config_groups[48];
 QemuOptsList *drive_config_groups[5];
->>>>>>> 72b88908
 
 
 //在给出的lists数组中查找名称为group的lists,找不到返回NULL，并返回错误信息
@@ -71,216 +65,7 @@
     return opts;
 }
 
-<<<<<<< HEAD
-//通过desc转换成parameterinfolist
-static CommandLineParameterInfoList *query_option_descs(const QemuOptDesc *desc)
-{
-    CommandLineParameterInfoList *param_list = NULL;
-    CommandLineParameterInfo *info;
-    int i;
-
-    for (i = 0; desc[i].name != NULL; i++) {
-        info = g_malloc0(sizeof(*info));
-        //填充名称
-        info->name = g_strdup(desc[i].name);
-
-        //填充类型
-        switch (desc[i].type) {
-        case QEMU_OPT_STRING:
-            info->type = COMMAND_LINE_PARAMETER_TYPE_STRING;
-            break;
-        case QEMU_OPT_BOOL:
-            info->type = COMMAND_LINE_PARAMETER_TYPE_BOOLEAN;
-            break;
-        case QEMU_OPT_NUMBER:
-            info->type = COMMAND_LINE_PARAMETER_TYPE_NUMBER;
-            break;
-        case QEMU_OPT_SIZE:
-            info->type = COMMAND_LINE_PARAMETER_TYPE_SIZE;
-            break;
-        }
-
-        //指出有help信息
-        info->help = g_strdup(desc[i].help);
-        info->q_default = g_strdup(desc[i].def_value_str);
-
-        //将entry放置在param_list的前面
-        QAPI_LIST_PREPEND(param_list, info);
-    }
-
-    return param_list;
-}
-
-/* remove repeated entry from the info list */
-static void cleanup_infolist(CommandLineParameterInfoList *head)
-{
-    CommandLineParameterInfoList *pre_entry, *cur, *del_entry;
-
-    cur = head;
-    while (cur->next) {
-        pre_entry = head;
-        while (pre_entry != cur->next) {
-            if (!strcmp(pre_entry->value->name, cur->next->value->name)) {
-                del_entry = cur->next;
-                cur->next = cur->next->next;
-                del_entry->next = NULL;
-                qapi_free_CommandLineParameterInfoList(del_entry);
-                break;
-            }
-            pre_entry = pre_entry->next;
-        }
-        cur = cur->next;
-    }
-}
-
-/* merge the description items of two parameter infolists */
-static void connect_infolist(CommandLineParameterInfoList *head,
-                             CommandLineParameterInfoList *new)
-{
-    CommandLineParameterInfoList *cur;
-
-    cur = head;
-    while (cur->next) {
-        cur = cur->next;
-    }
-    cur->next = new;
-}
-
-/* access all the local QemuOptsLists for drive option */
-static CommandLineParameterInfoList *get_drive_infolist(void)
-{
-    CommandLineParameterInfoList *head = NULL, *cur;
-    int i;
-
-    for (i = 0; drive_config_groups[i] != NULL; i++) {
-        if (!head) {
-        	//首个时
-            head = query_option_descs(drive_config_groups[i]->desc);
-        } else {
-        	//非首个时，引入cur局部变量，将其指向的链表与head指向的链表合并
-            cur = query_option_descs(drive_config_groups[i]->desc);
-            connect_infolist(head, cur);
-        }
-    }
-    cleanup_infolist(head);
-
-    return head;
-}
-
-static CommandLineParameterInfo *objprop_to_cmdline_prop(ObjectProperty *prop)
-{
-    CommandLineParameterInfo *info;
-
-    info = g_malloc0(sizeof(*info));
-    info->name = g_strdup(prop->name);
-
-    if (g_str_equal(prop->type, "bool") || g_str_equal(prop->type, "OnOffAuto")) {
-        info->type = COMMAND_LINE_PARAMETER_TYPE_BOOLEAN;
-    } else if (g_str_equal(prop->type, "int")) {
-        info->type = COMMAND_LINE_PARAMETER_TYPE_NUMBER;
-    } else if (g_str_equal(prop->type, "size")) {
-        info->type = COMMAND_LINE_PARAMETER_TYPE_SIZE;
-    } else {
-        info->type = COMMAND_LINE_PARAMETER_TYPE_STRING;
-    }
-
-    if (prop->description) {
-        info->help = g_strdup(prop->description);
-    }
-
-    return info;
-}
-
-static CommandLineParameterInfoList *query_all_machine_properties(void)
-{
-    CommandLineParameterInfoList *params = NULL, *clpiter;
-    CommandLineParameterInfo *info;
-    GSList *machines, *curr_mach;
-    ObjectPropertyIterator op_iter;
-    ObjectProperty *prop;
-    bool is_new;
-
-    machines = object_class_get_list(TYPE_MACHINE, false);
-    assert(machines);
-
-    /* Loop over all machine classes */
-    for (curr_mach = machines; curr_mach; curr_mach = curr_mach->next) {
-        object_class_property_iter_init(&op_iter, curr_mach->data);
-        /* ... and over the properties of each machine: */
-        while ((prop = object_property_iter_next(&op_iter))) {
-            if (!prop->set) {
-                continue;
-            }
-            /*
-             * Check whether the property has already been put into the list
-             * (via another machine class)
-             */
-            is_new = true;
-            for (clpiter = params; clpiter != NULL; clpiter = clpiter->next) {
-                if (g_str_equal(clpiter->value->name, prop->name)) {
-                    is_new = false;
-                    break;
-                }
-            }
-            /* If it hasn't been added before, add it now to the list */
-            if (is_new) {
-                info = objprop_to_cmdline_prop(prop);
-                QAPI_LIST_PREPEND(params, info);
-            }
-        }
-    }
-
-    g_slist_free(machines);
-
-    /* Add entry for the "type" parameter */
-    info = g_malloc0(sizeof(*info));
-    info->name = g_strdup("type");
-    info->type = COMMAND_LINE_PARAMETER_TYPE_STRING;
-    info->help = g_strdup("machine type");
-    QAPI_LIST_PREPEND(params, info);
-
-    return params;
-}
-
-CommandLineOptionInfoList *qmp_query_command_line_options(const char *option,
-                                                          Error **errp)
-{
-    CommandLineOptionInfoList *conf_list = NULL;
-    CommandLineOptionInfo *info;
-    int i;
-
-    for (i = 0; vm_config_groups[i] != NULL; i++) {
-        if (!option || !strcmp(option, vm_config_groups[i]->name)) {
-            info = g_malloc0(sizeof(*info));
-            info->option = g_strdup(vm_config_groups[i]->name);
-            if (!strcmp("drive", vm_config_groups[i]->name)) {
-            	//为driver时，取其所有参数
-                info->parameters = get_drive_infolist();
-            } else {
-                info->parameters =
-                    query_option_descs(vm_config_groups[i]->desc);
-            }
-            QAPI_LIST_PREPEND(conf_list, info);
-        }
-    }
-
-    if (!option || !strcmp(option, "machine")) {
-        info = g_malloc0(sizeof(*info));
-        info->option = g_strdup("machine");
-        info->parameters = query_all_machine_properties();
-        QAPI_LIST_PREPEND(conf_list, info);
-    }
-
-    if (conf_list == NULL) {
-        error_setg(errp, "invalid option name: %s", option);
-    }
-
-    return conf_list;
-}
-
 //给定group名称查找group名称对应的optsList
-=======
->>>>>>> 72b88908
 QemuOptsList *qemu_find_opts_err(const char *group, Error **errp)
 {
     return find_list(vm_config_groups, group, errp);
