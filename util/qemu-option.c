--- conflicted
+++ resolved
@@ -47,12 +47,8 @@
  * The return value is the position of the delimiter/zero byte after the option
  * name in @p.
  */
-<<<<<<< HEAD
 //将buf中delim符号前的内容copy到p中，buf的最大长度为buf_size
-static const char *get_opt_name(const char *p, char **option, char delim)
-=======
 static const char *get_opt_name(const char *p, char **option, size_t len)
->>>>>>> fef80ea0
 {
     *option = g_strndup(p, len);
     return p + len;
@@ -487,12 +483,8 @@
     }
 }
 
-<<<<<<< HEAD
 //选项是否接受任意值（如果QemuOptsList的desc的首个name为NULL，则选项值接受任意值）
-static bool opts_accepts_any(const QemuOpts *opts)
-=======
 static bool opts_accepts_any(const QemuOptsList *list)
->>>>>>> fef80ea0
 {
     return list->desc[0].name == NULL;
 }
@@ -596,14 +588,9 @@
     const QemuOptDesc *desc;
     const QemuOptsList *list = opts->list;
 
-<<<<<<< HEAD
-    desc = find_desc_by_name(opts->list->desc, name);
-    if (!desc && !opts_accepts_any(opts)) {
-    	//没有找到，且opts首个name不为空，报错
-=======
     desc = find_desc_by_name(list->desc, name);
     if (!desc && !opts_accepts_any(list)) {
->>>>>>> fef80ea0
+    	//没有找到，且opts首个name不为空，报错
         error_setg(errp, QERR_INVALID_PARAMETER, name);
         return false;
     }
@@ -720,13 +707,8 @@
     loc_restore(&opts->loc);
 }
 
-<<<<<<< HEAD
 //向给定的list中添加id为*id的一个选项，选项名称为name,选项值为vlaue
-bool qemu_opts_set(QemuOptsList *list, const char *id,
-                   const char *name, const char *value, Error **errp)
-=======
 bool qemu_opts_set(QemuOptsList *list, const char *name, const char *value, Error **errp)
->>>>>>> fef80ea0
 {
     QemuOpts *opts;
 
