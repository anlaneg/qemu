/*
 * Commandline option parsing functions
 *
 * Copyright (c) 2003-2008 Fabrice Bellard
 * Copyright (c) 2009 Kevin Wolf <kwolf@redhat.com>
 *
 * Permission is hereby granted, free of charge, to any person obtaining a copy
 * of this software and associated documentation files (the "Software"), to deal
 * in the Software without restriction, including without limitation the rights
 * to use, copy, modify, merge, publish, distribute, sublicense, and/or sell
 * copies of the Software, and to permit persons to whom the Software is
 * furnished to do so, subject to the following conditions:
 *
 * The above copyright notice and this permission notice shall be included in
 * all copies or substantial portions of the Software.
 *
 * THE SOFTWARE IS PROVIDED "AS IS", WITHOUT WARRANTY OF ANY KIND, EXPRESS OR
 * IMPLIED, INCLUDING BUT NOT LIMITED TO THE WARRANTIES OF MERCHANTABILITY,
 * FITNESS FOR A PARTICULAR PURPOSE AND NONINFRINGEMENT. IN NO EVENT SHALL
 * THE AUTHORS OR COPYRIGHT HOLDERS BE LIABLE FOR ANY CLAIM, DAMAGES OR OTHER
 * LIABILITY, WHETHER IN AN ACTION OF CONTRACT, TORT OR OTHERWISE, ARISING FROM,
 * OUT OF OR IN CONNECTION WITH THE SOFTWARE OR THE USE OR OTHER DEALINGS IN
 * THE SOFTWARE.
 */

#include "qemu/osdep.h"

#include "qapi/error.h"
#include "qemu/error-report.h"
#include "qapi/qmp/qbool.h"
#include "qapi/qmp/qdict.h"
#include "qapi/qmp/qnum.h"
#include "qapi/qmp/qstring.h"
#include "qapi/qmp/qerror.h"
#include "qemu/option_int.h"
#include "qemu/cutils.h"
#include "qemu/id.h"
#include "qemu/help_option.h"

/*
 * Extracts the name of an option from the parameter string (p points at the
 * first byte of the option name)
 *
 * The option name is delimited by delim (usually , or =) or the string end
 * and is copied into option. The caller is responsible for free'ing option
 * when no longer required.
 *
 * The return value is the position of the delimiter/zero byte after the option
 * name in p.
 */
//将buf中delim符号前的内容copy到p中，buf的最大长度为buf_size
static const char *get_opt_name(const char *p, char **option, char delim)
{
    char *offset = strchr(p, delim);

    if (offset) {
        *option = g_strndup(p, offset - p);
        return offset;
    } else {
        *option = g_strdup(p);
        return p + strlen(p);
    }
}

/*
 * Extracts the value of an option from the parameter string p (p points at the
 * first byte of the option value)
 *
 * This function is comparable to get_opt_name with the difference that the
 * delimiter is fixed to be comma which starts a new option. To specify an
 * option value that contains commas, double each comma.
 */
const char *get_opt_value(const char *p, char **value)
{
    size_t capacity = 0, length;
    const char *offset;

    *value = NULL;
    while (1) {
        offset = qemu_strchrnul(p, ',');
        length = offset - p;
        if (*offset != '\0' && *(offset + 1) == ',') {
            length++;
        }
        *value = g_renew(char, *value, capacity + length + 1);
        strncpy(*value + capacity, p, length);
        (*value)[capacity + length] = '\0';
        capacity += length;
        if (*offset == '\0' ||
            *(offset + 1) != ',') {
            break;
        }

        p += (offset - p) + 2;
    }

    return offset;
}

<<<<<<< HEAD
//将选项name的值，解析成bool类型，ret为解析后的类型。
static void parse_option_bool(const char *name, const char *value, bool *ret,
                              Error **errp)
{
    if (!strcmp(value, "on")) {
        *ret = 1;
    } else if (!strcmp(value, "off")) {
        *ret = 0;
    } else {
        error_setg(errp, QERR_INVALID_PARAMETER_VALUE,
                   name, "'on' or 'off'");
    }
}

static void parse_option_number(const char *name, const char *value,
=======
static bool parse_option_number(const char *name, const char *value,
>>>>>>> 944fdc5e
                                uint64_t *ret, Error **errp)
{
    uint64_t number;
    int err;

    //统一按无符号64位整数转
    err = qemu_strtou64(value, NULL, 0, &number);
    if (err == -ERANGE) {
        error_setg(errp, "Value '%s' is too large for parameter '%s'",
                   value, name);
        return false;
    }
    if (err) {
        error_setg(errp, QERR_INVALID_PARAMETER_VALUE, name, "a number");
        return false;
    }
    *ret = number;
    return true;
}

//通过名称查找desc
static const QemuOptDesc *find_desc_by_name(const QemuOptDesc *desc,
                                            const char *name)
{
    int i;

    for (i = 0; desc[i].name != NULL; i++) {
        if (strcmp(desc[i].name, name) == 0) {
            return &desc[i];
        }
    }

    return NULL;
}

<<<<<<< HEAD
//解析size类型数据，支持 k, M, G, T, P or E 等单位
void parse_option_size(const char *name/*参数名称*/, const char *value/*参数字面值*/,
                       uint64_t *ret/*出参，解析结果*/, Error **errp)
=======
static const char *find_default_by_name(QemuOpts *opts, const char *name)
{
    const QemuOptDesc *desc = find_desc_by_name(opts->list->desc, name);

    return desc ? desc->def_value_str : NULL;
}

bool parse_option_size(const char *name, const char *value,
                       uint64_t *ret, Error **errp)
>>>>>>> 944fdc5e
{
    uint64_t size;
    int err;

    err = qemu_strtosz(value, NULL, &size);
    if (err == -ERANGE) {
        error_setg(errp, "Value '%s' is out of range for parameter '%s'",
                   value, name);
        return false;
    }
    if (err) {
        error_setg(errp, QERR_INVALID_PARAMETER_VALUE, name,
                   "a non-negative number below 2^64");
        error_append_hint(errp, "Optional suffix k, M, G, T, P or E means"
                          " kilo-, mega-, giga-, tera-, peta-\n"
                          "and exabytes, respectively.\n");
        return false;
    }
    *ret = size;
    return true;
}

static const char *opt_type_to_string(enum QemuOptType type)
{
    switch (type) {
    case QEMU_OPT_STRING:
        return "str";
    case QEMU_OPT_BOOL:
        return "bool (on/off)";
    case QEMU_OPT_NUMBER:
        return "num";
    case QEMU_OPT_SIZE:
        return "size";
    }

    g_assert_not_reached();
}

/**
 * Print the list of options available in the given list.  If
 * @print_caption is true, a caption (including the list name, if it
 * exists) is printed.  The options itself will be indented, so
 * @print_caption should only be set to false if the caller prints its
 * own custom caption (so that the indentation makes sense).
 */
//显示支持的选项
void qemu_opts_print_help(QemuOptsList *list, bool print_caption)
{
    QemuOptDesc *desc;
    int i;
    GPtrArray *array = g_ptr_array_new();

    assert(list);
    desc = list->desc;
    while (desc && desc->name) {
        GString *str = g_string_new(NULL);
        g_string_append_printf(str, "  %s=<%s>", desc->name,
                               opt_type_to_string(desc->type));
        if (desc->help) {
            if (str->len < 24) {
                g_string_append_printf(str, "%*s", 24 - (int)str->len, "");
            }
            g_string_append_printf(str, " - %s", desc->help);
        }
        g_ptr_array_add(array, g_string_free(str, false));
        desc++;
    }

    g_ptr_array_sort(array, (GCompareFunc)qemu_pstrcmp0);
    if (print_caption && array->len > 0) {
        if (list->name) {
            printf("%s options:\n", list->name);
        } else {
            printf("Options:\n");
        }
    } else if (array->len == 0) {
        if (list->name) {
            printf("There are no options for %s.\n", list->name);
        } else {
            printf("No options available.\n");
        }
    }
    for (i = 0; i < array->len; i++) {
        printf("%s\n", (char *)array->pdata[i]);
    }
    g_ptr_array_set_free_func(array, g_free);
    g_ptr_array_free(array, true);

}
/* ------------------------------------------------------------------ */

//自一组选项中取出名称为name的选项
QemuOpt *qemu_opt_find(QemuOpts *opts, const char *name)
{
    QemuOpt *opt;

    QTAILQ_FOREACH_REVERSE(opt, &opts->head, next) {
        if (strcmp(opt->name, name) != 0)
            continue;
        return opt;
    }
    return NULL;
}

//释放opt
static void qemu_opt_del(QemuOpt *opt)
{
    QTAILQ_REMOVE(&opt->opts->head, opt, next);
    g_free(opt->name);
    g_free(opt->str);
    g_free(opt);
}

/* qemu_opt_set allows many settings for the same option.
 * This function deletes all settings for an option.
 */
//自opts中删除名称为name的所有选项
static void qemu_opt_del_all(QemuOpts *opts, const char *name)
{
    QemuOpt *opt, *next_opt;

    QTAILQ_FOREACH_SAFE(opt, &opts->head, next, next_opt) {
        if (!strcmp(opt->name, name)) {
            qemu_opt_del(opt);
        }
    }
}

//获取opts选项中名称为name的字符串给值
const char *qemu_opt_get(QemuOpts *opts, const char *name)
{
    QemuOpt *opt;

    if (opts == NULL) {
        return NULL;
    }

    opt = qemu_opt_find(opts, name);
    if (!opt) {
<<<<<<< HEAD
    	//如果此选项没有指定，则使用默认值
        const QemuOptDesc *desc = find_desc_by_name(opts->list->desc, name);
        if (desc && desc->def_value_str) {
            return desc->def_value_str;
        }
=======
        return find_default_by_name(opts, name);
>>>>>>> 944fdc5e
    }

    return opt->str;
}

void qemu_opt_iter_init(QemuOptsIter *iter, QemuOpts *opts, const char *name)
{
    iter->opts = opts;
    iter->opt = QTAILQ_FIRST(&opts->head);
    iter->name = name;
}

const char *qemu_opt_iter_next(QemuOptsIter *iter)
{
    QemuOpt *ret = iter->opt;
    if (iter->name) {
        while (ret && !g_str_equal(iter->name, ret->name)) {
            ret = QTAILQ_NEXT(ret, next);
        }
    }
    iter->opt = ret ? QTAILQ_NEXT(ret, next) : NULL;
    return ret ? ret->str : NULL;
}

/* Get a known option (or its default) and remove it from the list
 * all in one action. Return a malloced string of the option value.
 * Result must be freed by caller with g_free().
 */
char *qemu_opt_get_del(QemuOpts *opts, const char *name)
{
    QemuOpt *opt;
    char *str;

    if (opts == NULL) {
        return NULL;
    }

    opt = qemu_opt_find(opts, name);
    if (!opt) {
        return g_strdup(find_default_by_name(opts, name));
    }
    str = opt->str;
    opt->str = NULL;
    qemu_opt_del_all(opts, name);
    return str;
}

bool qemu_opt_has_help_opt(QemuOpts *opts)
{
    QemuOpt *opt;

    QTAILQ_FOREACH_REVERSE(opt, &opts->head, next) {
        //是否为help option ,如 -o ?或者-o help
        if (is_help_option(opt->name)) {
            return true;
        }
    }
    return false;
}

//自选项中提取name的给值，如果没有给选项值，使用选项默认值，如果选项默认值不存在，使用defval
//del控制着是否删除所有名称为name的选项
static bool qemu_opt_get_bool_helper(QemuOpts *opts, const char *name,
                                     bool defval, bool del)
{
    QemuOpt *opt;
    const char *def_val;
    bool ret = defval;

    if (opts == NULL) {
        return ret;
    }

    opt = qemu_opt_find(opts, name);
    if (opt == NULL) {
<<<<<<< HEAD
    		//没有找到名称为name的opt,即选项没有给出，尝试选项默认值
        const QemuOptDesc *desc = find_desc_by_name(opts->list->desc, name);
        if (desc && desc->def_value_str) {
            parse_option_bool(name, desc->def_value_str, &ret, &error_abort);
=======
        def_val = find_default_by_name(opts, name);
        if (def_val) {
            qapi_bool_parse(name, def_val, &ret, &error_abort);
>>>>>>> 944fdc5e
        }
        return ret;
    }
    assert(opt->desc && opt->desc->type == QEMU_OPT_BOOL);
    ret = opt->value.boolean;
    if (del) {
    		//如果需要删除此选项给值，则自opts中删除名称为name的选项
        qemu_opt_del_all(opts, name);
    }
    return ret;
}

//将选项name的给值按bool确定，默认值为defval
bool qemu_opt_get_bool(QemuOpts *opts, const char *name, bool defval)
{
    return qemu_opt_get_bool_helper(opts, name, defval, false);
}

bool qemu_opt_get_bool_del(QemuOpts *opts, const char *name, bool defval)
{
    return qemu_opt_get_bool_helper(opts, name, defval, true);
}

//自选项中提取number（与其它qemu_opt_get_*_helper系列意义相同）
static uint64_t qemu_opt_get_number_helper(QemuOpts *opts, const char *name,
                                           uint64_t defval, bool del)
{
    QemuOpt *opt;
    const char *def_val;
    uint64_t ret = defval;

    if (opts == NULL) {
        return ret;
    }

    opt = qemu_opt_find(opts, name);
    if (opt == NULL) {
        def_val = find_default_by_name(opts, name);
        if (def_val) {
            parse_option_number(name, def_val, &ret, &error_abort);
        }
        return ret;
    }
    assert(opt->desc && opt->desc->type == QEMU_OPT_NUMBER);
    ret = opt->value.uint;
    if (del) {
        qemu_opt_del_all(opts, name);
    }
    return ret;
}

uint64_t qemu_opt_get_number(QemuOpts *opts, const char *name, uint64_t defval)
{
    return qemu_opt_get_number_helper(opts, name, defval, false);
}

uint64_t qemu_opt_get_number_del(QemuOpts *opts, const char *name,
                                 uint64_t defval)
{
    return qemu_opt_get_number_helper(opts, name, defval, true);
}

static uint64_t qemu_opt_get_size_helper(QemuOpts *opts, const char *name,
                                         uint64_t defval, bool del)
{
    QemuOpt *opt;
    const char *def_val;
    uint64_t ret = defval;

    //如果opts为NULL,使用defval
    if (opts == NULL) {
        return ret;
    }

    //查name对应的opt,如果没有找到，则查描述信息，并解析默认值
    opt = qemu_opt_find(opts, name);
    if (opt == NULL) {
        def_val = find_default_by_name(opts, name);
        if (def_val) {
            parse_option_size(name, def_val, &ret, &error_abort);
        }
        return ret;
    }

    //返回opt配置的值
    assert(opt->desc && opt->desc->type == QEMU_OPT_SIZE);
    ret = opt->value.uint;
    if (del) {
        qemu_opt_del_all(opts, name);
    }
    return ret;
}

uint64_t qemu_opt_get_size(QemuOpts *opts, const char *name, uint64_t defval)
{
    return qemu_opt_get_size_helper(opts, name, defval, false);
}

//取出获项中配置的name对应的值，如果opts为空，使用defval
uint64_t qemu_opt_get_size_del(QemuOpts *opts, const char *name,
                               uint64_t defval)
{
    return qemu_opt_get_size_helper(opts, name, defval, true);
}

<<<<<<< HEAD
//解析选项值
static void qemu_opt_parse(QemuOpt *opt, Error **errp)
=======
static bool qemu_opt_parse(QemuOpt *opt, Error **errp)
>>>>>>> 944fdc5e
{
    if (opt->desc == NULL)
        return true;

    switch (opt->desc->type) {
    case QEMU_OPT_STRING://字符串类型什么也不需要做
        /* nothing */
<<<<<<< HEAD
        return;
    case QEMU_OPT_BOOL://转为boolean类型
        parse_option_bool(opt->name, opt->str, &opt->value.boolean, errp);
        break;
    case QEMU_OPT_NUMBER://转为number类型
        parse_option_number(opt->name, opt->str, &opt->value.uint, errp);
        break;
    case QEMU_OPT_SIZE://解析为size方式，例如（K,M,G,T...)
        parse_option_size(opt->name, opt->str, &opt->value.uint, errp);
        break;
=======
        return true;
    case QEMU_OPT_BOOL:
        return qapi_bool_parse(opt->name, opt->str, &opt->value.boolean, errp);
    case QEMU_OPT_NUMBER:
        return parse_option_number(opt->name, opt->str, &opt->value.uint,
                                   errp);
    case QEMU_OPT_SIZE:
        return parse_option_size(opt->name, opt->str, &opt->value.uint,
                                 errp);
>>>>>>> 944fdc5e
    default:
        abort();
    }
}

//选项是否接受任意值（如果QemuOptsList的desc的首个name为NULL，则选项值接受任意值）
static bool opts_accepts_any(const QemuOpts *opts)
{
    return opts->list->desc[0].name == NULL;
}

int qemu_opt_unset(QemuOpts *opts, const char *name)
{
    QemuOpt *opt = qemu_opt_find(opts, name);

    assert(opts_accepts_any(opts));

    if (opt == NULL) {
        return -1;
    } else {
        qemu_opt_del(opt);
        return 0;
    }
}

<<<<<<< HEAD
//构造QemuOpt将其串在opts链上，prepend用于控制是否串在最前面
static void opt_set(QemuOpts *opts, const char *name,/*参数名*/ char *value,/*参数值*/
                    bool prepend, bool *help_wanted, Error **errp)
=======
static QemuOpt *opt_create(QemuOpts *opts, const char *name, char *value,
                           bool prepend)
>>>>>>> 944fdc5e
{
    QemuOpt *opt = g_malloc0(sizeof(*opt));

<<<<<<< HEAD
    //查找名称为name的选项
    desc = find_desc_by_name(opts->list->desc, name);
    if (!desc && !opts_accepts_any(opts)) {
        g_free(value);
    	//不支持此参数名，报错
        error_setg(errp, QERR_INVALID_PARAMETER, name);
        if (help_wanted && is_help_option(name)) {
            *help_wanted = true;
        }
        return;
    }

    opt = g_malloc0(sizeof(*opt));
    opt->name = g_strdup(name);//选项名称
=======
    opt->name = g_strdup(name);
    opt->str = value;
>>>>>>> 944fdc5e
    opt->opts = opts;
    if (prepend) {
        QTAILQ_INSERT_HEAD(&opts->head, opt, next);
    } else {
        QTAILQ_INSERT_TAIL(&opts->head, opt, next);
    }

    return opt;
}

static bool opt_validate(QemuOpt *opt, bool *help_wanted,
                         Error **errp)
{
    const QemuOptDesc *desc;

    desc = find_desc_by_name(opt->opts->list->desc, opt->name);
    if (!desc && !opts_accepts_any(opt->opts)) {
        error_setg(errp, QERR_INVALID_PARAMETER, opt->name);
        if (help_wanted && is_help_option(opt->name)) {
            *help_wanted = true;
        }
        return false;
    }

    opt->desc = desc;
<<<<<<< HEAD
    opt->str = value;
    //解析选项取值
    qemu_opt_parse(opt, &local_err);
    if (local_err) {
        error_propagate(errp, local_err);
        qemu_opt_del(opt);
=======
    if (!qemu_opt_parse(opt, errp)) {
        return false;
>>>>>>> 944fdc5e
    }

    return true;
}

<<<<<<< HEAD
//qemu选项设置,name为选项名，value为选项值
void qemu_opt_set(QemuOpts *opts, const char *name, const char *value,
=======
bool qemu_opt_set(QemuOpts *opts, const char *name, const char *value,
>>>>>>> 944fdc5e
                  Error **errp)
{
    QemuOpt *opt = opt_create(opts, name, g_strdup(value), false);

    if (!opt_validate(opt, NULL, errp)) {
        qemu_opt_del(opt);
        return false;
    }
    return true;
}

bool qemu_opt_set_bool(QemuOpts *opts, const char *name, bool val,
                       Error **errp)
{
    QemuOpt *opt;
    const QemuOptDesc *desc;

    desc = find_desc_by_name(opts->list->desc, name);
    if (!desc && !opts_accepts_any(opts)) {
        error_setg(errp, QERR_INVALID_PARAMETER, name);
        return false;
    }

    opt = g_malloc0(sizeof(*opt));
    opt->name = g_strdup(name);
    opt->opts = opts;
    opt->desc = desc;
    opt->value.boolean = !!val;
    opt->str = g_strdup(val ? "on" : "off");
    QTAILQ_INSERT_TAIL(&opts->head, opt, next);
    return true;
}

bool qemu_opt_set_number(QemuOpts *opts, const char *name, int64_t val,
                         Error **errp)
{
    QemuOpt *opt;
    const QemuOptDesc *desc;

<<<<<<< HEAD
    //创建opt
    opt = g_malloc0(sizeof(*opt));
    opt->desc = find_desc_by_name(desc, name);
    if (!opt->desc && !opts_accepts_any(opts)) {
    		//没有找到，且opts首个name不为空，报错
=======
    desc = find_desc_by_name(opts->list->desc, name);
    if (!desc && !opts_accepts_any(opts)) {
>>>>>>> 944fdc5e
        error_setg(errp, QERR_INVALID_PARAMETER, name);
        return false;
    }

<<<<<<< HEAD
    //构造相应的opt
=======
    opt = g_malloc0(sizeof(*opt));
>>>>>>> 944fdc5e
    opt->name = g_strdup(name);
    opt->opts = opts;
    opt->desc = desc;
    opt->value.uint = val;
    opt->str = g_strdup_printf("%" PRId64, val);
    QTAILQ_INSERT_TAIL(&opts->head, opt, next);
    return true;
}

/**
 * For each member of @opts, call @func(@opaque, name, value, @errp).
 * @func() may store an Error through @errp, but must return non-zero then.
 * When @func() returns non-zero, break the loop and return that value.
 * Return zero when the loop completes.
 */
int qemu_opt_foreach(QemuOpts *opts, qemu_opt_loopfunc func, void *opaque,
                     Error **errp)
{
    QemuOpt *opt;
    int rc;

    QTAILQ_FOREACH(opt, &opts->head, next) {
        rc = func(opaque, opt->name, opt->str, errp);
        if (rc) {
            return rc;
        }
        assert(!errp || !*errp);
    }
    return 0;
}

//检查选项列表中是否已存在此id(NULL==NULL)
QemuOpts *qemu_opts_find(QemuOptsList *list, const char *id)
{
    QemuOpts *opts;

    QTAILQ_FOREACH(opts, &list->head, next) {
        if (!opts->id && !id) {
            return opts;
        }
        if (opts->id && id && !strcmp(opts->id, id)) {
            return opts;
        }
    }
    return NULL;
}

//创建一个选项队列头
QemuOpts *qemu_opts_create(QemuOptsList *list, const char *id,
                           int fail_if_exists/*如果id已存在是否报错*/, Error **errp)
{
    QemuOpts *opts = NULL;

    if (id) {
    	//id格式有误时报错
        if (!id_wellformed(id)) {
            error_setg(errp, QERR_INVALID_PARAMETER_VALUE, "id",
                       "an identifier");
            error_append_hint(errp, "Identifiers consist of letters, digits, "
                              "'-', '.', '_', starting with a letter.\n");
            return NULL;
        }

        //检查是否已存在
        opts = qemu_opts_find(list, id);
        if (opts != NULL) {
        	//检查是否有必要报错，有则报错
            if (fail_if_exists && !list->merge_lists) {
                error_setg(errp, "Duplicate ID '%s' for %s", id, list->name);
                return NULL;
            } else {
            	//使用已有的
                return opts;
            }
        }
    } else if (list->merge_lists) {
    	//list支持merge,用NULL做id查一遍
        opts = qemu_opts_find(list, NULL);
        if (opts) {
            return opts;
        }
    }

    //确实不存在此opts,生成opts
    opts = g_malloc0(sizeof(*opts));
    opts->id = g_strdup(id);//填充id
    opts->list = list;//指明自已属于那个list
    loc_save(&opts->loc);//记录位置信息
    QTAILQ_INIT(&opts->head);
    QTAILQ_INSERT_TAIL(&list->head, opts, next);//将opts加入list链中
    return opts;
}

//将optslist清空
void qemu_opts_reset(QemuOptsList *list)
{
    QemuOpts *opts, *next_opts;

    QTAILQ_FOREACH_SAFE(opts, &list->head, next, next_opts) {
    	//清空opts及其下的opt
        qemu_opts_del(opts);
    }
}

void qemu_opts_loc_restore(QemuOpts *opts)
{
    loc_restore(&opts->loc);
}

<<<<<<< HEAD
//向给定的list中添加id为*id的一个选项，选项名称为name,选项值为vlaue
void qemu_opts_set(QemuOptsList *list, const char *id,
=======
bool qemu_opts_set(QemuOptsList *list, const char *id,
>>>>>>> 944fdc5e
                   const char *name, const char *value, Error **errp)
{
    QemuOpts *opts;

    opts = qemu_opts_create(list, id, 1, errp);
    if (!opts) {
        return false;
    }
    return qemu_opt_set(opts, name, value, errp);
}

const char *qemu_opts_id(QemuOpts *opts)
{
    return opts->id;
}

/* The id string will be g_free()d by qemu_opts_del */
void qemu_opts_set_id(QemuOpts *opts, char *id)
{
    opts->id = id;
}

//删除opts
void qemu_opts_del(QemuOpts *opts)
{
    QemuOpt *opt;

    if (opts == NULL) {
        return;
    }

    for (;;) {
        opt = QTAILQ_FIRST(&opts->head);
        if (opt == NULL)
            break;
        qemu_opt_del(opt);
    }
    QTAILQ_REMOVE(&opts->list->head, opts, next);
    g_free(opts->id);
    g_free(opts);
}

/* print value, escaping any commas in value */
static void escaped_print(const char *value)
{
    const char *ptr;

    for (ptr = value; *ptr; ++ptr) {
        if (*ptr == ',') {
            putchar(',');
        }
        putchar(*ptr);
    }
}

void qemu_opts_print(QemuOpts *opts, const char *separator)
{
    QemuOpt *opt;
    QemuOptDesc *desc = opts->list->desc;
    const char *sep = "";

    if (opts->id) {
        printf("id=%s", opts->id); /* passed id_wellformed -> no commas */
        sep = separator;
    }

    if (desc[0].name == NULL) {
        QTAILQ_FOREACH(opt, &opts->head, next) {
            printf("%s%s=", sep, opt->name);
            escaped_print(opt->str);
            sep = separator;
        }
        return;
    }
    for (; desc && desc->name; desc++) {
        const char *value;
        opt = qemu_opt_find(opts, desc->name);

        value = opt ? opt->str : desc->def_value_str;
        if (!value) {
            continue;
        }
        if (desc->type == QEMU_OPT_STRING) {
            printf("%s%s=", sep, desc->name);
            escaped_print(value);
        } else if ((desc->type == QEMU_OPT_SIZE ||
                    desc->type == QEMU_OPT_NUMBER) && opt) {
            printf("%s%s=%" PRId64, sep, desc->name, opt->value.uint);
        } else {
            printf("%s%s=%s", sep, desc->name, value);
        }
        sep = separator;
    }
}

static const char *get_opt_name_value(const char *params,
                                      const char *firstname,
                                      char **name, char **value)
{
    const char *p, *pe, *pc;

    pe = strchr(params, '=');
    pc = strchr(params, ',');

    if (!pe || (pc && pc < pe)) {
        /* found "foo,more" */
        if (firstname) {
            /* implicitly named first option */
            *name = g_strdup(firstname);
            p = get_opt_value(params, value);
        } else {
            /* option without value, must be a flag */
            p = get_opt_name(params, name, ',');
            if (strncmp(*name, "no", 2) == 0) {
                memmove(*name, *name + 2, strlen(*name + 2) + 1);
                *value = g_strdup("off");
            } else {
                *value = g_strdup("on");
            }
        }
    } else {
        /* found "foo=bar,more" */
        p = get_opt_name(params, name, '=');
        assert(*p == '=');
        p++;
        p = get_opt_value(p, value);
    }

    assert(!*p || *p == ',');
    if (*p == ',') {
        p++;
    }
    return p;
}

<<<<<<< HEAD
//解析params中指明的选项，将选项串连在opts上，prepend用于控制是否串在首位
static void opts_do_parse(QemuOpts *opts, const char *params,
=======
static bool opts_do_parse(QemuOpts *opts, const char *params,
>>>>>>> 944fdc5e
                          const char *firstname, bool prepend,
                          bool *help_wanted, Error **errp)
{
    char *option, *value;
    const char *p;
    QemuOpt *opt;

    for (p = params; *p;) {
        p = get_opt_name_value(p, firstname, &option, &value);
        firstname = NULL;

        if (!strcmp(option, "id")) {
            g_free(option);
            g_free(value);
            continue;
        }

        opt = opt_create(opts, option, value, prepend);
        g_free(option);
        if (!opt_validate(opt, help_wanted, errp)) {
            qemu_opt_del(opt);
            return false;
        }
    }

    return true;
}

static char *opts_parse_id(const char *params)
{
    const char *p;
    char *name, *value;

    for (p = params; *p;) {
        p = get_opt_name_value(p, NULL, &name, &value);
        if (!strcmp(name, "id")) {
            g_free(name);
            return value;
        }
        g_free(name);
        g_free(value);
    }

    return NULL;
}

//检查param中是否有help选项
bool has_help_option(const char *params)
{
    const char *p;
    char *name, *value;
    bool ret;

    for (p = params; *p;) {
        p = get_opt_name_value(p, NULL, &name, &value);
        //是否为help option ,如 -o ?或者-o help
        ret = is_help_option(name);
        g_free(name);
        g_free(value);
        if (ret) {
            return true;
        }
    }

    return false;
}

/**
 * Store options parsed from @params into @opts.
 * If @firstname is non-null, the first key=value in @params may omit
 * key=, and is treated as if key was @firstname.
 * On error, store an error object through @errp if non-null.
 */
<<<<<<< HEAD
//解析选项，并生成opts对象
void qemu_opts_do_parse(QemuOpts *opts, const char *params,
=======
bool qemu_opts_do_parse(QemuOpts *opts, const char *params,
>>>>>>> 944fdc5e
                       const char *firstname, Error **errp)
{
    return opts_do_parse(opts, params, firstname, false, NULL, errp);
}

//由于list为一组opts,而params为一组配置字符串，利用list将params转换单个的QemuOpts，并返回
//例如“-chardev socket,id=char1,path=/usr/local/var/run/openvswitch/vhost-user-1”
static QemuOpts *opts_parse(QemuOptsList *list, const char *params,
                            bool permit_abbrev, bool defaults,
                            bool *help_wanted, Error **errp)
{
    const char *firstname;
    char *id = opts_parse_id(params);
    QemuOpts *opts;

    //如果支持隐含名称，则使用implied_opt_name值为隐含名称
    //例如-char的隐含名称为'backend',在此行将记为firstname
    assert(!permit_abbrev || list->implied_opt_name);
    firstname = permit_abbrev ? list->implied_opt_name : NULL;

    /*
     * This code doesn't work for defaults && !list->merge_lists: when
     * params has no id=, and list has an element with !opts->id, it
     * appends a new element instead of returning the existing opts.
     * However, we got no use for this case.  Guard against possible
     * (if unlikely) future misuse:
     */
    assert(!defaults || list->merge_lists);
<<<<<<< HEAD
    //利用id值，创建opts
    opts = qemu_opts_create(list, id, !defaults, &local_err);
    g_free(id);
    if (opts == NULL) {
        /*记录出错信息*/
        error_propagate(errp, local_err);
        return NULL;
    }

    //解析此id对应的其它参数
    opts_do_parse(opts, params, firstname, defaults, help_wanted, &local_err);
    if (local_err) {
        error_propagate(errp, local_err);
=======
    opts = qemu_opts_create(list, id, !defaults, errp);
    g_free(id);
    if (opts == NULL) {
        return NULL;
    }

    if (!opts_do_parse(opts, params, firstname, defaults, help_wanted,
                       errp)) {
>>>>>>> 944fdc5e
        qemu_opts_del(opts);
        return NULL;
    }

    return opts;
}

/**
 * Create a QemuOpts in @list and with options parsed from @params.
 * If @permit_abbrev, the first key=value in @params may omit key=,
 * and is treated as if key was @list->implied_opt_name.
 * On error, store an error object through @errp if non-null.
 * Return the new QemuOpts on success, null pointer on error.
 */
QemuOpts *qemu_opts_parse(QemuOptsList *list, const char *params,
                          bool permit_abbrev, Error **errp)
{
    return opts_parse(list, params, permit_abbrev, false, NULL, errp);
}

/**
 * Create a QemuOpts in @list and with options parsed from @params.
 * If @permit_abbrev, the first key=value in @params may omit key=,
 * and is treated as if key was @list->implied_opt_name.
 * Report errors with error_report_err().  This is inappropriate in
 * QMP context.  Do not use this function there!
 * Return the new QemuOpts on success, null pointer on error.
 */
//解析参数串，构造opts，并加入到list
QemuOpts *qemu_opts_parse_noisily(QemuOptsList *list, const char *params,
                                  bool permit_abbrev)
{
    Error *err = NULL;
    QemuOpts *opts;
    bool help_wanted = false;

    //解析字符串，生成opts
    opts = opts_parse(list, params, permit_abbrev, false, &help_wanted, &err);
    if (err) {
        if (help_wanted) {
            qemu_opts_print_help(list, true);
            error_free(err);
        } else {
            error_report_err(err);
        }
    }
    return opts;
}

void qemu_opts_set_defaults(QemuOptsList *list, const char *params,
                            int permit_abbrev)
{
    QemuOpts *opts;

    opts = opts_parse(list, params, permit_abbrev, true, NULL, NULL);
    assert(opts);
}

static bool qemu_opts_from_qdict_entry(QemuOpts *opts,
                                       const QDictEntry *entry,
                                       Error **errp)
{
    const char *key = qdict_entry_key(entry);
    QObject *obj = qdict_entry_value(entry);
    char buf[32];
    g_autofree char *tmp = NULL;
    const char *value;

    if (!strcmp(key, "id")) {
        return true;
    }

    switch (qobject_type(obj)) {
    case QTYPE_QSTRING:
        value = qstring_get_str(qobject_to(QString, obj));
        break;
    case QTYPE_QNUM:
        tmp = qnum_to_string(qobject_to(QNum, obj));
        value = tmp;
        break;
    case QTYPE_QBOOL:
        pstrcpy(buf, sizeof(buf),
                qbool_get_bool(qobject_to(QBool, obj)) ? "on" : "off");
        value = buf;
        break;
    default:
        return true;
    }

    return qemu_opt_set(opts, key, value, errp);
}

/*
 * Create QemuOpts from a QDict.
 * Use value of key "id" as ID if it exists and is a QString.  Only
 * QStrings, QNums and QBools are copied.  Entries with other types
 * are silently ignored.
 */
QemuOpts *qemu_opts_from_qdict(QemuOptsList *list, const QDict *qdict,
                               Error **errp)
{
    QemuOpts *opts;
    const QDictEntry *entry;

    opts = qemu_opts_create(list, qdict_get_try_str(qdict, "id"), 1, errp);
    if (!opts) {
        return NULL;
    }

    assert(opts != NULL);

    for (entry = qdict_first(qdict);
         entry;
         entry = qdict_next(qdict, entry)) {
        if (!qemu_opts_from_qdict_entry(opts, entry, errp)) {
            qemu_opts_del(opts);
            return NULL;
        }
    }

    return opts;
}

/*
 * Adds all QDict entries to the QemuOpts that can be added and removes them
 * from the QDict. When this function returns, the QDict contains only those
 * entries that couldn't be added to the QemuOpts.
 */
bool qemu_opts_absorb_qdict(QemuOpts *opts, QDict *qdict, Error **errp)
{
    const QDictEntry *entry, *next;

    entry = qdict_first(qdict);

    while (entry != NULL) {
        next = qdict_next(qdict, entry);

        if (find_desc_by_name(opts->list->desc, entry->key)) {
            if (!qemu_opts_from_qdict_entry(opts, entry, errp)) {
                return false;
            }
            qdict_del(qdict, entry->key);
        }

        entry = next;
    }

    return true;
}

/*
 * Convert from QemuOpts to QDict. The QDict values are of type QString.
 *
 * If @list is given, only add those options to the QDict that are contained in
 * the list. If @del is true, any options added to the QDict are removed from
 * the QemuOpts, otherwise they remain there.
 *
 * If two options in @opts have the same name, they are processed in order
 * so that the last one wins (consistent with the reverse iteration in
 * qemu_opt_find()), but all of them are deleted if @del is true.
 *
 * TODO We'll want to use types appropriate for opt->desc->type, but
 * this is enough for now.
 */
QDict *qemu_opts_to_qdict_filtered(QemuOpts *opts, QDict *qdict,
                                   QemuOptsList *list, bool del)
{
    QemuOpt *opt, *next;

    if (!qdict) {
        qdict = qdict_new();
    }
    if (opts->id) {
        qdict_put_str(qdict, "id", opts->id);
    }
    QTAILQ_FOREACH_SAFE(opt, &opts->head, next, next) {
        if (list) {
            QemuOptDesc *desc;
            bool found = false;
            for (desc = list->desc; desc->name; desc++) {
                if (!strcmp(desc->name, opt->name)) {
                    found = true;
                    break;
                }
            }
            if (!found) {
                continue;
            }
        }
        qdict_put_str(qdict, opt->name, opt->str);
        if (del) {
            qemu_opt_del(opt);
        }
    }
    return qdict;
}

/* Copy all options in a QemuOpts to the given QDict. See
 * qemu_opts_to_qdict_filtered() for details. */
QDict *qemu_opts_to_qdict(QemuOpts *opts, QDict *qdict)
{
    return qemu_opts_to_qdict_filtered(opts, qdict, NULL, false);
}

/* Validate parsed opts against descriptions where no
 * descriptions were provided in the QemuOptsList.
 */
bool qemu_opts_validate(QemuOpts *opts, const QemuOptDesc *desc, Error **errp)
{
    QemuOpt *opt;

    assert(opts_accepts_any(opts));

    QTAILQ_FOREACH(opt, &opts->head, next) {
        opt->desc = find_desc_by_name(desc, opt->name);
        if (!opt->desc) {
            error_setg(errp, QERR_INVALID_PARAMETER, opt->name);
            return false;
        }

        if (!qemu_opt_parse(opt, errp)) {
            return false;
        }
    }

    return true;
}

/**
 * For each member of @list, call @func(@opaque, member, @errp).
 * Call it with the current location temporarily set to the member's.
 * @func() may store an Error through @errp, but must return non-zero then.
 * When @func() returns non-zero, break the loop and return that value.
 * Return zero when the loop completes.
 */
//采用函数func遍历给定optslist中每一个opts
int qemu_opts_foreach(QemuOptsList *list, qemu_opts_loopfunc func,
                      void *opaque, Error **errp)
{
    Location loc;
    QemuOpts *opts;
    int rc = 0;

    loc_push_none(&loc);
    QTAILQ_FOREACH(opts, &list->head, next) {
        loc_restore(&opts->loc);
        rc = func(opaque, opts, errp);//针对每一个opts，调用函数func
        if (rc) {
        	//如果调用失败，则不再继续
            break;
        }
        assert(!errp || !*errp);
    }
    loc_pop(&loc);
    return rc;
}

//描述信息数组list->desc大小
static size_t count_opts_list(QemuOptsList *list)
{
    QemuOptDesc *desc = NULL;
    size_t num_opts = 0;

    if (!list) {
        return 0;//list为空时，返回0
    }

    desc = list->desc;
    while (desc && desc->name) {
        num_opts++;
        desc++;
    }

    return num_opts;
}

void qemu_opts_free(QemuOptsList *list)
{
    g_free(list);
}

/* Realloc dst option list and append options from an option list (list)
 * to it. dst could be NULL or a malloced list.
 * The lifetime of dst must be shorter than the input list because the
 * QemuOptDesc->name, ->help, and ->def_value_str strings are shared.
 */
//将list的选项信息合并到dst中
QemuOptsList *qemu_opts_append(QemuOptsList *dst,
                               QemuOptsList *list)
{
    size_t num_opts, num_dst_opts;
    QemuOptDesc *desc;
    bool need_init = false;
    bool need_head_update;

    if (!list) {
    	//如果list为空，就直接返回dst
        return dst;
    }

    /* If dst is NULL, after realloc, some area of dst should be initialized
     * before adding options to it.
     */
    if (!dst) {
    	//如果dst为空，则need_init为true
        need_init = true;
        need_head_update = true;
    } else {
        /* Moreover, even if dst is not NULL, the realloc may move it to a
         * different address in which case we may get a stale tail pointer
         * in dst->head. */
        need_head_update = QTAILQ_EMPTY(&dst->head);
    }

    num_opts = count_opts_list(dst);//已有的数目
    num_dst_opts = num_opts;
    num_opts += count_opts_list(list);//合并后总数
    //保留dst,并扩大内存
    dst = g_realloc(dst, sizeof(QemuOptsList) +
                    (num_opts + 1) * sizeof(QemuOptDesc));
    if (need_init) {
    	//第一次存放，dst需要初始化
        dst->name = NULL;
        dst->implied_opt_name = NULL;
        dst->merge_lists = false;
    }

    //是否需要初始化head
    if (need_head_update) {
        QTAILQ_INIT(&dst->head);
    }
    dst->desc[num_dst_opts].name = NULL;//最后一块赋为空，准备放入

    /* append list->desc to dst->desc */
    if (list) {
    		//添加list->desc的值到dst中
        desc = list->desc;
        while (desc && desc->name) {
        	//如果现有的desc中没有，则加入
            if (find_desc_by_name(dst->desc, desc->name) == NULL) {
                dst->desc[num_dst_opts++] = *desc;
                dst->desc[num_dst_opts].name = NULL;
            }
            desc++;
        }
    }

    return dst;
}<|MERGE_RESOLUTION|>--- conflicted
+++ resolved
@@ -97,25 +97,7 @@
     return offset;
 }
 
-<<<<<<< HEAD
-//将选项name的值，解析成bool类型，ret为解析后的类型。
-static void parse_option_bool(const char *name, const char *value, bool *ret,
-                              Error **errp)
-{
-    if (!strcmp(value, "on")) {
-        *ret = 1;
-    } else if (!strcmp(value, "off")) {
-        *ret = 0;
-    } else {
-        error_setg(errp, QERR_INVALID_PARAMETER_VALUE,
-                   name, "'on' or 'off'");
-    }
-}
-
-static void parse_option_number(const char *name, const char *value,
-=======
 static bool parse_option_number(const char *name, const char *value,
->>>>>>> 944fdc5e
                                 uint64_t *ret, Error **errp)
 {
     uint64_t number;
@@ -151,21 +133,16 @@
     return NULL;
 }
 
-<<<<<<< HEAD
+static const char *find_default_by_name(QemuOpts *opts, const char *name)
+{
+    const QemuOptDesc *desc = find_desc_by_name(opts->list->desc, name);
+
+    return desc ? desc->def_value_str : NULL;
+}
+
 //解析size类型数据，支持 k, M, G, T, P or E 等单位
-void parse_option_size(const char *name/*参数名称*/, const char *value/*参数字面值*/,
+bool parse_option_size(const char *name/*参数名称*/, const char *value/*参数字面值*/,
                        uint64_t *ret/*出参，解析结果*/, Error **errp)
-=======
-static const char *find_default_by_name(QemuOpts *opts, const char *name)
-{
-    const QemuOptDesc *desc = find_desc_by_name(opts->list->desc, name);
-
-    return desc ? desc->def_value_str : NULL;
-}
-
-bool parse_option_size(const char *name, const char *value,
-                       uint64_t *ret, Error **errp)
->>>>>>> 944fdc5e
 {
     uint64_t size;
     int err;
@@ -305,15 +282,8 @@
 
     opt = qemu_opt_find(opts, name);
     if (!opt) {
-<<<<<<< HEAD
     	//如果此选项没有指定，则使用默认值
-        const QemuOptDesc *desc = find_desc_by_name(opts->list->desc, name);
-        if (desc && desc->def_value_str) {
-            return desc->def_value_str;
-        }
-=======
         return find_default_by_name(opts, name);
->>>>>>> 944fdc5e
     }
 
     return opt->str;
@@ -389,23 +359,17 @@
 
     opt = qemu_opt_find(opts, name);
     if (opt == NULL) {
-<<<<<<< HEAD
-    		//没有找到名称为name的opt,即选项没有给出，尝试选项默认值
-        const QemuOptDesc *desc = find_desc_by_name(opts->list->desc, name);
-        if (desc && desc->def_value_str) {
-            parse_option_bool(name, desc->def_value_str, &ret, &error_abort);
-=======
+    	//没有找到名称为name的opt,即选项没有给出，尝试选项默认值
         def_val = find_default_by_name(opts, name);
         if (def_val) {
             qapi_bool_parse(name, def_val, &ret, &error_abort);
->>>>>>> 944fdc5e
         }
         return ret;
     }
     assert(opt->desc && opt->desc->type == QEMU_OPT_BOOL);
     ret = opt->value.boolean;
     if (del) {
-    		//如果需要删除此选项给值，则自opts中删除名称为name的选项
+	//如果需要删除此选项给值，则自opts中删除名称为name的选项
         qemu_opt_del_all(opts, name);
     }
     return ret;
@@ -504,12 +468,8 @@
     return qemu_opt_get_size_helper(opts, name, defval, true);
 }
 
-<<<<<<< HEAD
 //解析选项值
-static void qemu_opt_parse(QemuOpt *opt, Error **errp)
-=======
 static bool qemu_opt_parse(QemuOpt *opt, Error **errp)
->>>>>>> 944fdc5e
 {
     if (opt->desc == NULL)
         return true;
@@ -517,28 +477,15 @@
     switch (opt->desc->type) {
     case QEMU_OPT_STRING://字符串类型什么也不需要做
         /* nothing */
-<<<<<<< HEAD
-        return;
+        return true;
     case QEMU_OPT_BOOL://转为boolean类型
-        parse_option_bool(opt->name, opt->str, &opt->value.boolean, errp);
-        break;
+        return qapi_bool_parse(opt->name, opt->str, &opt->value.boolean, errp);
     case QEMU_OPT_NUMBER://转为number类型
-        parse_option_number(opt->name, opt->str, &opt->value.uint, errp);
-        break;
-    case QEMU_OPT_SIZE://解析为size方式，例如（K,M,G,T...)
-        parse_option_size(opt->name, opt->str, &opt->value.uint, errp);
-        break;
-=======
-        return true;
-    case QEMU_OPT_BOOL:
-        return qapi_bool_parse(opt->name, opt->str, &opt->value.boolean, errp);
-    case QEMU_OPT_NUMBER:
         return parse_option_number(opt->name, opt->str, &opt->value.uint,
                                    errp);
-    case QEMU_OPT_SIZE:
+    case QEMU_OPT_SIZE://解析为size方式，例如（K,M,G,T...)
         return parse_option_size(opt->name, opt->str, &opt->value.uint,
                                  errp);
->>>>>>> 944fdc5e
     default:
         abort();
     }
@@ -564,36 +511,14 @@
     }
 }
 
-<<<<<<< HEAD
 //构造QemuOpt将其串在opts链上，prepend用于控制是否串在最前面
-static void opt_set(QemuOpts *opts, const char *name,/*参数名*/ char *value,/*参数值*/
-                    bool prepend, bool *help_wanted, Error **errp)
-=======
-static QemuOpt *opt_create(QemuOpts *opts, const char *name, char *value,
+static QemuOpt *opt_create(QemuOpts *opts, const char *name/*参数名*/, char *value/*参数值*/,
                            bool prepend)
->>>>>>> 944fdc5e
 {
     QemuOpt *opt = g_malloc0(sizeof(*opt));
 
-<<<<<<< HEAD
-    //查找名称为name的选项
-    desc = find_desc_by_name(opts->list->desc, name);
-    if (!desc && !opts_accepts_any(opts)) {
-        g_free(value);
-    	//不支持此参数名，报错
-        error_setg(errp, QERR_INVALID_PARAMETER, name);
-        if (help_wanted && is_help_option(name)) {
-            *help_wanted = true;
-        }
-        return;
-    }
-
-    opt = g_malloc0(sizeof(*opt));
     opt->name = g_strdup(name);//选项名称
-=======
-    opt->name = g_strdup(name);
     opt->str = value;
->>>>>>> 944fdc5e
     opt->opts = opts;
     if (prepend) {
         QTAILQ_INSERT_HEAD(&opts->head, opt, next);
@@ -619,28 +544,16 @@
     }
 
     opt->desc = desc;
-<<<<<<< HEAD
-    opt->str = value;
     //解析选项取值
-    qemu_opt_parse(opt, &local_err);
-    if (local_err) {
-        error_propagate(errp, local_err);
-        qemu_opt_del(opt);
-=======
     if (!qemu_opt_parse(opt, errp)) {
         return false;
->>>>>>> 944fdc5e
     }
 
     return true;
 }
 
-<<<<<<< HEAD
 //qemu选项设置,name为选项名，value为选项值
-void qemu_opt_set(QemuOpts *opts, const char *name, const char *value,
-=======
 bool qemu_opt_set(QemuOpts *opts, const char *name, const char *value,
->>>>>>> 944fdc5e
                   Error **errp)
 {
     QemuOpt *opt = opt_create(opts, name, g_strdup(value), false);
@@ -680,25 +593,16 @@
     QemuOpt *opt;
     const QemuOptDesc *desc;
 
-<<<<<<< HEAD
+    desc = find_desc_by_name(opts->list->desc, name);
+    if (!desc && !opts_accepts_any(opts)) {
+    	//没有找到，且opts首个name不为空，报错
+        error_setg(errp, QERR_INVALID_PARAMETER, name);
+        return false;
+    }
+
     //创建opt
     opt = g_malloc0(sizeof(*opt));
-    opt->desc = find_desc_by_name(desc, name);
-    if (!opt->desc && !opts_accepts_any(opts)) {
-    		//没有找到，且opts首个name不为空，报错
-=======
-    desc = find_desc_by_name(opts->list->desc, name);
-    if (!desc && !opts_accepts_any(opts)) {
->>>>>>> 944fdc5e
-        error_setg(errp, QERR_INVALID_PARAMETER, name);
-        return false;
-    }
-
-<<<<<<< HEAD
     //构造相应的opt
-=======
-    opt = g_malloc0(sizeof(*opt));
->>>>>>> 944fdc5e
     opt->name = g_strdup(name);
     opt->opts = opts;
     opt->desc = desc;
@@ -808,12 +712,8 @@
     loc_restore(&opts->loc);
 }
 
-<<<<<<< HEAD
 //向给定的list中添加id为*id的一个选项，选项名称为name,选项值为vlaue
-void qemu_opts_set(QemuOptsList *list, const char *id,
-=======
 bool qemu_opts_set(QemuOptsList *list, const char *id,
->>>>>>> 944fdc5e
                    const char *name, const char *value, Error **errp)
 {
     QemuOpts *opts;
@@ -949,12 +849,8 @@
     return p;
 }
 
-<<<<<<< HEAD
 //解析params中指明的选项，将选项串连在opts上，prepend用于控制是否串在首位
-static void opts_do_parse(QemuOpts *opts, const char *params,
-=======
 static bool opts_do_parse(QemuOpts *opts, const char *params,
->>>>>>> 944fdc5e
                           const char *firstname, bool prepend,
                           bool *help_wanted, Error **errp)
 {
@@ -1028,12 +924,8 @@
  * key=, and is treated as if key was @firstname.
  * On error, store an error object through @errp if non-null.
  */
-<<<<<<< HEAD
 //解析选项，并生成opts对象
-void qemu_opts_do_parse(QemuOpts *opts, const char *params,
-=======
 bool qemu_opts_do_parse(QemuOpts *opts, const char *params,
->>>>>>> 944fdc5e
                        const char *firstname, Error **errp)
 {
     return opts_do_parse(opts, params, firstname, false, NULL, errp);
@@ -1062,30 +954,17 @@
      * (if unlikely) future misuse:
      */
     assert(!defaults || list->merge_lists);
-<<<<<<< HEAD
     //利用id值，创建opts
-    opts = qemu_opts_create(list, id, !defaults, &local_err);
+    opts = qemu_opts_create(list, id, !defaults, errp);
     g_free(id);
     if (opts == NULL) {
         /*记录出错信息*/
-        error_propagate(errp, local_err);
         return NULL;
     }
 
     //解析此id对应的其它参数
-    opts_do_parse(opts, params, firstname, defaults, help_wanted, &local_err);
-    if (local_err) {
-        error_propagate(errp, local_err);
-=======
-    opts = qemu_opts_create(list, id, !defaults, errp);
-    g_free(id);
-    if (opts == NULL) {
-        return NULL;
-    }
-
     if (!opts_do_parse(opts, params, firstname, defaults, help_wanted,
                        errp)) {
->>>>>>> 944fdc5e
         qemu_opts_del(opts);
         return NULL;
     }
