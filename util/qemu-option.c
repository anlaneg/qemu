--- conflicted
+++ resolved
@@ -503,13 +503,8 @@
     }
 }
 
-<<<<<<< HEAD
 //构造QemuOpt将其串在opts链上，prepend用于控制是否串在最前面
-static QemuOpt *opt_create(QemuOpts *opts, const char *name/*参数名*/, char *value/*参数值*/,
-                           bool prepend)
-=======
-static QemuOpt *opt_create(QemuOpts *opts, const char *name, char *value)
->>>>>>> 6c9ae1ce
+static QemuOpt *opt_create(QemuOpts *opts, const char *name/*参数名*/, char *value/*参数值*/)
 {
     QemuOpt *opt = g_malloc0(sizeof(*opt));
 
@@ -647,10 +642,6 @@
 {
     QemuOpts *opts = NULL;
 
-<<<<<<< HEAD
-    if (id) {
-    	//id格式有误时报错
-=======
     if (list->merge_lists) {
         if (id) {
             error_setg(errp, QERR_INVALID_PARAMETER, "id");
@@ -662,7 +653,7 @@
         }
     } else if (id) {
         assert(fail_if_exists);
->>>>>>> 6c9ae1ce
+    	//id格式有误时报错
         if (!id_wellformed(id)) {
             error_setg(errp, QERR_INVALID_PARAMETER_VALUE, "id",
                        "an identifier");
@@ -674,25 +665,9 @@
         //检查是否已存在
         opts = qemu_opts_find(list, id);
         if (opts != NULL) {
-<<<<<<< HEAD
-        	//检查是否有必要报错，有则报错
-            if (fail_if_exists && !list->merge_lists) {
-                error_setg(errp, "Duplicate ID '%s' for %s", id, list->name);
-                return NULL;
-            } else {
-            	//使用已有的
-                return opts;
-            }
-        }
-    } else if (list->merge_lists) {
-    	//list支持merge,用NULL做id查一遍
-        opts = qemu_opts_find(list, NULL);
-        if (opts) {
-            return opts;
-=======
+            //检查是否有必要报错，有则报错
             error_setg(errp, "Duplicate ID '%s' for %s", id, list->name);
             return NULL;
->>>>>>> 6c9ae1ce
         }
     }
 
@@ -722,19 +697,6 @@
     loc_restore(&opts->loc);
 }
 
-<<<<<<< HEAD
-//向给定的list中添加id为*id的一个选项，选项名称为name,选项值为vlaue
-bool qemu_opts_set(QemuOptsList *list, const char *name, const char *value, Error **errp)
-{
-    QemuOpts *opts;
-
-    assert(list->merge_lists);
-    opts = qemu_opts_create(list, NULL, 0, &error_abort);
-    return qemu_opt_set(opts, name, value, errp);
-}
-
-=======
->>>>>>> 6c9ae1ce
 const char *qemu_opts_id(QemuOpts *opts)
 {
     return opts->id;
@@ -936,13 +898,8 @@
     bool ret = false;
 
     for (p = params; *p;) {
-<<<<<<< HEAD
-        p = get_opt_name_value(p, NULL, &name, &value);
         //是否为help option ,如 -o ?或者-o help
-        ret = is_help_option(name);
-=======
         p = get_opt_name_value(p, NULL, false, &ret, &name, &value);
->>>>>>> 6c9ae1ce
         g_free(name);
         g_free(value);
         if (ret) {
@@ -981,34 +938,17 @@
     assert(!permit_abbrev || list->implied_opt_name);
     firstname = permit_abbrev ? list->implied_opt_name : NULL;
 
-<<<<<<< HEAD
-    /*
-     * This code doesn't work for defaults && !list->merge_lists: when
-     * params has no id=, and list has an element with !opts->id, it
-     * appends a new element instead of returning the existing opts.
-     * However, we got no use for this case.  Guard against possible
-     * (if unlikely) future misuse:
-     */
-    assert(!defaults || list->merge_lists);
     //利用id值，创建opts
-    opts = qemu_opts_create(list, id, !defaults, errp);
-=======
     opts = qemu_opts_create(list, id, !list->merge_lists, errp);
->>>>>>> 6c9ae1ce
     g_free(id);
     if (opts == NULL) {
         /*记录出错信息*/
         return NULL;
     }
 
-<<<<<<< HEAD
     //解析此id对应的其它参数
-    if (!opts_do_parse(opts, params, firstname, defaults, help_wanted,
-                       errp)) {
-=======
     if (!opts_do_parse(opts, params, firstname,
                        warn_on_flag, help_wanted, errp)) {
->>>>>>> 6c9ae1ce
         qemu_opts_del(opts);
         return NULL;
     }
@@ -1045,17 +985,12 @@
     QemuOpts *opts;
     bool help_wanted = false;
 
-<<<<<<< HEAD
     //解析字符串，生成opts
-    opts = opts_parse(list, params, permit_abbrev, false, &help_wanted, &err);
-    if (err) {
-=======
     opts = opts_parse(list, params, permit_abbrev, true,
                       opts_accepts_any(list) ? NULL : &help_wanted,
                       &err);
     if (!opts) {
         assert(!!err + !!help_wanted == 1);
->>>>>>> 6c9ae1ce
         if (help_wanted) {
             qemu_opts_print_help(list, true);
         } else {
