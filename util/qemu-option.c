--- conflicted
+++ resolved
@@ -581,12 +581,8 @@
 
     desc = find_desc_by_name(list->desc, name);
     if (!desc && !opts_accepts_any(list)) {
-<<<<<<< HEAD
     	//没有找到，且opts首个name不为空，报错
-        error_setg(errp, QERR_INVALID_PARAMETER, name);
-=======
         error_setg(errp, "Invalid parameter '%s'", name);
->>>>>>> 72b88908
         return false;
     }
 
