/*
 *  inet and unix socket functions for qemu
 *
 *  (c) 2008 Gerd Hoffmann <kraxel@redhat.com>
 *
 *  This program is free software; you can redistribute it and/or modify
 *  it under the terms of the GNU General Public License as published by
 *  the Free Software Foundation; under version 2 of the License.
 *
 *  This program is distributed in the hope that it will be useful,
 *  but WITHOUT ANY WARRANTY; without even the implied warranty of
 *  MERCHANTABILITY or FITNESS FOR A PARTICULAR PURPOSE.  See the
 *  GNU General Public License for more details.
 *
 * Contributions after 2012-01-13 are licensed under the terms of the
 * GNU GPL, version 2 or (at your option) any later version.
 */
#include "qemu/osdep.h"

#ifdef CONFIG_AF_VSOCK
#include <linux/vm_sockets.h>
#endif /* CONFIG_AF_VSOCK */

#include "qemu-common.h"
#include "monitor/monitor.h"
#include "qapi/clone-visitor.h"
#include "qapi/error.h"
#include "qapi/qapi-visit-sockets.h"
#include "qemu/sockets.h"
#include "qemu/main-loop.h"
#include "qapi/qobject-input-visitor.h"
#include "qapi/qobject-output-visitor.h"
#include "qemu/cutils.h"
#include "trace.h"

#ifndef AI_ADDRCONFIG
# define AI_ADDRCONFIG 0
#endif

#ifndef AI_V4MAPPED
# define AI_V4MAPPED 0
#endif

#ifndef AI_NUMERICSERV
# define AI_NUMERICSERV 0
#endif


static int inet_getport(struct addrinfo *e)
{
    struct sockaddr_in *i4;
    struct sockaddr_in6 *i6;

    switch (e->ai_family) {
    case PF_INET6:
        i6 = (void*)e->ai_addr;
        return ntohs(i6->sin6_port);
    case PF_INET:
        i4 = (void*)e->ai_addr;
        return ntohs(i4->sin_port);
    default:
        return 0;
    }
}

static void inet_setport(struct addrinfo *e, int port)
{
    struct sockaddr_in *i4;
    struct sockaddr_in6 *i6;

    switch (e->ai_family) {
    case PF_INET6:
        i6 = (void*)e->ai_addr;
        i6->sin6_port = htons(port);
        break;
    case PF_INET:
        i4 = (void*)e->ai_addr;
        i4->sin_port = htons(port);
        break;
    }
}

NetworkAddressFamily inet_netfamily(int family)
{
    switch (family) {
    case PF_INET6: return NETWORK_ADDRESS_FAMILY_IPV6;
    case PF_INET:  return NETWORK_ADDRESS_FAMILY_IPV4;
    case PF_UNIX:  return NETWORK_ADDRESS_FAMILY_UNIX;
#ifdef CONFIG_AF_VSOCK
    case PF_VSOCK: return NETWORK_ADDRESS_FAMILY_VSOCK;
#endif /* CONFIG_AF_VSOCK */
    }
    return NETWORK_ADDRESS_FAMILY_UNKNOWN;
}

bool fd_is_socket(int fd)
{
    int optval;
    socklen_t optlen = sizeof(optval);
    return !qemu_getsockopt(fd, SOL_SOCKET, SO_TYPE, &optval, &optlen);
}


/*
 * Matrix we're trying to apply
 *
 *  ipv4  ipv6   family
 *   -     -       PF_UNSPEC
 *   -     f       PF_INET
 *   -     t       PF_INET6
 *   f     -       PF_INET6
 *   f     f       <error>
 *   f     t       PF_INET6
 *   t     -       PF_INET
 *   t     f       PF_INET
 *   t     t       PF_INET6/PF_UNSPEC
 *
 * NB, this matrix is only about getting the necessary results
 * from getaddrinfo(). Some of the cases require further work
 * after reading results from getaddrinfo in order to fully
 * apply the logic the end user wants.
 *
 * In the first and last cases, we must set IPV6_V6ONLY=0
 * when binding, to allow a single listener to potentially
 * accept both IPv4+6 addresses.
 */
int inet_ai_family_from_address(InetSocketAddress *addr,
                                Error **errp)
{
    if (addr->has_ipv6 && addr->has_ipv4 &&
        !addr->ipv6 && !addr->ipv4) {
        error_setg(errp, "Cannot disable IPv4 and IPv6 at same time");
        return PF_UNSPEC;
    }
    if ((addr->has_ipv6 && addr->ipv6) && (addr->has_ipv4 && addr->ipv4)) {
        /*
         * Some backends can only do a single listener. In that case
         * we want empty hostname to resolve to "::" and then use the
         * flag IPV6_V6ONLY==0 to get both protocols on 1 socket. This
         * doesn't work for addresses other than "", so they're just
         * inevitably broken until multiple listeners can be used,
         * and thus we honour getaddrinfo automatic protocol detection
         * Once all backends do multi-listener, remove the PF_INET6
         * branch entirely.
         */
        if (!addr->host || g_str_equal(addr->host, "")) {
            return PF_INET6;
        } else {
            return PF_UNSPEC;
        }
    }
    if ((addr->has_ipv6 && addr->ipv6) || (addr->has_ipv4 && !addr->ipv4)) {
        return PF_INET6;
    }
    if ((addr->has_ipv4 && addr->ipv4) || (addr->has_ipv6 && !addr->ipv6)) {
        return PF_INET;
    }
    return PF_UNSPEC;
}

static int create_fast_reuse_socket(struct addrinfo *e)
{
    int slisten = qemu_socket(e->ai_family, e->ai_socktype, e->ai_protocol);
    if (slisten < 0) {
        return -1;
    }
    socket_set_fast_reuse(slisten);
    return slisten;
}

static int try_bind(int socket, InetSocketAddress *saddr, struct addrinfo *e)
{
#ifndef IPV6_V6ONLY
    return bind(socket, e->ai_addr, e->ai_addrlen);
#else
    /*
     * Deals with first & last cases in matrix in comment
     * for inet_ai_family_from_address().
     */
    int v6only =
        ((!saddr->has_ipv4 && !saddr->has_ipv6) ||
         (saddr->has_ipv4 && saddr->ipv4 &&
          saddr->has_ipv6 && saddr->ipv6)) ? 0 : 1;
    int stat;

 rebind:
    if (e->ai_family == PF_INET6) {
        qemu_setsockopt(socket, IPPROTO_IPV6, IPV6_V6ONLY, &v6only,
                        sizeof(v6only));
    }

    stat = bind(socket, e->ai_addr, e->ai_addrlen);
    if (!stat) {
        return 0;
    }

    /* If we got EADDRINUSE from an IPv6 bind & v6only is unset,
     * it could be that the IPv4 port is already claimed, so retry
     * with v6only set
     */
    if (e->ai_family == PF_INET6 && errno == EADDRINUSE && !v6only) {
        v6only = 1;
        goto rebind;
    }
    return stat;
#endif
}

static int inet_listen_saddr(InetSocketAddress *saddr,
                             int port_offset,
                             int num,
                             Error **errp)
{
    struct addrinfo ai,*res,*e;
    char port[33];
    char uaddr[INET6_ADDRSTRLEN+1];
    char uport[33];
    int rc, port_min, port_max, p;
    int slisten = -1;
    int saved_errno = 0;
    bool socket_created = false;
    Error *err = NULL;

    if (saddr->keep_alive) {
        error_setg(errp, "keep-alive option is not supported for passive "
                   "sockets");
        return -1;
    }

    memset(&ai,0, sizeof(ai));
    ai.ai_flags = AI_PASSIVE;
    if (saddr->has_numeric && saddr->numeric) {
        ai.ai_flags |= AI_NUMERICHOST | AI_NUMERICSERV;
    }
    ai.ai_family = inet_ai_family_from_address(saddr, &err);
    ai.ai_socktype = SOCK_STREAM;

    if (err) {
        error_propagate(errp, err);
        return -1;
    }

    if (saddr->host == NULL) {
        error_setg(errp, "host not specified");
        return -1;
    }
    if (saddr->port != NULL) {
        pstrcpy(port, sizeof(port), saddr->port);
    } else {
        port[0] = '\0';
    }

    /* lookup */
    if (port_offset) {
        unsigned long long baseport;
        if (strlen(port) == 0) {
            error_setg(errp, "port not specified");
            return -1;
        }
        if (parse_uint_full(port, &baseport, 10) < 0) {
            error_setg(errp, "can't convert to a number: %s", port);
            return -1;
        }
        if (baseport > 65535 ||
            baseport + port_offset > 65535) {
            error_setg(errp, "port %s out of range", port);
            return -1;
        }
        snprintf(port, sizeof(port), "%d", (int)baseport + port_offset);
    }
    rc = getaddrinfo(strlen(saddr->host) ? saddr->host : NULL,
                     strlen(port) ? port : NULL, &ai, &res);
    if (rc != 0) {
        error_setg(errp, "address resolution failed for %s:%s: %s",
                   saddr->host, port, gai_strerror(rc));
        return -1;
    }

    /* create socket + bind/listen */
    for (e = res; e != NULL; e = e->ai_next) {
        getnameinfo((struct sockaddr*)e->ai_addr,e->ai_addrlen,
                        uaddr,INET6_ADDRSTRLEN,uport,32,
                        NI_NUMERICHOST | NI_NUMERICSERV);

        port_min = inet_getport(e);
        port_max = saddr->has_to ? saddr->to + port_offset : port_min;
        for (p = port_min; p <= port_max; p++) {
            inet_setport(e, p);

            slisten = create_fast_reuse_socket(e);
            if (slisten < 0) {
                /* First time we expect we might fail to create the socket
                 * eg if 'e' has AF_INET6 but ipv6 kmod is not loaded.
                 * Later iterations should always succeed if first iteration
                 * worked though, so treat that as fatal.
                 */
                if (p == port_min) {
                    continue;
                } else {
                    error_setg_errno(errp, errno,
                                     "Failed to recreate failed listening socket");
                    goto listen_failed;
                }
            }
            socket_created = true;

            rc = try_bind(slisten, saddr, e);
            if (rc < 0) {
                if (errno != EADDRINUSE) {
                    error_setg_errno(errp, errno, "Failed to bind socket");
                    goto listen_failed;
                }
            } else {
                if (!listen(slisten, num)) {
                    goto listen_ok;
                }
                if (errno != EADDRINUSE) {
                    error_setg_errno(errp, errno, "Failed to listen on socket");
                    goto listen_failed;
                }
            }
            /* Someone else managed to bind to the same port and beat us
             * to listen on it! Socket semantics does not allow us to
             * recover from this situation, so we need to recreate the
             * socket to allow bind attempts for subsequent ports:
             */
            closesocket(slisten);
            slisten = -1;
        }
    }
    error_setg_errno(errp, errno,
                     socket_created ?
                     "Failed to find an available port" :
                     "Failed to create a socket");
listen_failed:
    saved_errno = errno;
    if (slisten >= 0) {
        closesocket(slisten);
    }
    freeaddrinfo(res);
    errno = saved_errno;
    return -1;

listen_ok:
    freeaddrinfo(res);
    return slisten;
}

#ifdef _WIN32
#define QEMU_SOCKET_RC_INPROGRESS(rc) \
    ((rc) == -EINPROGRESS || (rc) == -EWOULDBLOCK || (rc) == -WSAEALREADY)
#else
#define QEMU_SOCKET_RC_INPROGRESS(rc) \
    ((rc) == -EINPROGRESS)
#endif

static int inet_connect_addr(const InetSocketAddress *saddr,
                             struct addrinfo *addr, Error **errp)
{
    int sock, rc;

    sock = qemu_socket(addr->ai_family, addr->ai_socktype, addr->ai_protocol);
    if (sock < 0) {
        error_setg_errno(errp, errno, "Failed to create socket family %d",
                         addr->ai_family);
        return -1;
    }
    socket_set_fast_reuse(sock);

    /* connect to peer */
    do {
        rc = 0;
        if (connect(sock, addr->ai_addr, addr->ai_addrlen) < 0) {
            rc = -errno;
        }
    } while (rc == -EINTR);

    if (rc < 0) {
        error_setg_errno(errp, errno, "Failed to connect to '%s:%s'",
                         saddr->host, saddr->port);
        closesocket(sock);
        return -1;
    }

    return sock;
}

static struct addrinfo *inet_parse_connect_saddr(InetSocketAddress *saddr,
                                                 Error **errp)
{
    struct addrinfo ai, *res;
    int rc;
    Error *err = NULL;
    static int useV4Mapped = 1;

    memset(&ai, 0, sizeof(ai));

    ai.ai_flags = AI_CANONNAME | AI_ADDRCONFIG;
    if (qatomic_read(&useV4Mapped)) {
        ai.ai_flags |= AI_V4MAPPED;
    }
    ai.ai_family = inet_ai_family_from_address(saddr, &err);
    ai.ai_socktype = SOCK_STREAM;

    if (err) {
        error_propagate(errp, err);
        return NULL;
    }

    if (saddr->host == NULL || saddr->port == NULL) {
        error_setg(errp, "host and/or port not specified");
        return NULL;
    }

    /* lookup */
    rc = getaddrinfo(saddr->host, saddr->port, &ai, &res);

    /* At least FreeBSD and OS-X 10.6 declare AI_V4MAPPED but
     * then don't implement it in their getaddrinfo(). Detect
     * this and retry without the flag since that's preferable
     * to a fatal error
     */
    if (rc == EAI_BADFLAGS &&
        (ai.ai_flags & AI_V4MAPPED)) {
        qatomic_set(&useV4Mapped, 0);
        ai.ai_flags &= ~AI_V4MAPPED;
        rc = getaddrinfo(saddr->host, saddr->port, &ai, &res);
    }
    if (rc != 0) {
        error_setg(errp, "address resolution failed for %s:%s: %s",
                   saddr->host, saddr->port, gai_strerror(rc));
        return NULL;
    }
    return res;
}

/**
 * Create a socket and connect it to an address.
 *
 * @saddr: Inet socket address specification
 * @errp: set on error
 *
 * Returns: -1 on error, file descriptor on success.
 */
int inet_connect_saddr(InetSocketAddress *saddr, Error **errp)
{
    Error *local_err = NULL;
    struct addrinfo *res, *e;
    int sock = -1;

    res = inet_parse_connect_saddr(saddr, errp);
    if (!res) {
        return -1;
    }

    for (e = res; e != NULL; e = e->ai_next) {
        error_free(local_err);
        local_err = NULL;
        sock = inet_connect_addr(saddr, e, &local_err);
        if (sock >= 0) {
            break;
        }
    }

    freeaddrinfo(res);

    if (sock < 0) {
        error_propagate(errp, local_err);
        return sock;
    }

    if (saddr->keep_alive) {
        int val = 1;
        int ret = qemu_setsockopt(sock, SOL_SOCKET, SO_KEEPALIVE,
                                  &val, sizeof(val));

        if (ret < 0) {
            error_setg_errno(errp, errno, "Unable to set KEEPALIVE");
            close(sock);
            return -1;
        }
    }

    return sock;
}

static int inet_dgram_saddr(InetSocketAddress *sraddr,
                            InetSocketAddress *sladdr,
                            Error **errp)
{
    struct addrinfo ai, *peer = NULL, *local = NULL;
    const char *addr;
    const char *port;
    int sock = -1, rc;
    Error *err = NULL;

    /* lookup peer addr */
    memset(&ai,0, sizeof(ai));
    ai.ai_flags = AI_CANONNAME | AI_V4MAPPED | AI_ADDRCONFIG;
    ai.ai_family = inet_ai_family_from_address(sraddr, &err);
    ai.ai_socktype = SOCK_DGRAM;

    if (err) {
        error_propagate(errp, err);
        goto err;
    }

    addr = sraddr->host;
    port = sraddr->port;
    if (addr == NULL || strlen(addr) == 0) {
        addr = "localhost";
    }
    if (port == NULL || strlen(port) == 0) {
        error_setg(errp, "remote port not specified");
        goto err;
    }

    if ((rc = getaddrinfo(addr, port, &ai, &peer)) != 0) {
        error_setg(errp, "address resolution failed for %s:%s: %s", addr, port,
                   gai_strerror(rc));
        goto err;
    }

    /* lookup local addr */
    memset(&ai,0, sizeof(ai));
    ai.ai_flags = AI_PASSIVE;
    ai.ai_family = peer->ai_family;
    ai.ai_socktype = SOCK_DGRAM;

    if (sladdr) {
        addr = sladdr->host;
        port = sladdr->port;
        if (addr == NULL || strlen(addr) == 0) {
            addr = NULL;
        }
        if (!port || strlen(port) == 0) {
            port = "0";
        }
    } else {
        addr = NULL;
        port = "0";
    }

    if ((rc = getaddrinfo(addr, port, &ai, &local)) != 0) {
        error_setg(errp, "address resolution failed for %s:%s: %s", addr, port,
                   gai_strerror(rc));
        goto err;
    }

    /* create socket */
    sock = qemu_socket(peer->ai_family, peer->ai_socktype, peer->ai_protocol);
    if (sock < 0) {
        error_setg_errno(errp, errno, "Failed to create socket family %d",
                         peer->ai_family);
        goto err;
    }
    socket_set_fast_reuse(sock);

    /* bind socket */
    if (bind(sock, local->ai_addr, local->ai_addrlen) < 0) {
        error_setg_errno(errp, errno, "Failed to bind socket");
        goto err;
    }

    /* connect to peer */
    if (connect(sock,peer->ai_addr,peer->ai_addrlen) < 0) {
        error_setg_errno(errp, errno, "Failed to connect to '%s:%s'",
                         addr, port);
        goto err;
    }

    freeaddrinfo(local);
    freeaddrinfo(peer);
    return sock;

err:
    if (sock != -1) {
        closesocket(sock);
    }
    if (local) {
        freeaddrinfo(local);
    }
    if (peer) {
        freeaddrinfo(peer);
    }

    return -1;
}

/* compatibility wrapper */
static int inet_parse_flag(const char *flagname, const char *optstr, bool *val,
                           Error **errp)
{
    char *end;
    size_t len;

    end = strstr(optstr, ",");
    if (end) {
        if (end[1] == ',') { /* Reject 'ipv6=on,,foo' */
            error_setg(errp, "error parsing '%s' flag '%s'", flagname, optstr);
            return -1;
        }
        len = end - optstr;
    } else {
        len = strlen(optstr);
    }
    if (len == 0 || (len == 3 && strncmp(optstr, "=on", len) == 0)) {
        *val = true;
    } else if (len == 4 && strncmp(optstr, "=off", len) == 0) {
        *val = false;
    } else {
        error_setg(errp, "error parsing '%s' flag '%s'", flagname, optstr);
        return -1;
    }
    return 0;
}

int inet_parse(InetSocketAddress *addr, const char *str, Error **errp)
{
    const char *optstr, *h;
    char host[65];
    char port[33];
    int to;
    int pos;
    char *begin;

    memset(addr, 0, sizeof(*addr));

    /* parse address */
    if (str[0] == ':') {
        /* no host given */
        host[0] = '\0';
        if (sscanf(str, ":%32[^,]%n", port, &pos) != 1) {
            error_setg(errp, "error parsing port in address '%s'", str);
            return -1;
        }
    } else if (str[0] == '[') {
        /* IPv6 addr */
        if (sscanf(str, "[%64[^]]]:%32[^,]%n", host, port, &pos) != 2) {
            error_setg(errp, "error parsing IPv6 address '%s'", str);
            return -1;
        }
    } else {
        /* hostname or IPv4 addr */
        if (sscanf(str, "%64[^:]:%32[^,]%n", host, port, &pos) != 2) {
            error_setg(errp, "error parsing address '%s'", str);
            return -1;
        }
    }

    addr->host = g_strdup(host);
    addr->port = g_strdup(port);

    /* parse options */
    optstr = str + pos;
    h = strstr(optstr, ",to=");
    if (h) {
        h += 4;
        if (sscanf(h, "%d%n", &to, &pos) != 1 ||
            (h[pos] != '\0' && h[pos] != ',')) {
            error_setg(errp, "error parsing to= argument");
            return -1;
        }
        addr->has_to = true;
        addr->to = to;
    }
    begin = strstr(optstr, ",ipv4");
    if (begin) {
        if (inet_parse_flag("ipv4", begin + 5, &addr->ipv4, errp) < 0) {
            return -1;
        }
        addr->has_ipv4 = true;
    }
    begin = strstr(optstr, ",ipv6");
    if (begin) {
        if (inet_parse_flag("ipv6", begin + 5, &addr->ipv6, errp) < 0) {
            return -1;
        }
        addr->has_ipv6 = true;
    }
    begin = strstr(optstr, ",keep-alive");
    if (begin) {
        if (inet_parse_flag("keep-alive", begin + strlen(",keep-alive"),
                            &addr->keep_alive, errp) < 0)
        {
            return -1;
        }
        addr->has_keep_alive = true;
    }
    return 0;
}


/**
 * Create a blocking socket and connect it to an address.
 *
 * @str: address string
 * @errp: set in case of an error
 *
 * Returns -1 in case of error, file descriptor on success
 **/
int inet_connect(const char *str, Error **errp)
{
    int sock = -1;
    InetSocketAddress *addr = g_new(InetSocketAddress, 1);

    if (!inet_parse(addr, str, errp)) {
        sock = inet_connect_saddr(addr, errp);
    }
    qapi_free_InetSocketAddress(addr);
    return sock;
}

#ifdef CONFIG_AF_VSOCK
static bool vsock_parse_vaddr_to_sockaddr(const VsockSocketAddress *vaddr,
                                          struct sockaddr_vm *svm,
                                          Error **errp)
{
    unsigned long long val;

    memset(svm, 0, sizeof(*svm));
    svm->svm_family = AF_VSOCK;

    if (parse_uint_full(vaddr->cid, &val, 10) < 0 ||
        val > UINT32_MAX) {
        error_setg(errp, "Failed to parse cid '%s'", vaddr->cid);
        return false;
    }
    svm->svm_cid = val;

    if (parse_uint_full(vaddr->port, &val, 10) < 0 ||
        val > UINT32_MAX) {
        error_setg(errp, "Failed to parse port '%s'", vaddr->port);
        return false;
    }
    svm->svm_port = val;

    return true;
}

static int vsock_connect_addr(const VsockSocketAddress *vaddr,
                              const struct sockaddr_vm *svm, Error **errp)
{
    int sock, rc;

    sock = qemu_socket(AF_VSOCK, SOCK_STREAM, 0);
    if (sock < 0) {
        error_setg_errno(errp, errno, "Failed to create socket family %d",
                         AF_VSOCK);
        return -1;
    }

    /* connect to peer */
    do {
        rc = 0;
        if (connect(sock, (const struct sockaddr *)svm, sizeof(*svm)) < 0) {
            rc = -errno;
        }
    } while (rc == -EINTR);

    if (rc < 0) {
        error_setg_errno(errp, errno, "Failed to connect to '%s:%s'",
                         vaddr->cid, vaddr->port);
        closesocket(sock);
        return -1;
    }

    return sock;
}

static int vsock_connect_saddr(VsockSocketAddress *vaddr, Error **errp)
{
    struct sockaddr_vm svm;

    if (!vsock_parse_vaddr_to_sockaddr(vaddr, &svm, errp)) {
        return -1;
    }

    return vsock_connect_addr(vaddr, &svm, errp);
}

static int vsock_listen_saddr(VsockSocketAddress *vaddr,
                              int num,
                              Error **errp)
{
    struct sockaddr_vm svm;
    int slisten;

    if (!vsock_parse_vaddr_to_sockaddr(vaddr, &svm, errp)) {
        return -1;
    }

    slisten = qemu_socket(AF_VSOCK, SOCK_STREAM, 0);
    if (slisten < 0) {
        error_setg_errno(errp, errno, "Failed to create socket");
        return -1;
    }

    if (bind(slisten, (const struct sockaddr *)&svm, sizeof(svm)) != 0) {
        error_setg_errno(errp, errno, "Failed to bind socket");
        closesocket(slisten);
        return -1;
    }

    if (listen(slisten, num) != 0) {
        error_setg_errno(errp, errno, "Failed to listen on socket");
        closesocket(slisten);
        return -1;
    }
    return slisten;
}

static int vsock_parse(VsockSocketAddress *addr, const char *str,
                       Error **errp)
{
    char cid[33];
    char port[33];
    int n;

    if (sscanf(str, "%32[^:]:%32[^,]%n", cid, port, &n) != 2) {
        error_setg(errp, "error parsing address '%s'", str);
        return -1;
    }
    if (str[n] != '\0') {
        error_setg(errp, "trailing characters in address '%s'", str);
        return -1;
    }

    addr->cid = g_strdup(cid);
    addr->port = g_strdup(port);
    return 0;
}
#else
static void vsock_unsupported(Error **errp)
{
    error_setg(errp, "socket family AF_VSOCK unsupported");
}

static int vsock_connect_saddr(VsockSocketAddress *vaddr, Error **errp)
{
    vsock_unsupported(errp);
    return -1;
}

static int vsock_listen_saddr(VsockSocketAddress *vaddr,
                              int num,
                              Error **errp)
{
    vsock_unsupported(errp);
    return -1;
}

static int vsock_parse(VsockSocketAddress *addr, const char *str,
                        Error **errp)
{
    vsock_unsupported(errp);
    return -1;
}
#endif /* CONFIG_AF_VSOCK */

#ifndef _WIN32

static bool saddr_is_abstract(UnixSocketAddress *saddr)
{
#ifdef CONFIG_LINUX
    return saddr->abstract;
#else
    return false;
#endif
}

static bool saddr_is_tight(UnixSocketAddress *saddr)
{
#ifdef CONFIG_LINUX
    return !saddr->has_tight || saddr->tight;
#else
    return false;
#endif
}

static int unix_listen_saddr(UnixSocketAddress *saddr,
                             int num,
                             Error **errp)
{
    bool abstract = saddr_is_abstract(saddr);
    struct sockaddr_un un;
    int sock, fd;
    char *pathbuf = NULL;
    const char *path;
    size_t pathlen;
    size_t addrlen;

    sock = qemu_socket(PF_UNIX, SOCK_STREAM, 0);
    if (sock < 0) {
        error_setg_errno(errp, errno, "Failed to create Unix socket");
        return -1;
    }

    if (saddr->path[0] || abstract) {
        path = saddr->path;
    } else {
        const char *tmpdir = getenv("TMPDIR");
        tmpdir = tmpdir ? tmpdir : "/tmp";
        path = pathbuf = g_strdup_printf("%s/qemu-socket-XXXXXX", tmpdir);
    }

    pathlen = strlen(path);
    if (pathlen > sizeof(un.sun_path) ||
        (abstract && pathlen > (sizeof(un.sun_path) - 1))) {
        error_setg(errp, "UNIX socket path '%s' is too long", path);
        error_append_hint(errp, "Path must be less than %zu bytes\n",
                          abstract ? sizeof(un.sun_path) - 1 :
                          sizeof(un.sun_path));
        goto err;
    }

    if (pathbuf != NULL) {
        /*
         * This dummy fd usage silences the mktemp() unsecure warning.
         * Using mkstemp() doesn't make things more secure here
         * though.  bind() complains about existing files, so we have
         * to unlink first and thus re-open the race window.  The
         * worst case possible is bind() failing, i.e. a DoS attack.
         */
        fd = mkstemp(pathbuf);
        if (fd < 0) {
            error_setg_errno(errp, errno,
                             "Failed to make a temporary socket %s", pathbuf);
            goto err;
        }
        close(fd);
    }

    if (!abstract && unlink(path) < 0 && errno != ENOENT) {
        error_setg_errno(errp, errno,
                         "Failed to unlink socket %s", path);
        goto err;
    }

    memset(&un, 0, sizeof(un));
    un.sun_family = AF_UNIX;
    addrlen = sizeof(un);

    if (abstract) {
        un.sun_path[0] = '\0';
        memcpy(&un.sun_path[1], path, pathlen);
        if (saddr_is_tight(saddr)) {
            addrlen = offsetof(struct sockaddr_un, sun_path) + 1 + pathlen;
        }
    } else {
        memcpy(un.sun_path, path, pathlen);
    }

    if (bind(sock, (struct sockaddr *) &un, addrlen) < 0) {
        error_setg_errno(errp, errno, "Failed to bind socket to %s", path);
        goto err;
    }
    if (listen(sock, num) < 0) {
        error_setg_errno(errp, errno, "Failed to listen on socket");
        goto err;
    }

    g_free(pathbuf);
    return sock;

err:
    g_free(pathbuf);
    closesocket(sock);
    return -1;
}

//完成unix-socket连接
static int unix_connect_saddr(UnixSocketAddress *saddr, Error **errp)
{
    bool abstract = saddr_is_abstract(saddr);
    struct sockaddr_un un;
    int sock, rc;
    size_t pathlen;
    size_t addrlen;

    if (saddr->path == NULL) {
        error_setg(errp, "unix connect: no path specified");
        return -1;
    }

    //创建socket
    sock = qemu_socket(PF_UNIX, SOCK_STREAM, 0);
    if (sock < 0) {
        error_setg_errno(errp, errno, "Failed to create socket");
        return -1;
    }

    pathlen = strlen(saddr->path);
    if (pathlen > sizeof(un.sun_path) ||
        (abstract && pathlen > (sizeof(un.sun_path) - 1))) {
        error_setg(errp, "UNIX socket path '%s' is too long", saddr->path);
        error_append_hint(errp, "Path must be less than %zu bytes\n",
                          abstract ? sizeof(un.sun_path) - 1 :
                          sizeof(un.sun_path));
        goto err;
    }

    //saddr是目的地址
    memset(&un, 0, sizeof(un));
    un.sun_family = AF_UNIX;
    addrlen = sizeof(un);

    if (abstract) {
        un.sun_path[0] = '\0';
        memcpy(&un.sun_path[1], saddr->path, pathlen);
        if (saddr_is_tight(saddr)) {
            addrlen = offsetof(struct sockaddr_un, sun_path) + 1 + pathlen;
        }
    } else {
        memcpy(un.sun_path, saddr->path, pathlen);
    }
    /* connect to peer */
    do {
        rc = 0;
<<<<<<< HEAD
        //连接到目的地址
        if (connect(sock, (struct sockaddr *) &un, sizeof(un)) < 0) {
=======
        if (connect(sock, (struct sockaddr *) &un, addrlen) < 0) {
>>>>>>> 944fdc5e
            rc = -errno;
        }
    } while (rc == -EINTR);

    if (rc < 0) {
        error_setg_errno(errp, -rc, "Failed to connect to '%s'",
                         saddr->path);
        goto err;
    }

    return sock;

 err:
    close(sock);
    return -1;
}

#else

static int unix_listen_saddr(UnixSocketAddress *saddr,
                             int num,
                             Error **errp)
{
    error_setg(errp, "unix sockets are not available on windows");
    errno = ENOTSUP;
    return -1;
}

static int unix_connect_saddr(UnixSocketAddress *saddr, Error **errp)
{
    error_setg(errp, "unix sockets are not available on windows");
    errno = ENOTSUP;
    return -1;
}
#endif

/* compatibility wrapper */
int unix_listen(const char *str, Error **errp)
{
    UnixSocketAddress *saddr;
    int sock;

    saddr = g_new0(UnixSocketAddress, 1);
    saddr->path = g_strdup(str);
    sock = unix_listen_saddr(saddr, 1, errp);
    qapi_free_UnixSocketAddress(saddr);
    return sock;
}

int unix_connect(const char *path, Error **errp)
{
    UnixSocketAddress *saddr;
    int sock;

    saddr = g_new0(UnixSocketAddress, 1);
    saddr->path = g_strdup(path);
    sock = unix_connect_saddr(saddr, errp);
    qapi_free_UnixSocketAddress(saddr);
    return sock;
}


SocketAddress *socket_parse(const char *str, Error **errp)
{
    SocketAddress *addr;

    addr = g_new0(SocketAddress, 1);
    if (strstart(str, "unix:", NULL)) {
        if (str[5] == '\0') {
            error_setg(errp, "invalid Unix socket address");
            goto fail;
        } else {
            addr->type = SOCKET_ADDRESS_TYPE_UNIX;
            addr->u.q_unix.path = g_strdup(str + 5);
        }
    } else if (strstart(str, "fd:", NULL)) {
        if (str[3] == '\0') {
            error_setg(errp, "invalid file descriptor address");
            goto fail;
        } else {
            addr->type = SOCKET_ADDRESS_TYPE_FD;
            addr->u.fd.str = g_strdup(str + 3);
        }
    } else if (strstart(str, "vsock:", NULL)) {
        addr->type = SOCKET_ADDRESS_TYPE_VSOCK;
        if (vsock_parse(&addr->u.vsock, str + strlen("vsock:"), errp)) {
            goto fail;
        }
    } else {
        addr->type = SOCKET_ADDRESS_TYPE_INET;
        if (inet_parse(&addr->u.inet, str, errp)) {
            goto fail;
        }
    }
    return addr;

fail:
    qapi_free_SocketAddress(addr);
    return NULL;
}

static int socket_get_fd(const char *fdstr, int num, Error **errp)
{
    Monitor *cur_mon = monitor_cur();
    int fd;
    if (num != 1) {
        error_setg_errno(errp, EINVAL, "socket_get_fd: too many connections");
        return -1;
    }
    if (cur_mon) {
        fd = monitor_get_fd(cur_mon, fdstr, errp);
        if (fd < 0) {
            return -1;
        }
    } else {
        if (qemu_strtoi(fdstr, NULL, 10, &fd) < 0) {
            error_setg_errno(errp, errno,
                             "Unable to parse FD number %s",
                             fdstr);
            return -1;
        }
    }
    if (!fd_is_socket(fd)) {
        error_setg(errp, "File descriptor '%s' is not a socket", fdstr);
        close(fd);
        return -1;
    }
    return fd;
}

int socket_connect(SocketAddress *addr, Error **errp)
{
    int fd;

    switch (addr->type) {
    case SOCKET_ADDRESS_TYPE_INET:
        fd = inet_connect_saddr(&addr->u.inet, errp);
        break;

    case SOCKET_ADDRESS_TYPE_UNIX:
    	//unix socket连接
        fd = unix_connect_saddr(&addr->u.q_unix, errp);
        break;

    case SOCKET_ADDRESS_TYPE_FD:
        fd = socket_get_fd(addr->u.fd.str, 1, errp);
        break;

    case SOCKET_ADDRESS_TYPE_VSOCK:
        fd = vsock_connect_saddr(&addr->u.vsock, errp);
        break;

    default:
        abort();
    }
    return fd;
}

int socket_listen(SocketAddress *addr, int num, Error **errp)
{
    int fd;

    trace_socket_listen(num);
    switch (addr->type) {
    case SOCKET_ADDRESS_TYPE_INET:
        fd = inet_listen_saddr(&addr->u.inet, 0, num, errp);
        break;

    case SOCKET_ADDRESS_TYPE_UNIX:
        fd = unix_listen_saddr(&addr->u.q_unix, num, errp);
        break;

    case SOCKET_ADDRESS_TYPE_FD:
        fd = socket_get_fd(addr->u.fd.str, num, errp);
        break;

    case SOCKET_ADDRESS_TYPE_VSOCK:
        fd = vsock_listen_saddr(&addr->u.vsock, num, errp);
        break;

    default:
        abort();
    }
    return fd;
}

void socket_listen_cleanup(int fd, Error **errp)
{
    SocketAddress *addr;

    addr = socket_local_address(fd, errp);
    if (!addr) {
        return;
    }

    if (addr->type == SOCKET_ADDRESS_TYPE_UNIX
        && addr->u.q_unix.path) {
        if (unlink(addr->u.q_unix.path) < 0 && errno != ENOENT) {
            error_setg_errno(errp, errno,
                             "Failed to unlink socket %s",
                             addr->u.q_unix.path);
        }
    }

    qapi_free_SocketAddress(addr);
}

int socket_dgram(SocketAddress *remote, SocketAddress *local, Error **errp)
{
    int fd;

    /*
     * TODO SOCKET_ADDRESS_TYPE_FD when fd is AF_INET or AF_INET6
     * (although other address families can do SOCK_DGRAM, too)
     */
    switch (remote->type) {
    case SOCKET_ADDRESS_TYPE_INET:
        fd = inet_dgram_saddr(&remote->u.inet,
                              local ? &local->u.inet : NULL, errp);
        break;

    default:
        error_setg(errp, "socket type unsupported for datagram");
        fd = -1;
    }
    return fd;
}


static SocketAddress *
socket_sockaddr_to_address_inet(struct sockaddr_storage *sa,
                                socklen_t salen,
                                Error **errp)
{
    char host[NI_MAXHOST];
    char serv[NI_MAXSERV];
    SocketAddress *addr;
    InetSocketAddress *inet;
    int ret;

    ret = getnameinfo((struct sockaddr *)sa, salen,
                      host, sizeof(host),
                      serv, sizeof(serv),
                      NI_NUMERICHOST | NI_NUMERICSERV);
    if (ret != 0) {
        error_setg(errp, "Cannot format numeric socket address: %s",
                   gai_strerror(ret));
        return NULL;
    }

    addr = g_new0(SocketAddress, 1);
    addr->type = SOCKET_ADDRESS_TYPE_INET;
    inet = &addr->u.inet;
    inet->host = g_strdup(host);
    inet->port = g_strdup(serv);
    if (sa->ss_family == AF_INET) {
        inet->has_ipv4 = inet->ipv4 = true;
    } else {
        inet->has_ipv6 = inet->ipv6 = true;
    }

    return addr;
}


#ifndef WIN32
static SocketAddress *
socket_sockaddr_to_address_unix(struct sockaddr_storage *sa,
                                socklen_t salen,
                                Error **errp)
{
    SocketAddress *addr;
    struct sockaddr_un *su = (struct sockaddr_un *)sa;

    addr = g_new0(SocketAddress, 1);
    addr->type = SOCKET_ADDRESS_TYPE_UNIX;
#ifdef CONFIG_LINUX
    if (!su->sun_path[0]) {
        /* Linux abstract socket */
        addr->u.q_unix.path = g_strndup(su->sun_path + 1,
                                        sizeof(su->sun_path) - 1);
        addr->u.q_unix.has_abstract = true;
        addr->u.q_unix.abstract = true;
        addr->u.q_unix.has_tight = true;
        addr->u.q_unix.tight = salen < sizeof(*su);
        return addr;
    }
#endif

    addr->u.q_unix.path = g_strndup(su->sun_path, sizeof(su->sun_path));
    return addr;
}
#endif /* WIN32 */

#ifdef CONFIG_AF_VSOCK
static SocketAddress *
socket_sockaddr_to_address_vsock(struct sockaddr_storage *sa,
                                 socklen_t salen,
                                 Error **errp)
{
    SocketAddress *addr;
    VsockSocketAddress *vaddr;
    struct sockaddr_vm *svm = (struct sockaddr_vm *)sa;

    addr = g_new0(SocketAddress, 1);
    addr->type = SOCKET_ADDRESS_TYPE_VSOCK;
    vaddr = &addr->u.vsock;
    vaddr->cid = g_strdup_printf("%u", svm->svm_cid);
    vaddr->port = g_strdup_printf("%u", svm->svm_port);

    return addr;
}
#endif /* CONFIG_AF_VSOCK */

SocketAddress *
socket_sockaddr_to_address(struct sockaddr_storage *sa,
                           socklen_t salen,
                           Error **errp)
{
    switch (sa->ss_family) {
    case AF_INET:
    case AF_INET6:
        return socket_sockaddr_to_address_inet(sa, salen, errp);

#ifndef WIN32
    case AF_UNIX:
        return socket_sockaddr_to_address_unix(sa, salen, errp);
#endif /* WIN32 */

#ifdef CONFIG_AF_VSOCK
    case AF_VSOCK:
        return socket_sockaddr_to_address_vsock(sa, salen, errp);
#endif

    default:
        error_setg(errp, "socket family %d unsupported",
                   sa->ss_family);
        return NULL;
    }
    return 0;
}


SocketAddress *socket_local_address(int fd, Error **errp)
{
    struct sockaddr_storage ss;
    socklen_t sslen = sizeof(ss);

    if (getsockname(fd, (struct sockaddr *)&ss, &sslen) < 0) {
        error_setg_errno(errp, errno, "%s",
                         "Unable to query local socket address");
        return NULL;
    }

    return socket_sockaddr_to_address(&ss, sslen, errp);
}


SocketAddress *socket_remote_address(int fd, Error **errp)
{
    struct sockaddr_storage ss;
    socklen_t sslen = sizeof(ss);

    if (getpeername(fd, (struct sockaddr *)&ss, &sslen) < 0) {
        error_setg_errno(errp, errno, "%s",
                         "Unable to query remote socket address");
        return NULL;
    }

    return socket_sockaddr_to_address(&ss, sslen, errp);
}


SocketAddress *socket_address_flatten(SocketAddressLegacy *addr_legacy)
{
    SocketAddress *addr;

    if (!addr_legacy) {
        return NULL;
    }

    addr = g_new(SocketAddress, 1);

    switch (addr_legacy->type) {
    case SOCKET_ADDRESS_LEGACY_KIND_INET:
        addr->type = SOCKET_ADDRESS_TYPE_INET;
        QAPI_CLONE_MEMBERS(InetSocketAddress, &addr->u.inet,
                           addr_legacy->u.inet.data);
        break;
    case SOCKET_ADDRESS_LEGACY_KIND_UNIX:
        addr->type = SOCKET_ADDRESS_TYPE_UNIX;
        QAPI_CLONE_MEMBERS(UnixSocketAddress, &addr->u.q_unix,
                           addr_legacy->u.q_unix.data);
        break;
    case SOCKET_ADDRESS_LEGACY_KIND_VSOCK:
        addr->type = SOCKET_ADDRESS_TYPE_VSOCK;
        QAPI_CLONE_MEMBERS(VsockSocketAddress, &addr->u.vsock,
                           addr_legacy->u.vsock.data);
        break;
    case SOCKET_ADDRESS_LEGACY_KIND_FD:
        addr->type = SOCKET_ADDRESS_TYPE_FD;
        QAPI_CLONE_MEMBERS(String, &addr->u.fd, addr_legacy->u.fd.data);
        break;
    default:
        abort();
    }

    return addr;
}<|MERGE_RESOLUTION|>--- conflicted
+++ resolved
@@ -1017,12 +1017,8 @@
     /* connect to peer */
     do {
         rc = 0;
-<<<<<<< HEAD
         //连接到目的地址
-        if (connect(sock, (struct sockaddr *) &un, sizeof(un)) < 0) {
-=======
         if (connect(sock, (struct sockaddr *) &un, addrlen) < 0) {
->>>>>>> 944fdc5e
             rc = -errno;
         }
     } while (rc == -EINTR);
