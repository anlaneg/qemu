/*
 * Wrappers around mutex/cond/thread functions
 *
 * Copyright Red Hat, Inc. 2009
 *
 * Author:
 *  Marcelo Tosatti <mtosatti@redhat.com>
 *
 * This work is licensed under the terms of the GNU GPL, version 2 or later.
 * See the COPYING file in the top-level directory.
 *
 */
#include "qemu/osdep.h"
#include "qemu/thread.h"
#include "qemu/atomic.h"
#include "qemu/notify.h"
#include "qemu-thread-common.h"

static bool name_threads;

void qemu_thread_naming(bool enable)
{
    name_threads = enable;

#ifndef CONFIG_THREAD_SETNAME_BYTHREAD
    /* This is a debugging option, not fatal */
    if (enable) {
        fprintf(stderr, "qemu: thread naming not supported on this host\n");
    }
#endif
}

static void error_exit(int err, const char *msg)
{
    fprintf(stderr, "qemu: %s: %s\n", msg, strerror(err));
    abort();
}

//初始化互斥锁
void qemu_mutex_init(QemuMutex *mutex)
{
    int err;

    err = pthread_mutex_init(&mutex->lock, NULL);
    if (err)
        error_exit(err, __func__);
    qemu_mutex_post_init(mutex);
}

//互斥锁销毁
void qemu_mutex_destroy(QemuMutex *mutex)
{
    int err;

    assert(mutex->initialized);
    mutex->initialized = false;
    err = pthread_mutex_destroy(&mutex->lock);
    if (err)
        error_exit(err, __func__);
}

//互斥锁加锁
void qemu_mutex_lock_impl(QemuMutex *mutex, const char *file, const int line)
{
    int err;

    assert(mutex->initialized);
    qemu_mutex_pre_lock(mutex, file, line);
    err = pthread_mutex_lock(&mutex->lock);
    if (err)
        error_exit(err, __func__);
    qemu_mutex_post_lock(mutex, file, line);
}

//互斥锁尝试加锁
int qemu_mutex_trylock_impl(QemuMutex *mutex, const char *file, const int line)
{
    int err;

    assert(mutex->initialized);
    err = pthread_mutex_trylock(&mutex->lock);
    if (err == 0) {
        qemu_mutex_post_lock(mutex, file, line);
        return 0;
    }
    if (err != EBUSY) {
        error_exit(err, __func__);
    }
    return -EBUSY;
}

//互斥锁尝试解锁
void qemu_mutex_unlock_impl(QemuMutex *mutex, const char *file, const int line)
{
    int err;

    assert(mutex->initialized);
    qemu_mutex_pre_unlock(mutex, file, line);
    err = pthread_mutex_unlock(&mutex->lock);
    if (err)
        error_exit(err, __func__);
}

void qemu_rec_mutex_init(QemuRecMutex *mutex)
{
    int err;
    pthread_mutexattr_t attr;

    pthread_mutexattr_init(&attr);
    pthread_mutexattr_settype(&attr, PTHREAD_MUTEX_RECURSIVE);
    err = pthread_mutex_init(&mutex->lock, &attr);
    pthread_mutexattr_destroy(&attr);
    if (err) {
        error_exit(err, __func__);
    }
    mutex->initialized = true;
}

//初始化条件变量
void qemu_cond_init(QemuCond *cond)
{
    int err;

    err = pthread_cond_init(&cond->cond, NULL);
    if (err)
        error_exit(err, __func__);
    cond->initialized = true;
}

void qemu_cond_destroy(QemuCond *cond)
{
    int err;

    assert(cond->initialized);
    cond->initialized = false;
    err = pthread_cond_destroy(&cond->cond);
    if (err)
        error_exit(err, __func__);
}

//条件变量通知（单个）
void qemu_cond_signal(QemuCond *cond)
{
    int err;

    assert(cond->initialized);
    err = pthread_cond_signal(&cond->cond);
    if (err)
        error_exit(err, __func__);
}

//条件变量通知（多个）
void qemu_cond_broadcast(QemuCond *cond)
{
    int err;

    assert(cond->initialized);
    err = pthread_cond_broadcast(&cond->cond);
    if (err)
        error_exit(err, __func__);
}

//条件变量等待通知
void qemu_cond_wait_impl(QemuCond *cond, QemuMutex *mutex, const char *file, const int line)
{
    int err;

    assert(cond->initialized);
    qemu_mutex_pre_unlock(mutex, file, line);
    err = pthread_cond_wait(&cond->cond, &mutex->lock);
    qemu_mutex_post_lock(mutex, file, line);
    if (err)
        error_exit(err, __func__);
}

//信号量初始化
void qemu_sem_init(QemuSemaphore *sem, int init)
{
    int rc;

#ifndef CONFIG_SEM_TIMEDWAIT
    rc = pthread_mutex_init(&sem->lock, NULL);
    if (rc != 0) {
        error_exit(rc, __func__);
    }
    rc = pthread_cond_init(&sem->cond, NULL);
    if (rc != 0) {
        error_exit(rc, __func__);
    }
    if (init < 0) {
        error_exit(EINVAL, __func__);
    }
    sem->count = init;
#else
    //system v5的信号量初始化
    rc = sem_init(&sem->sem, 0, init);
    if (rc < 0) {
        error_exit(errno, __func__);
    }
#endif
    sem->initialized = true;
}

void qemu_sem_destroy(QemuSemaphore *sem)
{
    int rc;

    assert(sem->initialized);
    sem->initialized = false;
#ifndef CONFIG_SEM_TIMEDWAIT
    rc = pthread_cond_destroy(&sem->cond);
    if (rc < 0) {
        error_exit(rc, __func__);
    }
    rc = pthread_mutex_destroy(&sem->lock);
    if (rc < 0) {
        error_exit(rc, __func__);
    }
#else
    rc = sem_destroy(&sem->sem);
    if (rc < 0) {
        error_exit(errno, __func__);
    }
#endif
}

void qemu_sem_post(QemuSemaphore *sem)
{
    int rc;

    assert(sem->initialized);
#ifndef CONFIG_SEM_TIMEDWAIT
    pthread_mutex_lock(&sem->lock);
    if (sem->count == UINT_MAX) {
        rc = EINVAL;
    } else {
        sem->count++;
        rc = pthread_cond_signal(&sem->cond);
    }
    pthread_mutex_unlock(&sem->lock);
    if (rc != 0) {
        error_exit(rc, __func__);
    }
#else
    rc = sem_post(&sem->sem);
    if (rc < 0) {
        error_exit(errno, __func__);
    }
#endif
}

static void compute_abs_deadline(struct timespec *ts, int ms)
{
    struct timeval tv;
    gettimeofday(&tv, NULL);
    ts->tv_nsec = tv.tv_usec * 1000 + (ms % 1000) * 1000000;
    ts->tv_sec = tv.tv_sec + ms / 1000;
    if (ts->tv_nsec >= 1000000000) {
        ts->tv_sec++;
        ts->tv_nsec -= 1000000000;
    }
}

int qemu_sem_timedwait(QemuSemaphore *sem, int ms)
{
    int rc;
    struct timespec ts;

    assert(sem->initialized);
#ifndef CONFIG_SEM_TIMEDWAIT
    rc = 0;
    compute_abs_deadline(&ts, ms);
    pthread_mutex_lock(&sem->lock);
    while (sem->count == 0) {
        rc = pthread_cond_timedwait(&sem->cond, &sem->lock, &ts);
        if (rc == ETIMEDOUT) {
            break;
        }
        if (rc != 0) {
            error_exit(rc, __func__);
        }
    }
    if (rc != ETIMEDOUT) {
        --sem->count;
    }
    pthread_mutex_unlock(&sem->lock);
    return (rc == ETIMEDOUT ? -1 : 0);
#else
    if (ms <= 0) {
        /* This is cheaper than sem_timedwait.  */
        do {
            rc = sem_trywait(&sem->sem);
        } while (rc == -1 && errno == EINTR);
        if (rc == -1 && errno == EAGAIN) {
            return -1;
        }
    } else {
        compute_abs_deadline(&ts, ms);
        do {
            rc = sem_timedwait(&sem->sem, &ts);
        } while (rc == -1 && errno == EINTR);
        if (rc == -1 && errno == ETIMEDOUT) {
            return -1;
        }
    }
    if (rc < 0) {
        error_exit(errno, __func__);
    }
    return 0;
#endif
}

void qemu_sem_wait(QemuSemaphore *sem)
{
    int rc;

    assert(sem->initialized);
#ifndef CONFIG_SEM_TIMEDWAIT
    pthread_mutex_lock(&sem->lock);
    while (sem->count == 0) {
        rc = pthread_cond_wait(&sem->cond, &sem->lock);
        if (rc != 0) {
            error_exit(rc, __func__);
        }
    }
    --sem->count;
    pthread_mutex_unlock(&sem->lock);
#else
    do {
        rc = sem_wait(&sem->sem);
    } while (rc == -1 && errno == EINTR);
    if (rc < 0) {
        error_exit(errno, __func__);
    }
#endif
}

#ifdef __linux__
#include "qemu/futex.h"
#else
static inline void qemu_futex_wake(QemuEvent *ev, int n)
{
    assert(ev->initialized);
    pthread_mutex_lock(&ev->lock);
    if (n == 1) {
        pthread_cond_signal(&ev->cond);
    } else {
        pthread_cond_broadcast(&ev->cond);
    }
    pthread_mutex_unlock(&ev->lock);
}

static inline void qemu_futex_wait(QemuEvent *ev, unsigned val)
{
    assert(ev->initialized);
    pthread_mutex_lock(&ev->lock);
    if (ev->value == val) {
        pthread_cond_wait(&ev->cond, &ev->lock);
    }
    pthread_mutex_unlock(&ev->lock);
}
#endif

/* Valid transitions:
 * - free->set, when setting the event
 * - busy->set, when setting the event, followed by qemu_futex_wake
 * - set->free, when resetting the event
 * - free->busy, when waiting
 *
 * set->busy does not happen (it can be observed from the outside but
 * it really is set->free->busy).
 *
 * busy->free provably cannot happen; to enforce it, the set->free transition
 * is done with an OR, which becomes a no-op if the event has concurrently
 * transitioned to free or busy.
 */

#define EV_SET         0
#define EV_FREE        1
#define EV_BUSY       -1

void qemu_event_init(QemuEvent *ev, bool init)
{
#ifndef __linux__
    pthread_mutex_init(&ev->lock, NULL);
    pthread_cond_init(&ev->cond, NULL);
#endif

    ev->value = (init ? EV_SET : EV_FREE);
    ev->initialized = true;
}

void qemu_event_destroy(QemuEvent *ev)
{
    assert(ev->initialized);
    ev->initialized = false;
#ifndef __linux__
    pthread_mutex_destroy(&ev->lock);
    pthread_cond_destroy(&ev->cond);
#endif
}

void qemu_event_set(QemuEvent *ev)
{
    /* qemu_event_set has release semantics, but because it *loads*
     * ev->value we need a full memory barrier here.
     */
    assert(ev->initialized);
    smp_mb();
    if (atomic_read(&ev->value) != EV_SET) {
        if (atomic_xchg(&ev->value, EV_SET) == EV_BUSY) {
            /* There were waiters, wake them up.  */
            qemu_futex_wake(ev, INT_MAX);
        }
    }
}

void qemu_event_reset(QemuEvent *ev)
{
    unsigned value;

    assert(ev->initialized);
    value = atomic_read(&ev->value);
    smp_mb_acquire();
    if (value == EV_SET) {
        /*
         * If there was a concurrent reset (or even reset+wait),
         * do nothing.  Otherwise change EV_SET->EV_FREE.
         */
        atomic_or(&ev->value, EV_FREE);
    }
}

void qemu_event_wait(QemuEvent *ev)
{
    unsigned value;

    assert(ev->initialized);
    value = atomic_read(&ev->value);
    smp_mb_acquire();
    if (value != EV_SET) {
        if (value == EV_FREE) {
            /*
             * Leave the event reset and tell qemu_event_set that there
             * are waiters.  No need to retry, because there cannot be
             * a concurrent busy->free transition.  After the CAS, the
             * event will be either set or busy.
             */
            if (atomic_cmpxchg(&ev->value, EV_FREE, EV_BUSY) == EV_SET) {
                return;
            }
        }
        qemu_futex_wait(ev, EV_BUSY);
    }
}

static pthread_key_t exit_key;

union NotifierThreadData {
    void *ptr;
    NotifierList list;
};
QEMU_BUILD_BUG_ON(sizeof(union NotifierThreadData) != sizeof(void *));

void qemu_thread_atexit_add(Notifier *notifier)
{
    union NotifierThreadData ntd;
    ntd.ptr = pthread_getspecific(exit_key);
    notifier_list_add(&ntd.list, notifier);
    pthread_setspecific(exit_key, ntd.ptr);
}

void qemu_thread_atexit_remove(Notifier *notifier)
{
    union NotifierThreadData ntd;
    ntd.ptr = pthread_getspecific(exit_key);
    notifier_remove(notifier);
    pthread_setspecific(exit_key, ntd.ptr);
}

static void qemu_thread_atexit_run(void *arg)
{
    union NotifierThreadData ntd = { .ptr = arg };
    notifier_list_notify(&ntd.list, NULL);
}

static void __attribute__((constructor)) qemu_thread_atexit_init(void)
{
    pthread_key_create(&exit_key, qemu_thread_atexit_run);
}


typedef struct {
    void *(*start_routine)(void *);
    void *arg;
    char *name;
} QemuThreadArgs;

static void *qemu_thread_start(void *args)
{
    QemuThreadArgs *qemu_thread_args = args;
    void *(*start_routine)(void *) = qemu_thread_args->start_routine;
    void *arg = qemu_thread_args->arg;

#ifdef CONFIG_PTHREAD_SETNAME_NP
    /* Attempt to set the threads name; note that this is for debug, so
     * we're not going to fail if we can't set it.
     */
<<<<<<< HEAD
    //设置线程名称
    pthread_setname_np(pthread_self(), qemu_thread_args->name);
=======
    if (name_threads && qemu_thread_args->name) {
        pthread_setname_np(pthread_self(), qemu_thread_args->name);
    }
#endif
>>>>>>> c447afd5
    g_free(qemu_thread_args->name);
    g_free(qemu_thread_args);
    //运行线程函数
    return start_routine(arg);
}

//qemu创建线程并运行
void qemu_thread_create(QemuThread *thread, const char *name,
                       void *(*start_routine)(void*),
                       void *arg, int mode)
{
    sigset_t set, oldset;
    int err;
    pthread_attr_t attr;
    QemuThreadArgs *qemu_thread_args;

    err = pthread_attr_init(&attr);
    if (err) {
        error_exit(err, __func__);
    }

    //自动detached
    if (mode == QEMU_THREAD_DETACHED) {
        pthread_attr_setdetachstate(&attr, PTHREAD_CREATE_DETACHED);
    }

    /* Leave signal handling to the iothread.  */
    sigfillset(&set);
    pthread_sigmask(SIG_SETMASK, &set, &oldset);//还原信号处理函数

<<<<<<< HEAD
#ifdef CONFIG_PTHREAD_SETNAME_NP
    if (name_threads) {
    	//如果要做有名线程，则再添加一层封装，使其在qemu_thread_start完成线程名称设置后，再做真正的工作
        QemuThreadArgs *qemu_thread_args;
        qemu_thread_args = g_new0(QemuThreadArgs, 1);
        qemu_thread_args->name = g_strdup(name);
        qemu_thread_args->start_routine = start_routine;
        qemu_thread_args->arg = arg;

        //线程创建
        err = pthread_create(&thread->thread, &attr,
                             qemu_thread_start, qemu_thread_args);
    } else
#endif
    {
        err = pthread_create(&thread->thread, &attr,
                             start_routine, arg);
    }
=======
    qemu_thread_args = g_new0(QemuThreadArgs, 1);
    qemu_thread_args->name = g_strdup(name);
    qemu_thread_args->start_routine = start_routine;
    qemu_thread_args->arg = arg;

    err = pthread_create(&thread->thread, &attr,
                         qemu_thread_start, qemu_thread_args);
>>>>>>> c447afd5

    if (err)
        error_exit(err, __func__);

    //还原旧的信号处理
    pthread_sigmask(SIG_SETMASK, &oldset, NULL);

    pthread_attr_destroy(&attr);
}

//取当前线程id
void qemu_thread_get_self(QemuThread *thread)
{
    thread->thread = pthread_self();
}

//检是当前函数所在线程是否为thread
bool qemu_thread_is_self(QemuThread *thread)
{
   return pthread_equal(pthread_self(), thread->thread);
}

//线程退出
void qemu_thread_exit(void *retval)
{
    pthread_exit(retval);
}

//线程join
void *qemu_thread_join(QemuThread *thread)
{
    int err;
    void *ret;

    err = pthread_join(thread->thread, &ret);
    if (err) {
        error_exit(err, __func__);
    }
    return ret;
}<|MERGE_RESOLUTION|>--- conflicted
+++ resolved
@@ -506,15 +506,11 @@
     /* Attempt to set the threads name; note that this is for debug, so
      * we're not going to fail if we can't set it.
      */
-<<<<<<< HEAD
-    //设置线程名称
-    pthread_setname_np(pthread_self(), qemu_thread_args->name);
-=======
     if (name_threads && qemu_thread_args->name) {
+    	//设置线程名称
         pthread_setname_np(pthread_self(), qemu_thread_args->name);
     }
 #endif
->>>>>>> c447afd5
     g_free(qemu_thread_args->name);
     g_free(qemu_thread_args);
     //运行线程函数
@@ -545,26 +541,6 @@
     sigfillset(&set);
     pthread_sigmask(SIG_SETMASK, &set, &oldset);//还原信号处理函数
 
-<<<<<<< HEAD
-#ifdef CONFIG_PTHREAD_SETNAME_NP
-    if (name_threads) {
-    	//如果要做有名线程，则再添加一层封装，使其在qemu_thread_start完成线程名称设置后，再做真正的工作
-        QemuThreadArgs *qemu_thread_args;
-        qemu_thread_args = g_new0(QemuThreadArgs, 1);
-        qemu_thread_args->name = g_strdup(name);
-        qemu_thread_args->start_routine = start_routine;
-        qemu_thread_args->arg = arg;
-
-        //线程创建
-        err = pthread_create(&thread->thread, &attr,
-                             qemu_thread_start, qemu_thread_args);
-    } else
-#endif
-    {
-        err = pthread_create(&thread->thread, &attr,
-                             start_routine, arg);
-    }
-=======
     qemu_thread_args = g_new0(QemuThreadArgs, 1);
     qemu_thread_args->name = g_strdup(name);
     qemu_thread_args->start_routine = start_routine;
@@ -572,7 +548,6 @@
 
     err = pthread_create(&thread->thread, &attr,
                          qemu_thread_start, qemu_thread_args);
->>>>>>> c447afd5
 
     if (err)
         error_exit(err, __func__);
