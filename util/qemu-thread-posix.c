--- conflicted
+++ resolved
@@ -36,9 +36,6 @@
     abort();
 }
 
-<<<<<<< HEAD
-//初始化互斥锁
-=======
 static void compute_abs_deadline(struct timespec *ts, int ms)
 {
     struct timeval tv;
@@ -51,7 +48,7 @@
     }
 }
 
->>>>>>> 69b81893
+//初始化互斥锁
 void qemu_mutex_init(QemuMutex *mutex)
 {
     int err;
@@ -188,9 +185,6 @@
         error_exit(err, __func__);
 }
 
-<<<<<<< HEAD
-//信号量初始化
-=======
 bool qemu_cond_timedwait_impl(QemuCond *cond, QemuMutex *mutex, int ms,
                               const char *file, const int line)
 {
@@ -208,7 +202,7 @@
     return err != ETIMEDOUT;
 }
 
->>>>>>> 69b81893
+//信号量初始化
 void qemu_sem_init(QemuSemaphore *sem, int init)
 {
     int rc;
