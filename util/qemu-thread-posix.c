--- conflicted
+++ resolved
@@ -253,9 +253,6 @@
     return err != ETIMEDOUT;
 }
 
-<<<<<<< HEAD
-//信号量初始化
-=======
 bool qemu_cond_timedwait_impl(QemuCond *cond, QemuMutex *mutex, int ms,
                               const char *file, const int line)
 {
@@ -265,7 +262,7 @@
     return qemu_cond_timedwait_ts(cond, mutex, &ts, file, line);
 }
 
->>>>>>> 6c9ae1ce
+//信号量初始化
 void qemu_sem_init(QemuSemaphore *sem, int init)
 {
     qemu_mutex_init(&sem->mutex);
@@ -275,17 +272,6 @@
         error_exit(EINVAL, __func__);
     }
     sem->count = init;
-<<<<<<< HEAD
-#else
-    //system v5的信号量初始化
-    rc = sem_init(&sem->sem, 0, init);
-    if (rc < 0) {
-        error_exit(errno, __func__);
-    }
-#endif
-    sem->initialized = true;
-=======
->>>>>>> 6c9ae1ce
 }
 
 void qemu_sem_destroy(QemuSemaphore *sem)
@@ -550,9 +536,6 @@
     g_free(qemu_thread_args->name);
     g_free(qemu_thread_args);
 
-<<<<<<< HEAD
-    //注册qemu_thread_atexit_notify在thread退出时执行
-=======
     /*
      * GCC 11 with glibc 2.17 on PowerPC reports
      *
@@ -568,7 +551,7 @@
 #pragma GCC diagnostic ignored "-Wstringop-overflow"
 #endif
 
->>>>>>> 6c9ae1ce
+    //注册qemu_thread_atexit_notify在thread退出时执行
     pthread_cleanup_push(qemu_thread_atexit_notify, NULL);
     //运行线程函数
     r = start_routine(arg);
@@ -626,9 +609,6 @@
     pthread_attr_destroy(&attr);
 }
 
-<<<<<<< HEAD
-//取当前线程id
-=======
 int qemu_thread_set_affinity(QemuThread *thread, unsigned long *host_cpus,
                              unsigned long nbits)
 {
@@ -698,7 +678,7 @@
 #endif
 }
 
->>>>>>> 6c9ae1ce
+//取当前线程id
 void qemu_thread_get_self(QemuThread *thread)
 {
     thread->thread = pthread_self();
