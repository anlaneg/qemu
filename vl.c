--- conflicted
+++ resolved
@@ -3227,26 +3227,7 @@
                 /* hw initialization will check this */
                 cpu_model = optarg;
                 break;
-<<<<<<< HEAD
-            case QEMU_OPTION_hda://-hda
-                {
-                    char buf[256];
-                    if (cyls == 0)
-                        snprintf(buf, sizeof(buf), "%s", HD_OPTS);
-                    else
-                        snprintf(buf, sizeof(buf),
-                                 "%s,cyls=%d,heads=%d,secs=%d%s",
-                                 HD_OPTS , cyls, heads, secs,
-                                 translation == BIOS_ATA_TRANSLATION_LBA ?
-                                 ",trans=lba" :
-                                 translation == BIOS_ATA_TRANSLATION_NONE ?
-                                 ",trans=none" : "");
-                    drive_add(IF_DEFAULT, 0, optarg, buf);
-                    break;
-                }
-=======
             case QEMU_OPTION_hda:
->>>>>>> 7642f96e
             case QEMU_OPTION_hdb:
             case QEMU_OPTION_hdc:
             case QEMU_OPTION_hdd:
@@ -3297,75 +3278,7 @@
             case QEMU_OPTION_snapshot:
                 snapshot = 1;
                 break;
-<<<<<<< HEAD
-            case QEMU_OPTION_hdachs:
-                {
-                    const char *p;
-                    p = optarg;
-                    cyls = strtol(p, (char **)&p, 0);
-                    if (cyls < 1 || cyls > 16383)
-                        goto chs_fail;
-                    if (*p != ',')
-                        goto chs_fail;
-                    p++;
-                    heads = strtol(p, (char **)&p, 0);
-                    if (heads < 1 || heads > 16)
-                        goto chs_fail;
-                    if (*p != ',')
-                        goto chs_fail;
-                    p++;
-                    secs = strtol(p, (char **)&p, 0);
-                    if (secs < 1 || secs > 63)
-                        goto chs_fail;
-                    if (*p == ',') {
-                        p++;
-                        if (!strcmp(p, "large")) {
-                            translation = BIOS_ATA_TRANSLATION_LARGE;
-                        } else if (!strcmp(p, "rechs")) {
-                            translation = BIOS_ATA_TRANSLATION_RECHS;
-                        } else if (!strcmp(p, "none")) {
-                            translation = BIOS_ATA_TRANSLATION_NONE;
-                        } else if (!strcmp(p, "lba")) {
-                            translation = BIOS_ATA_TRANSLATION_LBA;
-                        } else if (!strcmp(p, "auto")) {
-                            translation = BIOS_ATA_TRANSLATION_AUTO;
-                        } else {
-                            goto chs_fail;
-                        }
-                    } else if (*p != '\0') {
-                    chs_fail:
-                        error_report("invalid physical CHS format");
-                        exit(1);
-                    }
-                    if (hda_opts != NULL) {
-                        qemu_opt_set_number(hda_opts, "cyls", cyls,
-                                            &error_abort);
-                        qemu_opt_set_number(hda_opts, "heads", heads,
-                                            &error_abort);
-                        qemu_opt_set_number(hda_opts, "secs", secs,
-                                            &error_abort);
-                        if (translation == BIOS_ATA_TRANSLATION_LARGE) {
-                            qemu_opt_set(hda_opts, "trans", "large",
-                                         &error_abort);
-                        } else if (translation == BIOS_ATA_TRANSLATION_RECHS) {
-                            qemu_opt_set(hda_opts, "trans", "rechs",
-                                         &error_abort);
-                        } else if (translation == BIOS_ATA_TRANSLATION_LBA) {
-                            qemu_opt_set(hda_opts, "trans", "lba",
-                                         &error_abort);
-                        } else if (translation == BIOS_ATA_TRANSLATION_NONE) {
-                            qemu_opt_set(hda_opts, "trans", "none",
-                                         &error_abort);
-                        }
-                    }
-                }
-                error_report("'-hdachs' is deprecated, please use '-device"
-                             " ide-hd,cyls=c,heads=h,secs=s,...' instead");
-                break;
             case QEMU_OPTION_numa://-numa
-=======
-            case QEMU_OPTION_numa:
->>>>>>> 7642f96e
                 opts = qemu_opts_parse_noisily(qemu_find_opts("numa"),
                                                optarg, true);
                 if (!opts) {
