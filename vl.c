/*
 * QEMU System Emulator
 *
 * Copyright (c) 2003-2008 Fabrice Bellard
 *
 * Permission is hereby granted, free of charge, to any person obtaining a copy
 * of this software and associated documentation files (the "Software"), to deal
 * in the Software without restriction, including without limitation the rights
 * to use, copy, modify, merge, publish, distribute, sublicense, and/or sell
 * copies of the Software, and to permit persons to whom the Software is
 * furnished to do so, subject to the following conditions:
 *
 * The above copyright notice and this permission notice shall be included in
 * all copies or substantial portions of the Software.
 *
 * THE SOFTWARE IS PROVIDED "AS IS", WITHOUT WARRANTY OF ANY KIND, EXPRESS OR
 * IMPLIED, INCLUDING BUT NOT LIMITED TO THE WARRANTIES OF MERCHANTABILITY,
 * FITNESS FOR A PARTICULAR PURPOSE AND NONINFRINGEMENT. IN NO EVENT SHALL
 * THE AUTHORS OR COPYRIGHT HOLDERS BE LIABLE FOR ANY CLAIM, DAMAGES OR OTHER
 * LIABILITY, WHETHER IN AN ACTION OF CONTRACT, TORT OR OTHERWISE, ARISING FROM,
 * OUT OF OR IN CONNECTION WITH THE SOFTWARE OR THE USE OR OTHER DEALINGS IN
 * THE SOFTWARE.
 */

#include "qemu/osdep.h"
#include "qemu-common.h"
#include "qemu/units.h"
#include "hw/qdev-properties.h"
#include "qapi/error.h"
#include "qemu-version.h"
#include "qemu/cutils.h"
#include "qemu/help_option.h"
#include "qemu/uuid.h"
#include "sysemu/reset.h"
#include "sysemu/runstate.h"
#include "sysemu/seccomp.h"
#include "sysemu/tcg.h"

#ifdef CONFIG_SDL
#if defined(__APPLE__) || defined(main)
#include <SDL.h>
int qemu_main(int argc, char **argv, char **envp);
int main(int argc, char **argv)
{
    return qemu_main(argc, argv, NULL);
}
#undef main
#define main qemu_main
#endif
#endif /* CONFIG_SDL */

#ifdef CONFIG_COCOA
#undef main
#define main qemu_main
#endif /* CONFIG_COCOA */


#include "qemu/error-report.h"
#include "qemu/sockets.h"
#include "sysemu/accel.h"
#include "hw/usb.h"
#include "hw/isa/isa.h"
#include "hw/scsi/scsi.h"
#include "hw/display/vga.h"
#include "sysemu/watchdog.h"
#include "hw/firmware/smbios.h"
#include "hw/acpi/acpi.h"
#include "hw/xen/xen.h"
#include "hw/loader.h"
#include "monitor/qdev.h"
#include "net/net.h"
#include "net/slirp.h"
#include "monitor/monitor.h"
#include "ui/console.h"
#include "ui/input.h"
#include "sysemu/sysemu.h"
#include "sysemu/numa.h"
#include "exec/gdbstub.h"
#include "qemu/timer.h"
#include "chardev/char.h"
#include "qemu/bitmap.h"
#include "qemu/log.h"
#include "sysemu/blockdev.h"
#include "hw/block/block.h"
#include "migration/misc.h"
#include "migration/snapshot.h"
#include "migration/global_state.h"
#include "sysemu/tpm.h"
#include "sysemu/dma.h"
#include "hw/audio/soundhw.h"
#include "audio/audio.h"
#include "sysemu/cpus.h"
#include "migration/colo.h"
#include "migration/postcopy-ram.h"
#include "sysemu/kvm.h"
#include "sysemu/hax.h"
#include "qapi/qobject-input-visitor.h"
#include "qemu/option.h"
#include "qemu/config-file.h"
#include "qemu-options.h"
#include "qemu/main-loop.h"
#ifdef CONFIG_VIRTFS
#include "fsdev/qemu-fsdev.h"
#endif
#include "sysemu/qtest.h"

#include "disas/disas.h"

#include "trace-root.h"
#include "trace/control.h"
#include "qemu/plugin.h"
#include "qemu/queue.h"
#include "sysemu/arch_init.h"

#include "ui/qemu-spice.h"
#include "qapi/string-input-visitor.h"
#include "qapi/opts-visitor.h"
#include "qapi/clone-visitor.h"
#include "qom/object_interfaces.h"
#include "hw/semihosting/semihost.h"
#include "crypto/init.h"
#include "sysemu/replay.h"
#include "qapi/qapi-events-run-state.h"
#include "qapi/qapi-visit-block-core.h"
#include "qapi/qapi-visit-ui.h"
#include "qapi/qapi-commands-block-core.h"
#include "qapi/qapi-commands-run-state.h"
#include "qapi/qapi-commands-ui.h"
#include "qapi/qmp/qerror.h"
#include "sysemu/iothread.h"
#include "qemu/guest-random.h"

#define MAX_VIRTIO_CONSOLES 1

static const char *data_dir[16];
static int data_dir_idx;
const char *bios_name = NULL;
enum vga_retrace_method vga_retrace_method = VGA_RETRACE_DUMB;
int display_opengl;
const char* keyboard_layout = NULL;
ram_addr_t ram_size;
const char *mem_path = NULL;
int mem_prealloc = 0; /* force preallocation of physical target memory */
bool enable_mlock = false;
bool enable_cpu_pm = false;
int nb_nics;
NICInfo nd_table[MAX_NICS];
int autostart;
static enum {
    RTC_BASE_UTC,
    RTC_BASE_LOCALTIME,
    RTC_BASE_DATETIME,
} rtc_base_type = RTC_BASE_UTC;
static time_t rtc_ref_start_datetime;
static int rtc_realtime_clock_offset; /* used only with QEMU_CLOCK_REALTIME */
static int rtc_host_datetime_offset = -1; /* valid & used only with
                                             RTC_BASE_DATETIME */
QEMUClockType rtc_clock;
int vga_interface_type = VGA_NONE;
static DisplayOptions dpy;
static int num_serial_hds;
static Chardev **serial_hds;
Chardev *parallel_hds[MAX_PARALLEL_PORTS];
int win2k_install_hack = 0;
int singlestep = 0;
int acpi_enabled = 1;
int no_hpet = 0;
int fd_bootchk = 1;
static int no_reboot;
int no_shutdown = 0;
int graphic_rotate = 0;
const char *watchdog;
QEMUOptionRom option_rom[MAX_OPTION_ROMS];
int nb_option_roms;
int old_param = 0;
const char *qemu_name;
int alt_grab = 0;
int ctrl_grab = 0;
unsigned int nb_prom_envs = 0;
const char *prom_envs[MAX_PROM_ENVS];
int boot_menu;
bool boot_strict;
uint8_t *boot_splash_filedata;
int only_migratable; /* turn it off unless user states otherwise */
bool wakeup_suspend_enabled;

int icount_align_option;

/* The bytes in qemu_uuid are in the order specified by RFC4122, _not_ in the
 * little-endian "wire format" described in the SMBIOS 2.6 specification.
 */
QemuUUID qemu_uuid;
bool qemu_uuid_set;

//qemu退出时的通知回调
static NotifierList exit_notifiers =
    NOTIFIER_LIST_INITIALIZER(exit_notifiers);

static NotifierList machine_init_done_notifiers =
    NOTIFIER_LIST_INITIALIZER(machine_init_done_notifiers);

bool xen_allowed;
uint32_t xen_domid;
enum xen_mode xen_mode = XEN_EMULATE;
bool xen_domid_restrict;

static int has_defaults = 1;
static int default_serial = 1;
static int default_parallel = 1;
static int default_monitor = 1;
static int default_floppy = 1;
static int default_cdrom = 1;
static int default_sdcard = 1;
static int default_vga = 1;
static int default_net = 1;

static struct {
    const char *driver;
    int *flag;
} default_list[] = {
    { .driver = "isa-serial",           .flag = &default_serial    },
    { .driver = "isa-parallel",         .flag = &default_parallel  },
    { .driver = "isa-fdc",              .flag = &default_floppy    },
    { .driver = "floppy",               .flag = &default_floppy    },
    { .driver = "ide-cd",               .flag = &default_cdrom     },
    { .driver = "ide-hd",               .flag = &default_cdrom     },
    { .driver = "ide-drive",            .flag = &default_cdrom     },
    { .driver = "scsi-cd",              .flag = &default_cdrom     },
    { .driver = "scsi-hd",              .flag = &default_cdrom     },
    { .driver = "VGA",                  .flag = &default_vga       },
    { .driver = "isa-vga",              .flag = &default_vga       },
    { .driver = "cirrus-vga",           .flag = &default_vga       },
    { .driver = "isa-cirrus-vga",       .flag = &default_vga       },
    { .driver = "vmware-svga",          .flag = &default_vga       },
    { .driver = "qxl-vga",              .flag = &default_vga       },
    { .driver = "virtio-vga",           .flag = &default_vga       },
    { .driver = "ati-vga",              .flag = &default_vga       },
    { .driver = "vhost-user-vga",       .flag = &default_vga       },
};

static QemuOptsList qemu_rtc_opts = {
    .name = "rtc",
    .head = QTAILQ_HEAD_INITIALIZER(qemu_rtc_opts.head),
    .merge_lists = true,
    .desc = {
        {
            .name = "base",
            .type = QEMU_OPT_STRING,
        },{
            .name = "clock",
            .type = QEMU_OPT_STRING,
        },{
            .name = "driftfix",
            .type = QEMU_OPT_STRING,
        },
        { /* end of list */ }
    },
};

static QemuOptsList qemu_option_rom_opts = {
    .name = "option-rom",
    .implied_opt_name = "romfile",
    .head = QTAILQ_HEAD_INITIALIZER(qemu_option_rom_opts.head),
    .desc = {
        {
            .name = "bootindex",
            .type = QEMU_OPT_NUMBER,
        }, {
            .name = "romfile",
            .type = QEMU_OPT_STRING,
        },
        { /* end of list */ }
    },
};

static QemuOptsList qemu_machine_opts = {
    .name = "machine",
    .implied_opt_name = "type",
    .merge_lists = true,
    .head = QTAILQ_HEAD_INITIALIZER(qemu_machine_opts.head),
    .desc = {
        /*
         * no elements => accept any
         * sanity checking will happen later
         * when setting machine properties
         */
        { }
    },
};

static QemuOptsList qemu_accel_opts = {
    .name = "accel",
    .implied_opt_name = "accel",
    .head = QTAILQ_HEAD_INITIALIZER(qemu_accel_opts.head),
    .desc = {
        /*
         * no elements => accept any
         * sanity checking will happen later
         * when setting accelerator properties
         */
        { }
    },
};

static QemuOptsList qemu_boot_opts = {
    .name = "boot-opts",
    .implied_opt_name = "order",
    .merge_lists = true,
    .head = QTAILQ_HEAD_INITIALIZER(qemu_boot_opts.head),
    .desc = {
        {
            .name = "order",
            .type = QEMU_OPT_STRING,
        }, {
            .name = "once",
            .type = QEMU_OPT_STRING,
        }, {
            .name = "menu",
            .type = QEMU_OPT_BOOL,
        }, {
            .name = "splash",
            .type = QEMU_OPT_STRING,
        }, {
            .name = "splash-time",
            .type = QEMU_OPT_NUMBER,
        }, {
            .name = "reboot-timeout",
            .type = QEMU_OPT_NUMBER,
        }, {
            .name = "strict",
            .type = QEMU_OPT_BOOL,
        },
        { /*End of list */ }
    },
};

static QemuOptsList qemu_add_fd_opts = {
    .name = "add-fd",
    .head = QTAILQ_HEAD_INITIALIZER(qemu_add_fd_opts.head),
    .desc = {
        {
            .name = "fd",
            .type = QEMU_OPT_NUMBER,
            .help = "file descriptor of which a duplicate is added to fd set",
        },{
            .name = "set",
            .type = QEMU_OPT_NUMBER,
            .help = "ID of the fd set to add fd to",
        },{
            .name = "opaque",
            .type = QEMU_OPT_STRING,
            .help = "free-form string used to describe fd",
        },
        { /* end of list */ }
    },
};

static QemuOptsList qemu_object_opts = {
    .name = "object",
    .implied_opt_name = "qom-type",
    .head = QTAILQ_HEAD_INITIALIZER(qemu_object_opts.head),
    .desc = {
        { }
    },
};

static QemuOptsList qemu_tpmdev_opts = {
    .name = "tpmdev",
    .implied_opt_name = "type",
    .head = QTAILQ_HEAD_INITIALIZER(qemu_tpmdev_opts.head),
    .desc = {
        /* options are defined in the TPM backends */
        { /* end of list */ }
    },
};

static QemuOptsList qemu_realtime_opts = {
    .name = "realtime",
    .head = QTAILQ_HEAD_INITIALIZER(qemu_realtime_opts.head),
    .desc = {
        {
            .name = "mlock",
            .type = QEMU_OPT_BOOL,
        },
        { /* end of list */ }
    },
};

static QemuOptsList qemu_overcommit_opts = {
    .name = "overcommit",
    .head = QTAILQ_HEAD_INITIALIZER(qemu_overcommit_opts.head),
    .desc = {
        {
            .name = "mem-lock",
            .type = QEMU_OPT_BOOL,
        },
        {
            .name = "cpu-pm",
            .type = QEMU_OPT_BOOL,
        },
        { /* end of list */ }
    },
};

static QemuOptsList qemu_msg_opts = {
    .name = "msg",
    .head = QTAILQ_HEAD_INITIALIZER(qemu_msg_opts.head),
    .desc = {
        {
            .name = "timestamp",
            .type = QEMU_OPT_BOOL,
        },
        { /* end of list */ }
    },
};

static QemuOptsList qemu_name_opts = {
    .name = "name",
    .implied_opt_name = "guest",
    .merge_lists = true,
    .head = QTAILQ_HEAD_INITIALIZER(qemu_name_opts.head),
    .desc = {
        {
            .name = "guest",
            .type = QEMU_OPT_STRING,
            .help = "Sets the name of the guest.\n"
                    "This name will be displayed in the SDL window caption.\n"
                    "The name will also be used for the VNC server",
        }, {
            .name = "process",
            .type = QEMU_OPT_STRING,
            .help = "Sets the name of the QEMU process, as shown in top etc",
        }, {
            .name = "debug-threads",
            .type = QEMU_OPT_BOOL,
            .help = "When enabled, name the individual threads; defaults off.\n"
                    "NOTE: The thread names are for debugging and not a\n"
                    "stable API.",
        },
        { /* End of list */ }
    },
};

static QemuOptsList qemu_mem_opts = {
    .name = "memory",
    .implied_opt_name = "size",
    .head = QTAILQ_HEAD_INITIALIZER(qemu_mem_opts.head),
    .merge_lists = true,
    .desc = {
        {
            .name = "size",
            .type = QEMU_OPT_SIZE,
        },
        {
            .name = "slots",
            .type = QEMU_OPT_NUMBER,
        },
        {
            .name = "maxmem",
            .type = QEMU_OPT_SIZE,
        },
        { /* end of list */ }
    },
};

static QemuOptsList qemu_icount_opts = {
    .name = "icount",
    .implied_opt_name = "shift",
    .merge_lists = true,
    .head = QTAILQ_HEAD_INITIALIZER(qemu_icount_opts.head),
    .desc = {
        {
            .name = "shift",
            .type = QEMU_OPT_STRING,
        }, {
            .name = "align",
            .type = QEMU_OPT_BOOL,
        }, {
            .name = "sleep",
            .type = QEMU_OPT_BOOL,
        }, {
            .name = "rr",
            .type = QEMU_OPT_STRING,
        }, {
            .name = "rrfile",
            .type = QEMU_OPT_STRING,
        }, {
            .name = "rrsnapshot",
            .type = QEMU_OPT_STRING,
        },
        { /* end of list */ }
    },
};

static QemuOptsList qemu_fw_cfg_opts = {
    .name = "fw_cfg",
    .implied_opt_name = "name",
    .head = QTAILQ_HEAD_INITIALIZER(qemu_fw_cfg_opts.head),
    .desc = {
        {
            .name = "name",
            .type = QEMU_OPT_STRING,
            .help = "Sets the fw_cfg name of the blob to be inserted",
        }, {
            .name = "file",
            .type = QEMU_OPT_STRING,
            .help = "Sets the name of the file from which "
                    "the fw_cfg blob will be loaded",
        }, {
            .name = "string",
            .type = QEMU_OPT_STRING,
            .help = "Sets content of the blob to be inserted from a string",
        },
        { /* end of list */ }
    },
};

/**
 * Get machine options
 *
 * Returns: machine options (never null).
 */
//取machine对应的QemuOpts
QemuOpts *qemu_get_machine_opts(void)
{
    return qemu_find_opts_singleton("machine");
}

const char *qemu_get_vm_name(void)
{
    return qemu_name;
}

static void res_free(void)
{
    g_free(boot_splash_filedata);
    boot_splash_filedata = NULL;
}

static int default_driver_check(void *opaque, QemuOpts *opts, Error **errp)
{
    const char *driver = qemu_opt_get(opts, "driver");
    int i;

    if (!driver)
    	//如果没有配置driver,则通过
        return 0;
    for (i = 0; i < ARRAY_SIZE(default_list); i++) {
        if (strcmp(default_list[i].driver, driver) != 0)
            continue;
        *(default_list[i].flag) = 0;//遇到相应driver，修改flag
    }
    return 0;
}

/***********************************************************/
/* QEMU state */

//当前状态
static RunState current_run_state = RUN_STATE_PRECONFIG;

/* We use RUN_STATE__MAX but any invalid value will do */
static RunState vmstop_requested = RUN_STATE__MAX;
static QemuMutex vmstop_lock;

typedef struct {
    RunState from;
    RunState to;
} RunStateTransition;

//定义可以相互转换的状态
static const RunStateTransition runstate_transitions_def[] = {
    /*     from      ->     to      */
    { RUN_STATE_PRECONFIG, RUN_STATE_PRELAUNCH },
      /* Early switch to inmigrate state to allow  -incoming CLI option work
       * as it used to. TODO: delay actual switching to inmigrate state to
       * the point after machine is built and remove this hack.
       */
    { RUN_STATE_PRECONFIG, RUN_STATE_INMIGRATE },

    { RUN_STATE_DEBUG, RUN_STATE_RUNNING },
    { RUN_STATE_DEBUG, RUN_STATE_FINISH_MIGRATE },
    { RUN_STATE_DEBUG, RUN_STATE_PRELAUNCH },

    { RUN_STATE_INMIGRATE, RUN_STATE_INTERNAL_ERROR },
    { RUN_STATE_INMIGRATE, RUN_STATE_IO_ERROR },
    { RUN_STATE_INMIGRATE, RUN_STATE_PAUSED },
    { RUN_STATE_INMIGRATE, RUN_STATE_RUNNING },
    { RUN_STATE_INMIGRATE, RUN_STATE_SHUTDOWN },
    { RUN_STATE_INMIGRATE, RUN_STATE_SUSPENDED },
    { RUN_STATE_INMIGRATE, RUN_STATE_WATCHDOG },
    { RUN_STATE_INMIGRATE, RUN_STATE_GUEST_PANICKED },
    { RUN_STATE_INMIGRATE, RUN_STATE_FINISH_MIGRATE },
    { RUN_STATE_INMIGRATE, RUN_STATE_PRELAUNCH },
    { RUN_STATE_INMIGRATE, RUN_STATE_POSTMIGRATE },
    { RUN_STATE_INMIGRATE, RUN_STATE_COLO },

    { RUN_STATE_INTERNAL_ERROR, RUN_STATE_PAUSED },
    { RUN_STATE_INTERNAL_ERROR, RUN_STATE_FINISH_MIGRATE },
    { RUN_STATE_INTERNAL_ERROR, RUN_STATE_PRELAUNCH },

    { RUN_STATE_IO_ERROR, RUN_STATE_RUNNING },
    { RUN_STATE_IO_ERROR, RUN_STATE_FINISH_MIGRATE },
    { RUN_STATE_IO_ERROR, RUN_STATE_PRELAUNCH },

    { RUN_STATE_PAUSED, RUN_STATE_RUNNING },
    { RUN_STATE_PAUSED, RUN_STATE_FINISH_MIGRATE },
    { RUN_STATE_PAUSED, RUN_STATE_POSTMIGRATE },
    { RUN_STATE_PAUSED, RUN_STATE_PRELAUNCH },
    { RUN_STATE_PAUSED, RUN_STATE_COLO},

    { RUN_STATE_POSTMIGRATE, RUN_STATE_RUNNING },
    { RUN_STATE_POSTMIGRATE, RUN_STATE_FINISH_MIGRATE },
    { RUN_STATE_POSTMIGRATE, RUN_STATE_PRELAUNCH },

    { RUN_STATE_PRELAUNCH, RUN_STATE_RUNNING },
    { RUN_STATE_PRELAUNCH, RUN_STATE_FINISH_MIGRATE },
    { RUN_STATE_PRELAUNCH, RUN_STATE_INMIGRATE },

    { RUN_STATE_FINISH_MIGRATE, RUN_STATE_RUNNING },
    { RUN_STATE_FINISH_MIGRATE, RUN_STATE_PAUSED },
    { RUN_STATE_FINISH_MIGRATE, RUN_STATE_POSTMIGRATE },
    { RUN_STATE_FINISH_MIGRATE, RUN_STATE_PRELAUNCH },
    { RUN_STATE_FINISH_MIGRATE, RUN_STATE_COLO},

    { RUN_STATE_RESTORE_VM, RUN_STATE_RUNNING },
    { RUN_STATE_RESTORE_VM, RUN_STATE_PRELAUNCH },

    { RUN_STATE_COLO, RUN_STATE_RUNNING },

    { RUN_STATE_RUNNING, RUN_STATE_DEBUG },
    { RUN_STATE_RUNNING, RUN_STATE_INTERNAL_ERROR },
    { RUN_STATE_RUNNING, RUN_STATE_IO_ERROR },
    { RUN_STATE_RUNNING, RUN_STATE_PAUSED },
    { RUN_STATE_RUNNING, RUN_STATE_FINISH_MIGRATE },
    { RUN_STATE_RUNNING, RUN_STATE_RESTORE_VM },
    { RUN_STATE_RUNNING, RUN_STATE_SAVE_VM },
    { RUN_STATE_RUNNING, RUN_STATE_SHUTDOWN },
    { RUN_STATE_RUNNING, RUN_STATE_WATCHDOG },
    { RUN_STATE_RUNNING, RUN_STATE_GUEST_PANICKED },
    { RUN_STATE_RUNNING, RUN_STATE_COLO},

    { RUN_STATE_SAVE_VM, RUN_STATE_RUNNING },

    { RUN_STATE_SHUTDOWN, RUN_STATE_PAUSED },
    { RUN_STATE_SHUTDOWN, RUN_STATE_FINISH_MIGRATE },
    { RUN_STATE_SHUTDOWN, RUN_STATE_PRELAUNCH },

    { RUN_STATE_DEBUG, RUN_STATE_SUSPENDED },
    { RUN_STATE_RUNNING, RUN_STATE_SUSPENDED },
    { RUN_STATE_SUSPENDED, RUN_STATE_RUNNING },
    { RUN_STATE_SUSPENDED, RUN_STATE_FINISH_MIGRATE },
    { RUN_STATE_SUSPENDED, RUN_STATE_PRELAUNCH },
    { RUN_STATE_SUSPENDED, RUN_STATE_COLO},

    { RUN_STATE_WATCHDOG, RUN_STATE_RUNNING },
    { RUN_STATE_WATCHDOG, RUN_STATE_FINISH_MIGRATE },
    { RUN_STATE_WATCHDOG, RUN_STATE_PRELAUNCH },
    { RUN_STATE_WATCHDOG, RUN_STATE_COLO},

    { RUN_STATE_GUEST_PANICKED, RUN_STATE_RUNNING },
    { RUN_STATE_GUEST_PANICKED, RUN_STATE_FINISH_MIGRATE },
    { RUN_STATE_GUEST_PANICKED, RUN_STATE_PRELAUNCH },

    { RUN_STATE__MAX, RUN_STATE__MAX },
};

//标记自state可以到达state状态（如果为False，则不能转换）
static bool runstate_valid_transitions[RUN_STATE__MAX][RUN_STATE__MAX];

//检查state状态是否为当前状态
bool runstate_check(RunState state)
{
    return current_run_state == state;
}

bool runstate_store(char *str, size_t size)
{
    const char *state = RunState_str(current_run_state);
    size_t len = strlen(state) + 1;

    if (len > size) {
        return false;
    }
    memcpy(str, state, len);
    return true;
}

//标记自from到to的状态是有效的，其它状态转变是无效的
static void runstate_init(void)
{
    const RunStateTransition *p;

    memset(&runstate_valid_transitions, 0, sizeof(runstate_valid_transitions));
    for (p = &runstate_transitions_def[0]; p->from != RUN_STATE__MAX; p++) {
        runstate_valid_transitions[p->from][p->to] = true;
    }

    qemu_mutex_init(&vmstop_lock);
}

/* This function will abort() on invalid state transitions */
void runstate_set(RunState new_state)
{
    assert(new_state < RUN_STATE__MAX);

    trace_runstate_set(current_run_state, RunState_str(current_run_state),
                       new_state, RunState_str(new_state));

    //如果当前状态已为new_state,则不必更新
    if (current_run_state == new_state) {
        return;
    }

    //检查此转换是否为有效的转换，如果不是有效的，则挂掉
    if (!runstate_valid_transitions[current_run_state][new_state]) {
        error_report("invalid runstate transition: '%s' -> '%s'",
                     RunState_str(current_run_state),
                     RunState_str(new_state));
        abort();
    }

    current_run_state = new_state;//更新当前状态
}

//检查是否为running状态
int runstate_is_running(void)
{
    return runstate_check(RUN_STATE_RUNNING);
}

bool runstate_needs_reset(void)
{
	//返回是否为internal_error或shutdown
    return runstate_check(RUN_STATE_INTERNAL_ERROR) ||
        runstate_check(RUN_STATE_SHUTDOWN);
}

//查询当前状态
StatusInfo *qmp_query_status(Error **errp)
{
    StatusInfo *info = g_malloc0(sizeof(*info));

    info->running = runstate_is_running();//是否运行状态
    info->singlestep = singlestep;
    info->status = current_run_state;//设置当前状态

    return info;
}

bool qemu_vmstop_requested(RunState *r)
{
    qemu_mutex_lock(&vmstop_lock);
    *r = vmstop_requested;
    vmstop_requested = RUN_STATE__MAX;
    qemu_mutex_unlock(&vmstop_lock);
    return *r < RUN_STATE__MAX;
}

void qemu_system_vmstop_request_prepare(void)
{
    qemu_mutex_lock(&vmstop_lock);
}

void qemu_system_vmstop_request(RunState state)
{
    vmstop_requested = state;
    qemu_mutex_unlock(&vmstop_lock);
    qemu_notify_event();
}

/***********************************************************/
/* RTC reference time/date access */
static time_t qemu_ref_timedate(QEMUClockType clock)
{
    time_t value = qemu_clock_get_ms(clock) / 1000;
    switch (clock) {
    case QEMU_CLOCK_REALTIME:
        value -= rtc_realtime_clock_offset;
        /* fall through */
    case QEMU_CLOCK_VIRTUAL:
        value += rtc_ref_start_datetime;
        break;
    case QEMU_CLOCK_HOST:
        if (rtc_base_type == RTC_BASE_DATETIME) {
            value -= rtc_host_datetime_offset;
        }
        break;
    default:
        assert(0);
    }
    return value;
}

void qemu_get_timedate(struct tm *tm, int offset)
{
    time_t ti = qemu_ref_timedate(rtc_clock);

    ti += offset;

    switch (rtc_base_type) {
    case RTC_BASE_DATETIME:
    case RTC_BASE_UTC:
        gmtime_r(&ti, tm);
        break;
    case RTC_BASE_LOCALTIME:
        localtime_r(&ti, tm);
        break;
    }
}

int qemu_timedate_diff(struct tm *tm)
{
    time_t seconds;

    switch (rtc_base_type) {
    case RTC_BASE_DATETIME:
    case RTC_BASE_UTC:
        seconds = mktimegm(tm);
        break;
    case RTC_BASE_LOCALTIME:
    {
        struct tm tmp = *tm;
        tmp.tm_isdst = -1; /* use timezone to figure it out */
        seconds = mktime(&tmp);
        break;
    }
    default:
        abort();
    }

    return seconds - qemu_ref_timedate(QEMU_CLOCK_HOST);
}

static void configure_rtc_base_datetime(const char *startdate)
{
    time_t rtc_start_datetime;
    struct tm tm;

    if (sscanf(startdate, "%d-%d-%dT%d:%d:%d", &tm.tm_year, &tm.tm_mon,
               &tm.tm_mday, &tm.tm_hour, &tm.tm_min, &tm.tm_sec) == 6) {
        /* OK */
    } else if (sscanf(startdate, "%d-%d-%d",
                      &tm.tm_year, &tm.tm_mon, &tm.tm_mday) == 3) {
        tm.tm_hour = 0;
        tm.tm_min = 0;
        tm.tm_sec = 0;
    } else {
        goto date_fail;
    }
    tm.tm_year -= 1900;
    tm.tm_mon--;
    rtc_start_datetime = mktimegm(&tm);
    if (rtc_start_datetime == -1) {
    date_fail:
        error_report("invalid datetime format");
        error_printf("valid formats: "
                     "'2006-06-17T16:01:21' or '2006-06-17'\n");
        exit(1);
    }
    rtc_host_datetime_offset = rtc_ref_start_datetime - rtc_start_datetime;
    rtc_ref_start_datetime = rtc_start_datetime;
}

static void configure_rtc(QemuOpts *opts)
{
    const char *value;

    /* Set defaults */
    rtc_clock = QEMU_CLOCK_HOST;
    rtc_ref_start_datetime = qemu_clock_get_ms(QEMU_CLOCK_HOST) / 1000;
    rtc_realtime_clock_offset = qemu_clock_get_ms(QEMU_CLOCK_REALTIME) / 1000;

    value = qemu_opt_get(opts, "base");
    if (value) {
        if (!strcmp(value, "utc")) {
            rtc_base_type = RTC_BASE_UTC;
        } else if (!strcmp(value, "localtime")) {
            Error *blocker = NULL;
            rtc_base_type = RTC_BASE_LOCALTIME;
            error_setg(&blocker, QERR_REPLAY_NOT_SUPPORTED,
                      "-rtc base=localtime");
            replay_add_blocker(blocker);
        } else {
            rtc_base_type = RTC_BASE_DATETIME;
            configure_rtc_base_datetime(value);
        }
    }
    value = qemu_opt_get(opts, "clock");
    if (value) {
        if (!strcmp(value, "host")) {
            rtc_clock = QEMU_CLOCK_HOST;
        } else if (!strcmp(value, "rt")) {
            rtc_clock = QEMU_CLOCK_REALTIME;
        } else if (!strcmp(value, "vm")) {
            rtc_clock = QEMU_CLOCK_VIRTUAL;
        } else {
            error_report("invalid option value '%s'", value);
            exit(1);
        }
    }
    value = qemu_opt_get(opts, "driftfix");
    if (value) {
        if (!strcmp(value, "slew")) {
            object_register_sugar_prop("mc146818rtc",
                                       "lost_tick_policy",
                                       "slew");
        } else if (!strcmp(value, "none")) {
            /* discard is default */
        } else {
            error_report("invalid option value '%s'", value);
            exit(1);
        }
    }
}

static int parse_name(void *opaque, QemuOpts *opts, Error **errp)
{
    const char *proc_name;

    if (qemu_opt_get(opts, "debug-threads")) {
        qemu_thread_naming(qemu_opt_get_bool(opts, "debug-threads", false));
    }
    qemu_name = qemu_opt_get(opts, "guest");

    proc_name = qemu_opt_get(opts, "process");
    if (proc_name) {
        os_set_proc_name(proc_name);
    }

    return 0;
}

bool defaults_enabled(void)
{
    return has_defaults;
}

#ifndef _WIN32
static int parse_add_fd(void *opaque, QemuOpts *opts, Error **errp)
{
    int fd, dupfd, flags;
    int64_t fdset_id;
    const char *fd_opaque = NULL;
    AddfdInfo *fdinfo;

    fd = qemu_opt_get_number(opts, "fd", -1);
    fdset_id = qemu_opt_get_number(opts, "set", -1);
    fd_opaque = qemu_opt_get(opts, "opaque");

    if (fd < 0) {
        error_setg(errp, "fd option is required and must be non-negative");
        return -1;
    }

    if (fd <= STDERR_FILENO) {
        error_setg(errp, "fd cannot be a standard I/O stream");
        return -1;
    }

    /*
     * All fds inherited across exec() necessarily have FD_CLOEXEC
     * clear, while qemu sets FD_CLOEXEC on all other fds used internally.
     */
    flags = fcntl(fd, F_GETFD);
    if (flags == -1 || (flags & FD_CLOEXEC)) {
        error_setg(errp, "fd is not valid or already in use");
        return -1;
    }

    if (fdset_id < 0) {
        error_setg(errp, "set option is required and must be non-negative");
        return -1;
    }

#ifdef F_DUPFD_CLOEXEC
    dupfd = fcntl(fd, F_DUPFD_CLOEXEC, 0);
#else
    dupfd = dup(fd);
    if (dupfd != -1) {
        qemu_set_cloexec(dupfd);
    }
#endif
    if (dupfd == -1) {
        error_setg(errp, "error duplicating fd: %s", strerror(errno));
        return -1;
    }

    /* add the duplicate fd, and optionally the opaque string, to the fd set */
    fdinfo = monitor_fdset_add_fd(dupfd, true, fdset_id, !!fd_opaque, fd_opaque,
                                  &error_abort);
    g_free(fdinfo);

    return 0;
}

static int cleanup_add_fd(void *opaque, QemuOpts *opts, Error **errp)
{
    int fd;

    fd = qemu_opt_get_number(opts, "fd", -1);
    close(fd);

    return 0;
}
#endif

/***********************************************************/
/* QEMU Block devices */

#define HD_OPTS "media=disk"
#define CDROM_OPTS "media=cdrom"
#define FD_OPTS ""
#define PFLASH_OPTS ""
#define MTD_OPTS ""
#define SD_OPTS ""

static int drive_init_func(void *opaque, QemuOpts *opts, Error **errp)
{
    BlockInterfaceType *block_default_type = opaque;

    return drive_new(opts, *block_default_type, errp) == NULL;
}

static int drive_enable_snapshot(void *opaque, QemuOpts *opts, Error **errp)
{
    if (qemu_opt_get(opts, "snapshot") == NULL) {
        qemu_opt_set(opts, "snapshot", "on", &error_abort);
    }
    return 0;
}

static void default_drive(int enable, int snapshot, BlockInterfaceType type,
                          int index, const char *optstr)
{
    QemuOpts *opts;
    DriveInfo *dinfo;

    if (!enable || drive_get_by_index(type, index)) {
        return;
    }

    opts = drive_add(type, index, NULL, optstr);
    if (snapshot) {
        drive_enable_snapshot(NULL, opts, NULL);
    }

    dinfo = drive_new(opts, type, &error_abort);
    dinfo->is_default = true;

}

typedef struct BlockdevOptionsQueueEntry {
    BlockdevOptions *bdo;
    Location loc;
    QSIMPLEQ_ENTRY(BlockdevOptionsQueueEntry) entry;
} BlockdevOptionsQueueEntry;

typedef QSIMPLEQ_HEAD(, BlockdevOptionsQueueEntry) BlockdevOptionsQueue;

static void configure_blockdev(BlockdevOptionsQueue *bdo_queue,
                               MachineClass *machine_class, int snapshot)
{
    /*
     * If the currently selected machine wishes to override the
     * units-per-bus property of its default HBA interface type, do so
     * now.
     */
    if (machine_class->units_per_default_bus) {
        override_max_devs(machine_class->block_default_type,
                          machine_class->units_per_default_bus);
    }

    /* open the virtual block devices */
    while (!QSIMPLEQ_EMPTY(bdo_queue)) {
        BlockdevOptionsQueueEntry *bdo = QSIMPLEQ_FIRST(bdo_queue);

        QSIMPLEQ_REMOVE_HEAD(bdo_queue, entry);
        loc_push_restore(&bdo->loc);
        qmp_blockdev_add(bdo->bdo, &error_fatal);
        loc_pop(&bdo->loc);
        qapi_free_BlockdevOptions(bdo->bdo);
        g_free(bdo);
    }
    if (snapshot) {
        qemu_opts_foreach(qemu_find_opts("drive"), drive_enable_snapshot,
                          NULL, NULL);
    }
    if (qemu_opts_foreach(qemu_find_opts("drive"), drive_init_func,
                          &machine_class->block_default_type, &error_fatal)) {
        /* We printed help */
        exit(0);
    }

    default_drive(default_cdrom, snapshot, machine_class->block_default_type, 2,
                  CDROM_OPTS);
    default_drive(default_floppy, snapshot, IF_FLOPPY, 0, FD_OPTS);
    default_drive(default_sdcard, snapshot, IF_SD, 0, SD_OPTS);

}

static QemuOptsList qemu_smp_opts = {
    .name = "smp-opts",
    .implied_opt_name = "cpus",
    .merge_lists = true,
    .head = QTAILQ_HEAD_INITIALIZER(qemu_smp_opts.head),
    .desc = {
        {
            .name = "cpus",
            .type = QEMU_OPT_NUMBER,
        }, {
            .name = "sockets",
            .type = QEMU_OPT_NUMBER,
        }, {
            .name = "dies",
            .type = QEMU_OPT_NUMBER,
        }, {
            .name = "cores",
            .type = QEMU_OPT_NUMBER,
        }, {
            .name = "threads",
            .type = QEMU_OPT_NUMBER,
        }, {
            .name = "maxcpus",
            .type = QEMU_OPT_NUMBER,
        },
        { /*End of list */ }
    },
};

static void realtime_init(void)
{
    if (enable_mlock) {
        if (os_mlock() < 0) {
            error_report("locking memory failed");
            exit(1);
        }
    }
}


static void configure_msg(QemuOpts *opts)
{
    error_with_timestamp = qemu_opt_get_bool(opts, "timestamp", false);
}


/***********************************************************/
/* USB devices */

static int usb_device_add(const char *devname)
{
    USBDevice *dev = NULL;

    if (!machine_usb(current_machine)) {
        return -1;
    }

    dev = usbdevice_create(devname);
    if (!dev)
        return -1;

    return 0;
}

static int usb_parse(const char *cmdline)
{
    int r;
    r = usb_device_add(cmdline);
    if (r < 0) {
        error_report("could not add USB device '%s'", cmdline);
    }
    return r;
}

/***********************************************************/
/* machine registration */

MachineState *current_machine;

//遍历machines链表，查找名称为name的machineClass
static MachineClass *find_machine(const char *name, GSList *machines)
{
    GSList *el;

    for (el = machines; el; el = el->next) {
        MachineClass *mc = el->data;

        if (!strcmp(mc->name, name) || !g_strcmp0(mc->alias, name)) {
            return mc;
        }
    }

    return NULL;
}

static MachineClass *find_default_machine(GSList *machines)
{
    GSList *el;

    for (el = machines; el; el = el->next) {
        MachineClass *mc = el->data;

        if (mc->is_default) {
            return mc;
        }
    }

    return NULL;
}

static int machine_help_func(QemuOpts *opts, MachineState *machine)
{
    ObjectProperty *prop;
    ObjectPropertyIterator iter;

    if (!qemu_opt_has_help_opt(opts)) {
        return 0;
    }

    object_property_iter_init(&iter, OBJECT(machine));
    while ((prop = object_property_iter_next(&iter))) {
        if (!prop->set) {
            continue;
        }

        printf("%s.%s=%s", MACHINE_GET_CLASS(machine)->name,
               prop->name, prop->type);
        if (prop->description) {
            printf(" (%s)\n", prop->description);
        } else {
            printf("\n");
        }
    }

    return 1;
}

struct VMChangeStateEntry {
    VMChangeStateHandler *cb;
    void *opaque;
    QTAILQ_ENTRY(VMChangeStateEntry) entries;
    int priority;
};

//vm状态变更通知链（当vm状态发生变更时，会知会这些成员）
static QTAILQ_HEAD(, VMChangeStateEntry) vm_change_state_head;

/**
 * qemu_add_vm_change_state_handler_prio:
 * @cb: the callback to invoke
 * @opaque: user data passed to the callback
 * @priority: low priorities execute first when the vm runs and the reverse is
 *            true when the vm stops
 *
 * Register a callback function that is invoked when the vm starts or stops
 * running.
 *
 * Returns: an entry to be freed using qemu_del_vm_change_state_handler()
 */
//注册vm状态变更handler
VMChangeStateEntry *qemu_add_vm_change_state_handler_prio(
        VMChangeStateHandler *cb, void *opaque, int priority)
{
    VMChangeStateEntry *e;
    VMChangeStateEntry *other;

    e = g_malloc0(sizeof(*e));
    e->cb = cb;
    e->opaque = opaque;
    e->priority = priority;

    /* Keep list sorted in ascending priority order */
    QTAILQ_FOREACH(other, &vm_change_state_head, entries) {
        if (priority < other->priority) {
            QTAILQ_INSERT_BEFORE(other, e, entries);
            return e;
        }
    }

    QTAILQ_INSERT_TAIL(&vm_change_state_head, e, entries);
    return e;
}

VMChangeStateEntry *qemu_add_vm_change_state_handler(VMChangeStateHandler *cb,
                                                     void *opaque)
{
    return qemu_add_vm_change_state_handler_prio(cb, opaque, 0);
}

void qemu_del_vm_change_state_handler(VMChangeStateEntry *e)
{
    QTAILQ_REMOVE(&vm_change_state_head, e, entries);
    g_free(e);
}

//vm状态变更通知
void vm_state_notify(int running, RunState state)
{
    VMChangeStateEntry *e, *next;

    trace_vm_state_notify(running, state, RunState_str(state));

    //通知此链上所有节点
    if (running) {
        QTAILQ_FOREACH_SAFE(e, &vm_change_state_head, entries, next) {
            e->cb(e->opaque, running, state);
        }
    } else {
        QTAILQ_FOREACH_REVERSE_SAFE(e, &vm_change_state_head, entries, next) {
            e->cb(e->opaque, running, state);
        }
    }
}

static ShutdownCause reset_requested;
static ShutdownCause shutdown_requested;
static int shutdown_signal;
static pid_t shutdown_pid;
static int powerdown_requested;
static int debug_requested;
static int suspend_requested;
static bool preconfig_exit_requested = true;
static WakeupReason wakeup_reason;
static NotifierList powerdown_notifiers =
    NOTIFIER_LIST_INITIALIZER(powerdown_notifiers);
static NotifierList suspend_notifiers =
    NOTIFIER_LIST_INITIALIZER(suspend_notifiers);
static NotifierList wakeup_notifiers =
    NOTIFIER_LIST_INITIALIZER(wakeup_notifiers);
static NotifierList shutdown_notifiers =
    NOTIFIER_LIST_INITIALIZER(shutdown_notifiers);
static uint32_t wakeup_reason_mask = ~(1 << QEMU_WAKEUP_REASON_NONE);

ShutdownCause qemu_shutdown_requested_get(void)
{
    return shutdown_requested;
}

ShutdownCause qemu_reset_requested_get(void)
{
    return reset_requested;
}

static int qemu_shutdown_requested(void)
{
    return atomic_xchg(&shutdown_requested, SHUTDOWN_CAUSE_NONE);
}

static void qemu_kill_report(void)
{
    if (!qtest_driver() && shutdown_signal) {
        if (shutdown_pid == 0) {
            /* This happens for eg ^C at the terminal, so it's worth
             * avoiding printing an odd message in that case.
             */
            error_report("terminating on signal %d", shutdown_signal);
        } else {
            char *shutdown_cmd = qemu_get_pid_name(shutdown_pid);

            error_report("terminating on signal %d from pid " FMT_pid " (%s)",
                         shutdown_signal, shutdown_pid,
                         shutdown_cmd ? shutdown_cmd : "<unknown process>");
            g_free(shutdown_cmd);
        }
        shutdown_signal = 0;
    }
}

static ShutdownCause qemu_reset_requested(void)
{
    ShutdownCause r = reset_requested;

    if (r && replay_checkpoint(CHECKPOINT_RESET_REQUESTED)) {
        reset_requested = SHUTDOWN_CAUSE_NONE;
        return r;
    }
    return SHUTDOWN_CAUSE_NONE;
}

static int qemu_suspend_requested(void)
{
    int r = suspend_requested;
    if (r && replay_checkpoint(CHECKPOINT_SUSPEND_REQUESTED)) {
        suspend_requested = 0;
        return r;
    }
    return false;
}

static WakeupReason qemu_wakeup_requested(void)
{
    return wakeup_reason;
}

static int qemu_powerdown_requested(void)
{
    int r = powerdown_requested;
    powerdown_requested = 0;
    return r;
}

static int qemu_debug_requested(void)
{
    int r = debug_requested;
    debug_requested = 0;
    return r;
}

void qemu_exit_preconfig_request(void)
{
    preconfig_exit_requested = true;
}

/*
 * Reset the VM. Issue an event unless @reason is SHUTDOWN_CAUSE_NONE.
 */
void qemu_system_reset(ShutdownCause reason)
{
    MachineClass *mc;

    mc = current_machine ? MACHINE_GET_CLASS(current_machine) : NULL;

    cpu_synchronize_all_states();

    if (mc && mc->reset) {
        mc->reset(current_machine);
    } else {
        qemu_devices_reset();
    }
    if (reason && reason != SHUTDOWN_CAUSE_SUBSYSTEM_RESET) {
        qapi_event_send_reset(shutdown_caused_by_guest(reason), reason);
    }
    cpu_synchronize_all_post_reset();
}

/*
 * Wake the VM after suspend.
 */
static void qemu_system_wakeup(void)
{
    MachineClass *mc;

    mc = current_machine ? MACHINE_GET_CLASS(current_machine) : NULL;

    if (mc && mc->wakeup) {
        mc->wakeup(current_machine);
    }
}

void qemu_system_guest_panicked(GuestPanicInformation *info)
{
    qemu_log_mask(LOG_GUEST_ERROR, "Guest crashed");

    if (current_cpu) {
        current_cpu->crash_occurred = true;
    }
    qapi_event_send_guest_panicked(GUEST_PANIC_ACTION_PAUSE,
                                   !!info, info);
    vm_stop(RUN_STATE_GUEST_PANICKED);
    if (!no_shutdown) {
        qapi_event_send_guest_panicked(GUEST_PANIC_ACTION_POWEROFF,
                                       !!info, info);
        qemu_system_shutdown_request(SHUTDOWN_CAUSE_GUEST_PANIC);
    }

    if (info) {
        if (info->type == GUEST_PANIC_INFORMATION_TYPE_HYPER_V) {
            qemu_log_mask(LOG_GUEST_ERROR, "\nHV crash parameters: (%#"PRIx64
                          " %#"PRIx64" %#"PRIx64" %#"PRIx64" %#"PRIx64")\n",
                          info->u.hyper_v.arg1,
                          info->u.hyper_v.arg2,
                          info->u.hyper_v.arg3,
                          info->u.hyper_v.arg4,
                          info->u.hyper_v.arg5);
        } else if (info->type == GUEST_PANIC_INFORMATION_TYPE_S390) {
            qemu_log_mask(LOG_GUEST_ERROR, " on cpu %d: %s\n"
                          "PSW: 0x%016" PRIx64 " 0x%016" PRIx64"\n",
                          info->u.s390.core,
                          S390CrashReason_str(info->u.s390.reason),
                          info->u.s390.psw_mask,
                          info->u.s390.psw_addr);
        }
        qapi_free_GuestPanicInformation(info);
    }
}

void qemu_system_guest_crashloaded(GuestPanicInformation *info)
{
    qemu_log_mask(LOG_GUEST_ERROR, "Guest crash loaded");

    qapi_event_send_guest_crashloaded(GUEST_PANIC_ACTION_RUN,
                                   !!info, info);

    if (info) {
        qapi_free_GuestPanicInformation(info);
    }
}

void qemu_system_reset_request(ShutdownCause reason)
{
    if (no_reboot && reason != SHUTDOWN_CAUSE_SUBSYSTEM_RESET) {
        shutdown_requested = reason;
    } else {
        reset_requested = reason;
    }
    cpu_stop_current();
    qemu_notify_event();
}

static void qemu_system_suspend(void)
{
    pause_all_vcpus();
    notifier_list_notify(&suspend_notifiers, NULL);
    runstate_set(RUN_STATE_SUSPENDED);
    qapi_event_send_suspend();
}

void qemu_system_suspend_request(void)
{
    if (runstate_check(RUN_STATE_SUSPENDED)) {
        return;
    }
    suspend_requested = 1;
    cpu_stop_current();
    qemu_notify_event();
}

void qemu_register_suspend_notifier(Notifier *notifier)
{
    notifier_list_add(&suspend_notifiers, notifier);
}

void qemu_system_wakeup_request(WakeupReason reason, Error **errp)
{
    trace_system_wakeup_request(reason);

    if (!runstate_check(RUN_STATE_SUSPENDED)) {
        error_setg(errp,
                   "Unable to wake up: guest is not in suspended state");
        return;
    }
    if (!(wakeup_reason_mask & (1 << reason))) {
        return;
    }
    runstate_set(RUN_STATE_RUNNING);
    wakeup_reason = reason;
    qemu_notify_event();
}

void qemu_system_wakeup_enable(WakeupReason reason, bool enabled)
{
    if (enabled) {
        wakeup_reason_mask |= (1 << reason);
    } else {
        wakeup_reason_mask &= ~(1 << reason);
    }
}

void qemu_register_wakeup_notifier(Notifier *notifier)
{
    notifier_list_add(&wakeup_notifiers, notifier);
}

void qemu_register_wakeup_support(void)
{
    wakeup_suspend_enabled = true;
}

bool qemu_wakeup_suspend_enabled(void)
{
    return wakeup_suspend_enabled;
}

void qemu_system_killed(int signal, pid_t pid)
{
    shutdown_signal = signal;
    shutdown_pid = pid;
    no_shutdown = 0;

    /* Cannot call qemu_system_shutdown_request directly because
     * we are in a signal handler.
     */
    shutdown_requested = SHUTDOWN_CAUSE_HOST_SIGNAL;
    qemu_notify_event();
}

void qemu_system_shutdown_request(ShutdownCause reason)
{
    trace_qemu_system_shutdown_request(reason);
    replay_shutdown_request(reason);
    shutdown_requested = reason;
    qemu_notify_event();
}

static void qemu_system_powerdown(void)
{
    qapi_event_send_powerdown();
    notifier_list_notify(&powerdown_notifiers, NULL);
}

static void qemu_system_shutdown(ShutdownCause cause)
{
    qapi_event_send_shutdown(shutdown_caused_by_guest(cause), cause);
    notifier_list_notify(&shutdown_notifiers, &cause);
}

void qemu_system_powerdown_request(void)
{
    trace_qemu_system_powerdown_request();
    powerdown_requested = 1;
    qemu_notify_event();
}

void qemu_register_powerdown_notifier(Notifier *notifier)
{
    notifier_list_add(&powerdown_notifiers, notifier);
}

void qemu_register_shutdown_notifier(Notifier *notifier)
{
    notifier_list_add(&shutdown_notifiers, notifier);
}

void qemu_system_debug_request(void)
{
    debug_requested = 1;
    qemu_notify_event();
}

static bool main_loop_should_exit(void)
{
    RunState r;
    ShutdownCause request;

    if (preconfig_exit_requested) {
        if (runstate_check(RUN_STATE_PRECONFIG)) {
            runstate_set(RUN_STATE_PRELAUNCH);
        }
        preconfig_exit_requested = false;
        return true;
    }
    if (qemu_debug_requested()) {
        vm_stop(RUN_STATE_DEBUG);
    }
    if (qemu_suspend_requested()) {
        qemu_system_suspend();
    }
    request = qemu_shutdown_requested();
    if (request) {
        qemu_kill_report();
        qemu_system_shutdown(request);
        if (no_shutdown) {
            vm_stop(RUN_STATE_SHUTDOWN);
        } else {
            return true;
        }
    }
    request = qemu_reset_requested();
    if (request) {
        pause_all_vcpus();
        qemu_system_reset(request);
        resume_all_vcpus();
        /*
         * runstate can change in pause_all_vcpus()
         * as iothread mutex is unlocked
         */
        if (!runstate_check(RUN_STATE_RUNNING) &&
                !runstate_check(RUN_STATE_INMIGRATE) &&
                !runstate_check(RUN_STATE_FINISH_MIGRATE)) {
            runstate_set(RUN_STATE_PRELAUNCH);
        }
    }
    if (qemu_wakeup_requested()) {
        pause_all_vcpus();
        qemu_system_wakeup();
        notifier_list_notify(&wakeup_notifiers, &wakeup_reason);
        wakeup_reason = QEMU_WAKEUP_REASON_NONE;
        resume_all_vcpus();
        qapi_event_send_wakeup();
    }
    if (qemu_powerdown_requested()) {
        qemu_system_powerdown();
    }
    if (qemu_vmstop_requested(&r)) {
        vm_stop(r);
    }
    return false;
}

static void main_loop(void)
{
#ifdef CONFIG_PROFILER
    int64_t ti;
#endif
    while (!main_loop_should_exit()) {
#ifdef CONFIG_PROFILER
        ti = profile_getclock();
#endif
        main_loop_wait(false);
#ifdef CONFIG_PROFILER
        dev_time += profile_getclock() - ti;
#endif
    }
}

static void version(void)
{
    printf("QEMU emulator version " QEMU_FULL_VERSION "\n"
           QEMU_COPYRIGHT "\n");
}

static void help(int exitcode)
{
    version();
    printf("usage: %s [options] [disk_image]\n\n"
           "'disk_image' is a raw hard disk image for IDE hard disk 0\n\n",
            error_get_progname());

#define QEMU_OPTIONS_GENERATE_HELP
#include "qemu-options-wrapper.h"

    printf("\nDuring emulation, the following keys are useful:\n"
           "ctrl-alt-f      toggle full screen\n"
           "ctrl-alt-n      switch to virtual console 'n'\n"
           "ctrl-alt        toggle mouse and keyboard grab\n"
           "\n"
           "When using -nographic, press 'ctrl-a h' to get some help.\n"
           "\n"
           QEMU_HELP_BOTTOM "\n");

    exit(exitcode);
}

#define HAS_ARG 0x0001

typedef struct QEMUOption {
    const char *name;//选项名称
    int flags;//选项的flag(目前仅有是否含参）
    int index;//可以理解为短选项名，如--help,-h一样
    uint32_t arch_mask;//那个体系结构有此参数
} QEMUOption;

//qemu当前支持的选项
static const QEMUOption qemu_options[] = {
    { "h", 0, QEMU_OPTION_h, QEMU_ARCH_ALL },
#define QEMU_OPTIONS_GENERATE_OPTIONS //通过这个宏可以控制生成的样式
#include "qemu-options-wrapper.h"
    { NULL },
};

typedef struct VGAInterfaceInfo {
    const char *opt_name;    /* option name */
    const char *name;        /* human-readable name */
    /* Class names indicating that support is available.
     * If no class is specified, the interface is always available */
    const char *class_names[2];
} VGAInterfaceInfo;

static const VGAInterfaceInfo vga_interfaces[VGA_TYPE_MAX] = {
    [VGA_NONE] = {
        .opt_name = "none",
        .name = "no graphic card",
    },
    [VGA_STD] = {
        .opt_name = "std",
        .name = "standard VGA",
        .class_names = { "VGA", "isa-vga" },
    },
    [VGA_CIRRUS] = {
        .opt_name = "cirrus",
        .name = "Cirrus VGA",
        .class_names = { "cirrus-vga", "isa-cirrus-vga" },
    },
    [VGA_VMWARE] = {
        .opt_name = "vmware",
        .name = "VMWare SVGA",
        .class_names = { "vmware-svga" },
    },
    [VGA_VIRTIO] = {
        .opt_name = "virtio",
        .name = "Virtio VGA",
        .class_names = { "virtio-vga" },
    },
    [VGA_QXL] = {
        .opt_name = "qxl",
        .name = "QXL VGA",
        .class_names = { "qxl-vga" },
    },
    [VGA_TCX] = {
        .opt_name = "tcx",
        .name = "TCX framebuffer",
        .class_names = { "SUNW,tcx" },
    },
    [VGA_CG3] = {
        .opt_name = "cg3",
        .name = "CG3 framebuffer",
        .class_names = { "cgthree" },
    },
    [VGA_XENFB] = {
        .opt_name = "xenfb",
        .name = "Xen paravirtualized framebuffer",
    },
};

static bool vga_interface_available(VGAInterfaceType t)
{
    const VGAInterfaceInfo *ti = &vga_interfaces[t];

    assert(t < VGA_TYPE_MAX);
    return !ti->class_names[0] ||
           object_class_by_name(ti->class_names[0]) ||
           object_class_by_name(ti->class_names[1]);
}

static const char *
get_default_vga_model(const MachineClass *machine_class)
{
    if (machine_class->default_display) {
        return machine_class->default_display;
    } else if (vga_interface_available(VGA_CIRRUS)) {
        return "cirrus";
    } else if (vga_interface_available(VGA_STD)) {
        return "std";
    }

    return NULL;
}

static void select_vgahw(const MachineClass *machine_class, const char *p)
{
    const char *opts;
    int t;

    if (g_str_equal(p, "help")) {
        const char *def = get_default_vga_model(machine_class);

        for (t = 0; t < VGA_TYPE_MAX; t++) {
            const VGAInterfaceInfo *ti = &vga_interfaces[t];

            if (vga_interface_available(t) && ti->opt_name) {
                printf("%-20s %s%s\n", ti->opt_name, ti->name ?: "",
                       g_str_equal(ti->opt_name, def) ? " (default)" : "");
            }
        }
        exit(0);
    }

    assert(vga_interface_type == VGA_NONE);
    for (t = 0; t < VGA_TYPE_MAX; t++) {
        const VGAInterfaceInfo *ti = &vga_interfaces[t];
        if (ti->opt_name && strstart(p, ti->opt_name, &opts)) {
            if (!vga_interface_available(t)) {
                error_report("%s not available", ti->name);
                exit(1);
            }
            vga_interface_type = t;
            break;
        }
    }
    if (t == VGA_TYPE_MAX) {
    invalid_vga:
        error_report("unknown vga type: %s", p);
        exit(1);
    }
    while (*opts) {
        const char *nextopt;

        if (strstart(opts, ",retrace=", &nextopt)) {
            opts = nextopt;
            if (strstart(opts, "dumb", &nextopt))
                vga_retrace_method = VGA_RETRACE_DUMB;
            else if (strstart(opts, "precise", &nextopt))
                vga_retrace_method = VGA_RETRACE_PRECISE;
            else goto invalid_vga;
        } else goto invalid_vga;
        opts = nextopt;
    }
}

static void parse_display_qapi(const char *optarg)
{
    DisplayOptions *opts;
    Visitor *v;

    v = qobject_input_visitor_new_str(optarg, "type", &error_fatal);

    visit_type_DisplayOptions(v, NULL, &opts, &error_fatal);
    QAPI_CLONE_MEMBERS(DisplayOptions, &dpy, opts);

    qapi_free_DisplayOptions(opts);
    visit_free(v);
}

DisplayOptions *qmp_query_display_options(Error **errp)
{
    return QAPI_CLONE(DisplayOptions, &dpy);
}

static void parse_display(const char *p)
{
    const char *opts;

    if (is_help_option(p)) {
        qemu_display_help();
        exit(0);
    }

    if (strstart(p, "sdl", &opts)) {
        /*
         * sdl DisplayType needs hand-crafted parser instead of
         * parse_display_qapi() due to some options not in
         * DisplayOptions, specifically:
         *   - frame
         *     Already deprecated.
         *   - ctrl_grab + alt_grab
         *     Not clear yet what happens to them long-term.  Should
         *     replaced by something better or deprecated and dropped.
         */
        dpy.type = DISPLAY_TYPE_SDL;
        while (*opts) {
            const char *nextopt;

            if (strstart(opts, ",alt_grab=", &nextopt)) {
                opts = nextopt;
                if (strstart(opts, "on", &nextopt)) {
                    alt_grab = 1;
                } else if (strstart(opts, "off", &nextopt)) {
                    alt_grab = 0;
                } else {
                    goto invalid_sdl_args;
                }
            } else if (strstart(opts, ",ctrl_grab=", &nextopt)) {
                opts = nextopt;
                if (strstart(opts, "on", &nextopt)) {
                    ctrl_grab = 1;
                } else if (strstart(opts, "off", &nextopt)) {
                    ctrl_grab = 0;
                } else {
                    goto invalid_sdl_args;
                }
            } else if (strstart(opts, ",window_close=", &nextopt)) {
                opts = nextopt;
                dpy.has_window_close = true;
                if (strstart(opts, "on", &nextopt)) {
                    dpy.window_close = true;
                } else if (strstart(opts, "off", &nextopt)) {
                    dpy.window_close = false;
                } else {
                    goto invalid_sdl_args;
                }
            } else if (strstart(opts, ",show-cursor=", &nextopt)) {
                opts = nextopt;
                dpy.has_show_cursor = true;
                if (strstart(opts, "on", &nextopt)) {
                    dpy.show_cursor = true;
                } else if (strstart(opts, "off", &nextopt)) {
                    dpy.show_cursor = false;
                } else {
                    goto invalid_sdl_args;
                }
            } else if (strstart(opts, ",gl=", &nextopt)) {
                opts = nextopt;
                dpy.has_gl = true;
                if (strstart(opts, "on", &nextopt)) {
                    dpy.gl = DISPLAYGL_MODE_ON;
                } else if (strstart(opts, "core", &nextopt)) {
                    dpy.gl = DISPLAYGL_MODE_CORE;
                } else if (strstart(opts, "es", &nextopt)) {
                    dpy.gl = DISPLAYGL_MODE_ES;
                } else if (strstart(opts, "off", &nextopt)) {
                    dpy.gl = DISPLAYGL_MODE_OFF;
                } else {
                    goto invalid_sdl_args;
                }
            } else {
            invalid_sdl_args:
                error_report("invalid SDL option string");
                exit(1);
            }
            opts = nextopt;
        }
    } else if (strstart(p, "vnc", &opts)) {
        /*
         * vnc isn't a (local) DisplayType but a protocol for remote
         * display access.
         */
        if (*opts == '=') {
            vnc_parse(opts + 1, &error_fatal);
        } else {
            error_report("VNC requires a display argument vnc=<display>");
            exit(1);
        }
    } else {
        parse_display_qapi(p);
    }
}

char *qemu_find_file(int type, const char *name)
{
    int i;
    const char *subdir;
    char *buf;

    /* Try the name as a straight path first */
    if (access(name, R_OK) == 0) {
        trace_load_file(name, name);
        return g_strdup(name);
    }

    switch (type) {
    case QEMU_FILE_TYPE_BIOS:
        subdir = "";
        break;
    case QEMU_FILE_TYPE_KEYMAP:
        subdir = "keymaps/";
        break;
    default:
        abort();
    }

    for (i = 0; i < data_dir_idx; i++) {
        buf = g_strdup_printf("%s/%s%s", data_dir[i], subdir, name);
        if (access(buf, R_OK) == 0) {
            trace_load_file(name, buf);
            return buf;
        }
        g_free(buf);
    }
    return NULL;
}

static void qemu_add_data_dir(const char *path)
{
    int i;

    if (path == NULL) {
        return;
    }
    if (data_dir_idx == ARRAY_SIZE(data_dir)) {
        return;
    }
    for (i = 0; i < data_dir_idx; i++) {
        if (strcmp(data_dir[i], path) == 0) {
            return; /* duplicate */
        }
    }
    data_dir[data_dir_idx++] = g_strdup(path);
}

static inline bool nonempty_str(const char *str)
{
    return str && *str;
}

static int parse_fw_cfg(void *opaque, QemuOpts *opts, Error **errp)
{
    gchar *buf;
    size_t size;
    const char *name, *file, *str;
    FWCfgState *fw_cfg = (FWCfgState *) opaque;

    if (fw_cfg == NULL) {
        error_setg(errp, "fw_cfg device not available");
        return -1;
    }
    name = qemu_opt_get(opts, "name");
    file = qemu_opt_get(opts, "file");
    str = qemu_opt_get(opts, "string");

    /* we need name and either a file or the content string */
    if (!(nonempty_str(name) && (nonempty_str(file) || nonempty_str(str)))) {
        error_setg(errp, "invalid argument(s)");
        return -1;
    }
    if (nonempty_str(file) && nonempty_str(str)) {
        error_setg(errp, "file and string are mutually exclusive");
        return -1;
    }
    if (strlen(name) > FW_CFG_MAX_FILE_PATH - 1) {
        error_setg(errp, "name too long (max. %d char)",
                   FW_CFG_MAX_FILE_PATH - 1);
        return -1;
    }
    if (strncmp(name, "opt/", 4) != 0) {
        warn_report("externally provided fw_cfg item names "
                    "should be prefixed with \"opt/\"");
    }
    if (nonempty_str(str)) {
        size = strlen(str); /* NUL terminator NOT included in fw_cfg blob */
        buf = g_memdup(str, size);
    } else {
        GError *err = NULL;
        if (!g_file_get_contents(file, &buf, &size, &err)) {
            error_setg(errp, "can't load %s: %s", file, err->message);
            g_error_free(err);
            return -1;
        }
    }
    /* For legacy, keep user files in a specific global order. */
    fw_cfg_set_order_override(fw_cfg, FW_CFG_ORDER_OVERRIDE_USER);
    fw_cfg_add_file(fw_cfg, name, buf, size);
    fw_cfg_reset_order_override(fw_cfg);
    return 0;
}

static int device_help_func(void *opaque, QemuOpts *opts, Error **errp)
{
    return qdev_device_help(opts);
}

static int device_init_func(void *opaque, QemuOpts *opts, Error **errp)
{
    DeviceState *dev;

    dev = qdev_device_add(opts, errp);
    if (!dev && *errp) {
        error_report_err(*errp);
        return -1;
    } else if (dev) {
        object_unref(OBJECT(dev));
    }
    return 0;
}

//chardev初始化函数
static int chardev_init_func(void *opaque, QemuOpts *opts, Error **errp)
{
    Error *local_err = NULL;

    //创建opts中指定的某个char设备
    if (!qemu_chr_new_from_opts(opts, NULL, &local_err)) {
        if (local_err) {
            error_propagate(errp, local_err);
            return -1;
        }
        exit(0);
    }
    return 0;
}

#ifdef CONFIG_VIRTFS
static int fsdev_init_func(void *opaque, QemuOpts *opts, Error **errp)
{
    return qemu_fsdev_add(opts, errp);
}
#endif

static int mon_init_func(void *opaque, QemuOpts *opts, Error **errp)
{
    return monitor_init_opts(opts, errp);
}

static void monitor_parse(const char *optarg, const char *mode, bool pretty)
{
    static int monitor_device_index = 0;
    QemuOpts *opts;
    const char *p;
    char label[32];

    if (strstart(optarg, "chardev:", &p)) {
        snprintf(label, sizeof(label), "%s", p);
    } else {
        snprintf(label, sizeof(label), "compat_monitor%d",
                 monitor_device_index);
        opts = qemu_chr_parse_compat(label, optarg, true);
        if (!opts) {
            error_report("parse error: %s", optarg);
            exit(1);
        }
    }

    opts = qemu_opts_create(qemu_find_opts("mon"), label, 1, &error_fatal);
    qemu_opt_set(opts, "mode", mode, &error_abort);
    qemu_opt_set(opts, "chardev", label, &error_abort);
    if (!strcmp(mode, "control")) {
        qemu_opt_set_bool(opts, "pretty", pretty, &error_abort);
    } else {
        assert(pretty == false);
    }
    monitor_device_index++;
}

struct device_config {
    enum {
        DEV_USB,       /* -usbdevice     */
        DEV_SERIAL,    /* -serial        */
        DEV_PARALLEL,  /* -parallel      */
        DEV_DEBUGCON,  /* -debugcon */
        DEV_GDB,       /* -gdb, -s */
        DEV_SCLP,      /* s390 sclp */
    } type;
    const char *cmdline;
    Location loc;
    QTAILQ_ENTRY(device_config) next;
};

static QTAILQ_HEAD(, device_config) device_configs =
    QTAILQ_HEAD_INITIALIZER(device_configs);

static void add_device_config(int type, const char *cmdline)
{
    struct device_config *conf;

    conf = g_malloc0(sizeof(*conf));
    conf->type = type;
    conf->cmdline = cmdline;
    loc_save(&conf->loc);
    QTAILQ_INSERT_TAIL(&device_configs, conf, next);
}

static int foreach_device_config(int type, int (*func)(const char *cmdline))
{
    struct device_config *conf;
    int rc;

    QTAILQ_FOREACH(conf, &device_configs, next) {
        if (conf->type != type)
            continue;
        loc_push_restore(&conf->loc);
        rc = func(conf->cmdline);
        loc_pop(&conf->loc);
        if (rc) {
            return rc;
        }
    }
    return 0;
}

static int serial_parse(const char *devname)
{
    int index = num_serial_hds;
    char label[32];

    if (strcmp(devname, "none") == 0)
        return 0;
    snprintf(label, sizeof(label), "serial%d", index);
    serial_hds = g_renew(Chardev *, serial_hds, index + 1);

    serial_hds[index] = qemu_chr_new_mux_mon(label, devname, NULL);
    if (!serial_hds[index]) {
        error_report("could not connect serial device"
                     " to character backend '%s'", devname);
        return -1;
    }
    num_serial_hds++;
    return 0;
}

Chardev *serial_hd(int i)
{
    assert(i >= 0);
    if (i < num_serial_hds) {
        return serial_hds[i];
    }
    return NULL;
}

int serial_max_hds(void)
{
    return num_serial_hds;
}

static int parallel_parse(const char *devname)
{
    static int index = 0;
    char label[32];

    if (strcmp(devname, "none") == 0)
        return 0;
    if (index == MAX_PARALLEL_PORTS) {
        error_report("too many parallel ports");
        exit(1);
    }
    snprintf(label, sizeof(label), "parallel%d", index);
    parallel_hds[index] = qemu_chr_new_mux_mon(label, devname, NULL);
    if (!parallel_hds[index]) {
        error_report("could not connect parallel device"
                     " to character backend '%s'", devname);
        return -1;
    }
    index++;
    return 0;
}

static int debugcon_parse(const char *devname)
{
    QemuOpts *opts;

    if (!qemu_chr_new_mux_mon("debugcon", devname, NULL)) {
        error_report("invalid character backend '%s'", devname);
        exit(1);
    }
    opts = qemu_opts_create(qemu_find_opts("device"), "debugcon", 1, NULL);
    if (!opts) {
        error_report("already have a debugcon device");
        exit(1);
    }
    qemu_opt_set(opts, "driver", "isa-debugcon", &error_abort);
    qemu_opt_set(opts, "chardev", "debugcon", &error_abort);
    return 0;
}

static gint machine_class_cmp(gconstpointer a, gconstpointer b)
{
    const MachineClass *mc1 = a, *mc2 = b;
    int res;

    if (mc1->family == NULL) {
        if (mc2->family == NULL) {
            /* Compare standalone machine types against each other; they sort
             * in increasing order.
             */
            return strcmp(object_class_get_name(OBJECT_CLASS(mc1)),
                          object_class_get_name(OBJECT_CLASS(mc2)));
        }

        /* Standalone machine types sort after families. */
        return 1;
    }

    if (mc2->family == NULL) {
        /* Families sort before standalone machine types. */
        return -1;
    }

    /* Families sort between each other alphabetically increasingly. */
    res = strcmp(mc1->family, mc2->family);
    if (res != 0) {
        return res;
    }

    /* Within the same family, machine types sort in decreasing order. */
    return strcmp(object_class_get_name(OBJECT_CLASS(mc2)),
                  object_class_get_name(OBJECT_CLASS(mc1)));
}

static MachineClass *machine_parse(const char *name, GSList *machines)
{
    MachineClass *mc;
    GSList *el;

    if (is_help_option(name)) {
        //显示machine的帮助信息
        printf("Supported machines are:\n");
        machines = g_slist_sort(machines, machine_class_cmp);
        for (el = machines; el; el = el->next) {
            MachineClass *mc = el->data;
            if (mc->alias) {
                printf("%-20s %s (alias of %s)\n", mc->alias, mc->desc, mc->name);
            }
            printf("%-20s %s%s%s\n", mc->name, mc->desc,
                   mc->is_default ? " (default)" : "",
                   mc->deprecation_reason ? " (deprecated)" : "");
        }
        exit(0);
    }

    mc = find_machine(name, machines);
    if (!mc) {
        error_report("unsupported machine type");
        error_printf("Use -machine help to list supported machines\n");
        exit(1);
    }
    return mc;
}

//注册qemu退出时的通知回调
void qemu_add_exit_notifier(Notifier *notify)
{
    notifier_list_add(&exit_notifiers, notify);
}

//移除qemu退出时的通知回调
void qemu_remove_exit_notifier(Notifier *notify)
{
    notifier_remove(notify);
}

//qemu通出时调用exit_notifiers链上的所有通知回调
static void qemu_run_exit_notifiers(void)
{
    notifier_list_notify(&exit_notifiers, NULL);
}

static const char *pid_file;
static Notifier qemu_unlink_pidfile_notifier;

static void qemu_unlink_pidfile(Notifier *n, void *data)
{
    if (pid_file) {
        unlink(pid_file);
    }
}

bool machine_init_done;

void qemu_add_machine_init_done_notifier(Notifier *notify)
{
    notifier_list_add(&machine_init_done_notifiers, notify);
    if (machine_init_done) {
        notify->notify(notify, NULL);
    }
}

void qemu_remove_machine_init_done_notifier(Notifier *notify)
{
    notifier_remove(notify);
}

static void qemu_run_machine_init_done_notifiers(void)
{
    machine_init_done = true;
    notifier_list_notify(&machine_init_done_notifiers, NULL);
}

//解析一个选项及其参数取值。从poptind位置开始分析argv,确认参数使用的是那个选项（返回值）,确定
//选项参数(poptarg参数）
//常见qemu参数：
//-chardev socket,id=char1,path=/usr/local/var/run/openvswitch/vhost-user-1
//-netdev type=vhost-user,id=mynet1,chardev=char1,vhostforce
//-device virtio-net-pci,mac=00:00:00:00:00:01,netdev=mynet1
static const QEMUOption *lookup_opt(int argc, char **argv,
                                    const char **poptarg/*出参，选项的参数*/, int *poptind/*入出参，下次optindex*/)
{
    const QEMUOption *popt;
    int optind = *poptind;
    char *r = argv[optind];
    const char *optarg;

    loc_set_cmdline(argv, optind, 1);
    optind++;
    /* Treat --foo the same as -foo.  */
    //使得--fo 与-fo等价
    if (r[1] == '-')
        r++;
    popt = qemu_options;//qemu选项
    for(;;) {
    	//最后一项为NULL,错误的选项（或者没有找到与参数相匹配的选项）
        if (!popt->name) {
            error_report("invalid option");
            exit(1);
        }

        //找一个与参数相匹配的选项(跳过‘-’）
        if (!strcmp(popt->name, r + 1))
            break;
        popt++;
    }

    //有参数情况
    if (popt->flags & HAS_ARG) {
        if (optind >= argc) {
            error_report("requires an argument");
            exit(1);
        }
        optarg = argv[optind++];//取参数
        //改变位置
        loc_set_cmdline(argv, optind - 2, 2);
    } else {
        optarg = NULL;
    }

    //记录参数，记录访问索引
    *poptarg = optarg;
    *poptind = optind;

    return popt;
}

//选出系统指定的machine
static MachineClass *select_machine(void)
{
    //取“machine”类型的所有子类（不含抽象类型）
    //即当前系统支持的所有machines类型
    GSList *machines = object_class_get_list(TYPE_MACHINE, false);

    //选出链表上第一个有is_default标记的machines
    MachineClass *machine_class = find_default_machine(machines);
    const char *optarg;
    QemuOpts *opts;
    Location loc;

    loc_push_none(&loc);

    //取machine选项组
    opts = qemu_get_machine_opts();
    qemu_opts_loc_restore(opts);

    //取machine选项组中的type取值，匹配它指定的machine类型
    optarg = qemu_opt_get(opts, "type");
    if (optarg) {
        machine_class = machine_parse(optarg, machines);
    }

    if (!machine_class) {
        /*必须能选出默认的machine*/
        error_report("No machine specified, and there is no default");
        error_printf("Use -machine help to list supported machines\n");
        exit(1);
    }

    loc_pop(&loc);
    g_slist_free(machines);
    return machine_class;
}

static int object_parse_property_opt(Object *obj,
                                     const char *name, const char *value,
                                     const char *skip, Error **errp)
{
    Error *local_err = NULL;

    if (g_str_equal(name, skip)) {
        return 0;
    }

    object_property_parse(obj, value, name, &local_err);

    if (local_err) {
        error_propagate(errp, local_err);
        return -1;
    }

    return 0;
}

static int machine_set_property(void *opaque,
                                const char *name, const char *value,
                                Error **errp)
{
    g_autofree char *qom_name = g_strdup(name);
    char *p;

    for (p = qom_name; *p; p++) {
        if (*p == '_') {
            *p = '-';
        }
    }

    /* Legacy options do not correspond to MachineState properties.  */
    if (g_str_equal(qom_name, "accel")) {
        return 0;
    }
    if (g_str_equal(qom_name, "igd-passthru")) {
        object_register_sugar_prop(ACCEL_CLASS_NAME("xen"), qom_name, value);
        return 0;
    }
    if (g_str_equal(qom_name, "kvm-shadow-mem") ||
        g_str_equal(qom_name, "kernel-irqchip")) {
        object_register_sugar_prop(ACCEL_CLASS_NAME("kvm"), qom_name, value);
        return 0;
    }

    return object_parse_property_opt(opaque, name, value, "type", errp);
}

/*
 * Initial object creation happens before all other
 * QEMU data types are created. The majority of objects
 * can be created at this point. The rng-egd object
 * cannot be created here, as it depends on the chardev
 * already existing.
 */
static bool object_create_initial(const char *type, QemuOpts *opts)
{
    if (user_creatable_print_help(type, opts)) {
        exit(0);
    }

    /*
     * Objects should not be made "delayed" without a reason.  If you
     * add one, state the reason in a comment!
     */

    /* Reason: rng-egd property "chardev" */
    if (g_str_equal(type, "rng-egd")) {
        return false;
    }

#if defined(CONFIG_VHOST_USER) && defined(CONFIG_LINUX)
    /* Reason: cryptodev-vhost-user property "chardev" */
    if (g_str_equal(type, "cryptodev-vhost-user")) {
        return false;
    }
#endif

    /*
     * Reason: filter-* property "netdev" etc.
     */
    if (g_str_equal(type, "filter-buffer") ||
        g_str_equal(type, "filter-dump") ||
        g_str_equal(type, "filter-mirror") ||
        g_str_equal(type, "filter-redirector") ||
        g_str_equal(type, "colo-compare") ||
        g_str_equal(type, "filter-rewriter") ||
        g_str_equal(type, "filter-replay")) {
        return false;
    }

    /* Memory allocation by backends needs to be done
     * after configure_accelerator() (due to the tcg_enabled()
     * checks at memory_region_init_*()).
     *
     * Also, allocation of large amounts of memory may delay
     * chardev initialization for too long, and trigger timeouts
     * on software that waits for a monitor socket to be created
     * (e.g. libvirt).
     */
    if (g_str_has_prefix(type, "memory-backend-")) {
        return false;
    }

    return true;
}


/*
 * The remainder of object creation happens after the
 * creation of chardev, fsdev, net clients and device data types.
 */
static bool object_create_delayed(const char *type, QemuOpts *opts)
{
    return !object_create_initial(type, opts);
}


static void set_memory_options(uint64_t *ram_slots, ram_addr_t *maxram_size,
                               MachineClass *mc)
{
    uint64_t sz;
    const char *mem_str;
    const ram_addr_t default_ram_size = mc->default_ram_size;
    QemuOpts *opts = qemu_find_opts_singleton("memory");
    Location loc;

    loc_push_none(&loc);
    qemu_opts_loc_restore(opts);

    sz = 0;
    mem_str = qemu_opt_get(opts, "size");//取设置的内存大小
    if (mem_str) {
        if (!*mem_str) {
            error_report("missing 'size' option value");
            exit(EXIT_FAILURE);
        }

        //取内存大小，直接转为整数返回
        sz = qemu_opt_get_size(opts, "size", ram_size);

        /* Fix up legacy suffix-less format */
        if (g_ascii_isdigit(mem_str[strlen(mem_str) - 1])) {
            uint64_t overflow_check = sz;

            sz *= MiB;
            if (sz / MiB != overflow_check) {
                error_report("too large 'size' option value");
                exit(EXIT_FAILURE);
            }
        }
    }

    /* backward compatibility behaviour for case "-m 0" */
    if (sz == 0) {
        sz = default_ram_size;
    }

    sz = QEMU_ALIGN_UP(sz, 8192);//对齐到8192
    ram_size = sz;
    //防止32位机器上地址超限
    if (ram_size != sz) {
        error_report("ram size too large");
        exit(EXIT_FAILURE);
    }

    /* store value for the future use */
    //更改内存大小
    qemu_opt_set_number(opts, "size", ram_size, &error_abort);
    *maxram_size = ram_size;

    if (qemu_opt_get(opts, "maxmem")) {
        uint64_t slots;

        sz = qemu_opt_get_size(opts, "maxmem", 0);
        slots = qemu_opt_get_number(opts, "slots", 0);
        if (sz < ram_size) {
            error_report("invalid value of -m option maxmem: "
                         "maximum memory size (0x%" PRIx64 ") must be at least "
                         "the initial memory size (0x" RAM_ADDR_FMT ")",
                         sz, ram_size);
            exit(EXIT_FAILURE);
        } else if (slots && sz == ram_size) {
            error_report("invalid value of -m option maxmem: "
                         "memory slots were specified but maximum memory size "
                         "(0x%" PRIx64 ") is equal to the initial memory size "
                         "(0x" RAM_ADDR_FMT ")", sz, ram_size);
            exit(EXIT_FAILURE);
        }

        *maxram_size = sz;
        *ram_slots = slots;
    } else if (qemu_opt_get(opts, "slots")) {
        error_report("invalid -m option value: missing 'maxmem' option");
        exit(EXIT_FAILURE);
    }

    loc_pop(&loc);
}

static int global_init_func(void *opaque, QemuOpts *opts, Error **errp)
{
    GlobalProperty *g;

    g = g_malloc0(sizeof(*g));
    g->driver   = qemu_opt_get(opts, "driver");
    g->property = qemu_opt_get(opts, "property");
    g->value    = qemu_opt_get(opts, "value");
    qdev_prop_register_global(g);
    return 0;
}

//默认读取qemu.conf文件
static int qemu_read_default_config_file(void)
{
    int ret;

    //读取qemu.conf，例如/usr/local/etc/qemu/qemu.conf
    ret = qemu_read_config_file(CONFIG_QEMU_CONFDIR "/qemu.conf");
    if (ret < 0 && ret != -ENOENT) {
        return ret;
    }

    return 0;
}

static void user_register_global_props(void)
{
    //取global选项组中的driver,value,property
    qemu_opts_foreach(qemu_find_opts("global"),
                      global_init_func, NULL, NULL);
}

<<<<<<< HEAD
//qemu-system入口
=======
static int do_configure_icount(void *opaque, QemuOpts *opts, Error **errp)
{
    configure_icount(opts, errp);
    return 0;
}

static int accelerator_set_property(void *opaque,
                                const char *name, const char *value,
                                Error **errp)
{
    return object_parse_property_opt(opaque, name, value, "accel", errp);
}

static int do_configure_accelerator(void *opaque, QemuOpts *opts, Error **errp)
{
    bool *p_init_failed = opaque;
    const char *acc = qemu_opt_get(opts, "accel");
    AccelClass *ac = accel_find(acc);
    AccelState *accel;
    int ret;

    if (!ac) {
        *p_init_failed = true;
        error_report("invalid accelerator %s", acc);
        return 0;
    }
    accel = ACCEL(object_new_with_class(OBJECT_CLASS(ac)));
    object_apply_compat_props(OBJECT(accel));
    qemu_opt_foreach(opts, accelerator_set_property,
                     accel,
                     &error_fatal);

    ret = accel_init_machine(accel, current_machine);
    if (ret < 0) {
        *p_init_failed = true;
        error_report("failed to initialize %s: %s",
                     acc, strerror(-ret));
        return 0;
    }

    return 1;
}

static void configure_accelerators(const char *progname)
{
    const char *accel;
    bool init_failed = false;

    qemu_opts_foreach(qemu_find_opts("icount"),
                      do_configure_icount, NULL, &error_fatal);

    accel = qemu_opt_get(qemu_get_machine_opts(), "accel");
    if (QTAILQ_EMPTY(&qemu_accel_opts.head)) {
        char **accel_list, **tmp;

        if (accel == NULL) {
            /* Select the default accelerator */
            bool have_tcg = accel_find("tcg");
            bool have_kvm = accel_find("kvm");

            if (have_tcg && have_kvm) {
                if (g_str_has_suffix(progname, "kvm")) {
                    /* If the program name ends with "kvm", we prefer KVM */
                    accel = "kvm:tcg";
                } else {
                    accel = "tcg:kvm";
                }
            } else if (have_kvm) {
                accel = "kvm";
            } else if (have_tcg) {
                accel = "tcg";
            } else {
                error_report("No accelerator selected and"
                             " no default accelerator available");
                exit(1);
            }
        }
        accel_list = g_strsplit(accel, ":", 0);

        for (tmp = accel_list; *tmp; tmp++) {
            /*
             * Filter invalid accelerators here, to prevent obscenities
             * such as "-machine accel=tcg,,thread=single".
             */
            if (accel_find(*tmp)) {
                qemu_opts_parse_noisily(qemu_find_opts("accel"), *tmp, true);
            } else {
                init_failed = true;
                error_report("invalid accelerator %s", *tmp);
            }
        }
        g_strfreev(accel_list);
    } else {
        if (accel != NULL) {
            error_report("The -accel and \"-machine accel=\" options are incompatible");
            exit(1);
        }
    }

    if (!qemu_opts_foreach(qemu_find_opts("accel"),
                           do_configure_accelerator, &init_failed, &error_fatal)) {
        if (!init_failed) {
            error_report("no accelerator found");
        }
        exit(1);
    }

    if (init_failed) {
        AccelClass *ac = ACCEL_GET_CLASS(current_accel());
        error_report("falling back to %s", ac->name);
    }

    if (use_icount && !(tcg_enabled() || qtest_enabled())) {
        error_report("-icount is not allowed with hardware virtualization");
        exit(1);
    }
}

>>>>>>> 88e2b97a
int main(int argc, char **argv, char **envp)
{
    int i;
    int snapshot, linux_boot;
    const char *initrd_filename;
    const char *kernel_filename, *kernel_cmdline;
    const char *boot_order = NULL;
    const char *boot_once = NULL;
    DisplayState *ds;
    QemuOpts *opts, *machine_opts;
    QemuOpts *icount_opts = NULL, *accel_opts = NULL;
    QemuOptsList *olist;
    int optind;
    const char *optarg;
    const char *loadvm = NULL;
    MachineClass *machine_class;
    const char *cpu_option;//-cpu 参数
    const char *vga_model = NULL;
    const char *qtest_chrdev = NULL;
    const char *qtest_log = NULL;
    const char *incoming = NULL;
    bool userconfig = true;
    bool nographic = false;
    int display_remote = 0;
    const char *log_mask = NULL;
    const char *log_file = NULL;
    char *trace_file = NULL;
    ram_addr_t maxram_size;
    uint64_t ram_slots = 0;
    FILE *vmstate_dump_file = NULL;
    Error *main_loop_err = NULL;
    Error *err = NULL;
    bool list_data_dirs = false;
    char *dir, **dirs;
    BlockdevOptionsQueue bdo_queue = QSIMPLEQ_HEAD_INITIALIZER(bdo_queue);
    QemuPluginList plugin_list = QTAILQ_HEAD_INITIALIZER(plugin_list);

    os_set_line_buffering();

    error_init(argv[0]);
    //见trace_init宏定义的所有module初始化函数
    module_call_init(MODULE_INIT_TRACE);

    qemu_init_cpu_list();
    qemu_init_cpu_loop();

    qemu_mutex_lock_iothread();

    //注册qemu退出时，触发退出通知回调
    atexit(qemu_run_exit_notifiers);
    qemu_init_exec_dir(argv[0]);

    //type注册，将type名称与TypeImpl映射情况加入到
    //type_table_get 表中
    module_call_init(MODULE_INIT_QOM);

    //qemu group_list选项注册
    qemu_add_opts(&qemu_drive_opts);
    qemu_add_drive_opts(&qemu_legacy_drive_opts);
    qemu_add_drive_opts(&qemu_common_drive_opts);
    qemu_add_drive_opts(&qemu_drive_opts);
    qemu_add_drive_opts(&bdrv_runtime_opts);
    qemu_add_opts(&qemu_chardev_opts);//加入chardev的opts
    qemu_add_opts(&qemu_device_opts);
    qemu_add_opts(&qemu_netdev_opts);//注册netdev类型的opts
    qemu_add_opts(&qemu_nic_opts);
    qemu_add_opts(&qemu_net_opts);//注册net类型的opts
    qemu_add_opts(&qemu_rtc_opts);
    qemu_add_opts(&qemu_global_opts);
    qemu_add_opts(&qemu_mon_opts);
    qemu_add_opts(&qemu_trace_opts);
    qemu_plugin_add_opts();
    qemu_add_opts(&qemu_option_rom_opts);
    qemu_add_opts(&qemu_machine_opts);
    qemu_add_opts(&qemu_accel_opts);
    qemu_add_opts(&qemu_mem_opts);
    qemu_add_opts(&qemu_smp_opts);
    qemu_add_opts(&qemu_boot_opts);
    qemu_add_opts(&qemu_add_fd_opts);
    qemu_add_opts(&qemu_object_opts);
    qemu_add_opts(&qemu_tpmdev_opts);
    qemu_add_opts(&qemu_realtime_opts);
    qemu_add_opts(&qemu_overcommit_opts);
    qemu_add_opts(&qemu_msg_opts);
    qemu_add_opts(&qemu_name_opts);
    qemu_add_opts(&qemu_numa_opts);
    qemu_add_opts(&qemu_icount_opts);
    qemu_add_opts(&qemu_semihosting_config_opts);
    qemu_add_opts(&qemu_fw_cfg_opts);

    //加载其它模块引入的opts
    module_call_init(MODULE_INIT_OPTS);

    //指定状态转换规则
    runstate_init();

    //初始化通知链
    precopy_infrastructure_init();//初始化通知链（作用？）
    postcopy_infrastructure_init();

    //？？？
    monitor_init_globals();

    if (qcrypto_init(&err) < 0) {
        error_reportf_err(err, "cannot initialize crypto: ");
        exit(1);
    }

    QTAILQ_INIT(&vm_change_state_head);
    os_setup_early_signal_handling();

    cpu_option = NULL;
    snapshot = 0;

    nb_nics = 0;

    //block模块注册(注册不同格式的块设备/qemu/block目录）
    bdrv_init_with_whitelist();

    autostart = 1;

    /* first pass of option parsing */
    //首次处理参数，主要目的，分辨出用户是否配置了userconfig=false
    optind = 1;
    while (optind < argc) {
    	//跳过非选项
        if (argv[optind][0] != '-') {
            /* disk image */
            optind++;
        } else {
            const QEMUOption *popt;

            //argv[optind][0] 肯定等于'-'
            popt = lookup_opt(argc, argv, &optarg, &optind);
            switch (popt->index) {
            case QEMU_OPTION_nouserconfig:
                /*配置了禁止读取config*/
                userconfig = false;
                break;
            }
        }
    }

    if (userconfig) {
    	//读取默认配置文件
        if (qemu_read_default_config_file() < 0) {
            exit(1);
        }
    }

    /* second pass of option parsing */
    //第二遍解析参数，解析命令行参数，将解析结果qemuOpts保存到相应optgroup的head指针下
    optind = 1;
    for(;;) {
        if (optind >= argc)
            break;
        //如果参数不是选项，则加入到IF_DEFAULT中
        if (argv[optind][0] != '-') {
            loc_set_cmdline(argv, optind, 1);
            drive_add(IF_DEFAULT, 0, argv[optind++], HD_OPTS);
        } else {
            const QEMUOption *popt;

            //找到与argv[optind]指明的选项相同的QEMUOption
            popt = lookup_opt(argc, argv, &optarg, &optind);
            if (!(popt->arch_mask & arch_type)) {
            	//此选项不能用于本arch_type
                error_report("Option not supported for this target");
                exit(1);
            }
            switch(popt->index) {
            case QEMU_OPTION_cpu:
                /* hw initialization will check this */
                cpu_option = optarg;
                break;
            case QEMU_OPTION_hda:
            case QEMU_OPTION_hdb:
            case QEMU_OPTION_hdc:
            case QEMU_OPTION_hdd:
                /*drive参数解析*/
                drive_add(IF_DEFAULT, popt->index - QEMU_OPTION_hda, optarg,
                          HD_OPTS);
                break;
            case QEMU_OPTION_blockdev:
                {
                    Visitor *v;
                    BlockdevOptionsQueueEntry *bdo;

                    v = qobject_input_visitor_new_str(optarg, "driver",
                                                      &error_fatal);

                    bdo = g_new(BlockdevOptionsQueueEntry, 1);
                    visit_type_BlockdevOptions(v, NULL, &bdo->bdo,
                                               &error_fatal);
                    visit_free(v);
                    loc_save(&bdo->loc);
                    QSIMPLEQ_INSERT_TAIL(&bdo_queue, bdo, entry);
                    break;
                }
            case QEMU_OPTION_drive:
                if (drive_def(optarg) == NULL) {
                    exit(1);
                }
                break;
            case QEMU_OPTION_set:
                if (qemu_set_option(optarg) != 0)
                    exit(1);
                break;
            case QEMU_OPTION_global:
                if (qemu_global_option(optarg) != 0)
                    exit(1);
                break;
            case QEMU_OPTION_mtdblock:
                drive_add(IF_MTD, -1, optarg, MTD_OPTS);
                break;
            case QEMU_OPTION_sd:
                drive_add(IF_SD, -1, optarg, SD_OPTS);
                break;
            case QEMU_OPTION_pflash:
                drive_add(IF_PFLASH, -1, optarg, PFLASH_OPTS);
                break;
            case QEMU_OPTION_snapshot:
                {
                    Error *blocker = NULL;
                    snapshot = 1;
                    error_setg(&blocker, QERR_REPLAY_NOT_SUPPORTED,
                               "-snapshot");
                    replay_add_blocker(blocker);
                }
                break;
            case QEMU_OPTION_numa://-numa
                opts = qemu_opts_parse_noisily(qemu_find_opts("numa"),
                                               optarg, true);
                if (!opts) {
                    exit(1);
                }
                break;
            case QEMU_OPTION_display:
                parse_display(optarg);
                break;
            case QEMU_OPTION_nographic:
                olist = qemu_find_opts("machine");
                qemu_opts_parse_noisily(olist, "graphics=off", false);
                nographic = true;
                dpy.type = DISPLAY_TYPE_NONE;
                break;
            case QEMU_OPTION_curses:
#ifdef CONFIG_CURSES
                dpy.type = DISPLAY_TYPE_CURSES;
#else
                error_report("curses or iconv support is disabled");
                exit(1);
#endif
                break;
            case QEMU_OPTION_portrait:
                graphic_rotate = 90;
                break;
            case QEMU_OPTION_rotate:
                graphic_rotate = strtol(optarg, (char **) &optarg, 10);
                if (graphic_rotate != 0 && graphic_rotate != 90 &&
                    graphic_rotate != 180 && graphic_rotate != 270) {
                    error_report("only 90, 180, 270 deg rotation is available");
                    exit(1);
                }
                break;
            case QEMU_OPTION_kernel:
                qemu_opts_set(qemu_find_opts("machine"), 0, "kernel", optarg,
                              &error_abort);
                break;
            case QEMU_OPTION_initrd:
                qemu_opts_set(qemu_find_opts("machine"), 0, "initrd", optarg,
                              &error_abort);
                break;
            case QEMU_OPTION_append:
                qemu_opts_set(qemu_find_opts("machine"), 0, "append", optarg,
                              &error_abort);
                break;
            case QEMU_OPTION_dtb:
                qemu_opts_set(qemu_find_opts("machine"), 0, "dtb", optarg,
                              &error_abort);
                break;
            case QEMU_OPTION_cdrom:
                drive_add(IF_DEFAULT, 2, optarg, CDROM_OPTS);
                break;
            case QEMU_OPTION_boot:
                opts = qemu_opts_parse_noisily(qemu_find_opts("boot-opts"),
                                               optarg, true);
                if (!opts) {
                    exit(1);
                }
                break;
            case QEMU_OPTION_fda:
            case QEMU_OPTION_fdb:
                drive_add(IF_FLOPPY, popt->index - QEMU_OPTION_fda,
                          optarg, FD_OPTS);
                break;
            case QEMU_OPTION_no_fd_bootchk:
                fd_bootchk = 0;
                break;
            case QEMU_OPTION_netdev://-netdev参数处理
                default_net = 0;
                if (net_client_parse(qemu_find_opts("netdev"), optarg) == -1) {
                    exit(1);
                }
                break;
            case QEMU_OPTION_nic:
                default_net = 0;
                if (net_client_parse(qemu_find_opts("nic"), optarg) == -1) {
                    exit(1);
                }
                break;
            case QEMU_OPTION_net://-net
                default_net = 0;
                if (net_client_parse(qemu_find_opts("net"), optarg) == -1) {
                    exit(1);
                }
                break;
#ifdef CONFIG_LIBISCSI
            case QEMU_OPTION_iscsi:
                opts = qemu_opts_parse_noisily(qemu_find_opts("iscsi"),
                                               optarg, false);
                if (!opts) {
                    exit(1);
                }
                break;
#endif
            case QEMU_OPTION_audio_help:
                audio_legacy_help();
                exit (0);
                break;
            case QEMU_OPTION_audiodev:
                audio_parse_option(optarg);
                break;
            case QEMU_OPTION_soundhw:
                select_soundhw (optarg);
                break;
            case QEMU_OPTION_h:
                help(0);
                break;
            case QEMU_OPTION_version:
                version();
                exit(0);
                break;
            case QEMU_OPTION_m://-m选项处理 （将size＝$optarg存入)
                opts = qemu_opts_parse_noisily(qemu_find_opts("memory"),
                                               optarg, true);
                if (!opts) {
                    exit(EXIT_FAILURE);
                }
                break;
#ifdef CONFIG_TPM
            case QEMU_OPTION_tpmdev:
                if (tpm_config_parse(qemu_find_opts("tpmdev"), optarg) < 0) {
                    exit(1);
                }
                break;
#endif
            case QEMU_OPTION_mempath:
                mem_path = optarg;
                break;
            case QEMU_OPTION_mem_prealloc://-mem-prealloc
                mem_prealloc = 1;
                break;
            case QEMU_OPTION_d:
                log_mask = optarg;
                break;
            case QEMU_OPTION_D:
                log_file = optarg;
                break;
            case QEMU_OPTION_DFILTER:
                qemu_set_dfilter_ranges(optarg, &error_fatal);
                break;
            case QEMU_OPTION_seed:
                qemu_guest_random_seed_main(optarg, &error_fatal);
                break;
            case QEMU_OPTION_s:
                add_device_config(DEV_GDB, "tcp::" DEFAULT_GDBSTUB_PORT);
                break;
            case QEMU_OPTION_gdb:
                add_device_config(DEV_GDB, optarg);
                break;
            case QEMU_OPTION_L:
                if (is_help_option(optarg)) {
                    list_data_dirs = true;
                } else {
                    qemu_add_data_dir(optarg);
                }
                break;
            case QEMU_OPTION_bios:
                qemu_opts_set(qemu_find_opts("machine"), 0, "firmware", optarg,
                              &error_abort);
                break;
            case QEMU_OPTION_singlestep:
                singlestep = 1;
                break;
            case QEMU_OPTION_S:
                autostart = 0;
                break;
            case QEMU_OPTION_k:
                keyboard_layout = optarg;
                break;
            case QEMU_OPTION_vga:
                vga_model = optarg;
                default_vga = 0;
                break;
            case QEMU_OPTION_g:
                {
                    const char *p;
                    int w, h, depth;
                    p = optarg;
                    w = strtol(p, (char **)&p, 10);
                    if (w <= 0) {
                    graphic_error:
                        error_report("invalid resolution or depth");
                        exit(1);
                    }
                    if (*p != 'x')
                        goto graphic_error;
                    p++;
                    h = strtol(p, (char **)&p, 10);
                    if (h <= 0)
                        goto graphic_error;
                    if (*p == 'x') {
                        p++;
                        depth = strtol(p, (char **)&p, 10);
                        if (depth != 1 && depth != 2 && depth != 4 &&
                            depth != 8 && depth != 15 && depth != 16 &&
                            depth != 24 && depth != 32)
                            goto graphic_error;
                    } else if (*p == '\0') {
                        depth = graphic_depth;
                    } else {
                        goto graphic_error;
                    }

                    graphic_width = w;
                    graphic_height = h;
                    graphic_depth = depth;
                }
                break;
            case QEMU_OPTION_echr:
                {
                    char *r;
                    term_escape_char = strtol(optarg, &r, 0);
                    if (r == optarg)
                        printf("Bad argument to echr\n");
                    break;
                }
            case QEMU_OPTION_monitor:
                default_monitor = 0;
                if (strncmp(optarg, "none", 4)) {
                    monitor_parse(optarg, "readline", false);
                }
                break;
            case QEMU_OPTION_qmp:
                monitor_parse(optarg, "control", false);
                default_monitor = 0;
                break;
            case QEMU_OPTION_qmp_pretty:
                monitor_parse(optarg, "control", true);
                default_monitor = 0;
                break;
            case QEMU_OPTION_mon:
                opts = qemu_opts_parse_noisily(qemu_find_opts("mon"), optarg,
                                               true);
                if (!opts) {
                    exit(1);
                }
                default_monitor = 0;
                break;
            case QEMU_OPTION_chardev://-chardev
            	//-chardev socket,id=char0,path=/var/run/openvswitch/vhost-user0
            	//解析-chardev的配置参数，并将其配置后保存在opts中
                opts = qemu_opts_parse_noisily(qemu_find_opts("chardev"),
                                               optarg, true);
                if (!opts) {
                    exit(1);
                }
                break;
            case QEMU_OPTION_fsdev:
                olist = qemu_find_opts("fsdev");
                if (!olist) {
                    error_report("fsdev support is disabled");
                    exit(1);
                }
                opts = qemu_opts_parse_noisily(olist, optarg, true);
                if (!opts) {
                    exit(1);
                }
                break;
            case QEMU_OPTION_virtfs: {
                QemuOpts *fsdev;
                QemuOpts *device;
                const char *writeout, *sock_fd, *socket, *path, *security_model,
                           *multidevs;

                olist = qemu_find_opts("virtfs");
                if (!olist) {
                    error_report("virtfs support is disabled");
                    exit(1);
                }
                opts = qemu_opts_parse_noisily(olist, optarg, true);
                if (!opts) {
                    exit(1);
                }

                if (qemu_opt_get(opts, "fsdriver") == NULL ||
                    qemu_opt_get(opts, "mount_tag") == NULL) {
                    error_report("Usage: -virtfs fsdriver,mount_tag=tag");
                    exit(1);
                }
                fsdev = qemu_opts_create(qemu_find_opts("fsdev"),
                                         qemu_opts_id(opts) ?:
                                         qemu_opt_get(opts, "mount_tag"),
                                         1, NULL);
                if (!fsdev) {
                    error_report("duplicate or invalid fsdev id: %s",
                                 qemu_opt_get(opts, "mount_tag"));
                    exit(1);
                }

                writeout = qemu_opt_get(opts, "writeout");
                if (writeout) {
#ifdef CONFIG_SYNC_FILE_RANGE
                    qemu_opt_set(fsdev, "writeout", writeout, &error_abort);
#else
                    error_report("writeout=immediate not supported "
                                 "on this platform");
                    exit(1);
#endif
                }
                qemu_opt_set(fsdev, "fsdriver",
                             qemu_opt_get(opts, "fsdriver"), &error_abort);
                path = qemu_opt_get(opts, "path");
                if (path) {
                    qemu_opt_set(fsdev, "path", path, &error_abort);
                }
                security_model = qemu_opt_get(opts, "security_model");
                if (security_model) {
                    qemu_opt_set(fsdev, "security_model", security_model,
                                 &error_abort);
                }
                socket = qemu_opt_get(opts, "socket");
                if (socket) {
                    qemu_opt_set(fsdev, "socket", socket, &error_abort);
                }
                sock_fd = qemu_opt_get(opts, "sock_fd");
                if (sock_fd) {
                    qemu_opt_set(fsdev, "sock_fd", sock_fd, &error_abort);
                }

                qemu_opt_set_bool(fsdev, "readonly",
                                  qemu_opt_get_bool(opts, "readonly", 0),
                                  &error_abort);
                multidevs = qemu_opt_get(opts, "multidevs");
                if (multidevs) {
                    qemu_opt_set(fsdev, "multidevs", multidevs, &error_abort);
                }
                device = qemu_opts_create(qemu_find_opts("device"), NULL, 0,
                                          &error_abort);
                qemu_opt_set(device, "driver", "virtio-9p-pci", &error_abort);
                qemu_opt_set(device, "fsdev",
                             qemu_opts_id(fsdev), &error_abort);
                qemu_opt_set(device, "mount_tag",
                             qemu_opt_get(opts, "mount_tag"), &error_abort);
                break;
            }
            case QEMU_OPTION_serial:
                add_device_config(DEV_SERIAL, optarg);
                default_serial = 0;
                if (strncmp(optarg, "mon:", 4) == 0) {
                    default_monitor = 0;
                }
                break;
            case QEMU_OPTION_watchdog:
                if (watchdog) {
                    error_report("only one watchdog option may be given");
                    return 1;
                }
                watchdog = optarg;
                break;
            case QEMU_OPTION_watchdog_action:
                if (select_watchdog_action(optarg) == -1) {
                    error_report("unknown -watchdog-action parameter");
                    exit(1);
                }
                break;
            case QEMU_OPTION_parallel:
                add_device_config(DEV_PARALLEL, optarg);
                default_parallel = 0;
                if (strncmp(optarg, "mon:", 4) == 0) {
                    default_monitor = 0;
                }
                break;
            case QEMU_OPTION_debugcon:
                add_device_config(DEV_DEBUGCON, optarg);
                break;
            case QEMU_OPTION_loadvm:
                loadvm = optarg;
                break;
            case QEMU_OPTION_full_screen:
                dpy.has_full_screen = true;
                dpy.full_screen = true;
                break;
            case QEMU_OPTION_alt_grab:
                alt_grab = 1;
                break;
            case QEMU_OPTION_ctrl_grab:
                ctrl_grab = 1;
                break;
            case QEMU_OPTION_no_quit:
                dpy.has_window_close = true;
                dpy.window_close = false;
                break;
            case QEMU_OPTION_sdl:
#ifdef CONFIG_SDL
                dpy.type = DISPLAY_TYPE_SDL;
                break;
#else
                error_report("SDL support is disabled");
                exit(1);
#endif
            case QEMU_OPTION_pidfile:
                pid_file = optarg;
                break;
            case QEMU_OPTION_win2k_hack:
                win2k_install_hack = 1;
                break;
            case QEMU_OPTION_acpitable:
                opts = qemu_opts_parse_noisily(qemu_find_opts("acpi"),
                                               optarg, true);
                if (!opts) {
                    exit(1);
                }
                acpi_table_add(opts, &error_fatal);
                break;
            case QEMU_OPTION_smbios:
                opts = qemu_opts_parse_noisily(qemu_find_opts("smbios"),
                                               optarg, false);
                if (!opts) {
                    exit(1);
                }
                smbios_entry_add(opts, &error_fatal);
                break;
            case QEMU_OPTION_fwcfg:
                opts = qemu_opts_parse_noisily(qemu_find_opts("fw_cfg"),
                                               optarg, true);
                if (opts == NULL) {
                    exit(1);
                }
                break;
            case QEMU_OPTION_preconfig:
                preconfig_exit_requested = false;
                break;
            case QEMU_OPTION_enable_kvm:
                olist = qemu_find_opts("machine");
                qemu_opts_parse_noisily(olist, "accel=kvm", false);//将accel=kvm参数加入machine，并解析
                break;
            case QEMU_OPTION_M:
            case QEMU_OPTION_machine:
                olist = qemu_find_opts("machine");
                opts = qemu_opts_parse_noisily(olist, optarg, true);
                if (!opts) {
                    exit(1);
                }
                break;
             case QEMU_OPTION_no_kvm:
                olist = qemu_find_opts("machine");
                qemu_opts_parse_noisily(olist, "accel=tcg", false);
                break;
            case QEMU_OPTION_accel:
                accel_opts = qemu_opts_parse_noisily(qemu_find_opts("accel"),
                                                     optarg, true);
                optarg = qemu_opt_get(accel_opts, "accel");
                if (!optarg || is_help_option(optarg)) {
                    printf("Accelerators supported in QEMU binary:\n");
                    GSList *el, *accel_list = object_class_get_list(TYPE_ACCEL,
                                                                    false);
                    for (el = accel_list; el; el = el->next) {
                        gchar *typename = g_strdup(object_class_get_name(
                                                   OBJECT_CLASS(el->data)));
                        /* omit qtest which is used for tests only */
                        if (g_strcmp0(typename, ACCEL_CLASS_NAME("qtest")) &&
                            g_str_has_suffix(typename, ACCEL_CLASS_SUFFIX)) {
                            gchar **optname = g_strsplit(typename,
                                                         ACCEL_CLASS_SUFFIX, 0);
                            printf("%s\n", optname[0]);
                            g_strfreev(optname);
                        }
                        g_free(typename);
                    }
                    g_slist_free(accel_list);
                    exit(0);
                }
                if (optarg && strchr(optarg, ':')) {
                    error_report("Don't use ':' with -accel, "
                                 "use -M accel=... for now instead");
                    exit(1);
                }
                break;
            case QEMU_OPTION_usb:
                olist = qemu_find_opts("machine");
                qemu_opts_parse_noisily(olist, "usb=on", false);
                break;
            case QEMU_OPTION_usbdevice:
                error_report("'-usbdevice' is deprecated, please use "
                             "'-device usb-...' instead");
                olist = qemu_find_opts("machine");
                qemu_opts_parse_noisily(olist, "usb=on", false);
                add_device_config(DEV_USB, optarg);
                break;
            case QEMU_OPTION_device://-device 选项处理，将driver=$optarg加入
                if (!qemu_opts_parse_noisily(qemu_find_opts("device"),
                                             optarg, true)) {
                    exit(1);
                }
                break;
            case QEMU_OPTION_smp://-smp选项处理， 将cpus=$optarg加入
                if (!qemu_opts_parse_noisily(qemu_find_opts("smp-opts"),
                                             optarg, true)) {
                    exit(1);
                }
                break;
            case QEMU_OPTION_vnc:
                vnc_parse(optarg, &error_fatal);
                break;
            case QEMU_OPTION_no_acpi:
                acpi_enabled = 0;
                break;
            case QEMU_OPTION_no_hpet:
                no_hpet = 1;
                break;
            case QEMU_OPTION_no_reboot:
                no_reboot = 1;
                break;
            case QEMU_OPTION_no_shutdown:
                no_shutdown = 1;
                break;
            case QEMU_OPTION_show_cursor:
                warn_report("The -show-cursor option is deprecated, "
                            "use -display {sdl,gtk},show-cursor=on instead");
                dpy.has_show_cursor = true;
                dpy.show_cursor = true;
                break;
            case QEMU_OPTION_uuid:
                if (qemu_uuid_parse(optarg, &qemu_uuid) < 0) {
                    error_report("failed to parse UUID string: wrong format");
                    exit(1);
                }
                qemu_uuid_set = true;
                break;
            case QEMU_OPTION_option_rom:
                if (nb_option_roms >= MAX_OPTION_ROMS) {
                    error_report("too many option ROMs");
                    exit(1);
                }
                opts = qemu_opts_parse_noisily(qemu_find_opts("option-rom"),
                                               optarg, true);
                if (!opts) {
                    exit(1);
                }
                option_rom[nb_option_roms].name = qemu_opt_get(opts, "romfile");
                option_rom[nb_option_roms].bootindex =
                    qemu_opt_get_number(opts, "bootindex", -1);
                if (!option_rom[nb_option_roms].name) {
                    error_report("Option ROM file is not specified");
                    exit(1);
                }
                nb_option_roms++;
                break;
            case QEMU_OPTION_semihosting:
                qemu_semihosting_enable();
                break;
            case QEMU_OPTION_semihosting_config:
                if (qemu_semihosting_config_options(optarg) != 0) {
                    exit(1);
                }
                break;
            case QEMU_OPTION_name:
                opts = qemu_opts_parse_noisily(qemu_find_opts("name"),
                                               optarg, true);
                if (!opts) {
                    exit(1);
                }
                break;
            case QEMU_OPTION_prom_env:
                if (nb_prom_envs >= MAX_PROM_ENVS) {
                    error_report("too many prom variables");
                    exit(1);
                }
                prom_envs[nb_prom_envs] = optarg;
                nb_prom_envs++;
                break;
            case QEMU_OPTION_old_param:
                old_param = 1;
                break;
            case QEMU_OPTION_rtc:
                opts = qemu_opts_parse_noisily(qemu_find_opts("rtc"), optarg,
                                               false);
                if (!opts) {
                    exit(1);
                }
                break;
            case QEMU_OPTION_tb_size:
#ifndef CONFIG_TCG
                error_report("TCG is disabled");
                exit(1);
#endif
                warn_report("The -tb-size option is deprecated, use -accel tcg,tb-size instead");
                object_register_sugar_prop(ACCEL_CLASS_NAME("tcg"), "tb-size", optarg);
                break;
            case QEMU_OPTION_icount:
                icount_opts = qemu_opts_parse_noisily(qemu_find_opts("icount"),
                                                      optarg, true);
                if (!icount_opts) {
                    exit(1);
                }
                break;
            case QEMU_OPTION_incoming:
                if (!incoming) {
                    runstate_set(RUN_STATE_INMIGRATE);
                }
                incoming = optarg;
                break;
            case QEMU_OPTION_only_migratable:
                only_migratable = 1;
                break;
            case QEMU_OPTION_nodefaults:
                has_defaults = 0;
                break;
            case QEMU_OPTION_xen_domid:
                if (!(xen_available())) {
                    error_report("Option not supported for this target");
                    exit(1);
                }
                xen_domid = atoi(optarg);
                break;
            case QEMU_OPTION_xen_attach:
                if (!(xen_available())) {
                    error_report("Option not supported for this target");
                    exit(1);
                }
                xen_mode = XEN_ATTACH;
                break;
            case QEMU_OPTION_xen_domid_restrict:
                if (!(xen_available())) {
                    error_report("Option not supported for this target");
                    exit(1);
                }
                xen_domid_restrict = true;
                break;
            case QEMU_OPTION_trace:
                g_free(trace_file);
                trace_file = trace_opt_parse(optarg);
                break;
            case QEMU_OPTION_plugin:
                qemu_plugin_opt_parse(optarg, &plugin_list);
                break;
            case QEMU_OPTION_readconfig:
                {
                    int ret = qemu_read_config_file(optarg);
                    if (ret < 0) {
                        error_report("read config %s: %s", optarg,
                                     strerror(-ret));
                        exit(1);
                    }
                    break;
                }
            case QEMU_OPTION_spice:
                olist = qemu_find_opts("spice");
                if (!olist) {
                    error_report("spice support is disabled");
                    exit(1);
                }
                opts = qemu_opts_parse_noisily(olist, optarg, false);
                if (!opts) {
                    exit(1);
                }
                display_remote++;
                break;
            case QEMU_OPTION_writeconfig:
                {
                    FILE *fp;
                    if (strcmp(optarg, "-") == 0) {
                        fp = stdout;
                    } else {
                        fp = fopen(optarg, "w");
                        if (fp == NULL) {
                            error_report("open %s: %s", optarg,
                                         strerror(errno));
                            exit(1);
                        }
                    }
                    qemu_config_write(fp);
                    if (fp != stdout) {
                        fclose(fp);
                    }
                    break;
                }
            case QEMU_OPTION_qtest:
                qtest_chrdev = optarg;
                break;
            case QEMU_OPTION_qtest_log:
                qtest_log = optarg;
                break;
            case QEMU_OPTION_sandbox:
                olist = qemu_find_opts("sandbox");
                if (!olist) {
#ifndef CONFIG_SECCOMP
                    error_report("-sandbox support is not enabled "
                                 "in this QEMU binary");
#endif
                    exit(1);
                }

                opts = qemu_opts_parse_noisily(olist, optarg, true);
                if (!opts) {
                    exit(1);
                }
                break;
            case QEMU_OPTION_add_fd:
#ifndef _WIN32
                opts = qemu_opts_parse_noisily(qemu_find_opts("add-fd"),
                                               optarg, false);
                if (!opts) {
                    exit(1);
                }
#else
                error_report("File descriptor passing is disabled on this "
                             "platform");
                exit(1);
#endif
                break;
            case QEMU_OPTION_object://-object
                opts = qemu_opts_parse_noisily(qemu_find_opts("object"),
                                               optarg, true);
                if (!opts) {
                    exit(1);
                }
                break;
            case QEMU_OPTION_realtime:
                warn_report("'-realtime mlock=...' is deprecated, please use "
                             "'-overcommit mem-lock=...' instead");
                opts = qemu_opts_parse_noisily(qemu_find_opts("realtime"),
                                               optarg, false);
                if (!opts) {
                    exit(1);
                }
                /* Don't override the -overcommit option if set */
                enable_mlock = enable_mlock ||
                    qemu_opt_get_bool(opts, "mlock", true);
                break;
            case QEMU_OPTION_overcommit:
                opts = qemu_opts_parse_noisily(qemu_find_opts("overcommit"),
                                               optarg, false);
                if (!opts) {
                    exit(1);
                }
                /* Don't override the -realtime option if set */
                enable_mlock = enable_mlock ||
                    qemu_opt_get_bool(opts, "mem-lock", false);
                enable_cpu_pm = qemu_opt_get_bool(opts, "cpu-pm", false);
                break;
            case QEMU_OPTION_msg:
                opts = qemu_opts_parse_noisily(qemu_find_opts("msg"), optarg,
                                               false);
                if (!opts) {
                    exit(1);
                }
                configure_msg(opts);
                break;
            case QEMU_OPTION_dump_vmstate:
                if (vmstate_dump_file) {
                    error_report("only one '-dump-vmstate' "
                                 "option may be given");
                    exit(1);
                }
                vmstate_dump_file = fopen(optarg, "w");
                if (vmstate_dump_file == NULL) {
                    error_report("open %s: %s", optarg, strerror(errno));
                    exit(1);
                }
                break;
            case QEMU_OPTION_enable_sync_profile:
                qsp_enable();
                break;
            case QEMU_OPTION_nouserconfig:
                /* Nothing to be parsed here. Especially, do not error out below. */
                break;
            default:
                if (os_parse_cmd_args(popt->index, optarg)) {
                    error_report("Option not supported in this build");
                    exit(1);
                }
            }
        }
    }
    /*
     * Clear error location left behind by the loop.
     * Best done right after the loop.  Do not insert code here!
     */
    loc_set_none();//清空当前位置信息

    user_register_global_props();

    replay_configure(icount_opts);

    if (incoming && !preconfig_exit_requested) {
        error_report("'preconfig' and 'incoming' options are "
                     "mutually exclusive");
        exit(EXIT_FAILURE);
    }

    configure_rtc(qemu_find_opts_singleton("rtc"));

    //选出指定的machine
    machine_class = select_machine();
    object_set_machine_compat_props(machine_class->compat_props);

    set_memory_options(&ram_slots, &maxram_size, machine_class);

    os_daemonize();//daemonize处理
    rcu_disable_atfork();

    //写fd文件
    if (pid_file && !qemu_write_pidfile(pid_file, &err)) {
        error_reportf_err(err, "cannot create PID file: ");
        exit(1);
    }

    qemu_unlink_pidfile_notifier.notify = qemu_unlink_pidfile;
    qemu_add_exit_notifier(&qemu_unlink_pidfile_notifier);

    if (qemu_init_main_loop(&main_loop_err)) {
        error_report_err(main_loop_err);
        exit(1);
    }

#ifdef CONFIG_SECCOMP
    olist = qemu_find_opts_err("sandbox", NULL);
    if (olist) {
        qemu_opts_foreach(olist, parse_sandbox, NULL, &error_fatal);
    }
#endif

    qemu_opts_foreach(qemu_find_opts("name"),
                      parse_name, NULL, &error_fatal);

#ifndef _WIN32
    qemu_opts_foreach(qemu_find_opts("add-fd"),
                      parse_add_fd, NULL, &error_fatal);

    qemu_opts_foreach(qemu_find_opts("add-fd"),
                      cleanup_add_fd, NULL, &error_fatal);
#endif

<<<<<<< HEAD
    //构造machine实例
    current_machine = MACHINE(object_new(object_class_get_name(
                          OBJECT_CLASS(machine_class))));
=======
    current_machine = MACHINE(object_new_with_class(OBJECT_CLASS(machine_class)));
>>>>>>> 88e2b97a
    if (machine_help_func(qemu_get_machine_opts(), current_machine)) {
        exit(0);
    }
    //在root object中添加machine对象
    object_property_add_child(object_get_root(), "machine",
                              OBJECT(current_machine), &error_abort);
    //创建在current_machine中创建unattached,并在其中添加sysbus名称的object
    object_property_add_child(container_get(OBJECT(current_machine),
                                            "/unattached"),
                              "sysbus", OBJECT(sysbus_get_default()),
                              NULL);

    if (machine_class->minimum_page_bits) {
        if (!set_preferred_target_page_bits(machine_class->minimum_page_bits)) {
            /* This would be a board error: specifying a minimum smaller than
             * a target's compile-time fixed setting.
             */
            g_assert_not_reached();
        }
    }

    cpu_exec_init_all();

    if (machine_class->hw_version) {
        qemu_set_hw_version(machine_class->hw_version);
    }

    if (cpu_option && is_help_option(cpu_option)) {
        list_cpus(cpu_option);
        exit(0);
    }

    if (!trace_init_backends()) {
        exit(1);
    }
    trace_init_file(trace_file);

    /* Open the logfile at this point and set the log mask if necessary.
     */
    qemu_set_log_filename(log_file, &error_fatal);
    if (log_mask) {
        int mask;
        mask = qemu_str_to_log_mask(log_mask);
        if (!mask) {
            qemu_print_log_usage(stdout);
            exit(1);
        }
        qemu_set_log(mask);
    } else {
        qemu_set_log(0);
    }

    /* add configured firmware directories */
    dirs = g_strsplit(CONFIG_QEMU_FIRMWAREPATH, G_SEARCHPATH_SEPARATOR_S, 0);
    for (i = 0; dirs[i] != NULL; i++) {
        qemu_add_data_dir(dirs[i]);
    }
    g_strfreev(dirs);

    /* try to find datadir relative to the executable path */
    dir = os_find_datadir();
    qemu_add_data_dir(dir);
    g_free(dir);

    /* add the datadir specified when building */
    qemu_add_data_dir(CONFIG_QEMU_DATADIR);

    /* -L help lists the data directories and exits. */
    if (list_data_dirs) {
        for (i = 0; i < data_dir_idx; i++) {
            printf("%s\n", data_dir[i]);
        }
        exit(0);
    }

    /* machine_class: default to UP */
    machine_class->max_cpus = machine_class->max_cpus ?: 1;
    machine_class->min_cpus = machine_class->min_cpus ?: 1;
    machine_class->default_cpus = machine_class->default_cpus ?: 1;

    /* default to machine_class->default_cpus */
    current_machine->smp.cpus = machine_class->default_cpus;
    current_machine->smp.max_cpus = machine_class->default_cpus;
    current_machine->smp.cores = 1;
    current_machine->smp.threads = 1;

    machine_class->smp_parse(current_machine,
        qemu_opts_find(qemu_find_opts("smp-opts"), NULL));

    /* sanity-check smp_cpus and max_cpus against machine_class */
    if (current_machine->smp.cpus < machine_class->min_cpus) {
        error_report("Invalid SMP CPUs %d. The min CPUs "
                     "supported by machine '%s' is %d",
                     current_machine->smp.cpus,
                     machine_class->name, machine_class->min_cpus);
        exit(1);
    }
    if (current_machine->smp.max_cpus > machine_class->max_cpus) {
        error_report("Invalid SMP CPUs %d. The max CPUs "
                     "supported by machine '%s' is %d",
                     current_machine->smp.max_cpus,
                     machine_class->name, machine_class->max_cpus);
        exit(1);
    }

    /*
     * Get the default machine options from the machine if it is not already
     * specified either by the configuration file or by the command line.
     */
    if (machine_class->default_machine_opts) {
        qemu_opts_set_defaults(qemu_find_opts("machine"),
                               machine_class->default_machine_opts, 0);
    }

<<<<<<< HEAD
    //针对所有device/global配置，如果指定了driver选项，则更新default_list
=======
    /* process plugin before CPUs are created, but once -smp has been parsed */
    if (qemu_plugin_load_list(&plugin_list)) {
        exit(1);
    }

>>>>>>> 88e2b97a
    qemu_opts_foreach(qemu_find_opts("device"),
                      default_driver_check, NULL, NULL);
    qemu_opts_foreach(qemu_find_opts("global"),
                      default_driver_check, NULL, NULL);

    if (!vga_model && !default_vga) {
        vga_interface_type = VGA_DEVICE;
    }
    if (!has_defaults || machine_class->no_serial) {
        default_serial = 0;
    }
    if (!has_defaults || machine_class->no_parallel) {
        default_parallel = 0;
    }
    if (!has_defaults || machine_class->no_floppy) {
        default_floppy = 0;
    }
    if (!has_defaults || machine_class->no_cdrom) {
        default_cdrom = 0;
    }
    if (!has_defaults || machine_class->no_sdcard) {
        default_sdcard = 0;
    }
    if (!has_defaults) {
        default_monitor = 0;
        default_net = 0;
        default_vga = 0;
    }

    if (is_daemonized()) {
        if (!preconfig_exit_requested) {
            error_report("'preconfig' and 'daemonize' options are "
                         "mutually exclusive");
            exit(EXIT_FAILURE);
        }

        /* According to documentation and historically, -nographic redirects
         * serial port, parallel port and monitor to stdio, which does not work
         * with -daemonize.  We can redirect these to null instead, but since
         * -nographic is legacy, let's just error out.
         * We disallow -nographic only if all other ports are not redirected
         * explicitly, to not break existing legacy setups which uses
         * -nographic _and_ redirects all ports explicitly - this is valid
         * usage, -nographic is just a no-op in this case.
         */
        if (nographic
            && (default_parallel || default_serial || default_monitor)) {
            error_report("-nographic cannot be used with -daemonize");
            exit(1);
        }
#ifdef CONFIG_CURSES
        if (dpy.type == DISPLAY_TYPE_CURSES) {
            error_report("curses display cannot be used with -daemonize");
            exit(1);
        }
#endif
    }

    if (nographic) {
        if (default_parallel)
            add_device_config(DEV_PARALLEL, "null");
        if (default_serial && default_monitor) {
            add_device_config(DEV_SERIAL, "mon:stdio");
        } else {
            if (default_serial)
                add_device_config(DEV_SERIAL, "stdio");
            if (default_monitor)
                monitor_parse("stdio", "readline", false);
        }
    } else {
        if (default_serial)
            add_device_config(DEV_SERIAL, "vc:80Cx24C");
        if (default_parallel)
            add_device_config(DEV_PARALLEL, "vc:80Cx24C");
        if (default_monitor)
            monitor_parse("vc:80Cx24C", "readline", false);
    }

#if defined(CONFIG_VNC)
    if (!QTAILQ_EMPTY(&(qemu_find_opts("vnc")->head))) {
        display_remote++;
    }
#endif
    if (dpy.type == DISPLAY_TYPE_DEFAULT && !display_remote) {
        if (!qemu_display_find_default(&dpy)) {
            dpy.type = DISPLAY_TYPE_NONE;
#if defined(CONFIG_VNC)
            vnc_parse("localhost:0,to=99,id=default", &error_abort);
#endif
        }
    }
    if (dpy.type == DISPLAY_TYPE_DEFAULT) {
        dpy.type = DISPLAY_TYPE_NONE;
    }

    if ((alt_grab || ctrl_grab) && dpy.type != DISPLAY_TYPE_SDL) {
        error_report("-alt-grab and -ctrl-grab are only valid "
                     "for SDL, ignoring option");
    }
    if (dpy.has_window_close &&
        (dpy.type != DISPLAY_TYPE_GTK && dpy.type != DISPLAY_TYPE_SDL)) {
        error_report("-no-quit is only valid for GTK and SDL, "
                     "ignoring option");
    }

    qemu_display_early_init(&dpy);
    qemu_console_early_init();

    if (dpy.has_gl && dpy.gl != DISPLAYGL_MODE_OFF && display_opengl == 0) {
#if defined(CONFIG_OPENGL)
        error_report("OpenGL is not supported by the display");
#else
        error_report("OpenGL support is disabled");
#endif
        exit(1);
    }

    page_size_init();
    socket_init();

    qemu_opts_foreach(qemu_find_opts("object"),
                      user_creatable_add_opts_foreach,
                      object_create_initial, &error_fatal);

    //针对每一个chardev选项，执行init,创建对应的chardev
    qemu_opts_foreach(qemu_find_opts("chardev"),
                      chardev_init_func, NULL, &error_fatal);
    /* now chardevs have been created we may have semihosting to connect */
    qemu_semihosting_connect_chardevs();

#ifdef CONFIG_VIRTFS
    qemu_opts_foreach(qemu_find_opts("fsdev"),
                      fsdev_init_func, NULL, &error_fatal);
#endif

    //遍历所有device,并调用help_func
    if (qemu_opts_foreach(qemu_find_opts("device"),
                          device_help_func, NULL, NULL)) {
        exit(0);
    }

    /*
     * Note: we need to create block backends before
     * machine_set_property(), so machine properties can refer to
     * them.
     */
    configure_blockdev(&bdo_queue, machine_class, snapshot);

    machine_opts = qemu_get_machine_opts();
    qemu_opt_foreach(machine_opts, machine_set_property, current_machine,
                     &error_fatal);
    current_machine->ram_size = ram_size;
    current_machine->maxram_size = maxram_size;
    current_machine->ram_slots = ram_slots;

    /*
     * Note: uses machine properties such as kernel-irqchip, must run
     * after machine_set_property().
     */
<<<<<<< HEAD
    //配置加速器，例如kvm式加速器
    configure_accelerator(current_machine, argv[0]);
=======
    configure_accelerators(argv[0]);
>>>>>>> 88e2b97a

    /*
     * Beware, QOM objects created before this point miss global and
     * compat properties.
     *
     * Global properties get set up by qdev_prop_register_global(),
     * called from user_register_global_props(), and certain option
     * desugaring.  Also in CPU feature desugaring (buried in
     * parse_cpu_option()), which happens below this point, but may
     * only target the CPU type, which can only be created after
     * parse_cpu_option() returned the type.
     *
     * Machine compat properties: object_set_machine_compat_props().
     * Accelerator compat props: object_set_accelerator_compat_props(),
     * called from configure_accelerator().
     */

    if (!qtest_enabled() && machine_class->deprecation_reason) {
        error_report("Machine type '%s' is deprecated: %s",
                     machine_class->name, machine_class->deprecation_reason);
    }

    /*
     * Note: creates a QOM object, must run only after global and
     * compat properties have been set up.
     */
    migration_object_init();

    if (qtest_chrdev) {
        qtest_server_init(qtest_chrdev, qtest_log, &error_fatal);
    }

    machine_opts = qemu_get_machine_opts();
    kernel_filename = qemu_opt_get(machine_opts, "kernel");
    initrd_filename = qemu_opt_get(machine_opts, "initrd");
    kernel_cmdline = qemu_opt_get(machine_opts, "append");
    bios_name = qemu_opt_get(machine_opts, "firmware");

    opts = qemu_opts_find(qemu_find_opts("boot-opts"), NULL);
    if (opts) {
        boot_order = qemu_opt_get(opts, "order");
        if (boot_order) {
            //启动顺序校验
            validate_bootdevices(boot_order, &error_fatal);
        }

        boot_once = qemu_opt_get(opts, "once");
        if (boot_once) {
            validate_bootdevices(boot_once, &error_fatal);
        }

        boot_menu = qemu_opt_get_bool(opts, "menu", boot_menu);
        boot_strict = qemu_opt_get_bool(opts, "strict", false);
    }

    if (!boot_order) {
        boot_order = machine_class->default_boot_order;
    }

    if (!kernel_cmdline) {
        kernel_cmdline = "";
        current_machine->kernel_cmdline = (char *)kernel_cmdline;
    }

    linux_boot = (kernel_filename != NULL);

    if (!linux_boot && *kernel_cmdline != '\0') {
        error_report("-append only allowed with -kernel option");
        exit(1);
    }

    if (!linux_boot && initrd_filename != NULL) {
        error_report("-initrd only allowed with -kernel option");
        exit(1);
    }

    if (semihosting_enabled() && !semihosting_get_argc() && kernel_filename) {
        /* fall back to the -kernel/-append */
        semihosting_arg_fallback(kernel_filename, kernel_cmdline);
    }

    /* spice needs the timers to be initialized by this point */
    qemu_spice_init();

    cpu_ticks_init();

    if (default_net) {
        QemuOptsList *net = qemu_find_opts("net");
        qemu_opts_set(net, NULL, "type", "nic", &error_abort);
#ifdef CONFIG_SLIRP
        qemu_opts_set(net, NULL, "type", "user", &error_abort);
#endif
    }

    //netdev前端初始化
    if (net_init_clients(&err) < 0) {
        error_report_err(err);
        exit(1);
    }

    qemu_opts_foreach(qemu_find_opts("object"),
                      user_creatable_add_opts_foreach,
                      object_create_delayed, &error_fatal);

    tpm_init();

    if (!xen_enabled()) {
        /* On 32-bit hosts, QEMU is limited by virtual address space */
        if (ram_size > (2047 << 20) && HOST_LONG_BITS == 32) {
            error_report("at most 2047 MB RAM can be simulated");
            exit(1);
        }
    }

    blk_mig_init();
    ram_mig_init();
    dirty_bitmap_mig_init();

    qemu_opts_foreach(qemu_find_opts("mon"),
                      mon_init_func, NULL, &error_fatal);

    /* connect semihosting console input if requested */
    qemu_semihosting_console_init();

    if (foreach_device_config(DEV_SERIAL, serial_parse) < 0)
        exit(1);
    if (foreach_device_config(DEV_PARALLEL, parallel_parse) < 0)
        exit(1);
    if (foreach_device_config(DEV_DEBUGCON, debugcon_parse) < 0)
        exit(1);

    /* If no default VGA is requested, the default is "none".  */
    if (default_vga) {
        vga_model = get_default_vga_model(machine_class);
    }
    if (vga_model) {
        select_vgahw(machine_class, vga_model);
    }

    if (watchdog) {
        i = select_watchdog(watchdog);
        if (i > 0)
            exit (i == 1 ? 1 : 0);
    }

    /* This checkpoint is required by replay to separate prior clock
       reading from the other reads, because timer polling functions query
       clock values from the log. */
    replay_checkpoint(CHECKPOINT_INIT);
    qdev_machine_init();

    current_machine->boot_order = boot_order;

    /* parse features once if machine provides default cpu_type */
    current_machine->cpu_type = machine_class->default_cpu_type;
    if (cpu_option) {
        current_machine->cpu_type = parse_cpu_option(cpu_option);
    }
    parse_numa_opts(current_machine);

    /* do monitor/qmp handling at preconfig state if requested */
    main_loop();

    audio_init_audiodevs();

    /* from here on runstate is RUN_STATE_PRELAUNCH */
    //执行主板的初始化
    machine_run_board_init(current_machine);

    realtime_init();

    soundhw_init();

    if (hax_enabled()) {
        hax_sync_vcpus();
    }

    qemu_opts_foreach(qemu_find_opts("fw_cfg"),
                      parse_fw_cfg, fw_cfg_find(), &error_fatal);

    /* init USB devices */
    if (machine_usb(current_machine)) {
        if (foreach_device_config(DEV_USB, usb_parse) < 0)
            exit(1);
    }

    /* init generic devices */
    rom_set_order_override(FW_CFG_ORDER_OVERRIDE_DEVICE);
    qemu_opts_foreach(qemu_find_opts("device"),
                      device_init_func, NULL, &error_fatal);

    cpu_synchronize_all_post_init();

    rom_reset_order_override();

    /* Did we create any drives that we failed to create a device for? */
    drive_check_orphaned();

    /* Don't warn about the default network setup that you get if
     * no command line -net or -netdev options are specified. There
     * are two cases that we would otherwise complain about:
     * (1) board doesn't support a NIC but the implicit "-net nic"
     * requested one
     * (2) CONFIG_SLIRP not set, in which case the implicit "-net nic"
     * sets up a nic that isn't connected to anything.
     */
    if (!default_net && (!qtest_enabled() || has_defaults)) {
        net_check_clients();
    }

    if (boot_once) {
        qemu_boot_set(boot_once, &error_fatal);
        qemu_register_reset(restore_boot_order, g_strdup(boot_order));
    }

    /* init local displays */
    ds = init_displaystate();
    qemu_display_init(ds, &dpy);

    /* must be after terminal init, SDL library changes signal handlers */
    os_setup_signal_handling();

    /* init remote displays */
#ifdef CONFIG_VNC
    qemu_opts_foreach(qemu_find_opts("vnc"),
                      vnc_init_func, NULL, &error_fatal);
#endif

    if (using_spice) {
        //spice方式显示初始化
        qemu_spice_display_init();
    }

    if (foreach_device_config(DEV_GDB, gdbserver_start) < 0) {
        exit(1);
    }

    qdev_machine_creation_done();

    /* TODO: once all bus devices are qdevified, this should be done
     * when bus is created by qdev.c */
    /*
     * TODO: If we had a main 'reset container' that the whole system
     * lived in, we could reset that using the multi-phase reset
     * APIs. For the moment, we just reset the sysbus, which will cause
     * all devices hanging off it (and all their child buses, recursively)
     * to be reset. Note that this will *not* reset any Device objects
     * which are not attached to some part of the qbus tree!
     */
    qemu_register_reset(resettable_cold_reset_fn, sysbus_get_default());
    qemu_run_machine_init_done_notifiers();

    if (rom_check_and_register_reset() != 0) {
        error_report("rom check and register reset failed");
        exit(1);
    }

    replay_start();

    /* This checkpoint is required by replay to separate prior clock
       reading from the other reads, because timer polling functions query
       clock values from the log. */
    replay_checkpoint(CHECKPOINT_RESET);
    qemu_system_reset(SHUTDOWN_CAUSE_NONE);
    register_global_state();
    if (loadvm) {
        Error *local_err = NULL;
        if (load_snapshot(loadvm, &local_err) < 0) {
            error_report_err(local_err);
            autostart = 0;
            exit(1);
        }
    }
    if (replay_mode != REPLAY_MODE_NONE) {
        replay_vmstate_init();
    }

    qdev_prop_check_globals();
    if (vmstate_dump_file) {
        /* dump and exit */
        dump_vmstate_json_to_file(vmstate_dump_file);
        return 0;
    }

    if (incoming) {
        Error *local_err = NULL;
        qemu_start_incoming_migration(incoming, &local_err);
        if (local_err) {
            error_reportf_err(local_err, "-incoming %s: ", incoming);
            exit(1);
        }
    } else if (autostart) {
        vm_start();
    }

    accel_setup_post(current_machine);
    os_setup_post();

    main_loop();
    //执行vm实例销毁

    gdbserver_cleanup();

    /*
     * cleaning up the migration object cancels any existing migration
     * try to do this early so that it also stops using devices.
     */
    migration_shutdown();

    /*
     * We must cancel all block jobs while the block layer is drained,
     * or cancelling will be affected by throttling and thus may block
     * for an extended period of time.
     * vm_shutdown() will bdrv_drain_all(), so we may as well include
     * it in the drained section.
     * We do not need to end this section, because we do not want any
     * requests happening from here on anyway.
     */
    bdrv_drain_all_begin();

    /* No more vcpu or device emulation activity beyond this point */
    vm_shutdown();
    replay_finish();

    job_cancel_sync_all();
    bdrv_close_all();

    res_free();

    /* vhost-user must be cleaned up before chardevs.  */
    tpm_cleanup();
    net_cleanup();
    audio_cleanup();
    monitor_cleanup();
    qemu_chr_cleanup();
    user_creatable_cleanup();
    /* TODO: unref root container, check all devices are ok */

    return 0;
}<|MERGE_RESOLUTION|>--- conflicted
+++ resolved
@@ -2740,9 +2740,6 @@
                       global_init_func, NULL, NULL);
 }
 
-<<<<<<< HEAD
-//qemu-system入口
-=======
 static int do_configure_icount(void *opaque, QemuOpts *opts, Error **errp)
 {
     configure_icount(opts, errp);
@@ -2759,6 +2756,7 @@
 static int do_configure_accelerator(void *opaque, QemuOpts *opts, Error **errp)
 {
     bool *p_init_failed = opaque;
+    //取machine中的accel，例如kvm
     const char *acc = qemu_opt_get(opts, "accel");
     AccelClass *ac = accel_find(acc);
     AccelState *accel;
@@ -2794,12 +2792,14 @@
     qemu_opts_foreach(qemu_find_opts("icount"),
                       do_configure_icount, NULL, &error_fatal);
 
+    //取machine中的accel，例如kvm
     accel = qemu_opt_get(qemu_get_machine_opts(), "accel");
     if (QTAILQ_EMPTY(&qemu_accel_opts.head)) {
         char **accel_list, **tmp;
 
         if (accel == NULL) {
             /* Select the default accelerator */
+            //如果未配置accel,则检查程序结尾，如果以kvm结尾，则使用kvm及tcg
             bool have_tcg = accel_find("tcg");
             bool have_kvm = accel_find("kvm");
 
@@ -2820,6 +2820,8 @@
                 exit(1);
             }
         }
+
+        //将accel按':'号分割，并遍历accel_list（取首个可成功初始化machie的accel)
         accel_list = g_strsplit(accel, ":", 0);
 
         for (tmp = accel_list; *tmp; tmp++) {
@@ -2827,6 +2829,7 @@
              * Filter invalid accelerators here, to prevent obscenities
              * such as "-machine accel=tcg,,thread=single".
              */
+            //针对一种accel，用其初始化machie
             if (accel_find(*tmp)) {
                 qemu_opts_parse_noisily(qemu_find_opts("accel"), *tmp, true);
             } else {
@@ -2861,7 +2864,7 @@
     }
 }
 
->>>>>>> 88e2b97a
+//qemu-system入口
 int main(int argc, char **argv, char **envp)
 {
     int i;
@@ -3918,13 +3921,8 @@
                       cleanup_add_fd, NULL, &error_fatal);
 #endif
 
-<<<<<<< HEAD
     //构造machine实例
-    current_machine = MACHINE(object_new(object_class_get_name(
-                          OBJECT_CLASS(machine_class))));
-=======
     current_machine = MACHINE(object_new_with_class(OBJECT_CLASS(machine_class)));
->>>>>>> 88e2b97a
     if (machine_help_func(qemu_get_machine_opts(), current_machine)) {
         exit(0);
     }
@@ -4039,15 +4037,12 @@
                                machine_class->default_machine_opts, 0);
     }
 
-<<<<<<< HEAD
-    //针对所有device/global配置，如果指定了driver选项，则更新default_list
-=======
     /* process plugin before CPUs are created, but once -smp has been parsed */
     if (qemu_plugin_load_list(&plugin_list)) {
         exit(1);
     }
 
->>>>>>> 88e2b97a
+    //针对所有device/global配置，如果指定了driver选项，则更新default_list
     qemu_opts_foreach(qemu_find_opts("device"),
                       default_driver_check, NULL, NULL);
     qemu_opts_foreach(qemu_find_opts("global"),
@@ -4207,12 +4202,8 @@
      * Note: uses machine properties such as kernel-irqchip, must run
      * after machine_set_property().
      */
-<<<<<<< HEAD
     //配置加速器，例如kvm式加速器
-    configure_accelerator(current_machine, argv[0]);
-=======
     configure_accelerators(argv[0]);
->>>>>>> 88e2b97a
 
     /*
      * Beware, QOM objects created before this point miss global and
