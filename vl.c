/*
 * QEMU System Emulator
 *
 * Copyright (c) 2003-2008 Fabrice Bellard
 *
 * Permission is hereby granted, free of charge, to any person obtaining a copy
 * of this software and associated documentation files (the "Software"), to deal
 * in the Software without restriction, including without limitation the rights
 * to use, copy, modify, merge, publish, distribute, sublicense, and/or sell
 * copies of the Software, and to permit persons to whom the Software is
 * furnished to do so, subject to the following conditions:
 *
 * The above copyright notice and this permission notice shall be included in
 * all copies or substantial portions of the Software.
 *
 * THE SOFTWARE IS PROVIDED "AS IS", WITHOUT WARRANTY OF ANY KIND, EXPRESS OR
 * IMPLIED, INCLUDING BUT NOT LIMITED TO THE WARRANTIES OF MERCHANTABILITY,
 * FITNESS FOR A PARTICULAR PURPOSE AND NONINFRINGEMENT. IN NO EVENT SHALL
 * THE AUTHORS OR COPYRIGHT HOLDERS BE LIABLE FOR ANY CLAIM, DAMAGES OR OTHER
 * LIABILITY, WHETHER IN AN ACTION OF CONTRACT, TORT OR OTHERWISE, ARISING FROM,
 * OUT OF OR IN CONNECTION WITH THE SOFTWARE OR THE USE OR OTHER DEALINGS IN
 * THE SOFTWARE.
 */

#include "qemu/osdep.h"
#include "qemu/units.h"
#include "qapi/error.h"
#include "qemu-version.h"
#include "qemu/cutils.h"
#include "qemu/help_option.h"
#include "qemu/uuid.h"
#include "sysemu/seccomp.h"

#ifdef CONFIG_SDL
#if defined(__APPLE__) || defined(main)
#include <SDL.h>
int qemu_main(int argc, char **argv, char **envp);
int main(int argc, char **argv)
{
    return qemu_main(argc, argv, NULL);
}
#undef main
#define main qemu_main
#endif
#endif /* CONFIG_SDL */

#ifdef CONFIG_COCOA
#undef main
#define main qemu_main
#endif /* CONFIG_COCOA */


#include "qemu/error-report.h"
#include "qemu/sockets.h"
#include "hw/hw.h"
#include "hw/boards.h"
#include "sysemu/accel.h"
#include "hw/usb.h"
#include "hw/isa/isa.h"
#include "hw/scsi/scsi.h"
#include "hw/display/vga.h"
#include "hw/bt.h"
#include "sysemu/watchdog.h"
#include "hw/smbios/smbios.h"
#include "hw/acpi/acpi.h"
#include "hw/xen/xen.h"
#include "hw/qdev.h"
#include "hw/loader.h"
#include "monitor/qdev.h"
#include "sysemu/bt.h"
#include "net/net.h"
#include "net/slirp.h"
#include "monitor/monitor.h"
#include "ui/console.h"
#include "ui/input.h"
#include "sysemu/sysemu.h"
#include "sysemu/numa.h"
#include "exec/gdbstub.h"
#include "qemu/timer.h"
#include "chardev/char.h"
#include "qemu/bitmap.h"
#include "qemu/log.h"
#include "sysemu/blockdev.h"
#include "hw/block/block.h"
#include "migration/misc.h"
#include "migration/snapshot.h"
#include "migration/global_state.h"
#include "sysemu/tpm.h"
#include "sysemu/dma.h"
#include "hw/audio/soundhw.h"
#include "audio/audio.h"
#include "sysemu/cpus.h"
#include "migration/colo.h"
#include "migration/postcopy-ram.h"
#include "sysemu/kvm.h"
#include "sysemu/hax.h"
#include "qapi/qobject-input-visitor.h"
#include "qemu/option.h"
#include "qemu/config-file.h"
#include "qemu-options.h"
#include "qemu/main-loop.h"
#ifdef CONFIG_VIRTFS
#include "fsdev/qemu-fsdev.h"
#endif
#include "sysemu/qtest.h"

#include "disas/disas.h"


#include "slirp/libslirp.h"

#include "trace-root.h"
#include "trace/control.h"
#include "qemu/queue.h"
#include "sysemu/arch_init.h"

#include "ui/qemu-spice.h"
#include "qapi/string-input-visitor.h"
#include "qapi/opts-visitor.h"
#include "qapi/clone-visitor.h"
#include "qom/object_interfaces.h"
#include "exec/semihost.h"
#include "crypto/init.h"
#include "sysemu/replay.h"
#include "qapi/qapi-events-run-state.h"
#include "qapi/qapi-visit-block-core.h"
#include "qapi/qapi-visit-ui.h"
#include "qapi/qapi-commands-block-core.h"
#include "qapi/qapi-commands-misc.h"
#include "qapi/qapi-commands-run-state.h"
#include "qapi/qmp/qerror.h"
#include "sysemu/iothread.h"

#define MAX_VIRTIO_CONSOLES 1

static const char *data_dir[16];
static int data_dir_idx;
const char *bios_name = NULL;
enum vga_retrace_method vga_retrace_method = VGA_RETRACE_DUMB;
int display_opengl;
const char* keyboard_layout = NULL;
ram_addr_t ram_size;
const char *mem_path = NULL;
int mem_prealloc = 0; /* force preallocation of physical target memory */
bool enable_mlock = false;
bool enable_cpu_pm = false;
int nb_nics;
NICInfo nd_table[MAX_NICS];
int autostart;
static int rtc_utc = 1;
static int rtc_date_offset = -1; /* -1 means no change */
QEMUClockType rtc_clock;
int vga_interface_type = VGA_NONE;
static DisplayOptions dpy;
int no_frame;
static int num_serial_hds;
static Chardev **serial_hds;
Chardev *parallel_hds[MAX_PARALLEL_PORTS];
Chardev *virtcon_hds[MAX_VIRTIO_CONSOLES];
int win2k_install_hack = 0;
int singlestep = 0;
int smp_cpus;
unsigned int max_cpus;
int smp_cores = 1;
int smp_threads = 1;
int acpi_enabled = 1;
int no_hpet = 0;
int fd_bootchk = 1;
static int no_reboot;
int no_shutdown = 0;
int cursor_hide = 1;
int graphic_rotate = 0;
const char *watchdog;
QEMUOptionRom option_rom[MAX_OPTION_ROMS];
int nb_option_roms;
int old_param = 0;
const char *qemu_name;
int alt_grab = 0;
int ctrl_grab = 0;
unsigned int nb_prom_envs = 0;
const char *prom_envs[MAX_PROM_ENVS];
int boot_menu;
bool boot_strict;
uint8_t *boot_splash_filedata;
size_t boot_splash_filedata_size;
uint8_t qemu_extra_params_fw[2];

int icount_align_option;

/* The bytes in qemu_uuid are in the order specified by RFC4122, _not_ in the
 * little-endian "wire format" described in the SMBIOS 2.6 specification.
 */
QemuUUID qemu_uuid;
bool qemu_uuid_set;

//qemu退出时的通知回调
static NotifierList exit_notifiers =
    NOTIFIER_LIST_INITIALIZER(exit_notifiers);

static NotifierList machine_init_done_notifiers =
    NOTIFIER_LIST_INITIALIZER(machine_init_done_notifiers);

bool xen_allowed;
uint32_t xen_domid;
enum xen_mode xen_mode = XEN_EMULATE;
bool xen_domid_restrict;

static int has_defaults = 1;
static int default_serial = 1;
static int default_parallel = 1;
static int default_virtcon = 1;
static int default_monitor = 1;
static int default_floppy = 1;
static int default_cdrom = 1;
static int default_sdcard = 1;
static int default_vga = 1;
static int default_net = 1;

static struct {
    const char *driver;
    int *flag;
} default_list[] = {
    { .driver = "isa-serial",           .flag = &default_serial    },
    { .driver = "isa-parallel",         .flag = &default_parallel  },
    { .driver = "isa-fdc",              .flag = &default_floppy    },
    { .driver = "floppy",               .flag = &default_floppy    },
    { .driver = "ide-cd",               .flag = &default_cdrom     },
    { .driver = "ide-hd",               .flag = &default_cdrom     },
    { .driver = "ide-drive",            .flag = &default_cdrom     },
    { .driver = "scsi-cd",              .flag = &default_cdrom     },
    { .driver = "scsi-hd",              .flag = &default_cdrom     },
    { .driver = "virtio-serial-pci",    .flag = &default_virtcon   },
    { .driver = "virtio-serial",        .flag = &default_virtcon   },
    { .driver = "VGA",                  .flag = &default_vga       },
    { .driver = "isa-vga",              .flag = &default_vga       },
    { .driver = "cirrus-vga",           .flag = &default_vga       },
    { .driver = "isa-cirrus-vga",       .flag = &default_vga       },
    { .driver = "vmware-svga",          .flag = &default_vga       },
    { .driver = "qxl-vga",              .flag = &default_vga       },
    { .driver = "virtio-vga",           .flag = &default_vga       },
};

static QemuOptsList qemu_rtc_opts = {
    .name = "rtc",
    .head = QTAILQ_HEAD_INITIALIZER(qemu_rtc_opts.head),
    .desc = {
        {
            .name = "base",
            .type = QEMU_OPT_STRING,
        },{
            .name = "clock",
            .type = QEMU_OPT_STRING,
        },{
            .name = "driftfix",
            .type = QEMU_OPT_STRING,
        },
        { /* end of list */ }
    },
};

static QemuOptsList qemu_option_rom_opts = {
    .name = "option-rom",
    .implied_opt_name = "romfile",
    .head = QTAILQ_HEAD_INITIALIZER(qemu_option_rom_opts.head),
    .desc = {
        {
            .name = "bootindex",
            .type = QEMU_OPT_NUMBER,
        }, {
            .name = "romfile",
            .type = QEMU_OPT_STRING,
        },
        { /* end of list */ }
    },
};

static QemuOptsList qemu_machine_opts = {
    .name = "machine",
    .implied_opt_name = "type",
    .merge_lists = true,
    .head = QTAILQ_HEAD_INITIALIZER(qemu_machine_opts.head),
    .desc = {
        /*
         * no elements => accept any
         * sanity checking will happen later
         * when setting machine properties
         */
        { }
    },
};

static QemuOptsList qemu_accel_opts = {
    .name = "accel",
    .implied_opt_name = "accel",
    .head = QTAILQ_HEAD_INITIALIZER(qemu_accel_opts.head),
    .merge_lists = true,
    .desc = {
        {
            .name = "accel",
            .type = QEMU_OPT_STRING,
            .help = "Select the type of accelerator",
        },
        {
            .name = "thread",
            .type = QEMU_OPT_STRING,
            .help = "Enable/disable multi-threaded TCG",
        },
        { /* end of list */ }
    },
};

static QemuOptsList qemu_boot_opts = {
    .name = "boot-opts",
    .implied_opt_name = "order",
    .merge_lists = true,
    .head = QTAILQ_HEAD_INITIALIZER(qemu_boot_opts.head),
    .desc = {
        {
            .name = "order",
            .type = QEMU_OPT_STRING,
        }, {
            .name = "once",
            .type = QEMU_OPT_STRING,
        }, {
            .name = "menu",
            .type = QEMU_OPT_BOOL,
        }, {
            .name = "splash",
            .type = QEMU_OPT_STRING,
        }, {
            .name = "splash-time",
            .type = QEMU_OPT_STRING,
        }, {
            .name = "reboot-timeout",
            .type = QEMU_OPT_STRING,
        }, {
            .name = "strict",
            .type = QEMU_OPT_BOOL,
        },
        { /*End of list */ }
    },
};

static QemuOptsList qemu_add_fd_opts = {
    .name = "add-fd",
    .head = QTAILQ_HEAD_INITIALIZER(qemu_add_fd_opts.head),
    .desc = {
        {
            .name = "fd",
            .type = QEMU_OPT_NUMBER,
            .help = "file descriptor of which a duplicate is added to fd set",
        },{
            .name = "set",
            .type = QEMU_OPT_NUMBER,
            .help = "ID of the fd set to add fd to",
        },{
            .name = "opaque",
            .type = QEMU_OPT_STRING,
            .help = "free-form string used to describe fd",
        },
        { /* end of list */ }
    },
};

static QemuOptsList qemu_object_opts = {
    .name = "object",
    .implied_opt_name = "qom-type",
    .head = QTAILQ_HEAD_INITIALIZER(qemu_object_opts.head),
    .desc = {
        { }
    },
};

static QemuOptsList qemu_tpmdev_opts = {
    .name = "tpmdev",
    .implied_opt_name = "type",
    .head = QTAILQ_HEAD_INITIALIZER(qemu_tpmdev_opts.head),
    .desc = {
        /* options are defined in the TPM backends */
        { /* end of list */ }
    },
};

static QemuOptsList qemu_realtime_opts = {
    .name = "realtime",
    .head = QTAILQ_HEAD_INITIALIZER(qemu_realtime_opts.head),
    .desc = {
        {
            .name = "mlock",
            .type = QEMU_OPT_BOOL,
        },
        { /* end of list */ }
    },
};

static QemuOptsList qemu_overcommit_opts = {
    .name = "overcommit",
    .head = QTAILQ_HEAD_INITIALIZER(qemu_overcommit_opts.head),
    .desc = {
        {
            .name = "mem-lock",
            .type = QEMU_OPT_BOOL,
        },
        {
            .name = "cpu-pm",
            .type = QEMU_OPT_BOOL,
        },
        { /* end of list */ }
    },
};

static QemuOptsList qemu_msg_opts = {
    .name = "msg",
    .head = QTAILQ_HEAD_INITIALIZER(qemu_msg_opts.head),
    .desc = {
        {
            .name = "timestamp",
            .type = QEMU_OPT_BOOL,
        },
        { /* end of list */ }
    },
};

static QemuOptsList qemu_name_opts = {
    .name = "name",
    .implied_opt_name = "guest",
    .merge_lists = true,
    .head = QTAILQ_HEAD_INITIALIZER(qemu_name_opts.head),
    .desc = {
        {
            .name = "guest",
            .type = QEMU_OPT_STRING,
            .help = "Sets the name of the guest.\n"
                    "This name will be displayed in the SDL window caption.\n"
                    "The name will also be used for the VNC server",
        }, {
            .name = "process",
            .type = QEMU_OPT_STRING,
            .help = "Sets the name of the QEMU process, as shown in top etc",
        }, {
            .name = "debug-threads",
            .type = QEMU_OPT_BOOL,
            .help = "When enabled, name the individual threads; defaults off.\n"
                    "NOTE: The thread names are for debugging and not a\n"
                    "stable API.",
        },
        { /* End of list */ }
    },
};

static QemuOptsList qemu_mem_opts = {
    .name = "memory",
    .implied_opt_name = "size",
    .head = QTAILQ_HEAD_INITIALIZER(qemu_mem_opts.head),
    .merge_lists = true,
    .desc = {
        {
            .name = "size",
            .type = QEMU_OPT_SIZE,
        },
        {
            .name = "slots",
            .type = QEMU_OPT_NUMBER,
        },
        {
            .name = "maxmem",
            .type = QEMU_OPT_SIZE,
        },
        { /* end of list */ }
    },
};

static QemuOptsList qemu_icount_opts = {
    .name = "icount",
    .implied_opt_name = "shift",
    .merge_lists = true,
    .head = QTAILQ_HEAD_INITIALIZER(qemu_icount_opts.head),
    .desc = {
        {
            .name = "shift",
            .type = QEMU_OPT_STRING,
        }, {
            .name = "align",
            .type = QEMU_OPT_BOOL,
        }, {
            .name = "sleep",
            .type = QEMU_OPT_BOOL,
        }, {
            .name = "rr",
            .type = QEMU_OPT_STRING,
        }, {
            .name = "rrfile",
            .type = QEMU_OPT_STRING,
        }, {
            .name = "rrsnapshot",
            .type = QEMU_OPT_STRING,
        },
        { /* end of list */ }
    },
};

static QemuOptsList qemu_semihosting_config_opts = {
    .name = "semihosting-config",
    .implied_opt_name = "enable",
    .head = QTAILQ_HEAD_INITIALIZER(qemu_semihosting_config_opts.head),
    .desc = {
        {
            .name = "enable",
            .type = QEMU_OPT_BOOL,
        }, {
            .name = "target",
            .type = QEMU_OPT_STRING,
        }, {
            .name = "arg",
            .type = QEMU_OPT_STRING,
        },
        { /* end of list */ }
    },
};

static QemuOptsList qemu_fw_cfg_opts = {
    .name = "fw_cfg",
    .implied_opt_name = "name",
    .head = QTAILQ_HEAD_INITIALIZER(qemu_fw_cfg_opts.head),
    .desc = {
        {
            .name = "name",
            .type = QEMU_OPT_STRING,
            .help = "Sets the fw_cfg name of the blob to be inserted",
        }, {
            .name = "file",
            .type = QEMU_OPT_STRING,
            .help = "Sets the name of the file from which\n"
                    "the fw_cfg blob will be loaded",
        }, {
            .name = "string",
            .type = QEMU_OPT_STRING,
            .help = "Sets content of the blob to be inserted from a string",
        },
        { /* end of list */ }
    },
};

/**
 * Get machine options
 *
 * Returns: machine options (never null).
 */
//取machine的opts
QemuOpts *qemu_get_machine_opts(void)
{
    return qemu_find_opts_singleton("machine");
}

const char *qemu_get_vm_name(void)
{
    return qemu_name;
}

static void res_free(void)
{
    g_free(boot_splash_filedata);
    boot_splash_filedata = NULL;
}

static int default_driver_check(void *opaque, QemuOpts *opts, Error **errp)
{
    const char *driver = qemu_opt_get(opts, "driver");
    int i;

    if (!driver)
    	//如果没有配置driver,则通过
        return 0;
    for (i = 0; i < ARRAY_SIZE(default_list); i++) {
        if (strcmp(default_list[i].driver, driver) != 0)
            continue;
        *(default_list[i].flag) = 0;//遇到相应driver，修改flag
    }
    return 0;
}

/***********************************************************/
/* QEMU state */

<<<<<<< HEAD
//当前状态
static RunState current_run_state = RUN_STATE_PRELAUNCH;
=======
static RunState current_run_state = RUN_STATE_PRECONFIG;
>>>>>>> c447afd5

/* We use RUN_STATE__MAX but any invalid value will do */
static RunState vmstop_requested = RUN_STATE__MAX;
static QemuMutex vmstop_lock;

typedef struct {
    RunState from;
    RunState to;
} RunStateTransition;

static const RunStateTransition runstate_transitions_def[] = {
    /*     from      ->     to      */
    { RUN_STATE_PRECONFIG, RUN_STATE_PRELAUNCH },
      /* Early switch to inmigrate state to allow  -incoming CLI option work
       * as it used to. TODO: delay actual switching to inmigrate state to
       * the point after machine is built and remove this hack.
       */
    { RUN_STATE_PRECONFIG, RUN_STATE_INMIGRATE },

    { RUN_STATE_DEBUG, RUN_STATE_RUNNING },
    { RUN_STATE_DEBUG, RUN_STATE_FINISH_MIGRATE },
    { RUN_STATE_DEBUG, RUN_STATE_PRELAUNCH },

    { RUN_STATE_INMIGRATE, RUN_STATE_INTERNAL_ERROR },
    { RUN_STATE_INMIGRATE, RUN_STATE_IO_ERROR },
    { RUN_STATE_INMIGRATE, RUN_STATE_PAUSED },
    { RUN_STATE_INMIGRATE, RUN_STATE_RUNNING },
    { RUN_STATE_INMIGRATE, RUN_STATE_SHUTDOWN },
    { RUN_STATE_INMIGRATE, RUN_STATE_SUSPENDED },
    { RUN_STATE_INMIGRATE, RUN_STATE_WATCHDOG },
    { RUN_STATE_INMIGRATE, RUN_STATE_GUEST_PANICKED },
    { RUN_STATE_INMIGRATE, RUN_STATE_FINISH_MIGRATE },
    { RUN_STATE_INMIGRATE, RUN_STATE_PRELAUNCH },
    { RUN_STATE_INMIGRATE, RUN_STATE_POSTMIGRATE },
    { RUN_STATE_INMIGRATE, RUN_STATE_COLO },

    { RUN_STATE_INTERNAL_ERROR, RUN_STATE_PAUSED },
    { RUN_STATE_INTERNAL_ERROR, RUN_STATE_FINISH_MIGRATE },
    { RUN_STATE_INTERNAL_ERROR, RUN_STATE_PRELAUNCH },

    { RUN_STATE_IO_ERROR, RUN_STATE_RUNNING },
    { RUN_STATE_IO_ERROR, RUN_STATE_FINISH_MIGRATE },
    { RUN_STATE_IO_ERROR, RUN_STATE_PRELAUNCH },

    { RUN_STATE_PAUSED, RUN_STATE_RUNNING },
    { RUN_STATE_PAUSED, RUN_STATE_FINISH_MIGRATE },
    { RUN_STATE_PAUSED, RUN_STATE_POSTMIGRATE },
    { RUN_STATE_PAUSED, RUN_STATE_PRELAUNCH },
    { RUN_STATE_PAUSED, RUN_STATE_COLO},

    { RUN_STATE_POSTMIGRATE, RUN_STATE_RUNNING },
    { RUN_STATE_POSTMIGRATE, RUN_STATE_FINISH_MIGRATE },
    { RUN_STATE_POSTMIGRATE, RUN_STATE_PRELAUNCH },

    { RUN_STATE_PRELAUNCH, RUN_STATE_RUNNING },
    { RUN_STATE_PRELAUNCH, RUN_STATE_FINISH_MIGRATE },
    { RUN_STATE_PRELAUNCH, RUN_STATE_INMIGRATE },

    { RUN_STATE_FINISH_MIGRATE, RUN_STATE_RUNNING },
    { RUN_STATE_FINISH_MIGRATE, RUN_STATE_PAUSED },
    { RUN_STATE_FINISH_MIGRATE, RUN_STATE_POSTMIGRATE },
    { RUN_STATE_FINISH_MIGRATE, RUN_STATE_PRELAUNCH },
    { RUN_STATE_FINISH_MIGRATE, RUN_STATE_COLO},

    { RUN_STATE_RESTORE_VM, RUN_STATE_RUNNING },
    { RUN_STATE_RESTORE_VM, RUN_STATE_PRELAUNCH },

    { RUN_STATE_COLO, RUN_STATE_RUNNING },

    { RUN_STATE_RUNNING, RUN_STATE_DEBUG },
    { RUN_STATE_RUNNING, RUN_STATE_INTERNAL_ERROR },
    { RUN_STATE_RUNNING, RUN_STATE_IO_ERROR },
    { RUN_STATE_RUNNING, RUN_STATE_PAUSED },
    { RUN_STATE_RUNNING, RUN_STATE_FINISH_MIGRATE },
    { RUN_STATE_RUNNING, RUN_STATE_RESTORE_VM },
    { RUN_STATE_RUNNING, RUN_STATE_SAVE_VM },
    { RUN_STATE_RUNNING, RUN_STATE_SHUTDOWN },
    { RUN_STATE_RUNNING, RUN_STATE_WATCHDOG },
    { RUN_STATE_RUNNING, RUN_STATE_GUEST_PANICKED },
    { RUN_STATE_RUNNING, RUN_STATE_COLO},

    { RUN_STATE_SAVE_VM, RUN_STATE_RUNNING },

    { RUN_STATE_SHUTDOWN, RUN_STATE_PAUSED },
    { RUN_STATE_SHUTDOWN, RUN_STATE_FINISH_MIGRATE },
    { RUN_STATE_SHUTDOWN, RUN_STATE_PRELAUNCH },

    { RUN_STATE_DEBUG, RUN_STATE_SUSPENDED },
    { RUN_STATE_RUNNING, RUN_STATE_SUSPENDED },
    { RUN_STATE_SUSPENDED, RUN_STATE_RUNNING },
    { RUN_STATE_SUSPENDED, RUN_STATE_FINISH_MIGRATE },
    { RUN_STATE_SUSPENDED, RUN_STATE_PRELAUNCH },
    { RUN_STATE_SUSPENDED, RUN_STATE_COLO},

    { RUN_STATE_WATCHDOG, RUN_STATE_RUNNING },
    { RUN_STATE_WATCHDOG, RUN_STATE_FINISH_MIGRATE },
    { RUN_STATE_WATCHDOG, RUN_STATE_PRELAUNCH },
    { RUN_STATE_WATCHDOG, RUN_STATE_COLO},

    { RUN_STATE_GUEST_PANICKED, RUN_STATE_RUNNING },
    { RUN_STATE_GUEST_PANICKED, RUN_STATE_FINISH_MIGRATE },
    { RUN_STATE_GUEST_PANICKED, RUN_STATE_PRELAUNCH },

    { RUN_STATE__MAX, RUN_STATE__MAX },
};

//标记自from可以到达b状态（如果为False，则不能转换）
static bool runstate_valid_transitions[RUN_STATE__MAX][RUN_STATE__MAX];

//检查state状态是否为当前状态
bool runstate_check(RunState state)
{
    return current_run_state == state;
}

bool runstate_store(char *str, size_t size)
{
    const char *state = RunState_str(current_run_state);
    size_t len = strlen(state) + 1;

    if (len > size) {
        return false;
    }
    memcpy(str, state, len);
    return true;
}

//标记自from到to的状态是有效的，其它状态转变是无效的
static void runstate_init(void)
{
    const RunStateTransition *p;

    memset(&runstate_valid_transitions, 0, sizeof(runstate_valid_transitions));
    for (p = &runstate_transitions_def[0]; p->from != RUN_STATE__MAX; p++) {
        runstate_valid_transitions[p->from][p->to] = true;
    }

    qemu_mutex_init(&vmstop_lock);
}

/* This function will abort() on invalid state transitions */
void runstate_set(RunState new_state)
{
    assert(new_state < RUN_STATE__MAX);

    //如果当前状态已为new_state,则不必更新
    if (current_run_state == new_state) {
        return;
    }

    //检查此转换是否为有效的转换，如果不是有效的，则挂掉
    if (!runstate_valid_transitions[current_run_state][new_state]) {
        error_report("invalid runstate transition: '%s' -> '%s'",
                     RunState_str(current_run_state),
                     RunState_str(new_state));
        abort();
    }
    trace_runstate_set(new_state);
    current_run_state = new_state;//更新当前状态
}

//检查是否为running状态
int runstate_is_running(void)
{
    return runstate_check(RUN_STATE_RUNNING);
}

bool runstate_needs_reset(void)
{
	//返回是否为internal_error或shutdown
    return runstate_check(RUN_STATE_INTERNAL_ERROR) ||
        runstate_check(RUN_STATE_SHUTDOWN);
}

//查询当前状态
StatusInfo *qmp_query_status(Error **errp)
{
    StatusInfo *info = g_malloc0(sizeof(*info));

    info->running = runstate_is_running();//是否运行状态
    info->singlestep = singlestep;
    info->status = current_run_state;//设置当前状态

    return info;
}

bool qemu_vmstop_requested(RunState *r)
{
    qemu_mutex_lock(&vmstop_lock);
    *r = vmstop_requested;
    vmstop_requested = RUN_STATE__MAX;
    qemu_mutex_unlock(&vmstop_lock);
    return *r < RUN_STATE__MAX;
}

void qemu_system_vmstop_request_prepare(void)
{
    qemu_mutex_lock(&vmstop_lock);
}

void qemu_system_vmstop_request(RunState state)
{
    vmstop_requested = state;
    qemu_mutex_unlock(&vmstop_lock);
    qemu_notify_event();
}

/***********************************************************/
/* real time host monotonic timer */

static time_t qemu_time(void)
{
    return qemu_clock_get_ms(QEMU_CLOCK_HOST) / 1000;
}

/***********************************************************/
/* host time/date access */
void qemu_get_timedate(struct tm *tm, int offset)
{
    time_t ti = qemu_time();

    ti += offset;
    if (rtc_date_offset == -1) {
        if (rtc_utc)
            gmtime_r(&ti, tm);
        else
            localtime_r(&ti, tm);
    } else {
        ti -= rtc_date_offset;
        gmtime_r(&ti, tm);
    }
}

int qemu_timedate_diff(struct tm *tm)
{
    time_t seconds;

    if (rtc_date_offset == -1)
        if (rtc_utc)
            seconds = mktimegm(tm);
        else {
            struct tm tmp = *tm;
            tmp.tm_isdst = -1; /* use timezone to figure it out */
            seconds = mktime(&tmp);
	}
    else
        seconds = mktimegm(tm) + rtc_date_offset;

    return seconds - qemu_time();
}

static void configure_rtc_date_offset(const char *startdate, int legacy)
{
    time_t rtc_start_date;
    struct tm tm;

    if (!strcmp(startdate, "now") && legacy) {
        rtc_date_offset = -1;
    } else {
        if (sscanf(startdate, "%d-%d-%dT%d:%d:%d",
                   &tm.tm_year,
                   &tm.tm_mon,
                   &tm.tm_mday,
                   &tm.tm_hour,
                   &tm.tm_min,
                   &tm.tm_sec) == 6) {
            /* OK */
        } else if (sscanf(startdate, "%d-%d-%d",
                          &tm.tm_year,
                          &tm.tm_mon,
                          &tm.tm_mday) == 3) {
            tm.tm_hour = 0;
            tm.tm_min = 0;
            tm.tm_sec = 0;
        } else {
            goto date_fail;
        }
        tm.tm_year -= 1900;
        tm.tm_mon--;
        rtc_start_date = mktimegm(&tm);
        if (rtc_start_date == -1) {
        date_fail:
            error_report("invalid date format");
            error_printf("valid formats: "
                         "'2006-06-17T16:01:21' or '2006-06-17'\n");
            exit(1);
        }
        rtc_date_offset = qemu_time() - rtc_start_date;
    }
}

static void configure_rtc(QemuOpts *opts)
{
    const char *value;

    value = qemu_opt_get(opts, "base");
    if (value) {
        if (!strcmp(value, "utc")) {
            rtc_utc = 1;
        } else if (!strcmp(value, "localtime")) {
            Error *blocker = NULL;
            rtc_utc = 0;
            error_setg(&blocker, QERR_REPLAY_NOT_SUPPORTED,
                      "-rtc base=localtime");
            replay_add_blocker(blocker);
        } else {
            configure_rtc_date_offset(value, 0);
        }
    }
    value = qemu_opt_get(opts, "clock");
    if (value) {
        if (!strcmp(value, "host")) {
            rtc_clock = QEMU_CLOCK_HOST;
        } else if (!strcmp(value, "rt")) {
            rtc_clock = QEMU_CLOCK_REALTIME;
        } else if (!strcmp(value, "vm")) {
            rtc_clock = QEMU_CLOCK_VIRTUAL;
        } else {
            error_report("invalid option value '%s'", value);
            exit(1);
        }
    }
    value = qemu_opt_get(opts, "driftfix");
    if (value) {
        if (!strcmp(value, "slew")) {
            static GlobalProperty slew_lost_ticks = {
                .driver   = "mc146818rtc",
                .property = "lost_tick_policy",
                .value    = "slew",
            };

            qdev_prop_register_global(&slew_lost_ticks);
        } else if (!strcmp(value, "none")) {
            /* discard is default */
        } else {
            error_report("invalid option value '%s'", value);
            exit(1);
        }
    }
}

/***********************************************************/
/* Bluetooth support */
static int nb_hcis;
static int cur_hci;
static struct HCIInfo *hci_table[MAX_NICS];

struct HCIInfo *qemu_next_hci(void)
{
    if (cur_hci == nb_hcis)
        return &null_hci;

    return hci_table[cur_hci++];
}

static int bt_hci_parse(const char *str)
{
    struct HCIInfo *hci;
    bdaddr_t bdaddr;

    if (nb_hcis >= MAX_NICS) {
        error_report("too many bluetooth HCIs (max %i)", MAX_NICS);
        return -1;
    }

    hci = hci_init(str);
    if (!hci)
        return -1;

    bdaddr.b[0] = 0x52;
    bdaddr.b[1] = 0x54;
    bdaddr.b[2] = 0x00;
    bdaddr.b[3] = 0x12;
    bdaddr.b[4] = 0x34;
    bdaddr.b[5] = 0x56 + nb_hcis;
    hci->bdaddr_set(hci, bdaddr.b);

    hci_table[nb_hcis++] = hci;

    return 0;
}

static void bt_vhci_add(int vlan_id)
{
    struct bt_scatternet_s *vlan = qemu_find_bt_vlan(vlan_id);

    if (!vlan->slave)
        warn_report("adding a VHCI to an empty scatternet %i",
                    vlan_id);

    bt_vhci_init(bt_new_hci(vlan));
}

static struct bt_device_s *bt_device_add(const char *opt)
{
    struct bt_scatternet_s *vlan;
    int vlan_id = 0;
    char *endp = strstr(opt, ",vlan=");
    int len = (endp ? endp - opt : strlen(opt)) + 1;
    char devname[10];

    pstrcpy(devname, MIN(sizeof(devname), len), opt);

    if (endp) {
        vlan_id = strtol(endp + 6, &endp, 0);
        if (*endp) {
            error_report("unrecognised bluetooth vlan Id");
            return 0;
        }
    }

    vlan = qemu_find_bt_vlan(vlan_id);

    if (!vlan->slave)
        warn_report("adding a slave device to an empty scatternet %i",
                    vlan_id);

    if (!strcmp(devname, "keyboard"))
        return bt_keyboard_init(vlan);

    error_report("unsupported bluetooth device '%s'", devname);
    return 0;
}

static int bt_parse(const char *opt)
{
    const char *endp, *p;
    int vlan;

    if (strstart(opt, "hci", &endp)) {
        if (!*endp || *endp == ',') {
            if (*endp)
                if (!strstart(endp, ",vlan=", 0))
                    opt = endp + 1;

            return bt_hci_parse(opt);
       }
    } else if (strstart(opt, "vhci", &endp)) {
        if (!*endp || *endp == ',') {
            if (*endp) {
                if (strstart(endp, ",vlan=", &p)) {
                    vlan = strtol(p, (char **) &endp, 0);
                    if (*endp) {
                        error_report("bad scatternet '%s'", p);
                        return 1;
                    }
                } else {
                    error_report("bad parameter '%s'", endp + 1);
                    return 1;
                }
            } else
                vlan = 0;

            bt_vhci_add(vlan);
            return 0;
        }
    } else if (strstart(opt, "device:", &endp))
        return !bt_device_add(endp);

    error_report("bad bluetooth parameter '%s'", opt);
    return 1;
}

static int parse_name(void *opaque, QemuOpts *opts, Error **errp)
{
    const char *proc_name;

    if (qemu_opt_get(opts, "debug-threads")) {
        qemu_thread_naming(qemu_opt_get_bool(opts, "debug-threads", false));
    }
    qemu_name = qemu_opt_get(opts, "guest");

    proc_name = qemu_opt_get(opts, "process");
    if (proc_name) {
        os_set_proc_name(proc_name);
    }

    return 0;
}

bool defaults_enabled(void)
{
    return has_defaults;
}

#ifndef _WIN32
static int parse_add_fd(void *opaque, QemuOpts *opts, Error **errp)
{
    int fd, dupfd, flags;
    int64_t fdset_id;
    const char *fd_opaque = NULL;
    AddfdInfo *fdinfo;

    fd = qemu_opt_get_number(opts, "fd", -1);
    fdset_id = qemu_opt_get_number(opts, "set", -1);
    fd_opaque = qemu_opt_get(opts, "opaque");

    if (fd < 0) {
        error_report("fd option is required and must be non-negative");
        return -1;
    }

    if (fd <= STDERR_FILENO) {
        error_report("fd cannot be a standard I/O stream");
        return -1;
    }

    /*
     * All fds inherited across exec() necessarily have FD_CLOEXEC
     * clear, while qemu sets FD_CLOEXEC on all other fds used internally.
     */
    flags = fcntl(fd, F_GETFD);
    if (flags == -1 || (flags & FD_CLOEXEC)) {
        error_report("fd is not valid or already in use");
        return -1;
    }

    if (fdset_id < 0) {
        error_report("set option is required and must be non-negative");
        return -1;
    }

#ifdef F_DUPFD_CLOEXEC
    dupfd = fcntl(fd, F_DUPFD_CLOEXEC, 0);
#else
    dupfd = dup(fd);
    if (dupfd != -1) {
        qemu_set_cloexec(dupfd);
    }
#endif
    if (dupfd == -1) {
        error_report("error duplicating fd: %s", strerror(errno));
        return -1;
    }

    /* add the duplicate fd, and optionally the opaque string, to the fd set */
    fdinfo = monitor_fdset_add_fd(dupfd, true, fdset_id, !!fd_opaque, fd_opaque,
                                  &error_abort);
    g_free(fdinfo);

    return 0;
}

static int cleanup_add_fd(void *opaque, QemuOpts *opts, Error **errp)
{
    int fd;

    fd = qemu_opt_get_number(opts, "fd", -1);
    close(fd);

    return 0;
}
#endif

/***********************************************************/
/* QEMU Block devices */

#define HD_OPTS "media=disk"
#define CDROM_OPTS "media=cdrom"
#define FD_OPTS ""
#define PFLASH_OPTS ""
#define MTD_OPTS ""
#define SD_OPTS ""

static int drive_init_func(void *opaque, QemuOpts *opts, Error **errp)
{
    BlockInterfaceType *block_default_type = opaque;

    return drive_new(opts, *block_default_type) == NULL;
}

static int drive_enable_snapshot(void *opaque, QemuOpts *opts, Error **errp)
{
    if (qemu_opt_get(opts, "snapshot") == NULL) {
        qemu_opt_set(opts, "snapshot", "on", &error_abort);
    }
    return 0;
}

static void default_drive(int enable, int snapshot, BlockInterfaceType type,
                          int index, const char *optstr)
{
    QemuOpts *opts;
    DriveInfo *dinfo;

    if (!enable || drive_get_by_index(type, index)) {
        return;
    }

    opts = drive_add(type, index, NULL, optstr);
    if (snapshot) {
        drive_enable_snapshot(NULL, opts, NULL);
    }

    dinfo = drive_new(opts, type);
    if (!dinfo) {
        exit(1);
    }
    dinfo->is_default = true;

}

static QemuOptsList qemu_smp_opts = {
    .name = "smp-opts",
    .implied_opt_name = "cpus",
    .merge_lists = true,
    .head = QTAILQ_HEAD_INITIALIZER(qemu_smp_opts.head),
    .desc = {
        {
            .name = "cpus",
            .type = QEMU_OPT_NUMBER,
        }, {
            .name = "sockets",
            .type = QEMU_OPT_NUMBER,
        }, {
            .name = "cores",
            .type = QEMU_OPT_NUMBER,
        }, {
            .name = "threads",
            .type = QEMU_OPT_NUMBER,
        }, {
            .name = "maxcpus",
            .type = QEMU_OPT_NUMBER,
        },
        { /*End of list */ }
    },
};

static void smp_parse(QemuOpts *opts)
{
    if (opts) {
    	//取配置中关于cpu,socket,cores的配置
        unsigned cpus    = qemu_opt_get_number(opts, "cpus", 0);
        unsigned sockets = qemu_opt_get_number(opts, "sockets", 0);
        unsigned cores   = qemu_opt_get_number(opts, "cores", 0);
        unsigned threads = qemu_opt_get_number(opts, "threads", 0);

        /* compute missing values, prefer sockets over cores over threads */
        if (cpus == 0 || sockets == 0) {
            sockets = sockets > 0 ? sockets : 1;//将socket由0改为1
            cores = cores > 0 ? cores : 1;//将core最小置为1
            threads = threads > 0 ? threads : 1;//将线程最小置为1
            if (cpus == 0) {
                cpus = cores * threads * sockets;//如果cpus未指定，则计算
            }
        } else if (cores == 0) {
            threads = threads > 0 ? threads : 1;
            cores = cpus / (sockets * threads);
            cores = cores > 0 ? cores : 1;
        } else if (threads == 0) {
            threads = cpus / (cores * sockets);
            threads = threads > 0 ? threads : 1;
        } else if (sockets * cores * threads < cpus) {
            error_report("cpu topology: "
                         "sockets (%u) * cores (%u) * threads (%u) < "
                         "smp_cpus (%u)",
                         sockets, cores, threads, cpus);
            exit(1);
        }

        max_cpus = qemu_opt_get_number(opts, "maxcpus", cpus);

        if (max_cpus < cpus) {
            error_report("maxcpus must be equal to or greater than smp");
            exit(1);
        }

        if (sockets * cores * threads > max_cpus) {
            error_report("cpu topology: "
                         "sockets (%u) * cores (%u) * threads (%u) > "
                         "maxcpus (%u)",
                         sockets, cores, threads, max_cpus);
            exit(1);
        }

        //设置全局变量
        smp_cpus = cpus;
        smp_cores = cores;
        smp_threads = threads;
    }

    if (smp_cpus > 1) {
        Error *blocker = NULL;
        error_setg(&blocker, QERR_REPLAY_NOT_SUPPORTED, "smp");
        replay_add_blocker(blocker);
    }
}

static void realtime_init(void)
{
    if (enable_mlock) {
        if (os_mlock() < 0) {
            error_report("locking memory failed");
            exit(1);
        }
    }
}


static void configure_msg(QemuOpts *opts)
{
    enable_timestamp_msg = qemu_opt_get_bool(opts, "timestamp", true);
}

/***********************************************************/
/* Semihosting */

typedef struct SemihostingConfig {
    bool enabled;
    SemihostingTarget target;
    const char **argv;
    int argc;
    const char *cmdline; /* concatenated argv */
} SemihostingConfig;

static SemihostingConfig semihosting;

bool semihosting_enabled(void)
{
    return semihosting.enabled;
}

SemihostingTarget semihosting_get_target(void)
{
    return semihosting.target;
}

const char *semihosting_get_arg(int i)
{
    if (i >= semihosting.argc) {
        return NULL;
    }
    return semihosting.argv[i];
}

int semihosting_get_argc(void)
{
    return semihosting.argc;
}

const char *semihosting_get_cmdline(void)
{
    if (semihosting.cmdline == NULL && semihosting.argc > 0) {
        semihosting.cmdline = g_strjoinv(" ", (gchar **)semihosting.argv);
    }
    return semihosting.cmdline;
}

static int add_semihosting_arg(void *opaque,
                               const char *name, const char *val,
                               Error **errp)
{
    SemihostingConfig *s = opaque;
    if (strcmp(name, "arg") == 0) {
        s->argc++;
        /* one extra element as g_strjoinv() expects NULL-terminated array */
        s->argv = g_realloc(s->argv, (s->argc + 1) * sizeof(void *));
        s->argv[s->argc - 1] = val;
        s->argv[s->argc] = NULL;
    }
    return 0;
}

/* Use strings passed via -kernel/-append to initialize semihosting.argv[] */
static inline void semihosting_arg_fallback(const char *file, const char *cmd)
{
    char *cmd_token;

    /* argv[0] */
    add_semihosting_arg(&semihosting, "arg", file, NULL);

    /* split -append and initialize argv[1..n] */
    cmd_token = strtok(g_strdup(cmd), " ");
    while (cmd_token) {
        add_semihosting_arg(&semihosting, "arg", cmd_token, NULL);
        cmd_token = strtok(NULL, " ");
    }
}

/* Now we still need this for compatibility with XEN. */
bool has_igd_gfx_passthru;
static void igd_gfx_passthru(void)
{
    has_igd_gfx_passthru = current_machine->igd_gfx_passthru;
}

/***********************************************************/
/* USB devices */

static int usb_device_add(const char *devname)
{
    USBDevice *dev = NULL;

    if (!machine_usb(current_machine)) {
        return -1;
    }

    dev = usbdevice_create(devname);
    if (!dev)
        return -1;

    return 0;
}

static int usb_parse(const char *cmdline)
{
    int r;
    r = usb_device_add(cmdline);
    if (r < 0) {
        error_report("could not add USB device '%s'", cmdline);
    }
    return r;
}

/***********************************************************/
/* machine registration */

MachineState *current_machine;

static MachineClass *find_machine(const char *name)
{
    GSList *el, *machines = object_class_get_list(TYPE_MACHINE, false);
    MachineClass *mc = NULL;

    //遍历machines，查找一个名称或者别名为name的MachineClass
    for (el = machines; el; el = el->next) {
        MachineClass *temp = el->data;

        if (!strcmp(temp->name, name)) {
            mc = temp;
            break;
        }
        if (temp->alias &&
            !strcmp(temp->alias, name)) {
            mc = temp;
            break;
        }
    }

    g_slist_free(machines);
    return mc;
}

MachineClass *find_default_machine(void)
{
    GSList *el, *machines = object_class_get_list(TYPE_MACHINE, false);
    MachineClass *mc = NULL;

    for (el = machines; el; el = el->next) {
        MachineClass *temp = el->data;

        if (temp->is_default) {
            mc = temp;
            break;
        }
    }

    g_slist_free(machines);
    return mc;
}

MachineInfoList *qmp_query_machines(Error **errp)
{
    GSList *el, *machines = object_class_get_list(TYPE_MACHINE, false);
    MachineInfoList *mach_list = NULL;

    for (el = machines; el; el = el->next) {
        MachineClass *mc = el->data;
        MachineInfoList *entry;
        MachineInfo *info;

        info = g_malloc0(sizeof(*info));
        if (mc->is_default) {
            info->has_is_default = true;
            info->is_default = true;
        }

        if (mc->alias) {
            info->has_alias = true;
            info->alias = g_strdup(mc->alias);
        }

        info->name = g_strdup(mc->name);
        info->cpu_max = !mc->max_cpus ? 1 : mc->max_cpus;
        info->hotpluggable_cpus = mc->has_hotpluggable_cpus;

        entry = g_malloc0(sizeof(*entry));
        entry->value = info;
        entry->next = mach_list;
        mach_list = entry;
    }

    g_slist_free(machines);
    return mach_list;
}

static int machine_help_func(QemuOpts *opts, MachineState *machine)
{
    ObjectProperty *prop;
    ObjectPropertyIterator iter;

    if (!qemu_opt_has_help_opt(opts)) {
        return 0;
    }

    object_property_iter_init(&iter, OBJECT(machine));
    while ((prop = object_property_iter_next(&iter))) {
        if (!prop->set) {
            continue;
        }

        error_printf("%s.%s=%s", MACHINE_GET_CLASS(machine)->name,
                     prop->name, prop->type);
        if (prop->description) {
            error_printf(" (%s)\n", prop->description);
        } else {
            error_printf("\n");
        }
    }

    return 1;
}

/***********************************************************/
/* main execution loop */

struct vm_change_state_entry {
    VMChangeStateHandler *cb;
    void *opaque;
    QLIST_ENTRY (vm_change_state_entry) entries;
};

//vm状态变更通知链（当vm状态发生变更时，会知会这些成员）
static QLIST_HEAD(vm_change_state_head, vm_change_state_entry) vm_change_state_head;

//注册vm状态变更handler
VMChangeStateEntry *qemu_add_vm_change_state_handler(VMChangeStateHandler *cb,
                                                     void *opaque)
{
    VMChangeStateEntry *e;

    e = g_malloc0(sizeof (*e));

    e->cb = cb;
    e->opaque = opaque;
    QLIST_INSERT_HEAD(&vm_change_state_head, e, entries);
    return e;
}

void qemu_del_vm_change_state_handler(VMChangeStateEntry *e)
{
    QLIST_REMOVE (e, entries);
    g_free (e);
}

//vm状态变更通知
void vm_state_notify(int running, RunState state)
{
    VMChangeStateEntry *e, *next;

    trace_vm_state_notify(running, state);

    //通知此链上所有节点
    QLIST_FOREACH_SAFE(e, &vm_change_state_head, entries, next) {
        e->cb(e->opaque, running, state);
    }
}

static ShutdownCause reset_requested;
static ShutdownCause shutdown_requested;
static int shutdown_signal;
static pid_t shutdown_pid;
static int powerdown_requested;
static int debug_requested;
static int suspend_requested;
static bool preconfig_exit_requested = true;
static WakeupReason wakeup_reason;
static NotifierList powerdown_notifiers =
    NOTIFIER_LIST_INITIALIZER(powerdown_notifiers);
static NotifierList suspend_notifiers =
    NOTIFIER_LIST_INITIALIZER(suspend_notifiers);
static NotifierList wakeup_notifiers =
    NOTIFIER_LIST_INITIALIZER(wakeup_notifiers);
static uint32_t wakeup_reason_mask = ~(1 << QEMU_WAKEUP_REASON_NONE);

ShutdownCause qemu_shutdown_requested_get(void)
{
    return shutdown_requested;
}

ShutdownCause qemu_reset_requested_get(void)
{
    return reset_requested;
}

static int qemu_shutdown_requested(void)
{
    return atomic_xchg(&shutdown_requested, SHUTDOWN_CAUSE_NONE);
}

static void qemu_kill_report(void)
{
    if (!qtest_driver() && shutdown_signal) {
        if (shutdown_pid == 0) {
            /* This happens for eg ^C at the terminal, so it's worth
             * avoiding printing an odd message in that case.
             */
            error_report("terminating on signal %d", shutdown_signal);
        } else {
            char *shutdown_cmd = qemu_get_pid_name(shutdown_pid);

            error_report("terminating on signal %d from pid " FMT_pid " (%s)",
                         shutdown_signal, shutdown_pid,
                         shutdown_cmd ? shutdown_cmd : "<unknown process>");
            g_free(shutdown_cmd);
        }
        shutdown_signal = 0;
    }
}

static ShutdownCause qemu_reset_requested(void)
{
    ShutdownCause r = reset_requested;

    if (r && replay_checkpoint(CHECKPOINT_RESET_REQUESTED)) {
        reset_requested = SHUTDOWN_CAUSE_NONE;
        return r;
    }
    return SHUTDOWN_CAUSE_NONE;
}

static int qemu_suspend_requested(void)
{
    int r = suspend_requested;
    if (r && replay_checkpoint(CHECKPOINT_SUSPEND_REQUESTED)) {
        suspend_requested = 0;
        return r;
    }
    return false;
}

static WakeupReason qemu_wakeup_requested(void)
{
    return wakeup_reason;
}

static int qemu_powerdown_requested(void)
{
    int r = powerdown_requested;
    powerdown_requested = 0;
    return r;
}

static int qemu_debug_requested(void)
{
    int r = debug_requested;
    debug_requested = 0;
    return r;
}

void qemu_exit_preconfig_request(void)
{
    preconfig_exit_requested = true;
}

/*
 * Reset the VM. Issue an event unless @reason is SHUTDOWN_CAUSE_NONE.
 */
void qemu_system_reset(ShutdownCause reason)
{
    MachineClass *mc;

    mc = current_machine ? MACHINE_GET_CLASS(current_machine) : NULL;

    cpu_synchronize_all_states();

    if (mc && mc->reset) {
        mc->reset();
    } else {
        qemu_devices_reset();
    }
    if (reason != SHUTDOWN_CAUSE_SUBSYSTEM_RESET) {
        qapi_event_send_reset(shutdown_caused_by_guest(reason),
                              &error_abort);
    }
    cpu_synchronize_all_post_reset();
}

void qemu_system_guest_panicked(GuestPanicInformation *info)
{
    qemu_log_mask(LOG_GUEST_ERROR, "Guest crashed");

    if (current_cpu) {
        current_cpu->crash_occurred = true;
    }
    qapi_event_send_guest_panicked(GUEST_PANIC_ACTION_PAUSE,
                                   !!info, info, &error_abort);
    vm_stop(RUN_STATE_GUEST_PANICKED);
    if (!no_shutdown) {
        qapi_event_send_guest_panicked(GUEST_PANIC_ACTION_POWEROFF,
                                       !!info, info, &error_abort);
        qemu_system_shutdown_request(SHUTDOWN_CAUSE_GUEST_PANIC);
    }

    if (info) {
        if (info->type == GUEST_PANIC_INFORMATION_TYPE_HYPER_V) {
            qemu_log_mask(LOG_GUEST_ERROR, "\nHV crash parameters: (%#"PRIx64
                          " %#"PRIx64" %#"PRIx64" %#"PRIx64" %#"PRIx64")\n",
                          info->u.hyper_v.arg1,
                          info->u.hyper_v.arg2,
                          info->u.hyper_v.arg3,
                          info->u.hyper_v.arg4,
                          info->u.hyper_v.arg5);
        } else if (info->type == GUEST_PANIC_INFORMATION_TYPE_S390) {
            qemu_log_mask(LOG_GUEST_ERROR, " on cpu %d: %s\n"
                          "PSW: 0x%016" PRIx64 " 0x%016" PRIx64"\n",
                          info->u.s390.core,
                          S390CrashReason_str(info->u.s390.reason),
                          info->u.s390.psw_mask,
                          info->u.s390.psw_addr);
        }
        qapi_free_GuestPanicInformation(info);
    }
}

void qemu_system_reset_request(ShutdownCause reason)
{
    if (no_reboot && reason != SHUTDOWN_CAUSE_SUBSYSTEM_RESET) {
        shutdown_requested = reason;
    } else {
        reset_requested = reason;
    }
    cpu_stop_current();
    qemu_notify_event();
}

static void qemu_system_suspend(void)
{
    pause_all_vcpus();
    notifier_list_notify(&suspend_notifiers, NULL);
    runstate_set(RUN_STATE_SUSPENDED);
    qapi_event_send_suspend(&error_abort);
}

void qemu_system_suspend_request(void)
{
    if (runstate_check(RUN_STATE_SUSPENDED)) {
        return;
    }
    suspend_requested = 1;
    cpu_stop_current();
    qemu_notify_event();
}

void qemu_register_suspend_notifier(Notifier *notifier)
{
    notifier_list_add(&suspend_notifiers, notifier);
}

void qemu_system_wakeup_request(WakeupReason reason)
{
    trace_system_wakeup_request(reason);

    if (!runstate_check(RUN_STATE_SUSPENDED)) {
        return;
    }
    if (!(wakeup_reason_mask & (1 << reason))) {
        return;
    }
    runstate_set(RUN_STATE_RUNNING);
    wakeup_reason = reason;
    qemu_notify_event();
}

void qemu_system_wakeup_enable(WakeupReason reason, bool enabled)
{
    if (enabled) {
        wakeup_reason_mask |= (1 << reason);
    } else {
        wakeup_reason_mask &= ~(1 << reason);
    }
}

void qemu_register_wakeup_notifier(Notifier *notifier)
{
    notifier_list_add(&wakeup_notifiers, notifier);
}

void qemu_system_killed(int signal, pid_t pid)
{
    shutdown_signal = signal;
    shutdown_pid = pid;
    no_shutdown = 0;

    /* Cannot call qemu_system_shutdown_request directly because
     * we are in a signal handler.
     */
    shutdown_requested = SHUTDOWN_CAUSE_HOST_SIGNAL;
    qemu_notify_event();
}

void qemu_system_shutdown_request(ShutdownCause reason)
{
    trace_qemu_system_shutdown_request(reason);
    replay_shutdown_request(reason);
    shutdown_requested = reason;
    qemu_notify_event();
}

static void qemu_system_powerdown(void)
{
    qapi_event_send_powerdown(&error_abort);
    notifier_list_notify(&powerdown_notifiers, NULL);
}

void qemu_system_powerdown_request(void)
{
    trace_qemu_system_powerdown_request();
    powerdown_requested = 1;
    qemu_notify_event();
}

void qemu_register_powerdown_notifier(Notifier *notifier)
{
    notifier_list_add(&powerdown_notifiers, notifier);
}

void qemu_system_debug_request(void)
{
    debug_requested = 1;
    qemu_notify_event();
}

static bool main_loop_should_exit(void)
{
    RunState r;
    ShutdownCause request;

    if (preconfig_exit_requested) {
        if (runstate_check(RUN_STATE_PRECONFIG)) {
            runstate_set(RUN_STATE_PRELAUNCH);
        }
        preconfig_exit_requested = false;
        return true;
    }
    if (qemu_debug_requested()) {
        vm_stop(RUN_STATE_DEBUG);
    }
    if (qemu_suspend_requested()) {
        qemu_system_suspend();
    }
    request = qemu_shutdown_requested();
    if (request) {
        qemu_kill_report();
        qapi_event_send_shutdown(shutdown_caused_by_guest(request),
                                 &error_abort);
        if (no_shutdown) {
            vm_stop(RUN_STATE_SHUTDOWN);
        } else {
            return true;
        }
    }
    request = qemu_reset_requested();
    if (request) {
        pause_all_vcpus();
        qemu_system_reset(request);
        resume_all_vcpus();
        if (!runstate_check(RUN_STATE_RUNNING) &&
                !runstate_check(RUN_STATE_INMIGRATE)) {
            runstate_set(RUN_STATE_PRELAUNCH);
        }
    }
    if (qemu_wakeup_requested()) {
        pause_all_vcpus();
        qemu_system_reset(SHUTDOWN_CAUSE_NONE);
        notifier_list_notify(&wakeup_notifiers, &wakeup_reason);
        wakeup_reason = QEMU_WAKEUP_REASON_NONE;
        resume_all_vcpus();
        qapi_event_send_wakeup(&error_abort);
    }
    if (qemu_powerdown_requested()) {
        qemu_system_powerdown();
    }
    if (qemu_vmstop_requested(&r)) {
        vm_stop(r);
    }
    return false;
}

static void main_loop(void)
{
#ifdef CONFIG_PROFILER
    int64_t ti;
#endif
    while (!main_loop_should_exit()) {
#ifdef CONFIG_PROFILER
        ti = profile_getclock();
#endif
        main_loop_wait(false);
#ifdef CONFIG_PROFILER
        dev_time += profile_getclock() - ti;
#endif
    }
}

static void version(void)
{
    printf("QEMU emulator version " QEMU_FULL_VERSION "\n"
           QEMU_COPYRIGHT "\n");
}

static void help(int exitcode)
{
    version();
    printf("usage: %s [options] [disk_image]\n\n"
           "'disk_image' is a raw hard disk image for IDE hard disk 0\n\n",
            error_get_progname());

#define QEMU_OPTIONS_GENERATE_HELP
#include "qemu-options-wrapper.h"

    printf("\nDuring emulation, the following keys are useful:\n"
           "ctrl-alt-f      toggle full screen\n"
           "ctrl-alt-n      switch to virtual console 'n'\n"
           "ctrl-alt        toggle mouse and keyboard grab\n"
           "\n"
           "When using -nographic, press 'ctrl-a h' to get some help.\n"
           "\n"
           QEMU_HELP_BOTTOM "\n");

    exit(exitcode);
}

#define HAS_ARG 0x0001

typedef struct QEMUOption {
    const char *name;//选项名称
    int flags;//选项的flag(目前仅有是否含参）
    int index;//可以理解为短选项名，如--help,-h一样
    uint32_t arch_mask;//那个体系结构有此参数
} QEMUOption;

static const QEMUOption qemu_options[] = {
    { "h", 0, QEMU_OPTION_h, QEMU_ARCH_ALL },
#define QEMU_OPTIONS_GENERATE_OPTIONS //通过这个宏可以控制生成的样式
#include "qemu-options-wrapper.h"
    { NULL },
};

typedef struct VGAInterfaceInfo {
    const char *opt_name;    /* option name */
    const char *name;        /* human-readable name */
    /* Class names indicating that support is available.
     * If no class is specified, the interface is always available */
    const char *class_names[2];
} VGAInterfaceInfo;

static VGAInterfaceInfo vga_interfaces[VGA_TYPE_MAX] = {
    [VGA_NONE] = {
        .opt_name = "none",
    },
    [VGA_STD] = {
        .opt_name = "std",
        .name = "standard VGA",
        .class_names = { "VGA", "isa-vga" },
    },
    [VGA_CIRRUS] = {
        .opt_name = "cirrus",
        .name = "Cirrus VGA",
        .class_names = { "cirrus-vga", "isa-cirrus-vga" },
    },
    [VGA_VMWARE] = {
        .opt_name = "vmware",
        .name = "VMWare SVGA",
        .class_names = { "vmware-svga" },
    },
    [VGA_VIRTIO] = {
        .opt_name = "virtio",
        .name = "Virtio VGA",
        .class_names = { "virtio-vga" },
    },
    [VGA_QXL] = {
        .opt_name = "qxl",
        .name = "QXL VGA",
        .class_names = { "qxl-vga" },
    },
    [VGA_TCX] = {
        .opt_name = "tcx",
        .name = "TCX framebuffer",
        .class_names = { "SUNW,tcx" },
    },
    [VGA_CG3] = {
        .opt_name = "cg3",
        .name = "CG3 framebuffer",
        .class_names = { "cgthree" },
    },
    [VGA_XENFB] = {
        .opt_name = "xenfb",
    },
};

static bool vga_interface_available(VGAInterfaceType t)
{
    VGAInterfaceInfo *ti = &vga_interfaces[t];

    assert(t < VGA_TYPE_MAX);
    return !ti->class_names[0] ||
           object_class_by_name(ti->class_names[0]) ||
           object_class_by_name(ti->class_names[1]);
}

static void select_vgahw(const char *p)
{
    const char *opts;
    int t;

    assert(vga_interface_type == VGA_NONE);
    for (t = 0; t < VGA_TYPE_MAX; t++) {
        VGAInterfaceInfo *ti = &vga_interfaces[t];
        if (ti->opt_name && strstart(p, ti->opt_name, &opts)) {
            if (!vga_interface_available(t)) {
                error_report("%s not available", ti->name);
                exit(1);
            }
            vga_interface_type = t;
            break;
        }
    }
    if (t == VGA_TYPE_MAX) {
    invalid_vga:
        error_report("unknown vga type: %s", p);
        exit(1);
    }
    while (*opts) {
        const char *nextopt;

        if (strstart(opts, ",retrace=", &nextopt)) {
            opts = nextopt;
            if (strstart(opts, "dumb", &nextopt))
                vga_retrace_method = VGA_RETRACE_DUMB;
            else if (strstart(opts, "precise", &nextopt))
                vga_retrace_method = VGA_RETRACE_PRECISE;
            else goto invalid_vga;
        } else goto invalid_vga;
        opts = nextopt;
    }
}

static void parse_display_qapi(const char *optarg)
{
    Error *err = NULL;
    DisplayOptions *opts;
    Visitor *v;

    v = qobject_input_visitor_new_str(optarg, "type", &err);
    if (!v) {
        error_report_err(err);
        exit(1);
    }

    visit_type_DisplayOptions(v, NULL, &opts, &error_fatal);
    QAPI_CLONE_MEMBERS(DisplayOptions, &dpy, opts);

    qapi_free_DisplayOptions(opts);
    visit_free(v);
}

static void parse_display(const char *p)
{
    const char *opts;

    if (strstart(p, "sdl", &opts)) {
        /*
         * sdl DisplayType needs hand-crafted parser instead of
         * parse_display_qapi() due to some options not in
         * DisplayOptions, specifically:
         *   - frame
         *     Already deprecated.
         *   - ctrl_grab + alt_grab
         *     Not clear yet what happens to them long-term.  Should
         *     replaced by something better or deprecated and dropped.
         */
        dpy.type = DISPLAY_TYPE_SDL;
        while (*opts) {
            const char *nextopt;

            if (strstart(opts, ",frame=", &nextopt)) {
                g_printerr("The frame= sdl option is deprecated, and will be\n"
                           "removed in a future release.\n");
                opts = nextopt;
                if (strstart(opts, "on", &nextopt)) {
                    no_frame = 0;
                } else if (strstart(opts, "off", &nextopt)) {
                    no_frame = 1;
                } else {
                    goto invalid_sdl_args;
                }
            } else if (strstart(opts, ",alt_grab=", &nextopt)) {
                opts = nextopt;
                if (strstart(opts, "on", &nextopt)) {
                    alt_grab = 1;
                } else if (strstart(opts, "off", &nextopt)) {
                    alt_grab = 0;
                } else {
                    goto invalid_sdl_args;
                }
            } else if (strstart(opts, ",ctrl_grab=", &nextopt)) {
                opts = nextopt;
                if (strstart(opts, "on", &nextopt)) {
                    ctrl_grab = 1;
                } else if (strstart(opts, "off", &nextopt)) {
                    ctrl_grab = 0;
                } else {
                    goto invalid_sdl_args;
                }
            } else if (strstart(opts, ",window_close=", &nextopt)) {
                opts = nextopt;
                dpy.has_window_close = true;
                if (strstart(opts, "on", &nextopt)) {
                    dpy.window_close = true;
                } else if (strstart(opts, "off", &nextopt)) {
                    dpy.window_close = false;
                } else {
                    goto invalid_sdl_args;
                }
            } else if (strstart(opts, ",gl=", &nextopt)) {
                opts = nextopt;
                dpy.has_gl = true;
                if (strstart(opts, "on", &nextopt)) {
                    dpy.gl = DISPLAYGL_MODE_ON;
                } else if (strstart(opts, "core", &nextopt)) {
                    dpy.gl = DISPLAYGL_MODE_CORE;
                } else if (strstart(opts, "es", &nextopt)) {
                    dpy.gl = DISPLAYGL_MODE_ES;
                } else if (strstart(opts, "off", &nextopt)) {
                    dpy.gl = DISPLAYGL_MODE_OFF;
                } else {
                    goto invalid_sdl_args;
                }
            } else {
            invalid_sdl_args:
                error_report("invalid SDL option string");
                exit(1);
            }
            opts = nextopt;
        }
    } else if (strstart(p, "vnc", &opts)) {
        /*
         * vnc isn't a (local) DisplayType but a protocol for remote
         * display access.
         */
        if (*opts == '=') {
            vnc_parse(opts + 1, &error_fatal);
        } else {
            error_report("VNC requires a display argument vnc=<display>");
            exit(1);
        }
    } else {
        parse_display_qapi(p);
    }
}

static int balloon_parse(const char *arg)
{
    QemuOpts *opts;

    warn_report("This option is deprecated. "
                "Use '--device virtio-balloon' to enable the balloon device.");

    if (strcmp(arg, "none") == 0) {
        return 0;
    }

    if (!strncmp(arg, "virtio", 6)) {
        if (arg[6] == ',') {
            /* have params -> parse them */
            opts = qemu_opts_parse_noisily(qemu_find_opts("device"), arg + 7,
                                           false);
            if (!opts)
                return  -1;
        } else {
            /* create empty opts */
            opts = qemu_opts_create(qemu_find_opts("device"), NULL, 0,
                                    &error_abort);
        }
        qemu_opt_set(opts, "driver", "virtio-balloon", &error_abort);
        return 0;
    }

    return -1;
}

char *qemu_find_file(int type, const char *name)
{
    int i;
    const char *subdir;
    char *buf;

    /* Try the name as a straight path first */
    if (access(name, R_OK) == 0) {
        trace_load_file(name, name);
        return g_strdup(name);
    }

    switch (type) {
    case QEMU_FILE_TYPE_BIOS:
        subdir = "";
        break;
    case QEMU_FILE_TYPE_KEYMAP:
        subdir = "keymaps/";
        break;
    default:
        abort();
    }

    for (i = 0; i < data_dir_idx; i++) {
        buf = g_strdup_printf("%s/%s%s", data_dir[i], subdir, name);
        if (access(buf, R_OK) == 0) {
            trace_load_file(name, buf);
            return buf;
        }
        g_free(buf);
    }
    return NULL;
}

static void qemu_add_data_dir(const char *path)
{
    int i;

    if (path == NULL) {
        return;
    }
    if (data_dir_idx == ARRAY_SIZE(data_dir)) {
        return;
    }
    for (i = 0; i < data_dir_idx; i++) {
        if (strcmp(data_dir[i], path) == 0) {
            return; /* duplicate */
        }
    }
    data_dir[data_dir_idx++] = g_strdup(path);
}

static inline bool nonempty_str(const char *str)
{
    return str && *str;
}

static int parse_fw_cfg(void *opaque, QemuOpts *opts, Error **errp)
{
    gchar *buf;
    size_t size;
    const char *name, *file, *str;
    FWCfgState *fw_cfg = (FWCfgState *) opaque;

    if (fw_cfg == NULL) {
        error_report("fw_cfg device not available");
        return -1;
    }
    name = qemu_opt_get(opts, "name");
    file = qemu_opt_get(opts, "file");
    str = qemu_opt_get(opts, "string");

    /* we need name and either a file or the content string */
    if (!(nonempty_str(name) && (nonempty_str(file) || nonempty_str(str)))) {
        error_report("invalid argument(s)");
        return -1;
    }
    if (nonempty_str(file) && nonempty_str(str)) {
        error_report("file and string are mutually exclusive");
        return -1;
    }
    if (strlen(name) > FW_CFG_MAX_FILE_PATH - 1) {
        error_report("name too long (max. %d char)", FW_CFG_MAX_FILE_PATH - 1);
        return -1;
    }
    if (strncmp(name, "opt/", 4) != 0) {
        warn_report("externally provided fw_cfg item names "
                    "should be prefixed with \"opt/\"");
    }
    if (nonempty_str(str)) {
        size = strlen(str); /* NUL terminator NOT included in fw_cfg blob */
        buf = g_memdup(str, size);
    } else {
        if (!g_file_get_contents(file, &buf, &size, NULL)) {
            error_report("can't load %s", file);
            return -1;
        }
    }
    /* For legacy, keep user files in a specific global order. */
    fw_cfg_set_order_override(fw_cfg, FW_CFG_ORDER_OVERRIDE_USER);
    fw_cfg_add_file(fw_cfg, name, buf, size);
    fw_cfg_reset_order_override(fw_cfg);
    return 0;
}

static int device_help_func(void *opaque, QemuOpts *opts, Error **errp)
{
    return qdev_device_help(opts);
}

static int device_init_func(void *opaque, QemuOpts *opts, Error **errp)
{
    Error *err = NULL;
    DeviceState *dev;

    dev = qdev_device_add(opts, &err);
    if (!dev) {
        error_report_err(err);
        return -1;
    }
    object_unref(OBJECT(dev));
    return 0;
}

//chardev初始化函数
static int chardev_init_func(void *opaque, QemuOpts *opts, Error **errp)
{
    Error *local_err = NULL;

    //创建opts中指定的char设备
    if (!qemu_chr_new_from_opts(opts, &local_err)) {
        if (local_err) {
            error_report_err(local_err);
            return -1;
        }
        exit(0);
    }
    return 0;
}

#ifdef CONFIG_VIRTFS
static int fsdev_init_func(void *opaque, QemuOpts *opts, Error **errp)
{
    return qemu_fsdev_add(opts);
}
#endif

static int mon_init_func(void *opaque, QemuOpts *opts, Error **errp)
{
    Chardev *chr;
    const char *chardev;
    const char *mode;
    int flags;

    mode = qemu_opt_get(opts, "mode");
    if (mode == NULL) {
        mode = "readline";
    }
    if (strcmp(mode, "readline") == 0) {
        flags = MONITOR_USE_READLINE;
    } else if (strcmp(mode, "control") == 0) {
        flags = MONITOR_USE_CONTROL;
    } else {
        error_report("unknown monitor mode \"%s\"", mode);
        exit(1);
    }

    if (qemu_opt_get_bool(opts, "pretty", 0))
        flags |= MONITOR_USE_PRETTY;

    /* OOB is off by default */
    if (qemu_opt_get_bool(opts, "x-oob", 0)) {
        flags |= MONITOR_USE_OOB;
    }

    chardev = qemu_opt_get(opts, "chardev");
    chr = qemu_chr_find(chardev);
    if (chr == NULL) {
        error_report("chardev \"%s\" not found", chardev);
        exit(1);
    }

    monitor_init(chr, flags);
    return 0;
}

static void monitor_parse(const char *optarg, const char *mode, bool pretty)
{
    static int monitor_device_index = 0;
    QemuOpts *opts;
    const char *p;
    char label[32];

    if (strstart(optarg, "chardev:", &p)) {
        snprintf(label, sizeof(label), "%s", p);
    } else {
        snprintf(label, sizeof(label), "compat_monitor%d",
                 monitor_device_index);
        opts = qemu_chr_parse_compat(label, optarg);
        if (!opts) {
            error_report("parse error: %s", optarg);
            exit(1);
        }
    }

    opts = qemu_opts_create(qemu_find_opts("mon"), label, 1, &error_fatal);
    qemu_opt_set(opts, "mode", mode, &error_abort);
    qemu_opt_set(opts, "chardev", label, &error_abort);
    qemu_opt_set_bool(opts, "pretty", pretty, &error_abort);
    monitor_device_index++;
}

struct device_config {
    enum {
        DEV_USB,       /* -usbdevice     */
        DEV_BT,        /* -bt            */
        DEV_SERIAL,    /* -serial        */
        DEV_PARALLEL,  /* -parallel      */
        DEV_VIRTCON,   /* -virtioconsole */
        DEV_DEBUGCON,  /* -debugcon */
        DEV_GDB,       /* -gdb, -s */
        DEV_SCLP,      /* s390 sclp */
    } type;
    const char *cmdline;
    Location loc;
    QTAILQ_ENTRY(device_config) next;
};

static QTAILQ_HEAD(, device_config) device_configs =
    QTAILQ_HEAD_INITIALIZER(device_configs);

static void add_device_config(int type, const char *cmdline)
{
    struct device_config *conf;

    conf = g_malloc0(sizeof(*conf));
    conf->type = type;
    conf->cmdline = cmdline;
    loc_save(&conf->loc);
    QTAILQ_INSERT_TAIL(&device_configs, conf, next);
}

static int foreach_device_config(int type, int (*func)(const char *cmdline))
{
    struct device_config *conf;
    int rc;

    QTAILQ_FOREACH(conf, &device_configs, next) {
        if (conf->type != type)
            continue;
        loc_push_restore(&conf->loc);
        rc = func(conf->cmdline);
        loc_pop(&conf->loc);
        if (rc) {
            return rc;
        }
    }
    return 0;
}

static int serial_parse(const char *devname)
{
    int index = num_serial_hds;
    char label[32];

    if (strcmp(devname, "none") == 0)
        return 0;
    snprintf(label, sizeof(label), "serial%d", index);
    serial_hds = g_renew(Chardev *, serial_hds, index + 1);

    serial_hds[index] = qemu_chr_new(label, devname);
    if (!serial_hds[index]) {
        error_report("could not connect serial device"
                     " to character backend '%s'", devname);
        return -1;
    }
    num_serial_hds++;
    return 0;
}

Chardev *serial_hd(int i)
{
    assert(i >= 0);
    if (i < num_serial_hds) {
        return serial_hds[i];
    }
    return NULL;
}

int serial_max_hds(void)
{
    return num_serial_hds;
}

static int parallel_parse(const char *devname)
{
    static int index = 0;
    char label[32];

    if (strcmp(devname, "none") == 0)
        return 0;
    if (index == MAX_PARALLEL_PORTS) {
        error_report("too many parallel ports");
        exit(1);
    }
    snprintf(label, sizeof(label), "parallel%d", index);
    parallel_hds[index] = qemu_chr_new(label, devname);
    if (!parallel_hds[index]) {
        error_report("could not connect parallel device"
                     " to character backend '%s'", devname);
        return -1;
    }
    index++;
    return 0;
}

static int virtcon_parse(const char *devname)
{
    QemuOptsList *device = qemu_find_opts("device");
    static int index = 0;
    char label[32];
    QemuOpts *bus_opts, *dev_opts;

    if (strcmp(devname, "none") == 0)
        return 0;
    if (index == MAX_VIRTIO_CONSOLES) {
        error_report("too many virtio consoles");
        exit(1);
    }

    bus_opts = qemu_opts_create(device, NULL, 0, &error_abort);
    qemu_opt_set(bus_opts, "driver", "virtio-serial", &error_abort);

    dev_opts = qemu_opts_create(device, NULL, 0, &error_abort);
    qemu_opt_set(dev_opts, "driver", "virtconsole", &error_abort);

    snprintf(label, sizeof(label), "virtcon%d", index);
    virtcon_hds[index] = qemu_chr_new(label, devname);
    if (!virtcon_hds[index]) {
        error_report("could not connect virtio console"
                     " to character backend '%s'", devname);
        return -1;
    }
    qemu_opt_set(dev_opts, "chardev", label, &error_abort);

    index++;
    return 0;
}

static int debugcon_parse(const char *devname)
{
    QemuOpts *opts;

    if (!qemu_chr_new("debugcon", devname)) {
        exit(1);
    }
    opts = qemu_opts_create(qemu_find_opts("device"), "debugcon", 1, NULL);
    if (!opts) {
        error_report("already have a debugcon device");
        exit(1);
    }
    qemu_opt_set(opts, "driver", "isa-debugcon", &error_abort);
    qemu_opt_set(opts, "chardev", "debugcon", &error_abort);
    return 0;
}

static gint machine_class_cmp(gconstpointer a, gconstpointer b)
{
    const MachineClass *mc1 = a, *mc2 = b;
    int res;

    if (mc1->family == NULL) {
        if (mc2->family == NULL) {
            /* Compare standalone machine types against each other; they sort
             * in increasing order.
             */
            return strcmp(object_class_get_name(OBJECT_CLASS(mc1)),
                          object_class_get_name(OBJECT_CLASS(mc2)));
        }

        /* Standalone machine types sort after families. */
        return 1;
    }

    if (mc2->family == NULL) {
        /* Families sort before standalone machine types. */
        return -1;
    }

    /* Families sort between each other alphabetically increasingly. */
    res = strcmp(mc1->family, mc2->family);
    if (res != 0) {
        return res;
    }

    /* Within the same family, machine types sort in decreasing order. */
    return strcmp(object_class_get_name(OBJECT_CLASS(mc2)),
                  object_class_get_name(OBJECT_CLASS(mc1)));
}

 static MachineClass *machine_parse(const char *name)
{
    MachineClass *mc = NULL;
    GSList *el, *machines = object_class_get_list(TYPE_MACHINE, false);

    if (name) {
        mc = find_machine(name);
    }
    if (mc) {
        g_slist_free(machines);
        return mc;
    }
    if (name && !is_help_option(name)) {
        error_report("unsupported machine type");
        error_printf("Use -machine help to list supported machines\n");
    } else {
        printf("Supported machines are:\n");
        machines = g_slist_sort(machines, machine_class_cmp);
        for (el = machines; el; el = el->next) {
            MachineClass *mc = el->data;
            if (mc->alias) {
                printf("%-20s %s (alias of %s)\n", mc->alias, mc->desc, mc->name);
            }
            printf("%-20s %s%s%s\n", mc->name, mc->desc,
                   mc->is_default ? " (default)" : "",
                   mc->deprecation_reason ? " (deprecated)" : "");
        }
    }

    g_slist_free(machines);
    exit(!name || !is_help_option(name));
}

//注册qemu退出时的通知回调
void qemu_add_exit_notifier(Notifier *notify)
{
    notifier_list_add(&exit_notifiers, notify);
}

//移除qemu退出时的通知回调
void qemu_remove_exit_notifier(Notifier *notify)
{
    notifier_remove(notify);
}

//qemu通出时调用exit_notifiers链上的所有通知回调
static void qemu_run_exit_notifiers(void)
{
    notifier_list_notify(&exit_notifiers, NULL);
}

bool machine_init_done;

void qemu_add_machine_init_done_notifier(Notifier *notify)
{
    notifier_list_add(&machine_init_done_notifiers, notify);
    if (machine_init_done) {
        notify->notify(notify, NULL);
    }
}

void qemu_remove_machine_init_done_notifier(Notifier *notify)
{
    notifier_remove(notify);
}

static void qemu_run_machine_init_done_notifiers(void)
{
    machine_init_done = true;
    notifier_list_notify(&machine_init_done_notifiers, NULL);
}

//解析一个选项及其参数取值。从poptind位置开始分析argv,确认参数使用的是那个选项（返回值）,确定
//选项参数(poptarg参数）
//常见qemu参数：
//-chardev socket,id=char1,path=/usr/local/var/run/openvswitch/vhost-user-1
//-netdev type=vhost-user,id=mynet1,chardev=char1,vhostforce
//-device virtio-net-pci,mac=00:00:00:00:00:01,netdev=mynet1
static const QEMUOption *lookup_opt(int argc, char **argv,
                                    const char **poptarg, int *poptind)
{
    const QEMUOption *popt;
    int optind = *poptind;
    char *r = argv[optind];
    const char *optarg;

    loc_set_cmdline(argv, optind, 1);
    optind++;
    /* Treat --foo the same as -foo.  */
    //使得--fo 与-fo等价
    if (r[1] == '-')
        r++;
    popt = qemu_options;//qemu选项
    for(;;) {
    		//最后一项为NULL,错误的选项（或者没有找到与参数相匹配的选项）
        if (!popt->name) {
            error_report("invalid option");
            exit(1);
        }

        //找一个与参数相匹配的选项
        if (!strcmp(popt->name, r + 1))
            break;
        popt++;
    }

    //有参数情况
    if (popt->flags & HAS_ARG) {
        if (optind >= argc) {
            error_report("requires an argument");
            exit(1);
        }
        optarg = argv[optind++];//取参数
        //改变位置
        loc_set_cmdline(argv, optind - 2, 2);
    } else {
        optarg = NULL;
    }

    //记录参数，记录访问索引
    *poptarg = optarg;
    *poptind = optind;

    return popt;
}

static MachineClass *select_machine(void)
{
    MachineClass *machine_class = find_default_machine();
    const char *optarg;
    QemuOpts *opts;
    Location loc;

    loc_push_none(&loc);

    opts = qemu_get_machine_opts();
    qemu_opts_loc_restore(opts);

    //取opts中的type取值
    optarg = qemu_opt_get(opts, "type");
    if (optarg) {
        machine_class = machine_parse(optarg);
    }

    if (!machine_class) {
        error_report("No machine specified, and there is no default");
        error_printf("Use -machine help to list supported machines\n");
        exit(1);
    }

    loc_pop(&loc);
    return machine_class;
}

static int machine_set_property(void *opaque,
                                const char *name, const char *value,
                                Error **errp)
{
    Object *obj = OBJECT(opaque);
    Error *local_err = NULL;
    char *p, *qom_name;

    if (strcmp(name, "type") == 0) {
        return 0;
    }

    qom_name = g_strdup(name);
    for (p = qom_name; *p; p++) {
        if (*p == '_') {
            *p = '-';
        }
    }

    object_property_parse(obj, value, qom_name, &local_err);
    g_free(qom_name);

    if (local_err) {
        error_report_err(local_err);
        return -1;
    }

    return 0;
}


/*
 * Initial object creation happens before all other
 * QEMU data types are created. The majority of objects
 * can be created at this point. The rng-egd object
 * cannot be created here, as it depends on the chardev
 * already existing.
 */
static bool object_create_initial(const char *type)
{
    if (g_str_equal(type, "rng-egd") ||
        g_str_has_prefix(type, "pr-manager-")) {
        return false;
    }

#if defined(CONFIG_VHOST_USER) && defined(CONFIG_LINUX)
    if (g_str_equal(type, "cryptodev-vhost-user")) {
        return false;
    }
#endif

    /*
     * return false for concrete netfilters since
     * they depend on netdevs already existing
     */
    if (g_str_equal(type, "filter-buffer") ||
        g_str_equal(type, "filter-dump") ||
        g_str_equal(type, "filter-mirror") ||
        g_str_equal(type, "filter-redirector") ||
        g_str_equal(type, "colo-compare") ||
        g_str_equal(type, "filter-rewriter") ||
        g_str_equal(type, "filter-replay")) {
        return false;
    }

    /* Memory allocation by backends needs to be done
     * after configure_accelerator() (due to the tcg_enabled()
     * checks at memory_region_init_*()).
     *
     * Also, allocation of large amounts of memory may delay
     * chardev initialization for too long, and trigger timeouts
     * on software that waits for a monitor socket to be created
     * (e.g. libvirt).
     */
    if (g_str_has_prefix(type, "memory-backend-")) {
        return false;
    }

    return true;
}


/*
 * The remainder of object creation happens after the
 * creation of chardev, fsdev, net clients and device data types.
 */
static bool object_create_delayed(const char *type)
{
    return !object_create_initial(type);
}


static void set_memory_options(uint64_t *ram_slots, ram_addr_t *maxram_size,
                               MachineClass *mc)
{
    uint64_t sz;
    const char *mem_str;
    const ram_addr_t default_ram_size = mc->default_ram_size;
    QemuOpts *opts = qemu_find_opts_singleton("memory");
    Location loc;

    loc_push_none(&loc);
    qemu_opts_loc_restore(opts);

    sz = 0;
    mem_str = qemu_opt_get(opts, "size");//取内存大小
    if (mem_str) {
        if (!*mem_str) {
            error_report("missing 'size' option value");
            exit(EXIT_FAILURE);
        }

        //取内存大小，直接转为整数返回
        sz = qemu_opt_get_size(opts, "size", ram_size);

        /* Fix up legacy suffix-less format */
        if (g_ascii_isdigit(mem_str[strlen(mem_str) - 1])) {
            uint64_t overflow_check = sz;

            sz *= MiB;
            if (sz / MiB != overflow_check) {
                error_report("too large 'size' option value");
                exit(EXIT_FAILURE);
            }
        }
    }

    /* backward compatibility behaviour for case "-m 0" */
    if (sz == 0) {
        sz = default_ram_size;
    }

    sz = QEMU_ALIGN_UP(sz, 8192);//对齐到8192
    ram_size = sz;
    //防止32位机器上地址超限
    if (ram_size != sz) {
        error_report("ram size too large");
        exit(EXIT_FAILURE);
    }

    /* store value for the future use */
    //更改内存大小
    qemu_opt_set_number(opts, "size", ram_size, &error_abort);
    *maxram_size = ram_size;

    if (qemu_opt_get(opts, "maxmem")) {
        uint64_t slots;

        sz = qemu_opt_get_size(opts, "maxmem", 0);
        slots = qemu_opt_get_number(opts, "slots", 0);
        if (sz < ram_size) {
            error_report("invalid value of -m option maxmem: "
                         "maximum memory size (0x%" PRIx64 ") must be at least "
                         "the initial memory size (0x" RAM_ADDR_FMT ")",
                         sz, ram_size);
            exit(EXIT_FAILURE);
        } else if (slots && sz == ram_size) {
            error_report("invalid value of -m option maxmem: "
                         "memory slots were specified but maximum memory size "
                         "(0x%" PRIx64 ") is equal to the initial memory size "
                         "(0x" RAM_ADDR_FMT ")", sz, ram_size);
            exit(EXIT_FAILURE);
        }

        *maxram_size = sz;
        *ram_slots = slots;
    } else if (qemu_opt_get(opts, "slots")) {
        error_report("invalid -m option value: missing 'maxmem' option");
        exit(EXIT_FAILURE);
    }

    loc_pop(&loc);
}

static int global_init_func(void *opaque, QemuOpts *opts, Error **errp)
{
    GlobalProperty *g;

    g = g_malloc0(sizeof(*g));
    g->driver   = qemu_opt_get(opts, "driver");
    g->property = qemu_opt_get(opts, "property");
    g->value    = qemu_opt_get(opts, "value");
    g->user_provided = true;
    g->errp = &error_fatal;
    qdev_prop_register_global(g);
    return 0;
}

//默认读取qemu.conf文件
static int qemu_read_default_config_file(void)
{
    int ret;

    ret = qemu_read_config_file(CONFIG_QEMU_CONFDIR "/qemu.conf");
    if (ret < 0 && ret != -ENOENT) {
        return ret;
    }

    return 0;
}

static void user_register_global_props(void)
{
    qemu_opts_foreach(qemu_find_opts("global"),
                      global_init_func, NULL, NULL);
}

/*
 * Note: we should see that these properties are actually having a
 * priority: accel < machine < user. This means e.g. when user
 * specifies something in "-global", it'll always be used with highest
 * priority than either machine/accelerator compat properties.
 */
static void register_global_properties(MachineState *ms)
{
    accel_register_compat_props(ms->accelerator);
    machine_register_compat_props(ms);
    user_register_global_props();
}

//qemu-system入口
int main(int argc, char **argv, char **envp)
{
    int i;
    int snapshot, linux_boot;
    const char *initrd_filename;
    const char *kernel_filename, *kernel_cmdline;
    const char *boot_order = NULL;
    const char *boot_once = NULL;
    DisplayState *ds;
    QemuOpts *opts, *machine_opts;
    QemuOpts *icount_opts = NULL, *accel_opts = NULL;
    QemuOptsList *olist;
    int optind;
    const char *optarg;
    const char *loadvm = NULL;
    MachineClass *machine_class;
    const char *cpu_model;//-cpu 参数
    const char *vga_model = NULL;
    const char *qtest_chrdev = NULL;
    const char *qtest_log = NULL;
    const char *pid_file = NULL;
    const char *incoming = NULL;
    bool userconfig = true;
    bool nographic = false;
    int display_remote = 0;
    const char *log_mask = NULL;
    const char *log_file = NULL;
    char *trace_file = NULL;
    ram_addr_t maxram_size;
    uint64_t ram_slots = 0;
    FILE *vmstate_dump_file = NULL;
    Error *main_loop_err = NULL;
    Error *err = NULL;
    bool list_data_dirs = false;
    char *dir, **dirs;
    typedef struct BlockdevOptions_queue {
        BlockdevOptions *bdo;
        Location loc;
        QSIMPLEQ_ENTRY(BlockdevOptions_queue) entry;
    } BlockdevOptions_queue;
    QSIMPLEQ_HEAD(, BlockdevOptions_queue) bdo_queue
        = QSIMPLEQ_HEAD_INITIALIZER(bdo_queue);

    module_call_init(MODULE_INIT_TRACE);

    qemu_init_cpu_list();
    qemu_init_cpu_loop();

    qemu_mutex_lock_iothread();

    //注册qemu退出时，触发退出通知回调
    atexit(qemu_run_exit_notifiers);
    error_set_progname(argv[0]);
    qemu_init_exec_dir(argv[0]);

    module_call_init(MODULE_INIT_QOM);//系统类型注册

    //qemu选项注册
    qemu_add_opts(&qemu_drive_opts);
    qemu_add_drive_opts(&qemu_legacy_drive_opts);
    qemu_add_drive_opts(&qemu_common_drive_opts);
    qemu_add_drive_opts(&qemu_drive_opts);
    qemu_add_drive_opts(&bdrv_runtime_opts);
    qemu_add_opts(&qemu_chardev_opts);//加入chardev的opts
    qemu_add_opts(&qemu_device_opts);
    qemu_add_opts(&qemu_netdev_opts);//注册netdev类型的opts
    qemu_add_opts(&qemu_nic_opts);
    qemu_add_opts(&qemu_net_opts);//注册net类型的opts
    qemu_add_opts(&qemu_rtc_opts);
    qemu_add_opts(&qemu_global_opts);
    qemu_add_opts(&qemu_mon_opts);
    qemu_add_opts(&qemu_trace_opts);
    qemu_add_opts(&qemu_option_rom_opts);
    qemu_add_opts(&qemu_machine_opts);
    qemu_add_opts(&qemu_accel_opts);
    qemu_add_opts(&qemu_mem_opts);
    qemu_add_opts(&qemu_smp_opts);
    qemu_add_opts(&qemu_boot_opts);
    qemu_add_opts(&qemu_add_fd_opts);
    qemu_add_opts(&qemu_object_opts);
    qemu_add_opts(&qemu_tpmdev_opts);
    qemu_add_opts(&qemu_realtime_opts);
    qemu_add_opts(&qemu_msg_opts);
    qemu_add_opts(&qemu_name_opts);
    qemu_add_opts(&qemu_numa_opts);
    qemu_add_opts(&qemu_icount_opts);
    qemu_add_opts(&qemu_semihosting_config_opts);
    qemu_add_opts(&qemu_fw_cfg_opts);
    module_call_init(MODULE_INIT_OPTS);//加载其它模块引入的opts注册

    runstate_init();
<<<<<<< HEAD
    postcopy_infrastructure_init();//初始化通知链（作用？）
=======
    postcopy_infrastructure_init();
    monitor_init_globals();
>>>>>>> c447afd5

    if (qcrypto_init(&err) < 0) {
        error_reportf_err(err, "cannot initialize crypto: ");
        exit(1);
    }
    rtc_clock = QEMU_CLOCK_HOST;

    QLIST_INIT (&vm_change_state_head);
    os_setup_early_signal_handling();

    cpu_model = NULL;
    snapshot = 0;

    nb_nics = 0;

    //实际上调用在
    //module_call_init(MODULE_INIT_BLOCK)
    bdrv_init_with_whitelist();

    autostart = 1;

    /* first pass of option parsing */
    //首次处理参数，主要目的，分辨出用户是否配置了userconfig=false
    optind = 1;
    while (optind < argc) {
    		//跳过非选项
        if (argv[optind][0] != '-') {
            /* disk image */
            optind++;
        } else {
            const QEMUOption *popt;

            //argv[optind][0] 肯定等于'-'
            popt = lookup_opt(argc, argv, &optarg, &optind);
            switch (popt->index) {
            //检查短选项
            case QEMU_OPTION_nodefconfig:
            case QEMU_OPTION_nouserconfig:
                userconfig = false;
                break;
            }
        }
    }

    if (userconfig) {
    		//读取默认配置文件
        if (qemu_read_default_config_file() < 0) {
            exit(1);
        }
    }

    /* second pass of option parsing */
    //第二遍解析参数，解析命令行参数，将其保存在相应optgroup的head指针下
    optind = 1;
    for(;;) {
        if (optind >= argc)
            break;
        //如果参数不是选项，则加入到IF_DEFAULT中
        if (argv[optind][0] != '-') {
            drive_add(IF_DEFAULT, 0, argv[optind++], HD_OPTS);
        } else {
            const QEMUOption *popt;

            //找到与argv[optind]指明的选项相同的QEMUOption
            popt = lookup_opt(argc, argv, &optarg, &optind);
            if (!(popt->arch_mask & arch_type)) {
            	//此选项不能用于本arch_type
                error_report("Option not supported for this target");
                exit(1);
            }
            switch(popt->index) {
<<<<<<< HEAD
            case QEMU_OPTION_no_kvm_irqchip: {
                olist = qemu_find_opts("machine");
                qemu_opts_parse_noisily(olist, "kernel_irqchip=off", false);
                break;
            }
            case QEMU_OPTION_cpu://-cpu
=======
            case QEMU_OPTION_cpu:
>>>>>>> c447afd5
                /* hw initialization will check this */
                cpu_model = optarg;
                break;
            case QEMU_OPTION_hda:
            case QEMU_OPTION_hdb:
            case QEMU_OPTION_hdc:
            case QEMU_OPTION_hdd:
                drive_add(IF_DEFAULT, popt->index - QEMU_OPTION_hda, optarg,
                          HD_OPTS);
                break;
            case QEMU_OPTION_blockdev:
                {
                    Visitor *v;
                    BlockdevOptions_queue *bdo;

                    v = qobject_input_visitor_new_str(optarg, "driver", &err);
                    if (!v) {
                        error_report_err(err);
                        exit(1);
                    }

                    bdo = g_new(BlockdevOptions_queue, 1);
                    visit_type_BlockdevOptions(v, NULL, &bdo->bdo,
                                               &error_fatal);
                    visit_free(v);
                    loc_save(&bdo->loc);
                    QSIMPLEQ_INSERT_TAIL(&bdo_queue, bdo, entry);
                    break;
                }
            case QEMU_OPTION_drive:
                if (drive_def(optarg) == NULL) {
                    exit(1);
                }
                break;
            case QEMU_OPTION_set:
                if (qemu_set_option(optarg) != 0)
                    exit(1);
                break;
            case QEMU_OPTION_global:
                if (qemu_global_option(optarg) != 0)
                    exit(1);
                break;
            case QEMU_OPTION_mtdblock:
                drive_add(IF_MTD, -1, optarg, MTD_OPTS);
                break;
            case QEMU_OPTION_sd:
                drive_add(IF_SD, -1, optarg, SD_OPTS);
                break;
            case QEMU_OPTION_pflash:
                drive_add(IF_PFLASH, -1, optarg, PFLASH_OPTS);
                break;
            case QEMU_OPTION_snapshot:
                snapshot = 1;
                break;
            case QEMU_OPTION_numa://-numa
                opts = qemu_opts_parse_noisily(qemu_find_opts("numa"),
                                               optarg, true);
                if (!opts) {
                    exit(1);
                }
                break;
            case QEMU_OPTION_display:
                parse_display(optarg);
                break;
            case QEMU_OPTION_nographic:
                olist = qemu_find_opts("machine");
                qemu_opts_parse_noisily(olist, "graphics=off", false);
                nographic = true;
                dpy.type = DISPLAY_TYPE_NONE;
                break;
            case QEMU_OPTION_curses:
#ifdef CONFIG_CURSES
                dpy.type = DISPLAY_TYPE_CURSES;
#else
                error_report("curses support is disabled");
                exit(1);
#endif
                break;
            case QEMU_OPTION_portrait:
                graphic_rotate = 90;
                break;
            case QEMU_OPTION_rotate:
                graphic_rotate = strtol(optarg, (char **) &optarg, 10);
                if (graphic_rotate != 0 && graphic_rotate != 90 &&
                    graphic_rotate != 180 && graphic_rotate != 270) {
                    error_report("only 90, 180, 270 deg rotation is available");
                    exit(1);
                }
                break;
            case QEMU_OPTION_kernel:
                qemu_opts_set(qemu_find_opts("machine"), 0, "kernel", optarg,
                              &error_abort);
                break;
            case QEMU_OPTION_initrd:
                qemu_opts_set(qemu_find_opts("machine"), 0, "initrd", optarg,
                              &error_abort);
                break;
            case QEMU_OPTION_append:
                qemu_opts_set(qemu_find_opts("machine"), 0, "append", optarg,
                              &error_abort);
                break;
            case QEMU_OPTION_dtb:
                qemu_opts_set(qemu_find_opts("machine"), 0, "dtb", optarg,
                              &error_abort);
                break;
            case QEMU_OPTION_cdrom:
                drive_add(IF_DEFAULT, 2, optarg, CDROM_OPTS);
                break;
            case QEMU_OPTION_boot:
                opts = qemu_opts_parse_noisily(qemu_find_opts("boot-opts"),
                                               optarg, true);
                if (!opts) {
                    exit(1);
                }
                break;
            case QEMU_OPTION_fda:
            case QEMU_OPTION_fdb:
                drive_add(IF_FLOPPY, popt->index - QEMU_OPTION_fda,
                          optarg, FD_OPTS);
                break;
            case QEMU_OPTION_no_fd_bootchk:
                fd_bootchk = 0;
                break;
            case QEMU_OPTION_netdev://-netdev参数处理
                default_net = 0;
                if (net_client_parse(qemu_find_opts("netdev"), optarg) == -1) {
                    exit(1);
                }
                break;
            case QEMU_OPTION_nic:
                default_net = 0;
                if (net_client_parse(qemu_find_opts("nic"), optarg) == -1) {
                    exit(1);
                }
                break;
            case QEMU_OPTION_net://-net
                default_net = 0;
                if (net_client_parse(qemu_find_opts("net"), optarg) == -1) {
                    exit(1);
                }
                break;
#ifdef CONFIG_LIBISCSI
            case QEMU_OPTION_iscsi:
                opts = qemu_opts_parse_noisily(qemu_find_opts("iscsi"),
                                               optarg, false);
                if (!opts) {
                    exit(1);
                }
                break;
#endif
#ifdef CONFIG_SLIRP
            case QEMU_OPTION_tftp:
                error_report("The -tftp option is deprecated. "
                             "Please use '-netdev user,tftp=...' instead.");
                legacy_tftp_prefix = optarg;
                break;
            case QEMU_OPTION_bootp:
                error_report("The -bootp option is deprecated. "
                             "Please use '-netdev user,bootfile=...' instead.");
                legacy_bootp_filename = optarg;
                break;
            case QEMU_OPTION_redir:
                error_report("The -redir option is deprecated. "
                             "Please use '-netdev user,hostfwd=...' instead.");
                if (net_slirp_redir(optarg) < 0)
                    exit(1);
                break;
#endif
            case QEMU_OPTION_bt:
                add_device_config(DEV_BT, optarg);
                break;
            case QEMU_OPTION_audio_help:
                AUD_help ();
                exit (0);
                break;
            case QEMU_OPTION_soundhw:
                select_soundhw (optarg);
                break;
            case QEMU_OPTION_h:
                help(0);
                break;
            case QEMU_OPTION_version:
                version();
                exit(0);
                break;
            case QEMU_OPTION_m://-m选项处理 （将size＝$optarg存入)
                opts = qemu_opts_parse_noisily(qemu_find_opts("memory"),
                                               optarg, true);
                if (!opts) {
                    exit(EXIT_FAILURE);
                }
                break;
#ifdef CONFIG_TPM
            case QEMU_OPTION_tpmdev:
                if (tpm_config_parse(qemu_find_opts("tpmdev"), optarg) < 0) {
                    exit(1);
                }
                break;
#endif
            case QEMU_OPTION_mempath:
                mem_path = optarg;
                break;
            case QEMU_OPTION_mem_prealloc://-mem-prealloc
                mem_prealloc = 1;
                break;
            case QEMU_OPTION_d:
                log_mask = optarg;
                break;
            case QEMU_OPTION_D:
                log_file = optarg;
                break;
            case QEMU_OPTION_DFILTER:
                qemu_set_dfilter_ranges(optarg, &error_fatal);
                break;
            case QEMU_OPTION_s:
                add_device_config(DEV_GDB, "tcp::" DEFAULT_GDBSTUB_PORT);
                break;
            case QEMU_OPTION_gdb:
                add_device_config(DEV_GDB, optarg);
                break;
            case QEMU_OPTION_L:
                if (is_help_option(optarg)) {
                    list_data_dirs = true;
                } else {
                    qemu_add_data_dir(optarg);
                }
                break;
            case QEMU_OPTION_bios:
                qemu_opts_set(qemu_find_opts("machine"), 0, "firmware", optarg,
                              &error_abort);
                break;
            case QEMU_OPTION_singlestep:
                singlestep = 1;
                break;
            case QEMU_OPTION_S:
                autostart = 0;
                break;
            case QEMU_OPTION_k:
                keyboard_layout = optarg;
                break;
            case QEMU_OPTION_localtime:
                rtc_utc = 0;
                warn_report("This option is deprecated, "
                            "use '-rtc base=localtime' instead.");
                break;
            case QEMU_OPTION_vga:
                vga_model = optarg;
                default_vga = 0;
                break;
            case QEMU_OPTION_g:
                {
                    const char *p;
                    int w, h, depth;
                    p = optarg;
                    w = strtol(p, (char **)&p, 10);
                    if (w <= 0) {
                    graphic_error:
                        error_report("invalid resolution or depth");
                        exit(1);
                    }
                    if (*p != 'x')
                        goto graphic_error;
                    p++;
                    h = strtol(p, (char **)&p, 10);
                    if (h <= 0)
                        goto graphic_error;
                    if (*p == 'x') {
                        p++;
                        depth = strtol(p, (char **)&p, 10);
                        if (depth != 8 && depth != 15 && depth != 16 &&
                            depth != 24 && depth != 32)
                            goto graphic_error;
                    } else if (*p == '\0') {
                        depth = graphic_depth;
                    } else {
                        goto graphic_error;
                    }

                    graphic_width = w;
                    graphic_height = h;
                    graphic_depth = depth;
                }
                break;
            case QEMU_OPTION_echr:
                {
                    char *r;
                    term_escape_char = strtol(optarg, &r, 0);
                    if (r == optarg)
                        printf("Bad argument to echr\n");
                    break;
                }
            case QEMU_OPTION_monitor:
                default_monitor = 0;
                if (strncmp(optarg, "none", 4)) {
                    monitor_parse(optarg, "readline", false);
                }
                break;
            case QEMU_OPTION_qmp:
                monitor_parse(optarg, "control", false);
                default_monitor = 0;
                break;
            case QEMU_OPTION_qmp_pretty:
                monitor_parse(optarg, "control", true);
                default_monitor = 0;
                break;
            case QEMU_OPTION_mon:
                opts = qemu_opts_parse_noisily(qemu_find_opts("mon"), optarg,
                                               true);
                if (!opts) {
                    exit(1);
                }
                default_monitor = 0;
                break;
            case QEMU_OPTION_chardev://-chardev
            		//解析-chardev的配置参数，并将其配置后保存在opts中
                opts = qemu_opts_parse_noisily(qemu_find_opts("chardev"),
                                               optarg, true);
                if (!opts) {
                    exit(1);
                }
                break;
            case QEMU_OPTION_fsdev:
                olist = qemu_find_opts("fsdev");
                if (!olist) {
                    error_report("fsdev support is disabled");
                    exit(1);
                }
                opts = qemu_opts_parse_noisily(olist, optarg, true);
                if (!opts) {
                    exit(1);
                }
                break;
            case QEMU_OPTION_virtfs: {
                QemuOpts *fsdev;
                QemuOpts *device;
                const char *writeout, *sock_fd, *socket, *path, *security_model;

                olist = qemu_find_opts("virtfs");
                if (!olist) {
                    error_report("virtfs support is disabled");
                    exit(1);
                }
                opts = qemu_opts_parse_noisily(olist, optarg, true);
                if (!opts) {
                    exit(1);
                }

                if (qemu_opt_get(opts, "fsdriver") == NULL ||
                    qemu_opt_get(opts, "mount_tag") == NULL) {
                    error_report("Usage: -virtfs fsdriver,mount_tag=tag");
                    exit(1);
                }
                fsdev = qemu_opts_create(qemu_find_opts("fsdev"),
                                         qemu_opts_id(opts) ?:
                                         qemu_opt_get(opts, "mount_tag"),
                                         1, NULL);
                if (!fsdev) {
                    error_report("duplicate or invalid fsdev id: %s",
                                 qemu_opt_get(opts, "mount_tag"));
                    exit(1);
                }

                writeout = qemu_opt_get(opts, "writeout");
                if (writeout) {
#ifdef CONFIG_SYNC_FILE_RANGE
                    qemu_opt_set(fsdev, "writeout", writeout, &error_abort);
#else
                    error_report("writeout=immediate not supported "
                                 "on this platform");
                    exit(1);
#endif
                }
                qemu_opt_set(fsdev, "fsdriver",
                             qemu_opt_get(opts, "fsdriver"), &error_abort);
                path = qemu_opt_get(opts, "path");
                if (path) {
                    qemu_opt_set(fsdev, "path", path, &error_abort);
                }
                security_model = qemu_opt_get(opts, "security_model");
                if (security_model) {
                    qemu_opt_set(fsdev, "security_model", security_model,
                                 &error_abort);
                }
                socket = qemu_opt_get(opts, "socket");
                if (socket) {
                    qemu_opt_set(fsdev, "socket", socket, &error_abort);
                }
                sock_fd = qemu_opt_get(opts, "sock_fd");
                if (sock_fd) {
                    qemu_opt_set(fsdev, "sock_fd", sock_fd, &error_abort);
                }

                qemu_opt_set_bool(fsdev, "readonly",
                                  qemu_opt_get_bool(opts, "readonly", 0),
                                  &error_abort);
                device = qemu_opts_create(qemu_find_opts("device"), NULL, 0,
                                          &error_abort);
                qemu_opt_set(device, "driver", "virtio-9p-pci", &error_abort);
                qemu_opt_set(device, "fsdev",
                             qemu_opts_id(fsdev), &error_abort);
                qemu_opt_set(device, "mount_tag",
                             qemu_opt_get(opts, "mount_tag"), &error_abort);
                break;
            }
            case QEMU_OPTION_virtfs_synth: {
                QemuOpts *fsdev;
                QemuOpts *device;

                fsdev = qemu_opts_create(qemu_find_opts("fsdev"), "v_synth",
                                         1, NULL);
                if (!fsdev) {
                    error_report("duplicate option: %s", "virtfs_synth");
                    exit(1);
                }
                qemu_opt_set(fsdev, "fsdriver", "synth", &error_abort);

                device = qemu_opts_create(qemu_find_opts("device"), NULL, 0,
                                          &error_abort);
                qemu_opt_set(device, "driver", "virtio-9p-pci", &error_abort);
                qemu_opt_set(device, "fsdev", "v_synth", &error_abort);
                qemu_opt_set(device, "mount_tag", "v_synth", &error_abort);
                break;
            }
            case QEMU_OPTION_serial:
                add_device_config(DEV_SERIAL, optarg);
                default_serial = 0;
                if (strncmp(optarg, "mon:", 4) == 0) {
                    default_monitor = 0;
                }
                break;
            case QEMU_OPTION_watchdog:
                if (watchdog) {
                    error_report("only one watchdog option may be given");
                    return 1;
                }
                watchdog = optarg;
                break;
            case QEMU_OPTION_watchdog_action:
                if (select_watchdog_action(optarg) == -1) {
                    error_report("unknown -watchdog-action parameter");
                    exit(1);
                }
                break;
            case QEMU_OPTION_virtiocon:
                warn_report("This option is deprecated, "
                            "use '-device virtconsole' instead");
                add_device_config(DEV_VIRTCON, optarg);
                default_virtcon = 0;
                if (strncmp(optarg, "mon:", 4) == 0) {
                    default_monitor = 0;
                }
                break;
            case QEMU_OPTION_parallel:
                add_device_config(DEV_PARALLEL, optarg);
                default_parallel = 0;
                if (strncmp(optarg, "mon:", 4) == 0) {
                    default_monitor = 0;
                }
                break;
            case QEMU_OPTION_debugcon:
                add_device_config(DEV_DEBUGCON, optarg);
                break;
            case QEMU_OPTION_loadvm:
                loadvm = optarg;
                break;
            case QEMU_OPTION_full_screen:
                dpy.has_full_screen = true;
                dpy.full_screen = true;
                break;
            case QEMU_OPTION_no_frame:
                g_printerr("The -no-frame switch is deprecated, and will be\n"
                           "removed in a future release.\n");
                no_frame = 1;
                break;
            case QEMU_OPTION_alt_grab:
                alt_grab = 1;
                break;
            case QEMU_OPTION_ctrl_grab:
                ctrl_grab = 1;
                break;
            case QEMU_OPTION_no_quit:
                dpy.has_window_close = true;
                dpy.window_close = false;
                break;
            case QEMU_OPTION_sdl:
#ifdef CONFIG_SDL
                dpy.type = DISPLAY_TYPE_SDL;
                break;
#else
                error_report("SDL support is disabled");
                exit(1);
#endif
            case QEMU_OPTION_pidfile:
                pid_file = optarg;
                break;
            case QEMU_OPTION_win2k_hack:
                win2k_install_hack = 1;
                break;
            case QEMU_OPTION_rtc_td_hack: {
                static GlobalProperty slew_lost_ticks = {
                    .driver   = "mc146818rtc",
                    .property = "lost_tick_policy",
                    .value    = "slew",
                };

                qdev_prop_register_global(&slew_lost_ticks);
                warn_report("This option is deprecated, "
                            "use '-rtc driftfix=slew' instead.");
                break;
            }
            case QEMU_OPTION_acpitable:
                opts = qemu_opts_parse_noisily(qemu_find_opts("acpi"),
                                               optarg, true);
                if (!opts) {
                    exit(1);
                }
                acpi_table_add(opts, &error_fatal);
                break;
            case QEMU_OPTION_smbios:
                opts = qemu_opts_parse_noisily(qemu_find_opts("smbios"),
                                               optarg, false);
                if (!opts) {
                    exit(1);
                }
                smbios_entry_add(opts, &error_fatal);
                break;
            case QEMU_OPTION_fwcfg:
                opts = qemu_opts_parse_noisily(qemu_find_opts("fw_cfg"),
                                               optarg, true);
                if (opts == NULL) {
                    exit(1);
                }
                break;
<<<<<<< HEAD
            case QEMU_OPTION_enable_kvm://-enable-kvm选项处理
=======
            case QEMU_OPTION_preconfig:
                preconfig_exit_requested = false;
                break;
            case QEMU_OPTION_enable_kvm:
>>>>>>> c447afd5
                olist = qemu_find_opts("machine");
                qemu_opts_parse_noisily(olist, "accel=kvm", false);//将accel=kvm参数加入machine，并解析
                break;
            case QEMU_OPTION_enable_hax:
                warn_report("Option is deprecated, use '-accel hax' instead");
                olist = qemu_find_opts("machine");
                qemu_opts_parse_noisily(olist, "accel=hax", false);
                break;
            case QEMU_OPTION_M:
            case QEMU_OPTION_machine:
                olist = qemu_find_opts("machine");
                opts = qemu_opts_parse_noisily(olist, optarg, true);
                if (!opts) {
                    exit(1);
                }
                break;
             case QEMU_OPTION_no_kvm:
                olist = qemu_find_opts("machine");
                qemu_opts_parse_noisily(olist, "accel=tcg", false);
                break;
            case QEMU_OPTION_accel:
                accel_opts = qemu_opts_parse_noisily(qemu_find_opts("accel"),
                                                     optarg, true);
                optarg = qemu_opt_get(accel_opts, "accel");
                if (!optarg || is_help_option(optarg)) {
                    error_printf("Possible accelerators: kvm, xen, hax, tcg\n");
                    exit(0);
                }
                opts = qemu_opts_create(qemu_find_opts("machine"), NULL,
                                        false, &error_abort);
                qemu_opt_set(opts, "accel", optarg, &error_abort);
                break;
            case QEMU_OPTION_usb:
                olist = qemu_find_opts("machine");
                qemu_opts_parse_noisily(olist, "usb=on", false);
                break;
            case QEMU_OPTION_usbdevice:
                error_report("'-usbdevice' is deprecated, please use "
                             "'-device usb-...' instead");
                olist = qemu_find_opts("machine");
                qemu_opts_parse_noisily(olist, "usb=on", false);
                add_device_config(DEV_USB, optarg);
                break;
            case QEMU_OPTION_device://-device 选项处理，将driver=$optarg加入
                if (!qemu_opts_parse_noisily(qemu_find_opts("device"),
                                             optarg, true)) {
                    exit(1);
                }
                break;
            case QEMU_OPTION_smp://-smp选项处理， 将cpus=$optarg加入
                if (!qemu_opts_parse_noisily(qemu_find_opts("smp-opts"),
                                             optarg, true)) {
                    exit(1);
                }
                break;
            case QEMU_OPTION_vnc:
                vnc_parse(optarg, &error_fatal);
                break;
            case QEMU_OPTION_no_acpi:
                acpi_enabled = 0;
                break;
            case QEMU_OPTION_no_hpet:
                no_hpet = 1;
                break;
            case QEMU_OPTION_balloon:
                if (balloon_parse(optarg) < 0) {
                    error_report("unknown -balloon argument %s", optarg);
                    exit(1);
                }
                break;
            case QEMU_OPTION_no_reboot:
                no_reboot = 1;
                break;
            case QEMU_OPTION_no_shutdown:
                no_shutdown = 1;
                break;
            case QEMU_OPTION_show_cursor:
                cursor_hide = 0;
                break;
            case QEMU_OPTION_uuid:
                if (qemu_uuid_parse(optarg, &qemu_uuid) < 0) {
                    error_report("failed to parse UUID string: wrong format");
                    exit(1);
                }
                qemu_uuid_set = true;
                break;
            case QEMU_OPTION_option_rom:
                if (nb_option_roms >= MAX_OPTION_ROMS) {
                    error_report("too many option ROMs");
                    exit(1);
                }
                opts = qemu_opts_parse_noisily(qemu_find_opts("option-rom"),
                                               optarg, true);
                if (!opts) {
                    exit(1);
                }
                option_rom[nb_option_roms].name = qemu_opt_get(opts, "romfile");
                option_rom[nb_option_roms].bootindex =
                    qemu_opt_get_number(opts, "bootindex", -1);
                if (!option_rom[nb_option_roms].name) {
                    error_report("Option ROM file is not specified");
                    exit(1);
                }
                nb_option_roms++;
                break;
            case QEMU_OPTION_semihosting:
                semihosting.enabled = true;
                semihosting.target = SEMIHOSTING_TARGET_AUTO;
                break;
            case QEMU_OPTION_semihosting_config:
                semihosting.enabled = true;
                opts = qemu_opts_parse_noisily(qemu_find_opts("semihosting-config"),
                                               optarg, false);
                if (opts != NULL) {
                    semihosting.enabled = qemu_opt_get_bool(opts, "enable",
                                                            true);
                    const char *target = qemu_opt_get(opts, "target");
                    if (target != NULL) {
                        if (strcmp("native", target) == 0) {
                            semihosting.target = SEMIHOSTING_TARGET_NATIVE;
                        } else if (strcmp("gdb", target) == 0) {
                            semihosting.target = SEMIHOSTING_TARGET_GDB;
                        } else  if (strcmp("auto", target) == 0) {
                            semihosting.target = SEMIHOSTING_TARGET_AUTO;
                        } else {
                            error_report("unsupported semihosting-config %s",
                                         optarg);
                            exit(1);
                        }
                    } else {
                        semihosting.target = SEMIHOSTING_TARGET_AUTO;
                    }
                    /* Set semihosting argument count and vector */
                    qemu_opt_foreach(opts, add_semihosting_arg,
                                     &semihosting, NULL);
                } else {
                    error_report("unsupported semihosting-config %s", optarg);
                    exit(1);
                }
                break;
            case QEMU_OPTION_name:
                opts = qemu_opts_parse_noisily(qemu_find_opts("name"),
                                               optarg, true);
                if (!opts) {
                    exit(1);
                }
                break;
            case QEMU_OPTION_prom_env:
                if (nb_prom_envs >= MAX_PROM_ENVS) {
                    error_report("too many prom variables");
                    exit(1);
                }
                prom_envs[nb_prom_envs] = optarg;
                nb_prom_envs++;
                break;
            case QEMU_OPTION_old_param:
                old_param = 1;
                break;
            case QEMU_OPTION_clock:
                /* Clock options no longer exist.  Keep this option for
                 * backward compatibility.
                 */
                warn_report("This option is ignored and will be removed soon");
                break;
            case QEMU_OPTION_startdate:
                warn_report("This option is deprecated, use '-rtc base=' instead.");
                configure_rtc_date_offset(optarg, 1);
                break;
            case QEMU_OPTION_rtc:
                opts = qemu_opts_parse_noisily(qemu_find_opts("rtc"), optarg,
                                               false);
                if (!opts) {
                    exit(1);
                }
                configure_rtc(opts);
                break;
            case QEMU_OPTION_tb_size:
#ifndef CONFIG_TCG
                error_report("TCG is disabled");
                exit(1);
#endif
                if (qemu_strtoul(optarg, NULL, 0, &tcg_tb_size) < 0) {
                    error_report("Invalid argument to -tb-size");
                    exit(1);
                }
                break;
            case QEMU_OPTION_icount:
                icount_opts = qemu_opts_parse_noisily(qemu_find_opts("icount"),
                                                      optarg, true);
                if (!icount_opts) {
                    exit(1);
                }
                break;
            case QEMU_OPTION_incoming:
                if (!incoming) {
                    runstate_set(RUN_STATE_INMIGRATE);
                }
                incoming = optarg;
                break;
            case QEMU_OPTION_only_migratable:
                /*
                 * TODO: we can remove this option one day, and we
                 * should all use:
                 *
                 * "-global migration.only-migratable=true"
                 */
                qemu_global_option("migration.only-migratable=true");
                break;
            case QEMU_OPTION_nodefaults:
                has_defaults = 0;
                break;
            case QEMU_OPTION_xen_domid:
                if (!(xen_available())) {
                    error_report("Option not supported for this target");
                    exit(1);
                }
                xen_domid = atoi(optarg);
                break;
            case QEMU_OPTION_xen_create:
                if (!(xen_available())) {
                    error_report("Option not supported for this target");
                    exit(1);
                }
                xen_mode = XEN_CREATE;
                break;
            case QEMU_OPTION_xen_attach:
                if (!(xen_available())) {
                    error_report("Option not supported for this target");
                    exit(1);
                }
                xen_mode = XEN_ATTACH;
                break;
            case QEMU_OPTION_xen_domid_restrict:
                if (!(xen_available())) {
                    error_report("Option not supported for this target");
                    exit(1);
                }
                xen_domid_restrict = true;
                break;
            case QEMU_OPTION_trace:
                g_free(trace_file);
                trace_file = trace_opt_parse(optarg);
                break;
            case QEMU_OPTION_readconfig:
                {
                    int ret = qemu_read_config_file(optarg);
                    if (ret < 0) {
                        error_report("read config %s: %s", optarg,
                                     strerror(-ret));
                        exit(1);
                    }
                    break;
                }
            case QEMU_OPTION_spice:
                olist = qemu_find_opts("spice");
                if (!olist) {
                    error_report("spice support is disabled");
                    exit(1);
                }
                opts = qemu_opts_parse_noisily(olist, optarg, false);
                if (!opts) {
                    exit(1);
                }
                display_remote++;
                break;
            case QEMU_OPTION_writeconfig:
                {
                    FILE *fp;
                    if (strcmp(optarg, "-") == 0) {
                        fp = stdout;
                    } else {
                        fp = fopen(optarg, "w");
                        if (fp == NULL) {
                            error_report("open %s: %s", optarg,
                                         strerror(errno));
                            exit(1);
                        }
                    }
                    qemu_config_write(fp);
                    if (fp != stdout) {
                        fclose(fp);
                    }
                    break;
                }
            case QEMU_OPTION_qtest:
                qtest_chrdev = optarg;
                break;
            case QEMU_OPTION_qtest_log:
                qtest_log = optarg;
                break;
            case QEMU_OPTION_sandbox:
#ifdef CONFIG_SECCOMP
                opts = qemu_opts_parse_noisily(qemu_find_opts("sandbox"),
                                               optarg, true);
                if (!opts) {
                    exit(1);
                }
#else
                error_report("-sandbox support is not enabled "
                             "in this QEMU binary");
                exit(1);
#endif
                break;
            case QEMU_OPTION_add_fd:
#ifndef _WIN32
                opts = qemu_opts_parse_noisily(qemu_find_opts("add-fd"),
                                               optarg, false);
                if (!opts) {
                    exit(1);
                }
#else
                error_report("File descriptor passing is disabled on this "
                             "platform");
                exit(1);
#endif
                break;
            case QEMU_OPTION_object://-object
                opts = qemu_opts_parse_noisily(qemu_find_opts("object"),
                                               optarg, true);
                if (!opts) {
                    exit(1);
                }
                break;
            case QEMU_OPTION_realtime:
                opts = qemu_opts_parse_noisily(qemu_find_opts("realtime"),
                                               optarg, false);
                if (!opts) {
                    exit(1);
                }
                /* Don't override the -overcommit option if set */
                enable_mlock = enable_mlock ||
                    qemu_opt_get_bool(opts, "mlock", true);
                break;
            case QEMU_OPTION_overcommit:
                opts = qemu_opts_parse_noisily(qemu_find_opts("overcommit"),
                                               optarg, false);
                if (!opts) {
                    exit(1);
                }
                /* Don't override the -realtime option if set */
                enable_mlock = enable_mlock ||
                    qemu_opt_get_bool(opts, "mem-lock", false);
                enable_cpu_pm = qemu_opt_get_bool(opts, "cpu-pm", false);
                break;
            case QEMU_OPTION_msg:
                opts = qemu_opts_parse_noisily(qemu_find_opts("msg"), optarg,
                                               false);
                if (!opts) {
                    exit(1);
                }
                configure_msg(opts);
                break;
            case QEMU_OPTION_dump_vmstate:
                if (vmstate_dump_file) {
                    error_report("only one '-dump-vmstate' "
                                 "option may be given");
                    exit(1);
                }
                vmstate_dump_file = fopen(optarg, "w");
                if (vmstate_dump_file == NULL) {
                    error_report("open %s: %s", optarg, strerror(errno));
                    exit(1);
                }
                break;
            case QEMU_OPTION_nodefconfig:
            case QEMU_OPTION_nouserconfig:
                /* Nothing to be parsed here. Especially, do not error out below. */
                break;
            default:
                if (os_parse_cmd_args(popt->index, optarg)) {
                    error_report("Option not supported in this build");
                    exit(1);
                }
            }
        }
    }
    /*
     * Clear error location left behind by the loop.
     * Best done right after the loop.  Do not insert code here!
     */
    loc_set_none();//清空当前位置信息

    replay_configure(icount_opts);

    if (incoming && !preconfig_exit_requested) {
        error_report("'preconfig' and 'incoming' options are "
                     "mutually exclusive");
        exit(EXIT_FAILURE);
    }

    machine_class = select_machine();

    set_memory_options(&ram_slots, &maxram_size, machine_class);

    os_daemonize();//daemonize处理
    rcu_disable_atfork();

    //写fd文件
    if (pid_file && qemu_create_pidfile(pid_file) != 0) {
        error_report("could not acquire pid file: %s", strerror(errno));
        exit(1);
    }

    if (qemu_init_main_loop(&main_loop_err)) {
        error_report_err(main_loop_err);
        exit(1);
    }

#ifdef CONFIG_SECCOMP
    if (qemu_opts_foreach(qemu_find_opts("sandbox"),
                          parse_sandbox, NULL, NULL)) {
        exit(1);
    }
#endif

    if (qemu_opts_foreach(qemu_find_opts("name"),
                          parse_name, NULL, NULL)) {
        exit(1);
    }

#ifndef _WIN32
    if (qemu_opts_foreach(qemu_find_opts("add-fd"),
                          parse_add_fd, NULL, NULL)) {
        exit(1);
    }

    if (qemu_opts_foreach(qemu_find_opts("add-fd"),
                          cleanup_add_fd, NULL, NULL)) {
        exit(1);
    }
#endif

    //构造machine实例
    current_machine = MACHINE(object_new(object_class_get_name(
                          OBJECT_CLASS(machine_class))));
    if (machine_help_func(qemu_get_machine_opts(), current_machine)) {
        exit(0);
    }
    object_property_add_child(object_get_root(), "machine",
                              OBJECT(current_machine), &error_abort);

    if (machine_class->minimum_page_bits) {
        if (!set_preferred_target_page_bits(machine_class->minimum_page_bits)) {
            /* This would be a board error: specifying a minimum smaller than
             * a target's compile-time fixed setting.
             */
            g_assert_not_reached();
        }
    }

    cpu_exec_init_all();

    if (machine_class->hw_version) {
        qemu_set_hw_version(machine_class->hw_version);
    }

    if (cpu_model && is_help_option(cpu_model)) {
        list_cpus(stdout, &fprintf, cpu_model);
        exit(0);
    }

    if (!trace_init_backends()) {
        exit(1);
    }
    trace_init_file(trace_file);

    /* Open the logfile at this point and set the log mask if necessary.
     */
    if (log_file) {
        qemu_set_log_filename(log_file, &error_fatal);
    }

    if (log_mask) {
        int mask;
        mask = qemu_str_to_log_mask(log_mask);
        if (!mask) {
            qemu_print_log_usage(stdout);
            exit(1);
        }
        qemu_set_log(mask);
    } else {
        qemu_set_log(0);
    }

    /* add configured firmware directories */
    dirs = g_strsplit(CONFIG_QEMU_FIRMWAREPATH, G_SEARCHPATH_SEPARATOR_S, 0);
    for (i = 0; dirs[i] != NULL; i++) {
        qemu_add_data_dir(dirs[i]);
    }
    g_strfreev(dirs);

    /* try to find datadir relative to the executable path */
    dir = os_find_datadir();
    qemu_add_data_dir(dir);
    g_free(dir);

    /* add the datadir specified when building */
    qemu_add_data_dir(CONFIG_QEMU_DATADIR);

    /* -L help lists the data directories and exits. */
    if (list_data_dirs) {
        for (i = 0; i < data_dir_idx; i++) {
            printf("%s\n", data_dir[i]);
        }
        exit(0);
    }

    /* machine_class: default to UP */
    machine_class->max_cpus = machine_class->max_cpus ?: 1;
    machine_class->min_cpus = machine_class->min_cpus ?: 1;
    machine_class->default_cpus = machine_class->default_cpus ?: 1;

    /* default to machine_class->default_cpus */
    smp_cpus = machine_class->default_cpus;
    max_cpus = machine_class->default_cpus;

    smp_parse(qemu_opts_find(qemu_find_opts("smp-opts"), NULL));

    /* sanity-check smp_cpus and max_cpus against machine_class */
    if (smp_cpus < machine_class->min_cpus) {
        error_report("Invalid SMP CPUs %d. The min CPUs "
                     "supported by machine '%s' is %d", smp_cpus,
                     machine_class->name, machine_class->min_cpus);
        exit(1);
    }
    if (max_cpus > machine_class->max_cpus) {
        error_report("Invalid SMP CPUs %d. The max CPUs "
                     "supported by machine '%s' is %d", max_cpus,
                     machine_class->name, machine_class->max_cpus);
        exit(1);
    }

    /*
     * Get the default machine options from the machine if it is not already
     * specified either by the configuration file or by the command line.
     */
    if (machine_class->default_machine_opts) {
        qemu_opts_set_defaults(qemu_find_opts("machine"),
                               machine_class->default_machine_opts, 0);
    }

    qemu_opts_foreach(qemu_find_opts("device"),
                      default_driver_check, NULL, NULL);
    qemu_opts_foreach(qemu_find_opts("global"),
                      default_driver_check, NULL, NULL);

    if (!vga_model && !default_vga) {
        vga_interface_type = VGA_DEVICE;
    }
    if (!has_defaults || machine_class->no_serial) {
        default_serial = 0;
    }
    if (!has_defaults || machine_class->no_parallel) {
        default_parallel = 0;
    }
    if (!has_defaults || !machine_class->use_virtcon) {
        default_virtcon = 0;
    }
    if (!has_defaults || machine_class->no_floppy) {
        default_floppy = 0;
    }
    if (!has_defaults || machine_class->no_cdrom) {
        default_cdrom = 0;
    }
    if (!has_defaults || machine_class->no_sdcard) {
        default_sdcard = 0;
    }
    if (!has_defaults) {
        default_monitor = 0;
        default_net = 0;
        default_vga = 0;
    }

    if (is_daemonized()) {
        if (!preconfig_exit_requested) {
            error_report("'preconfig' and 'daemonize' options are "
                         "mutually exclusive");
            exit(EXIT_FAILURE);
        }

        /* According to documentation and historically, -nographic redirects
         * serial port, parallel port and monitor to stdio, which does not work
         * with -daemonize.  We can redirect these to null instead, but since
         * -nographic is legacy, let's just error out.
         * We disallow -nographic only if all other ports are not redirected
         * explicitly, to not break existing legacy setups which uses
         * -nographic _and_ redirects all ports explicitly - this is valid
         * usage, -nographic is just a no-op in this case.
         */
        if (nographic
            && (default_parallel || default_serial
                || default_monitor || default_virtcon)) {
            error_report("-nographic cannot be used with -daemonize");
            exit(1);
        }
#ifdef CONFIG_CURSES
        if (dpy.type == DISPLAY_TYPE_CURSES) {
            error_report("curses display cannot be used with -daemonize");
            exit(1);
        }
#endif
    }

    if (nographic) {
        if (default_parallel)
            add_device_config(DEV_PARALLEL, "null");
        if (default_serial && default_monitor) {
            add_device_config(DEV_SERIAL, "mon:stdio");
        } else if (default_virtcon && default_monitor) {
            add_device_config(DEV_VIRTCON, "mon:stdio");
        } else {
            if (default_serial)
                add_device_config(DEV_SERIAL, "stdio");
            if (default_virtcon)
                add_device_config(DEV_VIRTCON, "stdio");
            if (default_monitor)
                monitor_parse("stdio", "readline", false);
        }
    } else {
        if (default_serial)
            add_device_config(DEV_SERIAL, "vc:80Cx24C");
        if (default_parallel)
            add_device_config(DEV_PARALLEL, "vc:80Cx24C");
        if (default_monitor)
            monitor_parse("vc:80Cx24C", "readline", false);
        if (default_virtcon)
            add_device_config(DEV_VIRTCON, "vc:80Cx24C");
    }

#if defined(CONFIG_VNC)
    if (!QTAILQ_EMPTY(&(qemu_find_opts("vnc")->head))) {
        display_remote++;
    }
#endif
    if (dpy.type == DISPLAY_TYPE_DEFAULT && !display_remote) {
        if (!qemu_display_find_default(&dpy)) {
            dpy.type = DISPLAY_TYPE_NONE;
#if defined(CONFIG_VNC)
            vnc_parse("localhost:0,to=99,id=default", &error_abort);
#endif
        }
    }
    if (dpy.type == DISPLAY_TYPE_DEFAULT) {
        dpy.type = DISPLAY_TYPE_NONE;
    }

    if ((no_frame || alt_grab || ctrl_grab) && dpy.type != DISPLAY_TYPE_SDL) {
        error_report("-no-frame, -alt-grab and -ctrl-grab are only valid "
                     "for SDL, ignoring option");
    }
    if (dpy.has_window_close &&
        (dpy.type != DISPLAY_TYPE_GTK && dpy.type != DISPLAY_TYPE_SDL)) {
        error_report("-no-quit is only valid for GTK and SDL, "
                     "ignoring option");
    }

    qemu_display_early_init(&dpy);
    qemu_console_early_init();

    if (dpy.has_gl && dpy.gl != DISPLAYGL_MODE_OFF && display_opengl == 0) {
#if defined(CONFIG_OPENGL)
        error_report("OpenGL is not supported by the display");
#else
        error_report("OpenGL support is disabled");
#endif
        exit(1);
    }

    page_size_init();
    socket_init();

    if (qemu_opts_foreach(qemu_find_opts("object"),
                          user_creatable_add_opts_foreach,
                          object_create_initial, NULL)) {
        exit(1);
    }

    //针对每一个chardev选项，执行init,创建对应的chardev
    if (qemu_opts_foreach(qemu_find_opts("chardev"),
                          chardev_init_func, NULL, NULL)) {
        exit(1);
    }

#ifdef CONFIG_VIRTFS
    if (qemu_opts_foreach(qemu_find_opts("fsdev"),
                          fsdev_init_func, NULL, NULL)) {
        exit(1);
    }
#endif

    if (qemu_opts_foreach(qemu_find_opts("device"),
                          device_help_func, NULL, NULL)) {
        exit(0);
    }

    machine_opts = qemu_get_machine_opts();
    if (qemu_opt_foreach(machine_opts, machine_set_property, current_machine,
                         NULL)) {
        object_unref(OBJECT(current_machine));
        exit(1);
    }

    configure_accelerator(current_machine);

    if (!qtest_enabled() && machine_class->deprecation_reason) {
        error_report("Machine type '%s' is deprecated: %s",
                     machine_class->name, machine_class->deprecation_reason);
    }

    /*
     * Register all the global properties, including accel properties,
     * machine properties, and user-specified ones.
     */
    register_global_properties(current_machine);

    /*
     * Migration object can only be created after global properties
     * are applied correctly.
     */
    migration_object_init();

    if (qtest_chrdev) {
        qtest_init(qtest_chrdev, qtest_log, &error_fatal);
    }

    machine_opts = qemu_get_machine_opts();
    kernel_filename = qemu_opt_get(machine_opts, "kernel");
    initrd_filename = qemu_opt_get(machine_opts, "initrd");
    kernel_cmdline = qemu_opt_get(machine_opts, "append");
    bios_name = qemu_opt_get(machine_opts, "firmware");

    opts = qemu_opts_find(qemu_find_opts("boot-opts"), NULL);
    if (opts) {
        boot_order = qemu_opt_get(opts, "order");
        if (boot_order) {
            validate_bootdevices(boot_order, &error_fatal);
        }

        boot_once = qemu_opt_get(opts, "once");
        if (boot_once) {
            validate_bootdevices(boot_once, &error_fatal);
        }

        boot_menu = qemu_opt_get_bool(opts, "menu", boot_menu);
        boot_strict = qemu_opt_get_bool(opts, "strict", false);
    }

    if (!boot_order) {
        boot_order = machine_class->default_boot_order;
    }

    if (!kernel_cmdline) {
        kernel_cmdline = "";
        current_machine->kernel_cmdline = (char *)kernel_cmdline;
    }

    linux_boot = (kernel_filename != NULL);

    if (!linux_boot && *kernel_cmdline != '\0') {
        error_report("-append only allowed with -kernel option");
        exit(1);
    }

    if (!linux_boot && initrd_filename != NULL) {
        error_report("-initrd only allowed with -kernel option");
        exit(1);
    }

    if (semihosting_enabled() && !semihosting_get_argc() && kernel_filename) {
        /* fall back to the -kernel/-append */
        semihosting_arg_fallback(kernel_filename, kernel_cmdline);
    }

    os_set_line_buffering();

    /* spice needs the timers to be initialized by this point */
    qemu_spice_init();

    cpu_ticks_init();
    if (icount_opts) {
        if (!tcg_enabled()) {
            error_report("-icount is not allowed with hardware virtualization");
            exit(1);
        }
        configure_icount(icount_opts, &error_abort);
        qemu_opts_del(icount_opts);
    }

    if (tcg_enabled()) {
        qemu_tcg_configure(accel_opts, &error_fatal);
    }

    if (default_net) {
        QemuOptsList *net = qemu_find_opts("net");
        qemu_opts_set(net, NULL, "type", "nic", &error_abort);
#ifdef CONFIG_SLIRP
        qemu_opts_set(net, NULL, "type", "user", &error_abort);
#endif
    }

    colo_info_init();

    //netdev前端初始化
    if (net_init_clients(&err) < 0) {
        error_report_err(err);
        exit(1);
    }

    if (qemu_opts_foreach(qemu_find_opts("object"),
                          user_creatable_add_opts_foreach,
                          object_create_delayed, NULL)) {
        exit(1);
    }

    if (tpm_init() < 0) {
        exit(1);
    }

    /* init the bluetooth world */
    if (foreach_device_config(DEV_BT, bt_parse))
        exit(1);

    if (!xen_enabled()) {
        /* On 32-bit hosts, QEMU is limited by virtual address space */
        if (ram_size > (2047 << 20) && HOST_LONG_BITS == 32) {
            error_report("at most 2047 MB RAM can be simulated");
            exit(1);
        }
    }

    blk_mig_init();
    ram_mig_init();
    dirty_bitmap_mig_init();

    /* If the currently selected machine wishes to override the units-per-bus
     * property of its default HBA interface type, do so now. */
    if (machine_class->units_per_default_bus) {
        override_max_devs(machine_class->block_default_type,
                          machine_class->units_per_default_bus);
    }

    /* open the virtual block devices */
    while (!QSIMPLEQ_EMPTY(&bdo_queue)) {
        BlockdevOptions_queue *bdo = QSIMPLEQ_FIRST(&bdo_queue);

        QSIMPLEQ_REMOVE_HEAD(&bdo_queue, entry);
        loc_push_restore(&bdo->loc);
        qmp_blockdev_add(bdo->bdo, &error_fatal);
        loc_pop(&bdo->loc);
        qapi_free_BlockdevOptions(bdo->bdo);
        g_free(bdo);
    }
    if (snapshot || replay_mode != REPLAY_MODE_NONE) {
        qemu_opts_foreach(qemu_find_opts("drive"), drive_enable_snapshot,
                          NULL, NULL);
    }
    if (qemu_opts_foreach(qemu_find_opts("drive"), drive_init_func,
                          &machine_class->block_default_type, NULL)) {
        exit(1);
    }

    default_drive(default_cdrom, snapshot, machine_class->block_default_type, 2,
                  CDROM_OPTS);
    default_drive(default_floppy, snapshot, IF_FLOPPY, 0, FD_OPTS);
    default_drive(default_sdcard, snapshot, IF_SD, 0, SD_OPTS);

    if (qemu_opts_foreach(qemu_find_opts("mon"),
                          mon_init_func, NULL, NULL)) {
        exit(1);
    }

    if (foreach_device_config(DEV_SERIAL, serial_parse) < 0)
        exit(1);
    if (foreach_device_config(DEV_PARALLEL, parallel_parse) < 0)
        exit(1);
    if (foreach_device_config(DEV_VIRTCON, virtcon_parse) < 0)
        exit(1);
    if (foreach_device_config(DEV_DEBUGCON, debugcon_parse) < 0)
        exit(1);

    /* If no default VGA is requested, the default is "none".  */
    if (default_vga) {
        if (machine_class->default_display) {
            vga_model = machine_class->default_display;
        } else if (vga_interface_available(VGA_CIRRUS)) {
            vga_model = "cirrus";
        } else if (vga_interface_available(VGA_STD)) {
            vga_model = "std";
        }
    }
    if (vga_model) {
        select_vgahw(vga_model);
    }

    if (watchdog) {
        i = select_watchdog(watchdog);
        if (i > 0)
            exit (i == 1 ? 1 : 0);
    }

    /* This checkpoint is required by replay to separate prior clock
       reading from the other reads, because timer polling functions query
       clock values from the log. */
    replay_checkpoint(CHECKPOINT_INIT);
    qdev_machine_init();

    current_machine->ram_size = ram_size;
    current_machine->maxram_size = maxram_size;
    current_machine->ram_slots = ram_slots;
    current_machine->boot_order = boot_order;

    /* parse features once if machine provides default cpu_type */
    current_machine->cpu_type = machine_class->default_cpu_type;
    if (cpu_model) {
        current_machine->cpu_type = parse_cpu_model(cpu_model);
    }
    parse_numa_opts(current_machine);

    /* do monitor/qmp handling at preconfig state if requested */
    main_loop();

    /* from here on runstate is RUN_STATE_PRELAUNCH */
    machine_run_board_init(current_machine);

    realtime_init();

    soundhw_init();

    if (hax_enabled()) {
        hax_sync_vcpus();
    }

    if (qemu_opts_foreach(qemu_find_opts("fw_cfg"),
                          parse_fw_cfg, fw_cfg_find(), NULL) != 0) {
        exit(1);
    }

    /* init USB devices */
    if (machine_usb(current_machine)) {
        if (foreach_device_config(DEV_USB, usb_parse) < 0)
            exit(1);
    }

    /* Check if IGD GFX passthrough. */
    igd_gfx_passthru();

    /* init generic devices */
    rom_set_order_override(FW_CFG_ORDER_OVERRIDE_DEVICE);
    if (qemu_opts_foreach(qemu_find_opts("device"),
                          device_init_func, NULL, NULL)) {
        exit(1);
    }

    cpu_synchronize_all_post_init();

    rom_reset_order_override();

    /* Did we create any drives that we failed to create a device for? */
    drive_check_orphaned();

    /* Don't warn about the default network setup that you get if
     * no command line -net or -netdev options are specified. There
     * are two cases that we would otherwise complain about:
     * (1) board doesn't support a NIC but the implicit "-net nic"
     * requested one
     * (2) CONFIG_SLIRP not set, in which case the implicit "-net nic"
     * sets up a nic that isn't connected to anything.
     */
    if (!default_net) {
        net_check_clients();
    }


    if (boot_once) {
        qemu_boot_set(boot_once, &error_fatal);
        qemu_register_reset(restore_boot_order, g_strdup(boot_order));
    }

    /* init local displays */
    ds = init_displaystate();
    qemu_display_init(ds, &dpy);

    /* must be after terminal init, SDL library changes signal handlers */
    os_setup_signal_handling();

    /* init remote displays */
#ifdef CONFIG_VNC
    qemu_opts_foreach(qemu_find_opts("vnc"),
                      vnc_init_func, NULL, NULL);
#endif

    if (using_spice) {
        qemu_spice_display_init();
    }

    if (foreach_device_config(DEV_GDB, gdbserver_start) < 0) {
        exit(1);
    }

    qdev_machine_creation_done();

    /* TODO: once all bus devices are qdevified, this should be done
     * when bus is created by qdev.c */
    qemu_register_reset(qbus_reset_all_fn, sysbus_get_default());
    qemu_run_machine_init_done_notifiers();

    if (rom_check_and_register_reset() != 0) {
        error_report("rom check and register reset failed");
        exit(1);
    }

    replay_start();

    /* This checkpoint is required by replay to separate prior clock
       reading from the other reads, because timer polling functions query
       clock values from the log. */
    replay_checkpoint(CHECKPOINT_RESET);
    qemu_system_reset(SHUTDOWN_CAUSE_NONE);
    register_global_state();
    if (replay_mode != REPLAY_MODE_NONE) {
        replay_vmstate_init();
    } else if (loadvm) {
        Error *local_err = NULL;
        if (load_snapshot(loadvm, &local_err) < 0) {
            error_report_err(local_err);
            autostart = 0;
        }
    }

    qdev_prop_check_globals();
    if (vmstate_dump_file) {
        /* dump and exit */
        dump_vmstate_json_to_file(vmstate_dump_file);
        return 0;
    }

    if (incoming) {
        Error *local_err = NULL;
        qemu_start_incoming_migration(incoming, &local_err);
        if (local_err) {
            error_reportf_err(local_err, "-incoming %s: ", incoming);
            exit(1);
        }
    } else if (autostart) {
        vm_start();
    }

    accel_setup_post(current_machine);
    os_setup_post();

    main_loop();

    gdbserver_cleanup();

    /* No more vcpu or device emulation activity beyond this point */
    vm_shutdown();

    job_cancel_sync_all();
    bdrv_close_all();

    res_free();

    /* vhost-user must be cleaned up before chardevs.  */
    tpm_cleanup();
    net_cleanup();
    audio_cleanup();
    monitor_cleanup();
    qemu_chr_cleanup();
    user_creatable_cleanup();
    migration_object_finalize();
    /* TODO: unref root container, check all devices are ok */

    return 0;
}<|MERGE_RESOLUTION|>--- conflicted
+++ resolved
@@ -582,12 +582,8 @@
 /***********************************************************/
 /* QEMU state */
 
-<<<<<<< HEAD
 //当前状态
-static RunState current_run_state = RUN_STATE_PRELAUNCH;
-=======
 static RunState current_run_state = RUN_STATE_PRECONFIG;
->>>>>>> c447afd5
 
 /* We use RUN_STATE__MAX but any invalid value will do */
 static RunState vmstop_requested = RUN_STATE__MAX;
@@ -3046,12 +3042,8 @@
     module_call_init(MODULE_INIT_OPTS);//加载其它模块引入的opts注册
 
     runstate_init();
-<<<<<<< HEAD
     postcopy_infrastructure_init();//初始化通知链（作用？）
-=======
-    postcopy_infrastructure_init();
     monitor_init_globals();
->>>>>>> c447afd5
 
     if (qcrypto_init(&err) < 0) {
         error_reportf_err(err, "cannot initialize crypto: ");
@@ -3123,16 +3115,7 @@
                 exit(1);
             }
             switch(popt->index) {
-<<<<<<< HEAD
-            case QEMU_OPTION_no_kvm_irqchip: {
-                olist = qemu_find_opts("machine");
-                qemu_opts_parse_noisily(olist, "kernel_irqchip=off", false);
-                break;
-            }
-            case QEMU_OPTION_cpu://-cpu
-=======
             case QEMU_OPTION_cpu:
->>>>>>> c447afd5
                 /* hw initialization will check this */
                 cpu_model = optarg;
                 break;
@@ -3666,14 +3649,10 @@
                     exit(1);
                 }
                 break;
-<<<<<<< HEAD
-            case QEMU_OPTION_enable_kvm://-enable-kvm选项处理
-=======
             case QEMU_OPTION_preconfig:
                 preconfig_exit_requested = false;
                 break;
             case QEMU_OPTION_enable_kvm:
->>>>>>> c447afd5
                 olist = qemu_find_opts("machine");
                 qemu_opts_parse_noisily(olist, "accel=kvm", false);//将accel=kvm参数加入machine，并解析
                 break;
